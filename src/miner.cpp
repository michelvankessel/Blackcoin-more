// Copyright (c) 2009-2010 Satoshi Nakamoto
// Copyright (c) 2009-2017 The Bitcoin Core developers
// Distributed under the MIT software license, see the accompanying
// file COPYING or http://www.opensource.org/licenses/mit-license.php.

<<<<<<< HEAD
#include "miner.h"

#include "amount.h"
#include "chain.h"
#include "chainparams.h"
#include "coins.h"
#include "consensus/consensus.h"
#include "consensus/tx_verify.h"
#include "consensus/merkle.h"
#include "consensus/validation.h"
#include "crypto/scrypt.h"
#include "hash.h"
#include "validation.h"
#include "net.h"
#include "policy/feerate.h"
#include "policy/policy.h"
#include "pos.h"
#include "pow.h"
#include "primitives/transaction.h"
#include "script/standard.h"
#include "timedata.h"
#include "txmempool.h"
#include "util.h"
#include "utilmoneystr.h"
#include "validationinterface.h"
#include "wallet/wallet.h"
=======
#include <miner.h>

#include <amount.h>
#include <chain.h>
#include <chainparams.h>
#include <coins.h>
#include <consensus/consensus.h>
#include <consensus/tx_verify.h>
#include <consensus/merkle.h>
#include <consensus/validation.h>
#include <hash.h>
#include <validation.h>
#include <net.h>
#include <policy/feerate.h>
#include <policy/policy.h>
#include <pow.h>
#include <primitives/transaction.h>
#include <script/standard.h>
#include <timedata.h>
#include <util.h>
#include <utilmoneystr.h>
#include <validationinterface.h>
>>>>>>> f56c00b2

#include <algorithm>
#include <memory>
#include <queue>
#include <utility>

//////////////////////////////////////////////////////////////////////////////
//
// BitcoinMiner
//

//
// Unconfirmed transactions in the memory pool often depend on other
// transactions in the memory pool. When we select transactions from the
// pool, we select by highest fee rate of a transaction combined with all
// its ancestors.

uint64_t nLastBlockTx = 0;
<<<<<<< HEAD
uint64_t nLastBlockSize = 0;
int64_t nLastCoinStakeSearchInterval = 0;
unsigned int nMinerSleep = 500;
=======
uint64_t nLastBlockWeight = 0;
>>>>>>> f56c00b2

int64_t UpdateTime(CBlock* pblock, const Consensus::Params& consensusParams, const CBlockIndex* pindexPrev)
{
    int64_t nOldTime = pblock->nTime;
    int64_t nNewTime = std::max(pindexPrev->GetPastTimeLimit()+1, GetAdjustedTime());

    if (nOldTime < nNewTime)
        pblock->nTime = nNewTime;

    // Updating time can change work required on testnet:
    if (consensusParams.fPowAllowMinDifficultyBlocks)
        pblock->nBits = GetNextTargetRequired(pindexPrev, pblock, consensusParams, pblock->IsProofOfStake());

    return nNewTime - nOldTime;
}

// miner's coin base reward (PoW)
CAmount GetProofOfWorkReward()
{
    CAmount nSubsidy = 10000 * COIN;
    return nSubsidy;
}

int64_t GetMaxTransactionTime(CBlock* pblock)
{
    int64_t maxTransactionTime = 0;
    for (std::vector<CTransactionRef>::const_iterator it(pblock->vtx.begin()); it != pblock->vtx.end(); ++it)
        maxTransactionTime = std::max(maxTransactionTime, (int64_t)it->get()->nTime);
    return maxTransactionTime;
}

BlockAssembler::Options::Options() {
    blockMinFeeRate = CFeeRate(DEFAULT_BLOCK_MIN_TX_FEE);
<<<<<<< HEAD
    nBlockMaxSize = DEFAULT_BLOCK_MAX_SIZE;
=======
    nBlockMaxWeight = DEFAULT_BLOCK_MAX_WEIGHT;
>>>>>>> f56c00b2
}

BlockAssembler::BlockAssembler(const CChainParams& params, const Options& options) : chainparams(params)
{
    blockMinFeeRate = options.blockMinFeeRate;
<<<<<<< HEAD
    // Limit size to between 1K and MAX_BLOCK_SIZE-1K for sanity:
    nBlockMaxSize = std::max<size_t>(1000, std::min<size_t>(MAX_BLOCK_SIZE - 1000, options.nBlockMaxSize));
=======
    // Limit weight to between 4K and MAX_BLOCK_WEIGHT-4K for sanity:
    nBlockMaxWeight = std::max<size_t>(4000, std::min<size_t>(MAX_BLOCK_WEIGHT - 4000, options.nBlockMaxWeight));
>>>>>>> f56c00b2
}

static BlockAssembler::Options DefaultOptions(const CChainParams& params)
{
    // Block resource limits
<<<<<<< HEAD
    // If neither -blockmaxsize or -blockmaxsize is given, limit to DEFAULT_BLOCK_MAX_*
    // If only one is given, only restrict the specified resource.
    // If both are given, restrict both.
    BlockAssembler::Options options;
    options.nBlockMaxSize = gArgs.GetArg("-blockmaxsize", DEFAULT_BLOCK_MAX_SIZE);
=======
    // If -blockmaxweight is not given, limit to DEFAULT_BLOCK_MAX_WEIGHT
    BlockAssembler::Options options;
    options.nBlockMaxWeight = gArgs.GetArg("-blockmaxweight", DEFAULT_BLOCK_MAX_WEIGHT);
>>>>>>> f56c00b2
    if (gArgs.IsArgSet("-blockmintxfee")) {
        CAmount n = 0;
        ParseMoney(gArgs.GetArg("-blockmintxfee", ""), n);
        options.blockMinFeeRate = CFeeRate(n);
    } else {
        options.blockMinFeeRate = CFeeRate(DEFAULT_BLOCK_MIN_TX_FEE);
    }
    return options;
}

BlockAssembler::BlockAssembler(const CChainParams& params) : BlockAssembler(params, DefaultOptions(params)) {}

void BlockAssembler::resetBlock()
{
    inBlock.clear();

    // Reserve space for coinbase tx
<<<<<<< HEAD
    nBlockSize = 1000;
    nBlockSigOps = 100;
=======
    nBlockWeight = 4000;
    nBlockSigOpsCost = 400;
    fIncludeWitness = false;
>>>>>>> f56c00b2

    // These counters do not include coinbase tx
    nBlockTx = 0;
    nFees = 0;
}

std::unique_ptr<CBlockTemplate> BlockAssembler::CreateNewBlock(const CScript& scriptPubKeyIn, int64_t* pFees, bool fProofOfStake)
{
    int64_t nTimeStart = GetTimeMicros();

    resetBlock();

    pblocktemplate.reset(new CBlockTemplate());

    if(!pblocktemplate.get())
        return nullptr;
    CBlock *pblock = &pblocktemplate->block; // pointer for convenience

    // Add dummy coinbase tx as first transaction
    pblock->vtx.emplace_back();
    pblocktemplate->vTxFees.push_back(-1); // updated at end
    pblocktemplate->vTxSigOpsCost.push_back(-1); // updated at end

    LOCK2(cs_main, mempool.cs);
    CBlockIndex* pindexPrev = chainActive.Tip();
    assert(pindexPrev != nullptr);
    nHeight = pindexPrev->nHeight + 1;

    pblock->nVersion = ComputeBlockVersion(pindexPrev, chainparams.GetConsensus());
    // -regtest only: allow overriding block.nVersion with
    // -blockversion=N to test forking scenarios
    if (chainparams.MineBlocksOnDemand())
        pblock->nVersion = gArgs.GetArg("-blockversion", pblock->nVersion);

    pblock->nTime = GetAdjustedTime();
    const int64_t nGetPastTimeLimit = pindexPrev->GetPastTimeLimit();

    nLockTimeCutoff = (STANDARD_LOCKTIME_VERIFY_FLAGS & LOCKTIME_MEDIAN_TIME_PAST)
                       ? nGetPastTimeLimit
                       : pblock->GetBlockTime();

    int nPackagesSelected = 0;
    int nDescendantsUpdated = 0;
    addPackageTxs(nPackagesSelected, nDescendantsUpdated);

    int64_t nTime1 = GetTimeMicros();

    nLastBlockTx = nBlockTx;
<<<<<<< HEAD
    nLastBlockSize = nBlockSize;
=======
    nLastBlockWeight = nBlockWeight;
>>>>>>> f56c00b2

    // Create coinbase transaction.
    CMutableTransaction coinbaseTx;
    coinbaseTx.nTime = pblock->nTime;
    coinbaseTx.vin.resize(1);
    coinbaseTx.vin[0].prevout.SetNull();
    coinbaseTx.vout.resize(1);
    if (fProofOfStake) {
        // Make the coinbase tx empty in case of proof of stake
        coinbaseTx.vout[0].SetEmpty();
    }
    else {
        coinbaseTx.vout[0].scriptPubKey = scriptPubKeyIn;
        coinbaseTx.vout[0].nValue = nFees + GetProofOfWorkSubsidy();
    }
    coinbaseTx.vin[0].scriptSig = CScript() << nHeight << OP_0;
    pblock->vtx[0] = MakeTransactionRef(std::move(coinbaseTx));
    pblocktemplate->vTxFees[0] = -nFees;

<<<<<<< HEAD
    LogPrintf("CreateNewBlock(): total size %u txs: %u fees: %ld sigops %d\n", nBlockSize, nBlockTx, nFees, nBlockSigOps);

    if (pFees)
        *pFees = nFees;
=======
    LogPrintf("CreateNewBlock(): block weight: %u txs: %u fees: %ld sigops %d\n", GetBlockWeight(*pblock), nBlockTx, nFees, nBlockSigOpsCost);
>>>>>>> f56c00b2

    // Fill in header
    pblock->hashPrevBlock  = pindexPrev->GetBlockHash();
    pblock->nTime = max(pindexPrev->GetPastTimeLimit()+1, GetMaxTransactionTime(pblock));
    if (!fProofOfStake)
        UpdateTime(pblock, chainparams.GetConsensus(), pindexPrev);
    pblock->nBits          = GetNextTargetRequired(pindexPrev, pblock, chainparams.GetConsensus(), fProofOfStake);
    pblock->nNonce         = 0;
    pblocktemplate->vTxSigOpsCost[0] = GetSigOpCountWithoutP2SH(*pblock->vtx[0]);

    CValidationState state;
    if (!fProofOfStake && !TestBlockValidity(state, chainparams, *pblock, pindexPrev, false, false, true)) {
        throw std::runtime_error(strprintf("%s: TestBlockValidity failed: %s", __func__, FormatStateMessage(state)));
    }
    int64_t nTime2 = GetTimeMicros();

    LogPrint(BCLog::BENCH, "CreateNewBlock() packages: %.2fms (%d packages, %d updated descendants), validity: %.2fms (total %.2fms)\n", 0.001 * (nTime1 - nTimeStart), nPackagesSelected, nDescendantsUpdated, 0.001 * (nTime2 - nTime1), 0.001 * (nTime2 - nTimeStart));

    return std::move(pblocktemplate);
}

void BlockAssembler::onlyUnconfirmed(CTxMemPool::setEntries& testSet)
{
    for (CTxMemPool::setEntries::iterator iit = testSet.begin(); iit != testSet.end(); ) {
        // Only test txs not already in the block
        if (inBlock.count(*iit)) {
            testSet.erase(iit++);
        }
        else {
            iit++;
        }
    }
}

<<<<<<< HEAD
bool BlockAssembler::TestPackage(uint64_t packageSize, int64_t packageSigOps)
=======
bool BlockAssembler::TestPackage(uint64_t packageSize, int64_t packageSigOpsCost) const
>>>>>>> f56c00b2
{
    auto blockSizeWithPackage = nBlockSize + packageSize;
    if (blockSizeWithPackage >= DEFAULT_BLOCK_MAX_SIZE)
        return false;
    if (nBlockSigOps + packageSigOps >= MAX_BLOCK_SIGOPS)
        return false;
    return true;
}

// Perform transaction-level checks before adding to block:
// - transaction finality (locktime)
<<<<<<< HEAD
// - serialized size (in case -blockmaxsize is in use)
bool BlockAssembler::TestPackageTransactions(const CTxMemPool::setEntries& package)
{
    uint64_t nPotentialBlockSize = nBlockSize;
=======
// - premature witness (in case segwit transactions are added to mempool before
//   segwit activation)
bool BlockAssembler::TestPackageTransactions(const CTxMemPool::setEntries& package)
{
>>>>>>> f56c00b2
    for (const CTxMemPool::txiter it : package) {
        if (!IsFinalTx(it->GetTx(), nHeight, nLockTimeCutoff))
            return false;
        uint64_t nTxSize = ::GetSerializeSize(it->GetTx(), SER_NETWORK, PROTOCOL_VERSION);
        if (nPotentialBlockSize + nTxSize >= nBlockMaxSize)
            return false;
<<<<<<< HEAD
        nPotentialBlockSize += nTxSize;
=======
>>>>>>> f56c00b2
    }
    return true;
}

void BlockAssembler::AddToBlock(CTxMemPool::txiter iter)
{
    CBlock *pblock = &pblocktemplate->block;

    pblock->vtx.emplace_back(iter->GetSharedTx());
    pblocktemplate->vTxFees.push_back(iter->GetFee());
<<<<<<< HEAD
    pblocktemplate->vTxSigOpsCost.push_back(iter->GetSigOpCount());
    nBlockSize += iter->GetTxSize();
=======
    pblocktemplate->vTxSigOpsCost.push_back(iter->GetSigOpCost());
    nBlockWeight += iter->GetTxWeight();
>>>>>>> f56c00b2
    ++nBlockTx;
    nBlockSigOps += iter->GetSigOpCount();
    nFees += iter->GetFee();
    inBlock.insert(iter);

    bool fPrintPriority = gArgs.GetBoolArg("-printpriority", DEFAULT_PRINTPRIORITY);
    if (fPrintPriority) {
        LogPrintf("fee %s txid %s\n",
                  CFeeRate(iter->GetModifiedFee(), iter->GetTxSize()).ToString(),
                  iter->GetTx().GetHash().ToString());
    }
}

int BlockAssembler::UpdatePackagesForAdded(const CTxMemPool::setEntries& alreadyAdded,
        indexed_modified_transaction_set &mapModifiedTx)
{
    int nDescendantsUpdated = 0;
    for (const CTxMemPool::txiter it : alreadyAdded) {
        CTxMemPool::setEntries descendants;
        mempool.CalculateDescendants(it, descendants);
        // Insert all descendants (not yet in block) into the modified set
        for (CTxMemPool::txiter desc : descendants) {
            if (alreadyAdded.count(desc))
                continue;
            ++nDescendantsUpdated;
            modtxiter mit = mapModifiedTx.find(desc);
            if (mit == mapModifiedTx.end()) {
                CTxMemPoolModifiedEntry modEntry(desc);
                modEntry.nSizeWithAncestors -= it->GetTxSize();
                modEntry.nModFeesWithAncestors -= it->GetModifiedFee();
                modEntry.nSigOpCountWithAncestors -= it->GetSigOpCount();
                mapModifiedTx.insert(modEntry);
            } else {
                mapModifiedTx.modify(mit, update_for_parent_inclusion(it));
            }
        }
    }
    return nDescendantsUpdated;
}

// Skip entries in mapTx that are already in a block or are present
// in mapModifiedTx (which implies that the mapTx ancestor state is
// stale due to ancestor inclusion in the block)
// Also skip transactions that we've already failed to add. This can happen if
// we consider a transaction in mapModifiedTx and it fails: we can then
// potentially consider it again while walking mapTx.  It's currently
// guaranteed to fail again, but as a belt-and-suspenders check we put it in
// failedTx and avoid re-evaluation, since the re-evaluation would be using
// cached size/sigops/fee values that are not actually correct.
bool BlockAssembler::SkipMapTxEntry(CTxMemPool::txiter it, indexed_modified_transaction_set &mapModifiedTx, CTxMemPool::setEntries &failedTx)
{
    assert (it != mempool.mapTx.end());
    return mapModifiedTx.count(it) || inBlock.count(it) || failedTx.count(it);
}

void BlockAssembler::SortForBlock(const CTxMemPool::setEntries& package, CTxMemPool::txiter entry, std::vector<CTxMemPool::txiter>& sortedEntries)
{
    // Sort package by ancestor count
    // If a transaction A depends on transaction B, then A's ancestor count
    // must be greater than B's.  So this is sufficient to validly order the
    // transactions for block inclusion.
    sortedEntries.clear();
    sortedEntries.insert(sortedEntries.begin(), package.begin(), package.end());
    std::sort(sortedEntries.begin(), sortedEntries.end(), CompareTxIterByAncestorCount());
}

// This transaction selection algorithm orders the mempool based
// on feerate of a transaction including all unconfirmed ancestors.
// Since we don't remove transactions from the mempool as we select them
// for block inclusion, we need an alternate method of updating the feerate
// of a transaction with its not-yet-selected ancestors as we go.
// This is accomplished by walking the in-mempool descendants of selected
// transactions and storing a temporary modified state in mapModifiedTxs.
// Each time through the loop, we compare the best transaction in
// mapModifiedTxs with the next transaction in the mempool to decide what
// transaction package to work on next.
void BlockAssembler::addPackageTxs(int &nPackagesSelected, int &nDescendantsUpdated)
{
    // mapModifiedTx will store sorted packages after they are modified
    // because some of their txs are already in the block
    indexed_modified_transaction_set mapModifiedTx;
    // Keep track of entries that failed inclusion, to avoid duplicate work
    CTxMemPool::setEntries failedTx;

    // Start by adding all descendants of previously added txs to mapModifiedTx
    // and modifying them for their already included ancestors
    UpdatePackagesForAdded(inBlock, mapModifiedTx);

    CTxMemPool::indexed_transaction_set::index<ancestor_score>::type::iterator mi = mempool.mapTx.get<ancestor_score>().begin();
    CTxMemPool::txiter iter;

    // Limit the number of attempts to add transactions to the block when it is
    // close to full; this is just a simple heuristic to finish quickly if the
    // mempool has a lot of entries.
    const int64_t MAX_CONSECUTIVE_FAILURES = 1000;
    int64_t nConsecutiveFailed = 0;

    while (mi != mempool.mapTx.get<ancestor_score>().end() || !mapModifiedTx.empty())
    {
        // First try to find a new transaction in mapTx to evaluate.
        if (mi != mempool.mapTx.get<ancestor_score>().end() &&
                SkipMapTxEntry(mempool.mapTx.project<0>(mi), mapModifiedTx, failedTx)) {
            ++mi;
            continue;
        }

        // Now that mi is not stale, determine which transaction to evaluate:
        // the next entry from mapTx, or the best from mapModifiedTx?
        bool fUsingModified = false;

        modtxscoreiter modit = mapModifiedTx.get<ancestor_score>().begin();
        if (mi == mempool.mapTx.get<ancestor_score>().end()) {
            // We're out of entries in mapTx; use the entry from mapModifiedTx
            iter = modit->iter;
            fUsingModified = true;
        } else {
            // Try to compare the mapTx entry to the mapModifiedTx entry
            iter = mempool.mapTx.project<0>(mi);
            if (modit != mapModifiedTx.get<ancestor_score>().end() &&
                    CompareTxMemPoolEntryByAncestorFee()(*modit, CTxMemPoolModifiedEntry(iter))) {
                // The best entry in mapModifiedTx has higher score
                // than the one from mapTx.
                // Switch which transaction (package) to consider
                iter = modit->iter;
                fUsingModified = true;
            } else {
                // Either no entry in mapModifiedTx, or it's worse than mapTx.
                // Increment mi for the next loop iteration.
                ++mi;
            }
        }

        // We skip mapTx entries that are inBlock, and mapModifiedTx shouldn't
        // contain anything that is inBlock.
        assert(!inBlock.count(iter));

        uint64_t packageSize = iter->GetSizeWithAncestors();
        CAmount packageFees = iter->GetModFeesWithAncestors();
        int64_t packageSigOps = iter->GetSigOpCountWithAncestors();
        if (fUsingModified) {
            packageSize = modit->nSizeWithAncestors;
            packageFees = modit->nModFeesWithAncestors;
            packageSigOps = modit->nSigOpCountWithAncestors;
        }

        if (packageFees < blockMinFeeRate.GetFee(packageSize)) {
            // Everything else we might consider has a lower fee rate
            return;
        }

        if (!TestPackage(packageSize, packageSigOps)) {
            if (fUsingModified) {
                // Since we always look at the best entry in mapModifiedTx,
                // we must erase failed entries so that we can consider the
                // next best entry on the next loop iteration
                mapModifiedTx.get<ancestor_score>().erase(modit);
                failedTx.insert(iter);
            }

            ++nConsecutiveFailed;

            if (nConsecutiveFailed > MAX_CONSECUTIVE_FAILURES && nBlockSize >
                    nBlockMaxSize - 4000) {
                // Give up if we're close to full and haven't succeeded in a while
                break;
            }
            continue;
        }

        CTxMemPool::setEntries ancestors;
        uint64_t nNoLimit = std::numeric_limits<uint64_t>::max();
        std::string dummy;
        mempool.CalculateMemPoolAncestors(*iter, ancestors, nNoLimit, nNoLimit, nNoLimit, nNoLimit, dummy, false);

        onlyUnconfirmed(ancestors);
        ancestors.insert(iter);

        // Test if all tx's are Final
        if (!TestPackageTransactions(ancestors)) {
            if (fUsingModified) {
                mapModifiedTx.get<ancestor_score>().erase(modit);
                failedTx.insert(iter);
            }
            continue;
        }

        // This transaction will make it in; reset the failed counter.
        nConsecutiveFailed = 0;

        // Package can be added. Sort the entries in a valid order.
        std::vector<CTxMemPool::txiter> sortedEntries;
        SortForBlock(ancestors, iter, sortedEntries);

        for (size_t i=0; i<sortedEntries.size(); ++i) {
            AddToBlock(sortedEntries[i]);
            // Erase from the modified set, if present
            mapModifiedTx.erase(sortedEntries[i]);
        }

        ++nPackagesSelected;

        // Update transactions that depend on each of these
        nDescendantsUpdated += UpdatePackagesForAdded(ancestors, mapModifiedTx);
    }
}

void IncrementExtraNonce(CBlock* pblock, const CBlockIndex* pindexPrev, unsigned int& nExtraNonce)
{
    // Update nExtraNonce
    static uint256 hashPrevBlock;
    if (hashPrevBlock != pblock->hashPrevBlock)
    {
        nExtraNonce = 0;
        hashPrevBlock = pblock->hashPrevBlock;
    }
    ++nExtraNonce;
    unsigned int nHeight = pindexPrev->nHeight+1; // Height first in coinbase required for block.version=2
    CMutableTransaction txCoinbase(*pblock->vtx[0]);
    txCoinbase.vin[0].scriptSig = (CScript() << nHeight << CScriptNum(nExtraNonce)) + COINBASE_FLAGS;
    assert(txCoinbase.vin[0].scriptSig.size() <= 100);

    pblock->vtx[0] = MakeTransactionRef(std::move(txCoinbase));
    pblock->hashMerkleRoot = BlockMerkleRoot(*pblock);
}

bool CheckStake(std::shared_ptr<CBlock> pblock, CWallet& wallet, const CChainParams& chainparams)
{
    uint256 hashBlock = pblock->GetHash();

    if (!pblock->IsProofOfStake())
        return error("CheckStake() : %s is not a proof-of-stake block", hashBlock.GetHex());

    CValidationState state;
    // verify hash target and signature of coinstake tx
    if (!CheckProofOfStake(mapBlockIndex[pblock->hashPrevBlock], *pblock->vtx[1], pblock->nBits, state, *pcoinsTip))
        return error("CheckStake() : proof-of-stake checking failed");

    //// debug print
    LogPrintf("%s\n", pblock->ToString());
    LogPrintf("out %s\n", FormatMoney(pblock->vtx[1]->GetValueOut()));

    // Found a solution
    {
        LOCK(cs_main);
        if (pblock->hashPrevBlock != chainActive.Tip()->GetBlockHash())
            return error("CheckStake() : generated block is stale");

        // Track how many getdata requests this block gets
        {
            LOCK(wallet.cs_wallet);
            wallet.mapRequestCount[hashBlock] = 0;
        }

        // Process this block the same as if we had received it from another node
        std::shared_ptr<const CBlock> staked_pblock =
                    std::make_shared<const CBlock>(*pblock);
        if (!ProcessNewBlock(chainparams, staked_pblock, true, NULL))
            return error("CheckStake() : ProcessNewBlock, block not accepted");
    }

    return true;
}

void ThreadStakeMiner(CWallet *pwallet, const CChainParams& chainparams)
{
    SetThreadPriority(THREAD_PRIORITY_LOWEST);
    LogPrintf("Staking started\n");

    // Make this thread recognisable as the mining thread
    RenameThread("blackcoin-miner");

    CReserveKey reservekey(pwallet);

    try {
        bool fTryToSync = true;
        bool regtestMode = Params().GetConsensus().fPoSNoRetargeting;
        if (regtestMode) {
            nMinerSleep = 30000; //limit regtest to 30s, otherwise it'll create 2 blocks per second
        }

        while (true)
        {
            while (pwallet->IsLocked())
            {
                nLastCoinStakeSearchInterval = 0;
                MilliSleep(10000);
            }

            if (!regtestMode) {
                while (g_connman->GetNodeCount(CConnman::CONNECTIONS_ALL) == 0 || IsInitialBlockDownload())
                {
                    nLastCoinStakeSearchInterval = 0;
                    fTryToSync = true;
                    MilliSleep(1000);
                }
                if (fTryToSync)
                {
                    fTryToSync = false;
                    if (g_connman->GetNodeCount(CConnman::CONNECTIONS_ALL) < 3 || pindexBestHeader->GetBlockTime() < GetTime() - 10 * 60)
                    {
                        MilliSleep(60000);
                        continue;
                    }
                }
            }

            //
            // Create new block
            //
            if (pwallet->HaveAvailableCoinsForStaking())
            {
                int64_t nFees = 0;
                // First just create an empty block. No need to process transactions until we know we can create a block
                std::unique_ptr<CBlockTemplate> pblocktemplate(BlockAssembler(Params()).CreateNewBlock(reservekey.reserveScript, &nFees, true));
                if (!pblocktemplate.get())
                    return;

                std::shared_ptr<CBlock> pblock = std::make_shared<CBlock>(pblocktemplate->block);
                pblock->nFlags = CBlockIndex::BLOCK_PROOF_OF_STAKE;

                // Trying to sign a block
                if (SignBlock(pblock, *pwallet, nFees))
                {
                    // increase priority
                    SetThreadPriority(THREAD_PRIORITY_ABOVE_NORMAL);
                    // Sign the full block
                    CheckStake(pblock, *pwallet, chainparams);
                    // return back to low priority
                    SetThreadPriority(THREAD_PRIORITY_LOWEST);
                    MilliSleep(500);
                }
            }
                MilliSleep(nMinerSleep);
        }
    }
    catch (const boost::thread_interrupted&)
    {
        LogPrintf("Staking stopped\n");
        throw;
    }
    catch (const std::runtime_error &e)
    {
        LogPrintf("ThreadStakeMiner(): runtime error: %s\n", e.what());
        return;
    }
}

// novacoin: attempt to generate suitable proof-of-stake
bool SignBlock(std::shared_ptr<CBlock> pblock, CWallet& wallet, int64_t& nFees)
{
    // if we are trying to sign
    // something except proof-of-stake block template
    if (!pblock->vtx[0]->vout[0].IsEmpty()){
        LogPrintf("SignBlock(): Trying to sign something except proof-of-stake block!\n");
        return false;
    }

    // if we are trying to sign
    // a complete proof-of-stake block
    if (pblock->IsProofOfStake()) {
        return true;
    }

    static int64_t nLastCoinStakeSearchTime = GetAdjustedTime(); // startup timestamp

    CKey key;
    CMutableTransaction txCoinBase(*pblock->vtx[0]);
    CMutableTransaction txCoinStake;
    txCoinStake.nTime = GetAdjustedTime();
    txCoinStake.nTime &= ~Params().GetConsensus().nStakeTimestampMask;

    int64_t nSearchTime = txCoinStake.nTime; // search to current time

    if (nSearchTime > nLastCoinStakeSearchTime)
    {
        if (wallet.CreateCoinStake(wallet, pblock->nBits, 1, nFees, txCoinStake, key))
        {
            if (txCoinStake.nTime >= pindexBestHeader->GetPastTimeLimit()+1)
            {
                // make sure coinstake would meet timestamp protocol
                // as it would be the same as the block timestamp
                txCoinBase.nTime = pblock->nTime = txCoinStake.nTime;
                pblock->vtx[0] = MakeTransactionRef(std::move(txCoinBase));

                // we have to make sure that we have no future timestamps in
                // our transactions set
                for (std::vector<CTransactionRef>::iterator it = pblock->vtx.begin(); it != pblock->vtx.end();)
                    if (it->get()->nTime > pblock->nTime) { it = pblock->vtx.erase(it); } else { ++it; }

                pblock->vtx.insert(pblock->vtx.begin() + 1, MakeTransactionRef(txCoinStake));

                pblock->hashMerkleRoot = BlockMerkleRoot(*pblock);

                // append a signature to our block
                return key.Sign(pblock->GetHash(), pblock->vchBlockSig);
            }
        }
        nLastCoinStakeSearchInterval = nSearchTime - nLastCoinStakeSearchTime;
        nLastCoinStakeSearchTime = nSearchTime;
    }

return false;
}<|MERGE_RESOLUTION|>--- conflicted
+++ resolved
@@ -3,34 +3,6 @@
 // Distributed under the MIT software license, see the accompanying
 // file COPYING or http://www.opensource.org/licenses/mit-license.php.
 
-<<<<<<< HEAD
-#include "miner.h"
-
-#include "amount.h"
-#include "chain.h"
-#include "chainparams.h"
-#include "coins.h"
-#include "consensus/consensus.h"
-#include "consensus/tx_verify.h"
-#include "consensus/merkle.h"
-#include "consensus/validation.h"
-#include "crypto/scrypt.h"
-#include "hash.h"
-#include "validation.h"
-#include "net.h"
-#include "policy/feerate.h"
-#include "policy/policy.h"
-#include "pos.h"
-#include "pow.h"
-#include "primitives/transaction.h"
-#include "script/standard.h"
-#include "timedata.h"
-#include "txmempool.h"
-#include "util.h"
-#include "utilmoneystr.h"
-#include "validationinterface.h"
-#include "wallet/wallet.h"
-=======
 #include <miner.h>
 
 #include <amount.h>
@@ -46,6 +18,7 @@
 #include <net.h>
 #include <policy/feerate.h>
 #include <policy/policy.h>
+#include <pos.h>
 #include <pow.h>
 #include <primitives/transaction.h>
 #include <script/standard.h>
@@ -53,7 +26,6 @@
 #include <util.h>
 #include <utilmoneystr.h>
 #include <validationinterface.h>
->>>>>>> f56c00b2
 
 #include <algorithm>
 #include <memory>
@@ -72,13 +44,9 @@
 // its ancestors.
 
 uint64_t nLastBlockTx = 0;
-<<<<<<< HEAD
 uint64_t nLastBlockSize = 0;
 int64_t nLastCoinStakeSearchInterval = 0;
 unsigned int nMinerSleep = 500;
-=======
-uint64_t nLastBlockWeight = 0;
->>>>>>> f56c00b2
 
 int64_t UpdateTime(CBlock* pblock, const Consensus::Params& consensusParams, const CBlockIndex* pindexPrev)
 {
@@ -112,39 +80,22 @@
 
 BlockAssembler::Options::Options() {
     blockMinFeeRate = CFeeRate(DEFAULT_BLOCK_MIN_TX_FEE);
-<<<<<<< HEAD
     nBlockMaxSize = DEFAULT_BLOCK_MAX_SIZE;
-=======
-    nBlockMaxWeight = DEFAULT_BLOCK_MAX_WEIGHT;
->>>>>>> f56c00b2
 }
 
 BlockAssembler::BlockAssembler(const CChainParams& params, const Options& options) : chainparams(params)
 {
     blockMinFeeRate = options.blockMinFeeRate;
-<<<<<<< HEAD
     // Limit size to between 1K and MAX_BLOCK_SIZE-1K for sanity:
     nBlockMaxSize = std::max<size_t>(1000, std::min<size_t>(MAX_BLOCK_SIZE - 1000, options.nBlockMaxSize));
-=======
-    // Limit weight to between 4K and MAX_BLOCK_WEIGHT-4K for sanity:
-    nBlockMaxWeight = std::max<size_t>(4000, std::min<size_t>(MAX_BLOCK_WEIGHT - 4000, options.nBlockMaxWeight));
->>>>>>> f56c00b2
 }
 
 static BlockAssembler::Options DefaultOptions(const CChainParams& params)
 {
     // Block resource limits
-<<<<<<< HEAD
-    // If neither -blockmaxsize or -blockmaxsize is given, limit to DEFAULT_BLOCK_MAX_*
-    // If only one is given, only restrict the specified resource.
-    // If both are given, restrict both.
+    // If -blockmaxsize is not given, limit to DEFAULT_BLOCK_MAX_SIZE
     BlockAssembler::Options options;
     options.nBlockMaxSize = gArgs.GetArg("-blockmaxsize", DEFAULT_BLOCK_MAX_SIZE);
-=======
-    // If -blockmaxweight is not given, limit to DEFAULT_BLOCK_MAX_WEIGHT
-    BlockAssembler::Options options;
-    options.nBlockMaxWeight = gArgs.GetArg("-blockmaxweight", DEFAULT_BLOCK_MAX_WEIGHT);
->>>>>>> f56c00b2
     if (gArgs.IsArgSet("-blockmintxfee")) {
         CAmount n = 0;
         ParseMoney(gArgs.GetArg("-blockmintxfee", ""), n);
@@ -162,14 +113,8 @@
     inBlock.clear();
 
     // Reserve space for coinbase tx
-<<<<<<< HEAD
     nBlockSize = 1000;
     nBlockSigOps = 100;
-=======
-    nBlockWeight = 4000;
-    nBlockSigOpsCost = 400;
-    fIncludeWitness = false;
->>>>>>> f56c00b2
 
     // These counters do not include coinbase tx
     nBlockTx = 0;
@@ -218,11 +163,7 @@
     int64_t nTime1 = GetTimeMicros();
 
     nLastBlockTx = nBlockTx;
-<<<<<<< HEAD
     nLastBlockSize = nBlockSize;
-=======
-    nLastBlockWeight = nBlockWeight;
->>>>>>> f56c00b2
 
     // Create coinbase transaction.
     CMutableTransaction coinbaseTx;
@@ -242,14 +183,10 @@
     pblock->vtx[0] = MakeTransactionRef(std::move(coinbaseTx));
     pblocktemplate->vTxFees[0] = -nFees;
 
-<<<<<<< HEAD
-    LogPrintf("CreateNewBlock(): total size %u txs: %u fees: %ld sigops %d\n", nBlockSize, nBlockTx, nFees, nBlockSigOps);
+    LogPrintf("CreateNewBlock(): block size: %u txs: %u fees: %ld sigops %d\n", nBlockSize, nBlockTx, nFees, nBlockSigOps);
 
     if (pFees)
         *pFees = nFees;
-=======
-    LogPrintf("CreateNewBlock(): block weight: %u txs: %u fees: %ld sigops %d\n", GetBlockWeight(*pblock), nBlockTx, nFees, nBlockSigOpsCost);
->>>>>>> f56c00b2
 
     // Fill in header
     pblock->hashPrevBlock  = pindexPrev->GetBlockHash();
@@ -284,11 +221,7 @@
     }
 }
 
-<<<<<<< HEAD
-bool BlockAssembler::TestPackage(uint64_t packageSize, int64_t packageSigOps)
-=======
-bool BlockAssembler::TestPackage(uint64_t packageSize, int64_t packageSigOpsCost) const
->>>>>>> f56c00b2
+bool BlockAssembler::TestPackage(uint64_t packageSize, int64_t packageSigOps) const
 {
     auto blockSizeWithPackage = nBlockSize + packageSize;
     if (blockSizeWithPackage >= DEFAULT_BLOCK_MAX_SIZE)
@@ -300,27 +233,17 @@
 
 // Perform transaction-level checks before adding to block:
 // - transaction finality (locktime)
-<<<<<<< HEAD
 // - serialized size (in case -blockmaxsize is in use)
 bool BlockAssembler::TestPackageTransactions(const CTxMemPool::setEntries& package)
 {
     uint64_t nPotentialBlockSize = nBlockSize;
-=======
-// - premature witness (in case segwit transactions are added to mempool before
-//   segwit activation)
-bool BlockAssembler::TestPackageTransactions(const CTxMemPool::setEntries& package)
-{
->>>>>>> f56c00b2
     for (const CTxMemPool::txiter it : package) {
         if (!IsFinalTx(it->GetTx(), nHeight, nLockTimeCutoff))
             return false;
         uint64_t nTxSize = ::GetSerializeSize(it->GetTx(), SER_NETWORK, PROTOCOL_VERSION);
         if (nPotentialBlockSize + nTxSize >= nBlockMaxSize)
             return false;
-<<<<<<< HEAD
         nPotentialBlockSize += nTxSize;
-=======
->>>>>>> f56c00b2
     }
     return true;
 }
@@ -331,13 +254,8 @@
 
     pblock->vtx.emplace_back(iter->GetSharedTx());
     pblocktemplate->vTxFees.push_back(iter->GetFee());
-<<<<<<< HEAD
     pblocktemplate->vTxSigOpsCost.push_back(iter->GetSigOpCount());
     nBlockSize += iter->GetTxSize();
-=======
-    pblocktemplate->vTxSigOpsCost.push_back(iter->GetSigOpCost());
-    nBlockWeight += iter->GetTxWeight();
->>>>>>> f56c00b2
     ++nBlockTx;
     nBlockSigOps += iter->GetSigOpCount();
     nFees += iter->GetFee();
