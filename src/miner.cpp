--- conflicted
+++ resolved
@@ -21,13 +21,10 @@
 #include <timedata.h>
 #include <util/moneystr.h>
 #include <util/system.h>
-<<<<<<< HEAD
-#include <util/validation.h>
+#include <net.h>
 #ifdef ENABLE_WALLET
 #include <wallet/wallet.h>
 #endif
-=======
->>>>>>> 56311988
 
 #include <algorithm>
 #include <utility>
@@ -182,15 +179,9 @@
     pblock->nNonce         = 0;
     pblocktemplate->vTxSigOpsCount[0] = GetSigOpCountWithoutP2SH(*pblock->vtx[0]);
 
-<<<<<<< HEAD
-    CValidationState state;
+    BlockValidationState state;
     if (!fProofOfStake && !TestBlockValidity(state, chainparams, *pblock, pindexPrev, false, false, true)) {
-        throw std::runtime_error(strprintf("%s: TestBlockValidity failed: %s", __func__, FormatStateMessage(state)));
-=======
-    BlockValidationState state;
-    if (!TestBlockValidity(state, chainparams, *pblock, pindexPrev, false, false)) {
         throw std::runtime_error(strprintf("%s: TestBlockValidity failed: %s", __func__, state.ToString()));
->>>>>>> 56311988
     }
     int64_t nTime2 = GetTimeMicros();
 
