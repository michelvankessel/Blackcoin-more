// Copyright (c) 2009-2010 Satoshi Nakamoto
// Copyright (c) 2009-2016 The Bitcoin Core developers
// Distributed under the MIT software license, see the accompanying
// file COPYING or http://www.opensource.org/licenses/mit-license.php.

#include "miner.h"

#include "amount.h"
#include "chain.h"
#include "chainparams.h"
#include "coins.h"
#include "consensus/consensus.h"
#include "consensus/tx_verify.h"
#include "consensus/merkle.h"
#include "consensus/validation.h"
#include "crypto/scrypt.h"
#include "hash.h"
#include "validation.h"
#include "net.h"
#include "policy/feerate.h"
#include "policy/policy.h"
#include "pos.h"
#include "pow.h"
#include "primitives/transaction.h"
#include "script/standard.h"
#include "timedata.h"
#include "txmempool.h"
#include "util.h"
#include "utilmoneystr.h"
#include "validationinterface.h"
#include "wallet/wallet.h"

#include <algorithm>
#include <queue>
#include <utility>

//////////////////////////////////////////////////////////////////////////////
//
// BitcoinMiner
//

//
// Unconfirmed transactions in the memory pool often depend on other
// transactions in the memory pool. When we select transactions from the
// pool, we select by highest fee rate of a transaction combined with all
// its ancestors.

uint64_t nLastBlockTx = 0;
<<<<<<< HEAD
uint64_t nLastBlockSize = 0;
int64_t nLastCoinStakeSearchInterval = 0;
unsigned int nMinerSleep = 500;

class ScoreCompare
{
public:
    ScoreCompare() {}

    bool operator()(const CTxMemPool::txiter a, const CTxMemPool::txiter b)
    {
        return CompareTxMemPoolEntryByScore()(*b,*a); // Convert to less than
    }
};

int64_t UpdateTime(CBlock* pblock, const Consensus::Params& consensusParams, const CBlockIndex* pindexPrev)
=======
uint64_t nLastBlockWeight = 0;

int64_t UpdateTime(CBlockHeader* pblock, const Consensus::Params& consensusParams, const CBlockIndex* pindexPrev)
>>>>>>> e44150fe
{
    int64_t nOldTime = pblock->nTime;
    int64_t nNewTime = std::max(pindexPrev->GetPastTimeLimit()+1, GetAdjustedTime());

    if (nOldTime < nNewTime)
        pblock->nTime = nNewTime;

    // Updating time can change work required on testnet:
    if (consensusParams.fPowAllowMinDifficultyBlocks)
        pblock->nBits =  GetNextTargetRequired(pindexPrev, pblock, consensusParams, pblock->IsProofOfStake());

    return nNewTime - nOldTime;
}

<<<<<<< HEAD
// miner's coin base reward (POW)
CAmount GetProofOfWorkReward()
{
    CAmount nSubsidy = 10000 * COIN;
    return nSubsidy;
}

int64_t GetMaxTransactionTime(CBlock* pblock)
{
    int64_t maxTransactionTime = 0;
    for (std::vector<CTransactionRef>::const_iterator it(pblock->vtx.begin()); it != pblock->vtx.end(); ++it)
        maxTransactionTime = std::max(maxTransactionTime, (int64_t)it->get()->nTime);
    return maxTransactionTime;
}

BlockAssembler::BlockAssembler(const CChainParams& _chainparams)
    : chainparams(_chainparams)
{
    if (IsArgSet("-blockmintxfee")) {
=======
BlockAssembler::Options::Options() {
    blockMinFeeRate = CFeeRate(DEFAULT_BLOCK_MIN_TX_FEE);
    nBlockMaxWeight = DEFAULT_BLOCK_MAX_WEIGHT;
}

BlockAssembler::BlockAssembler(const CChainParams& params, const Options& options) : chainparams(params)
{
    blockMinFeeRate = options.blockMinFeeRate;
    // Limit weight to between 4K and MAX_BLOCK_WEIGHT-4K for sanity:
    nBlockMaxWeight = std::max<size_t>(4000, std::min<size_t>(MAX_BLOCK_WEIGHT - 4000, options.nBlockMaxWeight));
}

static BlockAssembler::Options DefaultOptions(const CChainParams& params)
{
    // Block resource limits
    // If neither -blockmaxsize or -blockmaxweight is given, limit to DEFAULT_BLOCK_MAX_*
    // If only one is given, only restrict the specified resource.
    // If both are given, restrict both.
    BlockAssembler::Options options;
    options.nBlockMaxWeight = gArgs.GetArg("-blockmaxweight", DEFAULT_BLOCK_MAX_WEIGHT);
    if (gArgs.IsArgSet("-blockmintxfee")) {
>>>>>>> e44150fe
        CAmount n = 0;
        ParseMoney(gArgs.GetArg("-blockmintxfee", ""), n);
        options.blockMinFeeRate = CFeeRate(n);
    } else {
        options.blockMinFeeRate = CFeeRate(DEFAULT_BLOCK_MIN_TX_FEE);
    }
<<<<<<< HEAD

    // Largest block you're willing to create:
    nBlockMaxSize = GetArg("-blockmaxsize", DEFAULT_BLOCK_MAX_SIZE);
    // Limit to between 1K and MAX_BLOCK_SIZE-1K for sanity:
    nBlockMaxSize = std::max((unsigned int)1000, std::min((unsigned int)(MAX_BLOCK_SIZE-1000), nBlockMaxSize));
=======
    return options;
>>>>>>> e44150fe
}

BlockAssembler::BlockAssembler(const CChainParams& params) : BlockAssembler(params, DefaultOptions(params)) {}

void BlockAssembler::resetBlock()
{
    inBlock.clear();

    // Reserve space for coinbase tx
<<<<<<< HEAD
    nBlockSize = 1000;
    nBlockSigOps = 100;
=======
    nBlockWeight = 4000;
    nBlockSigOpsCost = 400;
    fIncludeWitness = false;
>>>>>>> e44150fe

    // These counters do not include coinbase tx
    nBlockTx = 0;
    nFees = 0;
}

<<<<<<< HEAD
std::unique_ptr<CBlockTemplate> BlockAssembler::CreateNewBlock(const CScript& scriptPubKeyIn, int64_t* pFees, bool fProofOfStake)
=======
std::unique_ptr<CBlockTemplate> BlockAssembler::CreateNewBlock(const CScript& scriptPubKeyIn, bool fMineWitnessTx)
>>>>>>> e44150fe
{
    int64_t nTimeStart = GetTimeMicros();

    resetBlock();

    pblocktemplate.reset(new CBlockTemplate());

    if(!pblocktemplate.get())
        return nullptr;
    CBlock *pblock = &pblocktemplate->block; // pointer for convenience

    // Add dummy coinbase tx as first transaction
    pblock->vtx.emplace_back();
    pblocktemplate->vTxFees.push_back(-1); // updated at end
    pblocktemplate->vTxSigOpsCost.push_back(-1); // updated at end

    LOCK2(cs_main, mempool.cs);
    CBlockIndex* pindexPrev = chainActive.Tip();
    nHeight = pindexPrev->nHeight + 1;

    pblock->nVersion = ComputeBlockVersion(pindexPrev, chainparams.GetConsensus());
    // -regtest only: allow overriding block.nVersion with
    // -blockversion=N to test forking scenarios
    if (chainparams.MineBlocksOnDemand())
        pblock->nVersion = gArgs.GetArg("-blockversion", pblock->nVersion);

    pblock->nTime = GetAdjustedTime();

    nLockTimeCutoff = pblock->GetBlockTime();

<<<<<<< HEAD
    int nPackagesSelected = 0;
    int nDescendantsUpdated = 0;
    addPackageTxs(nPackagesSelected, nDescendantsUpdated);

    int64_t nTime1 = GetTimeMicros();

    nLastBlockTx = nBlockTx;
    nLastBlockSize = nBlockSize;
=======
    // Decide whether to include witness transactions
    // This is only needed in case the witness softfork activation is reverted
    // (which would require a very deep reorganization) or when
    // -promiscuousmempoolflags is used.
    // TODO: replace this with a call to main to assess validity of a mempool
    // transaction (which in most cases can be a no-op).
    fIncludeWitness = IsWitnessEnabled(pindexPrev, chainparams.GetConsensus()) && fMineWitnessTx;

    int nPackagesSelected = 0;
    int nDescendantsUpdated = 0;
    addPackageTxs(nPackagesSelected, nDescendantsUpdated);

    int64_t nTime1 = GetTimeMicros();

    nLastBlockTx = nBlockTx;
    nLastBlockWeight = nBlockWeight;
>>>>>>> e44150fe

    // Create coinbase transaction.
    CMutableTransaction coinbaseTx;
    coinbaseTx.nTime = pblock->nTime;
    coinbaseTx.vin.resize(1);
    coinbaseTx.vin[0].prevout.SetNull();
    coinbaseTx.vout.resize(1);
    if (fProofOfStake) {
        // Make the coinbase tx empty in case of proof of stake
        coinbaseTx.vout[0].SetEmpty();
    }
    else {
        coinbaseTx.vout[0].scriptPubKey = scriptPubKeyIn;
        coinbaseTx.vout[0].nValue = nFees + GetProofOfWorkSubsidy();
    }
    coinbaseTx.vin[0].scriptSig = CScript() << nHeight << OP_0;
    pblock->vtx[0] = MakeTransactionRef(std::move(coinbaseTx));
    pblocktemplate->vTxFees[0] = -nFees;

<<<<<<< HEAD
    /*
    LogPrintf("CreateNewBlock(): total size %u txs: %u fees: %ld sigops %d\n", nBlockSize, nBlockTx, nFees, nBlockSigOps);
    */

    if (pFees)
        *pFees = nFees;
=======
    LogPrintf("CreateNewBlock(): block weight: %u txs: %u fees: %ld sigops %d\n", GetBlockWeight(*pblock), nBlockTx, nFees, nBlockSigOpsCost);
>>>>>>> e44150fe

    // Fill in header
    pblock->hashPrevBlock  = pindexPrev->GetBlockHash();
    pblock->nTime = max(pindexPrev->GetPastTimeLimit()+1, GetMaxTransactionTime(pblock));
    if (!fProofOfStake)
        UpdateTime(pblock, chainparams.GetConsensus(), pindexPrev);
    pblock->nBits          = GetNextTargetRequired(pindexPrev, pblock, chainparams.GetConsensus(), fProofOfStake);
    pblock->nNonce         = 0;
    pblocktemplate->vTxSigOpsCost[0] = GetSigOpCountWithoutP2SH(*pblock->vtx[0]);

    CValidationState state;
    if (!fProofOfStake && !TestBlockValidity(state, chainparams, *pblock, pindexPrev, false, false, true)) {
        throw std::runtime_error(strprintf("%s: TestBlockValidity failed: %s", __func__, FormatStateMessage(state)));
    }
    int64_t nTime2 = GetTimeMicros();

    LogPrint(BCLog::BENCH, "CreateNewBlock() packages: %.2fms (%d packages, %d updated descendants), validity: %.2fms (total %.2fms)\n", 0.001 * (nTime1 - nTimeStart), nPackagesSelected, nDescendantsUpdated, 0.001 * (nTime2 - nTime1), 0.001 * (nTime2 - nTimeStart));

    return std::move(pblocktemplate);
}

void BlockAssembler::onlyUnconfirmed(CTxMemPool::setEntries& testSet)
{
    for (CTxMemPool::setEntries::iterator iit = testSet.begin(); iit != testSet.end(); ) {
        // Only test txs not already in the block
        if (inBlock.count(*iit)) {
            testSet.erase(iit++);
        }
        else {
            iit++;
        }
    }
}

bool BlockAssembler::TestPackage(uint64_t packageSize, int64_t packageSigOps)
{
    auto blockSizeWithPackage = nBlockSize + packageSize;
    if (blockSizeWithPackage >= DEFAULT_BLOCK_MAX_SIZE)
        return false;
    if (nBlockSigOps + packageSigOps >= MAX_BLOCK_SIGOPS)
        return false;
    return true;
}

// Perform transaction-level checks before adding to block:
// - transaction finality (locktime)
<<<<<<< HEAD
// - serialized size (in case -blockmaxsize is in use)
bool BlockAssembler::TestPackageTransactions(const CTxMemPool::setEntries& package)
{
    uint64_t nPotentialBlockSize = nBlockSize;
    BOOST_FOREACH (const CTxMemPool::txiter it, package) {
        if (!IsFinalTx(it->GetTx(), nHeight, nLockTimeCutoff))
            return false;
        uint64_t nTxSize = ::GetSerializeSize(it->GetTx(), SER_NETWORK, PROTOCOL_VERSION);
        if (nPotentialBlockSize + nTxSize >= nBlockMaxSize)
            return false;
        nPotentialBlockSize += nTxSize;
=======
// - premature witness (in case segwit transactions are added to mempool before
//   segwit activation)
bool BlockAssembler::TestPackageTransactions(const CTxMemPool::setEntries& package)
{
    for (const CTxMemPool::txiter it : package) {
        if (!IsFinalTx(it->GetTx(), nHeight, nLockTimeCutoff))
            return false;
        if (!fIncludeWitness && it->GetTx().HasWitness())
            return false;
>>>>>>> e44150fe
    }
    return true;
}

void BlockAssembler::AddToBlock(CTxMemPool::txiter iter)
{
    CBlock *pblock = &pblocktemplate->block;

    pblock->vtx.emplace_back(iter->GetSharedTx());
    pblocktemplate->vTxFees.push_back(iter->GetFee());
<<<<<<< HEAD
    pblocktemplate->vTxSigOpsCost.push_back(iter->GetSigOpCount());
    nBlockSize += iter->GetTxSize();
=======
    pblocktemplate->vTxSigOpsCost.push_back(iter->GetSigOpCost());
    nBlockWeight += iter->GetTxWeight();
>>>>>>> e44150fe
    ++nBlockTx;
    nBlockSigOps += iter->GetSigOpCount();
    nFees += iter->GetFee();
    inBlock.insert(iter);

    bool fPrintPriority = gArgs.GetBoolArg("-printpriority", DEFAULT_PRINTPRIORITY);
    if (fPrintPriority) {
        LogPrintf("fee %s txid %s\n",
                  CFeeRate(iter->GetModifiedFee(), iter->GetTxSize()).ToString(),
                  iter->GetTx().GetHash().ToString());
    }
}

int BlockAssembler::UpdatePackagesForAdded(const CTxMemPool::setEntries& alreadyAdded,
        indexed_modified_transaction_set &mapModifiedTx)
{
    int nDescendantsUpdated = 0;
<<<<<<< HEAD
    BOOST_FOREACH(const CTxMemPool::txiter it, alreadyAdded) {
=======
    for (const CTxMemPool::txiter it : alreadyAdded) {
>>>>>>> e44150fe
        CTxMemPool::setEntries descendants;
        mempool.CalculateDescendants(it, descendants);
        // Insert all descendants (not yet in block) into the modified set
        for (CTxMemPool::txiter desc : descendants) {
            if (alreadyAdded.count(desc))
                continue;
            ++nDescendantsUpdated;
            modtxiter mit = mapModifiedTx.find(desc);
            if (mit == mapModifiedTx.end()) {
                CTxMemPoolModifiedEntry modEntry(desc);
                modEntry.nSizeWithAncestors -= it->GetTxSize();
                modEntry.nModFeesWithAncestors -= it->GetModifiedFee();
                modEntry.nSigOpCountWithAncestors -= it->GetSigOpCount();
                mapModifiedTx.insert(modEntry);
            } else {
                mapModifiedTx.modify(mit, update_for_parent_inclusion(it));
            }
        }
    }
    return nDescendantsUpdated;
}

// Skip entries in mapTx that are already in a block or are present
// in mapModifiedTx (which implies that the mapTx ancestor state is
// stale due to ancestor inclusion in the block)
// Also skip transactions that we've already failed to add. This can happen if
// we consider a transaction in mapModifiedTx and it fails: we can then
// potentially consider it again while walking mapTx.  It's currently
// guaranteed to fail again, but as a belt-and-suspenders check we put it in
// failedTx and avoid re-evaluation, since the re-evaluation would be using
// cached size/sigops/fee values that are not actually correct.
bool BlockAssembler::SkipMapTxEntry(CTxMemPool::txiter it, indexed_modified_transaction_set &mapModifiedTx, CTxMemPool::setEntries &failedTx)
{
    assert (it != mempool.mapTx.end());
    return mapModifiedTx.count(it) || inBlock.count(it) || failedTx.count(it);
}

void BlockAssembler::SortForBlock(const CTxMemPool::setEntries& package, CTxMemPool::txiter entry, std::vector<CTxMemPool::txiter>& sortedEntries)
{
    // Sort package by ancestor count
    // If a transaction A depends on transaction B, then A's ancestor count
    // must be greater than B's.  So this is sufficient to validly order the
    // transactions for block inclusion.
    sortedEntries.clear();
    sortedEntries.insert(sortedEntries.begin(), package.begin(), package.end());
    std::sort(sortedEntries.begin(), sortedEntries.end(), CompareTxIterByAncestorCount());
}

// This transaction selection algorithm orders the mempool based
// on feerate of a transaction including all unconfirmed ancestors.
// Since we don't remove transactions from the mempool as we select them
// for block inclusion, we need an alternate method of updating the feerate
// of a transaction with its not-yet-selected ancestors as we go.
// This is accomplished by walking the in-mempool descendants of selected
// transactions and storing a temporary modified state in mapModifiedTxs.
// Each time through the loop, we compare the best transaction in
// mapModifiedTxs with the next transaction in the mempool to decide what
// transaction package to work on next.
void BlockAssembler::addPackageTxs(int &nPackagesSelected, int &nDescendantsUpdated)
{
    // mapModifiedTx will store sorted packages after they are modified
    // because some of their txs are already in the block
    indexed_modified_transaction_set mapModifiedTx;
    // Keep track of entries that failed inclusion, to avoid duplicate work
    CTxMemPool::setEntries failedTx;

    // Start by adding all descendants of previously added txs to mapModifiedTx
    // and modifying them for their already included ancestors
    UpdatePackagesForAdded(inBlock, mapModifiedTx);

    CTxMemPool::indexed_transaction_set::index<ancestor_score>::type::iterator mi = mempool.mapTx.get<ancestor_score>().begin();
    CTxMemPool::txiter iter;

    // Limit the number of attempts to add transactions to the block when it is
    // close to full; this is just a simple heuristic to finish quickly if the
    // mempool has a lot of entries.
    const int64_t MAX_CONSECUTIVE_FAILURES = 1000;
    int64_t nConsecutiveFailed = 0;

    while (mi != mempool.mapTx.get<ancestor_score>().end() || !mapModifiedTx.empty())
    {
        // First try to find a new transaction in mapTx to evaluate.
        if (mi != mempool.mapTx.get<ancestor_score>().end() &&
                SkipMapTxEntry(mempool.mapTx.project<0>(mi), mapModifiedTx, failedTx)) {
            ++mi;
            continue;
        }

        // Now that mi is not stale, determine which transaction to evaluate:
        // the next entry from mapTx, or the best from mapModifiedTx?
        bool fUsingModified = false;

        modtxscoreiter modit = mapModifiedTx.get<ancestor_score>().begin();
        if (mi == mempool.mapTx.get<ancestor_score>().end()) {
            // We're out of entries in mapTx; use the entry from mapModifiedTx
            iter = modit->iter;
            fUsingModified = true;
        } else {
            // Try to compare the mapTx entry to the mapModifiedTx entry
            iter = mempool.mapTx.project<0>(mi);
            if (modit != mapModifiedTx.get<ancestor_score>().end() &&
                    CompareModifiedEntry()(*modit, CTxMemPoolModifiedEntry(iter))) {
                // The best entry in mapModifiedTx has higher score
                // than the one from mapTx.
                // Switch which transaction (package) to consider
                iter = modit->iter;
                fUsingModified = true;
            } else {
                // Either no entry in mapModifiedTx, or it's worse than mapTx.
                // Increment mi for the next loop iteration.
                ++mi;
            }
        }

        // We skip mapTx entries that are inBlock, and mapModifiedTx shouldn't
        // contain anything that is inBlock.
        assert(!inBlock.count(iter));

        uint64_t packageSize = iter->GetSizeWithAncestors();
        CAmount packageFees = iter->GetModFeesWithAncestors();
        int64_t packageSigOps = iter->GetSigOpCountWithAncestors();
        if (fUsingModified) {
            packageSize = modit->nSizeWithAncestors;
            packageFees = modit->nModFeesWithAncestors;
            packageSigOps = modit->nSigOpCountWithAncestors;
        }

        if (packageFees < blockMinFeeRate.GetFee(packageSize)) {
            // Everything else we might consider has a lower fee rate
            return;
        }

        if (!TestPackage(packageSize, packageSigOps)) {
            if (fUsingModified) {
                // Since we always look at the best entry in mapModifiedTx,
                // we must erase failed entries so that we can consider the
                // next best entry on the next loop iteration
                mapModifiedTx.get<ancestor_score>().erase(modit);
                failedTx.insert(iter);
            }

            ++nConsecutiveFailed;

<<<<<<< HEAD
            if (nConsecutiveFailed > MAX_CONSECUTIVE_FAILURES && nBlockSize >
                    nBlockMaxSize - 4000) {
=======
            if (nConsecutiveFailed > MAX_CONSECUTIVE_FAILURES && nBlockWeight >
                    nBlockMaxWeight - 4000) {
>>>>>>> e44150fe
                // Give up if we're close to full and haven't succeeded in a while
                break;
            }
            continue;
        }

        CTxMemPool::setEntries ancestors;
        uint64_t nNoLimit = std::numeric_limits<uint64_t>::max();
        std::string dummy;
        mempool.CalculateMemPoolAncestors(*iter, ancestors, nNoLimit, nNoLimit, nNoLimit, nNoLimit, dummy, false);

        onlyUnconfirmed(ancestors);
        ancestors.insert(iter);

        // Test if all tx's are Final
        if (!TestPackageTransactions(ancestors)) {
            if (fUsingModified) {
                mapModifiedTx.get<ancestor_score>().erase(modit);
                failedTx.insert(iter);
            }
            continue;
        }

        // This transaction will make it in; reset the failed counter.
        nConsecutiveFailed = 0;

        // Package can be added. Sort the entries in a valid order.
        std::vector<CTxMemPool::txiter> sortedEntries;
        SortForBlock(ancestors, iter, sortedEntries);

        for (size_t i=0; i<sortedEntries.size(); ++i) {
            AddToBlock(sortedEntries[i]);
            // Erase from the modified set, if present
            mapModifiedTx.erase(sortedEntries[i]);
        }

        ++nPackagesSelected;
<<<<<<< HEAD

        // Update transactions that depend on each of these
        nDescendantsUpdated += UpdatePackagesForAdded(ancestors, mapModifiedTx);
    }
}

void IncrementExtraNonce(CBlock* pblock, const CBlockIndex* pindexPrev, unsigned int& nExtraNonce)
{
    // Update nExtraNonce
    static uint256 hashPrevBlock;
    if (hashPrevBlock != pblock->hashPrevBlock)
    {
        nExtraNonce = 0;
        hashPrevBlock = pblock->hashPrevBlock;
    }
    ++nExtraNonce;
    unsigned int nHeight = pindexPrev->nHeight+1; // Height first in coinbase required for block.version=2
    CMutableTransaction txCoinbase(*pblock->vtx[0]);
    txCoinbase.vin[0].scriptSig = (CScript() << nHeight << CScriptNum(nExtraNonce)) + COINBASE_FLAGS;
    assert(txCoinbase.vin[0].scriptSig.size() <= 100);

    pblock->vtx[0] = MakeTransactionRef(std::move(txCoinbase));
    pblock->hashMerkleRoot = BlockMerkleRoot(*pblock);
}

void ThreadStakeMiner(CWallet *pwallet, const CChainParams& chainparams)
{
    SetThreadPriority(THREAD_PRIORITY_LOWEST);
    LogPrintf("Staking started\n");

    // Make this thread recognisable as the mining thread
    RenameThread("blackcoin-miner");

    CReserveKey reservekey(pwallet);

    try {
        bool fTryToSync = true;
        bool regtestMode = Params().GetConsensus().fPoSNoRetargeting;
        if (regtestMode) {
            nMinerSleep = 30000; //limit regtest to 30s, otherwise it'll create 2 blocks per second
        }

        while (true)
        {
            while (pwallet->IsLocked())
            {
                nLastCoinStakeSearchInterval = 0;
                MilliSleep(10000);
            }

            if (!regtestMode) {
                while (g_connman->GetNodeCount(CConnman::CONNECTIONS_ALL) == 0 || IsInitialBlockDownload())
                {
                    nLastCoinStakeSearchInterval = 0;
                    fTryToSync = true;
                    MilliSleep(1000);
                }
                if (fTryToSync)
                {
                    fTryToSync = false;
                    if (g_connman->GetNodeCount(CConnman::CONNECTIONS_ALL) < 3 || pindexBestHeader->GetBlockTime() < GetTime() - 10 * 60)
                    {
                        MilliSleep(60000);
                        continue;
                    }
                }
            }

            //
            // Create new block
            //
            if (pwallet->HaveAvailableCoinsForStaking())
            {
                int64_t nFees = 0;
                // First just create an empty block. No need to process transactions until we know we can create a block
                std::unique_ptr<CBlockTemplate> pblocktemplate(BlockAssembler(Params()).CreateNewBlock(reservekey.reserveScript, &nFees, true));
                if (!pblocktemplate.get())
                    return;

                std::shared_ptr<CBlock> pblock = std::make_shared<CBlock>(pblocktemplate->block);
                // Trying to sign a block
                if (SignBlock(pblock, *pwallet, nFees))
                {
                    // increase priority
                    SetThreadPriority(THREAD_PRIORITY_ABOVE_NORMAL);
                    // Sign the full block
                    CheckStake(pblock, *pwallet, chainparams);
                    // return back to low priority
                    SetThreadPriority(THREAD_PRIORITY_LOWEST);
                    MilliSleep(500);
                }
                
		}
                    MilliSleep(nMinerSleep);

        }
    }
    catch (const boost::thread_interrupted&)
    {
        LogPrintf("Staking stopped\n");
        throw;
    }
    catch (const std::runtime_error &e)
    {
        LogPrintf("ThreadStakeMiner(): runtime error: %s\n", e.what());
        return;
    }
=======

        // Update transactions that depend on each of these
        nDescendantsUpdated += UpdatePackagesForAdded(ancestors, mapModifiedTx);
    }
>>>>>>> e44150fe
}

// novacoin: attempt to generate suitable proof-of-stake
bool SignBlock(std::shared_ptr<CBlock> pblock, CWallet& wallet, int64_t& nFees)
{
    // if we are trying to sign
    // something except proof-of-stake block template
    if (!pblock->vtx[0]->vout[0].IsEmpty()){
        LogPrintf("SignBlock(): Trying to sign something except proof-of-stake block!\n");
        return false;
    }

    // if we are trying to sign
    // a complete proof-of-stake block
    if (pblock->IsProofOfStake()) {
        return true;
    }

    static int64_t nLastCoinStakeSearchTime = GetAdjustedTime(); // startup timestamp

    CKey key;
    CMutableTransaction txCoinBase(*pblock->vtx[0]);
    CMutableTransaction txCoinStake;
    txCoinStake.nTime = GetAdjustedTime();
    txCoinStake.nTime &= ~Params().GetConsensus().nStakeTimestampMask;

    int64_t nSearchTime = txCoinStake.nTime; // search to current time

    if (nSearchTime > nLastCoinStakeSearchTime)
    {
        if (wallet.CreateCoinStake(wallet, pblock->nBits, 1, nFees, txCoinStake, key))
        {
            if (txCoinStake.nTime >= pindexBestHeader->GetPastTimeLimit()+1)
            {
                // make sure coinstake would meet timestamp protocol
                // as it would be the same as the block timestamp
                txCoinBase.nTime = pblock->nTime = txCoinStake.nTime;
                pblock->vtx[0] = MakeTransactionRef(std::move(txCoinBase));

                // we have to make sure that we have no future timestamps in
                // our transactions set
                for (std::vector<CTransactionRef>::iterator it = pblock->vtx.begin(); it != pblock->vtx.end();)
                    if (it->get()->nTime > pblock->nTime) { it = pblock->vtx.erase(it); } else { ++it; }

                pblock->vtx.insert(pblock->vtx.begin() + 1, MakeTransactionRef(txCoinStake));

                pblock->hashMerkleRoot = BlockMerkleRoot(*pblock);

                // append a signature to our block
                return key.Sign(pblock->GetHash(), pblock->vchBlockSig);
            }
        }
        nLastCoinStakeSearchInterval = nSearchTime - nLastCoinStakeSearchTime;
        nLastCoinStakeSearchTime = nSearchTime;
    }

return false;
}<|MERGE_RESOLUTION|>--- conflicted
+++ resolved
@@ -46,28 +46,11 @@
 // its ancestors.
 
 uint64_t nLastBlockTx = 0;
-<<<<<<< HEAD
 uint64_t nLastBlockSize = 0;
 int64_t nLastCoinStakeSearchInterval = 0;
 unsigned int nMinerSleep = 500;
 
-class ScoreCompare
-{
-public:
-    ScoreCompare() {}
-
-    bool operator()(const CTxMemPool::txiter a, const CTxMemPool::txiter b)
-    {
-        return CompareTxMemPoolEntryByScore()(*b,*a); // Convert to less than
-    }
-};
-
-int64_t UpdateTime(CBlock* pblock, const Consensus::Params& consensusParams, const CBlockIndex* pindexPrev)
-=======
-uint64_t nLastBlockWeight = 0;
-
 int64_t UpdateTime(CBlockHeader* pblock, const Consensus::Params& consensusParams, const CBlockIndex* pindexPrev)
->>>>>>> e44150fe
 {
     int64_t nOldTime = pblock->nTime;
     int64_t nNewTime = std::max(pindexPrev->GetPastTimeLimit()+1, GetAdjustedTime());
@@ -82,7 +65,6 @@
     return nNewTime - nOldTime;
 }
 
-<<<<<<< HEAD
 // miner's coin base reward (POW)
 CAmount GetProofOfWorkReward()
 {
@@ -98,48 +80,34 @@
     return maxTransactionTime;
 }
 
-BlockAssembler::BlockAssembler(const CChainParams& _chainparams)
-    : chainparams(_chainparams)
-{
-    if (IsArgSet("-blockmintxfee")) {
-=======
 BlockAssembler::Options::Options() {
     blockMinFeeRate = CFeeRate(DEFAULT_BLOCK_MIN_TX_FEE);
-    nBlockMaxWeight = DEFAULT_BLOCK_MAX_WEIGHT;
+    nBlockMaxSize = DEFAULT_BLOCK_MAX_SIZE;
 }
 
 BlockAssembler::BlockAssembler(const CChainParams& params, const Options& options) : chainparams(params)
 {
     blockMinFeeRate = options.blockMinFeeRate;
-    // Limit weight to between 4K and MAX_BLOCK_WEIGHT-4K for sanity:
-    nBlockMaxWeight = std::max<size_t>(4000, std::min<size_t>(MAX_BLOCK_WEIGHT - 4000, options.nBlockMaxWeight));
+    // Limit size to between 1K and MAX_BLOCK_SIZE-1K for sanity:
+    nBlockMaxSize = std::max<size_t>(1000, std::min<size_t>(MAX_BLOCK_SIZE - 1000, options.nBlockMaxSize));
 }
 
 static BlockAssembler::Options DefaultOptions(const CChainParams& params)
 {
     // Block resource limits
-    // If neither -blockmaxsize or -blockmaxweight is given, limit to DEFAULT_BLOCK_MAX_*
+    // If neither -blockmaxsize or -blockmaxsize is given, limit to DEFAULT_BLOCK_MAX_*
     // If only one is given, only restrict the specified resource.
     // If both are given, restrict both.
     BlockAssembler::Options options;
-    options.nBlockMaxWeight = gArgs.GetArg("-blockmaxweight", DEFAULT_BLOCK_MAX_WEIGHT);
+    options.nBlockMaxSize = gArgs.GetArg("-blockmaxsize", DEFAULT_BLOCK_MAX_SIZE);
     if (gArgs.IsArgSet("-blockmintxfee")) {
->>>>>>> e44150fe
         CAmount n = 0;
         ParseMoney(gArgs.GetArg("-blockmintxfee", ""), n);
         options.blockMinFeeRate = CFeeRate(n);
     } else {
         options.blockMinFeeRate = CFeeRate(DEFAULT_BLOCK_MIN_TX_FEE);
     }
-<<<<<<< HEAD
-
-    // Largest block you're willing to create:
-    nBlockMaxSize = GetArg("-blockmaxsize", DEFAULT_BLOCK_MAX_SIZE);
-    // Limit to between 1K and MAX_BLOCK_SIZE-1K for sanity:
-    nBlockMaxSize = std::max((unsigned int)1000, std::min((unsigned int)(MAX_BLOCK_SIZE-1000), nBlockMaxSize));
-=======
     return options;
->>>>>>> e44150fe
 }
 
 BlockAssembler::BlockAssembler(const CChainParams& params) : BlockAssembler(params, DefaultOptions(params)) {}
@@ -149,25 +117,15 @@
     inBlock.clear();
 
     // Reserve space for coinbase tx
-<<<<<<< HEAD
     nBlockSize = 1000;
     nBlockSigOps = 100;
-=======
-    nBlockWeight = 4000;
-    nBlockSigOpsCost = 400;
-    fIncludeWitness = false;
->>>>>>> e44150fe
 
     // These counters do not include coinbase tx
     nBlockTx = 0;
     nFees = 0;
 }
 
-<<<<<<< HEAD
 std::unique_ptr<CBlockTemplate> BlockAssembler::CreateNewBlock(const CScript& scriptPubKeyIn, int64_t* pFees, bool fProofOfStake)
-=======
-std::unique_ptr<CBlockTemplate> BlockAssembler::CreateNewBlock(const CScript& scriptPubKeyIn, bool fMineWitnessTx)
->>>>>>> e44150fe
 {
     int64_t nTimeStart = GetTimeMicros();
 
@@ -198,7 +156,6 @@
 
     nLockTimeCutoff = pblock->GetBlockTime();
 
-<<<<<<< HEAD
     int nPackagesSelected = 0;
     int nDescendantsUpdated = 0;
     addPackageTxs(nPackagesSelected, nDescendantsUpdated);
@@ -207,24 +164,6 @@
 
     nLastBlockTx = nBlockTx;
     nLastBlockSize = nBlockSize;
-=======
-    // Decide whether to include witness transactions
-    // This is only needed in case the witness softfork activation is reverted
-    // (which would require a very deep reorganization) or when
-    // -promiscuousmempoolflags is used.
-    // TODO: replace this with a call to main to assess validity of a mempool
-    // transaction (which in most cases can be a no-op).
-    fIncludeWitness = IsWitnessEnabled(pindexPrev, chainparams.GetConsensus()) && fMineWitnessTx;
-
-    int nPackagesSelected = 0;
-    int nDescendantsUpdated = 0;
-    addPackageTxs(nPackagesSelected, nDescendantsUpdated);
-
-    int64_t nTime1 = GetTimeMicros();
-
-    nLastBlockTx = nBlockTx;
-    nLastBlockWeight = nBlockWeight;
->>>>>>> e44150fe
 
     // Create coinbase transaction.
     CMutableTransaction coinbaseTx;
@@ -244,16 +183,10 @@
     pblock->vtx[0] = MakeTransactionRef(std::move(coinbaseTx));
     pblocktemplate->vTxFees[0] = -nFees;
 
-<<<<<<< HEAD
-    /*
     LogPrintf("CreateNewBlock(): total size %u txs: %u fees: %ld sigops %d\n", nBlockSize, nBlockTx, nFees, nBlockSigOps);
-    */
 
     if (pFees)
         *pFees = nFees;
-=======
-    LogPrintf("CreateNewBlock(): block weight: %u txs: %u fees: %ld sigops %d\n", GetBlockWeight(*pblock), nBlockTx, nFees, nBlockSigOpsCost);
->>>>>>> e44150fe
 
     // Fill in header
     pblock->hashPrevBlock  = pindexPrev->GetBlockHash();
@@ -300,29 +233,17 @@
 
 // Perform transaction-level checks before adding to block:
 // - transaction finality (locktime)
-<<<<<<< HEAD
 // - serialized size (in case -blockmaxsize is in use)
 bool BlockAssembler::TestPackageTransactions(const CTxMemPool::setEntries& package)
 {
     uint64_t nPotentialBlockSize = nBlockSize;
-    BOOST_FOREACH (const CTxMemPool::txiter it, package) {
+    for (const CTxMemPool::txiter it : package) {
         if (!IsFinalTx(it->GetTx(), nHeight, nLockTimeCutoff))
             return false;
         uint64_t nTxSize = ::GetSerializeSize(it->GetTx(), SER_NETWORK, PROTOCOL_VERSION);
         if (nPotentialBlockSize + nTxSize >= nBlockMaxSize)
             return false;
         nPotentialBlockSize += nTxSize;
-=======
-// - premature witness (in case segwit transactions are added to mempool before
-//   segwit activation)
-bool BlockAssembler::TestPackageTransactions(const CTxMemPool::setEntries& package)
-{
-    for (const CTxMemPool::txiter it : package) {
-        if (!IsFinalTx(it->GetTx(), nHeight, nLockTimeCutoff))
-            return false;
-        if (!fIncludeWitness && it->GetTx().HasWitness())
-            return false;
->>>>>>> e44150fe
     }
     return true;
 }
@@ -333,13 +254,8 @@
 
     pblock->vtx.emplace_back(iter->GetSharedTx());
     pblocktemplate->vTxFees.push_back(iter->GetFee());
-<<<<<<< HEAD
     pblocktemplate->vTxSigOpsCost.push_back(iter->GetSigOpCount());
     nBlockSize += iter->GetTxSize();
-=======
-    pblocktemplate->vTxSigOpsCost.push_back(iter->GetSigOpCost());
-    nBlockWeight += iter->GetTxWeight();
->>>>>>> e44150fe
     ++nBlockTx;
     nBlockSigOps += iter->GetSigOpCount();
     nFees += iter->GetFee();
@@ -357,11 +273,7 @@
         indexed_modified_transaction_set &mapModifiedTx)
 {
     int nDescendantsUpdated = 0;
-<<<<<<< HEAD
-    BOOST_FOREACH(const CTxMemPool::txiter it, alreadyAdded) {
-=======
     for (const CTxMemPool::txiter it : alreadyAdded) {
->>>>>>> e44150fe
         CTxMemPool::setEntries descendants;
         mempool.CalculateDescendants(it, descendants);
         // Insert all descendants (not yet in block) into the modified set
@@ -505,13 +417,8 @@
 
             ++nConsecutiveFailed;
 
-<<<<<<< HEAD
             if (nConsecutiveFailed > MAX_CONSECUTIVE_FAILURES && nBlockSize >
                     nBlockMaxSize - 4000) {
-=======
-            if (nConsecutiveFailed > MAX_CONSECUTIVE_FAILURES && nBlockWeight >
-                    nBlockMaxWeight - 4000) {
->>>>>>> e44150fe
                 // Give up if we're close to full and haven't succeeded in a while
                 break;
             }
@@ -549,7 +456,6 @@
         }
 
         ++nPackagesSelected;
-<<<<<<< HEAD
 
         // Update transactions that depend on each of these
         nDescendantsUpdated += UpdatePackagesForAdded(ancestors, mapModifiedTx);
@@ -657,12 +563,6 @@
         LogPrintf("ThreadStakeMiner(): runtime error: %s\n", e.what());
         return;
     }
-=======
-
-        // Update transactions that depend on each of these
-        nDescendantsUpdated += UpdatePackagesForAdded(ancestors, mapModifiedTx);
-    }
->>>>>>> e44150fe
 }
 
 // novacoin: attempt to generate suitable proof-of-stake
