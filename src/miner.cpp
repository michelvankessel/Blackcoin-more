// Copyright (c) 2009-2010 Satoshi Nakamoto
<<<<<<< HEAD
// Copyright (c) 2009-2017 The Bitcoin Core developers
=======
// Copyright (c) 2009-2018 The Bitcoin Core developers
>>>>>>> 2f4f2d38
// Distributed under the MIT software license, see the accompanying
// file COPYING or http://www.opensource.org/licenses/mit-license.php.

#include <miner.h>

#include <amount.h>
#include <chain.h>
#include <chainparams.h>
#include <coins.h>
#include <consensus/consensus.h>
#include <consensus/tx_verify.h>
#include <consensus/merkle.h>
#include <consensus/validation.h>
#include <hash.h>
#include <net.h>
#include <policy/feerate.h>
#include <policy/policy.h>
#include <pos.h>
#include <pow.h>
#include <primitives/transaction.h>
#include <script/standard.h>
#include <timedata.h>
#include <util.h>
#include <utilmoneystr.h>
#include <validationinterface.h>

#include <algorithm>
#include <memory>
#include <queue>
#include <utility>

// Unconfirmed transactions in the memory pool often depend on other
// transactions in the memory pool. When we select transactions from the
// pool, we select by highest fee rate of a transaction combined with all
// its ancestors.

uint64_t nLastBlockTx = 0;
uint64_t nLastBlockSize = 0;
int64_t nLastCoinStakeSearchInterval = 0;
unsigned int nMinerSleep = 500;

int64_t UpdateTime(CBlock* pblock, const Consensus::Params& consensusParams, const CBlockIndex* pindexPrev)
{
    int64_t nOldTime = pblock->nTime;
    int64_t nNewTime = std::max(pindexPrev->GetPastTimeLimit()+1, GetAdjustedTime());

    if (nOldTime < nNewTime)
        pblock->nTime = nNewTime;

    // Updating time can change work required on testnet:
    if (consensusParams.fPowAllowMinDifficultyBlocks)
        pblock->nBits = GetNextTargetRequired(pindexPrev, pblock, consensusParams, pblock->IsProofOfStake());

    return nNewTime - nOldTime;
}

// miner's coin base reward (PoW)
CAmount GetProofOfWorkReward()
{
    CAmount nSubsidy = 10000 * COIN;
    return nSubsidy;
}

int64_t GetMaxTransactionTime(CBlock* pblock)
{
    int64_t maxTransactionTime = 0;
    for (std::vector<CTransactionRef>::const_iterator it(pblock->vtx.begin()); it != pblock->vtx.end(); ++it)
        maxTransactionTime = std::max(maxTransactionTime, (int64_t)it->get()->nTime);
    return maxTransactionTime;
}

BlockAssembler::Options::Options() {
    blockMinFeeRate = CFeeRate(DEFAULT_BLOCK_MIN_TX_FEE);
    nBlockMaxSize = DEFAULT_BLOCK_MAX_SIZE;
}

BlockAssembler::BlockAssembler(const CChainParams& params, const Options& options) : chainparams(params)
{
    blockMinFeeRate = options.blockMinFeeRate;
    // Limit size to between 1K and MAX_BLOCK_SIZE-1K for sanity:
    nBlockMaxSize = std::max<size_t>(1000, std::min<size_t>(MAX_BLOCK_SIZE - 1000, options.nBlockMaxSize));
}

static BlockAssembler::Options DefaultOptions()
{
    // Block resource limits
<<<<<<< HEAD
    // If -blockmaxsize is not given, limit to DEFAULT_BLOCK_MAX_SIZE
=======
    // If -blockmaxweight is not given, limit to DEFAULT_BLOCK_MAX_WEIGHT
>>>>>>> 2f4f2d38
    BlockAssembler::Options options;
    options.nBlockMaxSize = gArgs.GetArg("-blockmaxsize", DEFAULT_BLOCK_MAX_SIZE);
    if (gArgs.IsArgSet("-blockmintxfee")) {
        CAmount n = 0;
        ParseMoney(gArgs.GetArg("-blockmintxfee", ""), n);
        options.blockMinFeeRate = CFeeRate(n);
    } else {
        options.blockMinFeeRate = CFeeRate(DEFAULT_BLOCK_MIN_TX_FEE);
    }
    return options;
}

BlockAssembler::BlockAssembler(const CChainParams& params) : BlockAssembler(params, DefaultOptions()) {}

void BlockAssembler::resetBlock()
{
    inBlock.clear();

    // Reserve space for coinbase tx
    nBlockSize = 1000;
    nBlockSigOps = 100;

    // These counters do not include coinbase tx
    nBlockTx = 0;
    nFees = 0;
}

std::unique_ptr<CBlockTemplate> BlockAssembler::CreateNewBlock(const CScript& scriptPubKeyIn, int64_t* pFees, bool fProofOfStake)
{
    int64_t nTimeStart = GetTimeMicros();

    resetBlock();

    pblocktemplate.reset(new CBlockTemplate());

    if(!pblocktemplate.get())
        return nullptr;
    CBlock *pblock = &pblocktemplate->block; // pointer for convenience

    // Add dummy coinbase tx as first transaction
    pblock->vtx.emplace_back();
    pblocktemplate->vTxFees.push_back(-1); // updated at end
    pblocktemplate->vTxSigOpsCost.push_back(-1); // updated at end

    LOCK2(cs_main, mempool.cs);
    CBlockIndex* pindexPrev = chainActive.Tip();
    assert(pindexPrev != nullptr);
    nHeight = pindexPrev->nHeight + 1;

    pblock->nVersion = ComputeBlockVersion(pindexPrev, chainparams.GetConsensus());
    // -regtest only: allow overriding block.nVersion with
    // -blockversion=N to test forking scenarios
    if (chainparams.MineBlocksOnDemand())
        pblock->nVersion = gArgs.GetArg("-blockversion", pblock->nVersion);

    pblock->nTime = GetAdjustedTime();
    const int64_t nGetPastTimeLimit = pindexPrev->GetPastTimeLimit();

    nLockTimeCutoff = (STANDARD_LOCKTIME_VERIFY_FLAGS & LOCKTIME_MEDIAN_TIME_PAST)
                       ? nGetPastTimeLimit
                       : pblock->GetBlockTime();

<<<<<<< HEAD
=======
    // Decide whether to include witness transactions
    // This is only needed in case the witness softfork activation is reverted
    // (which would require a very deep reorganization).
    // Note that the mempool would accept transactions with witness data before
    // IsWitnessEnabled, but we would only ever mine blocks after IsWitnessEnabled
    // unless there is a massive block reorganization with the witness softfork
    // not activated.
    // TODO: replace this with a call to main to assess validity of a mempool
    // transaction (which in most cases can be a no-op).
    fIncludeWitness = IsWitnessEnabled(pindexPrev, chainparams.GetConsensus()) && fMineWitnessTx;

>>>>>>> 2f4f2d38
    int nPackagesSelected = 0;
    int nDescendantsUpdated = 0;
    addPackageTxs(nPackagesSelected, nDescendantsUpdated);

    int64_t nTime1 = GetTimeMicros();

    nLastBlockTx = nBlockTx;
    nLastBlockSize = nBlockSize;

    // Create coinbase transaction.
    CMutableTransaction coinbaseTx;
    coinbaseTx.nTime = pblock->nTime;
    coinbaseTx.vin.resize(1);
    coinbaseTx.vin[0].prevout.SetNull();
    coinbaseTx.vout.resize(1);
    if (fProofOfStake) {
        // Make the coinbase tx empty in case of proof of stake
        coinbaseTx.vout[0].SetEmpty();
    }
    else {
        coinbaseTx.vout[0].scriptPubKey = scriptPubKeyIn;
        coinbaseTx.vout[0].nValue = nFees + GetProofOfWorkSubsidy();
    }
    coinbaseTx.vin[0].scriptSig = CScript() << nHeight << OP_0;
    pblock->vtx[0] = MakeTransactionRef(std::move(coinbaseTx));
    pblocktemplate->vTxFees[0] = -nFees;

    LogPrintf("CreateNewBlock(): block size: %u txs: %u fees: %ld sigops %d\n", nBlockSize, nBlockTx, nFees, nBlockSigOps);

    if (pFees)
        *pFees = nFees;

    // Fill in header
    pblock->hashPrevBlock  = pindexPrev->GetBlockHash();
    pblock->nTime = max(pindexPrev->GetPastTimeLimit()+1, GetMaxTransactionTime(pblock));
    if (!fProofOfStake)
        UpdateTime(pblock, chainparams.GetConsensus(), pindexPrev);
    pblock->nBits          = GetNextTargetRequired(pindexPrev, pblock, chainparams.GetConsensus(), fProofOfStake);
    pblock->nNonce         = 0;
    pblocktemplate->vTxSigOpsCost[0] = GetSigOpCountWithoutP2SH(*pblock->vtx[0]);

    CValidationState state;
    if (!fProofOfStake && !TestBlockValidity(state, chainparams, *pblock, pindexPrev, false, false, true)) {
        throw std::runtime_error(strprintf("%s: TestBlockValidity failed: %s", __func__, FormatStateMessage(state)));
    }
    int64_t nTime2 = GetTimeMicros();

    LogPrint(BCLog::BENCH, "CreateNewBlock() packages: %.2fms (%d packages, %d updated descendants), validity: %.2fms (total %.2fms)\n", 0.001 * (nTime1 - nTimeStart), nPackagesSelected, nDescendantsUpdated, 0.001 * (nTime2 - nTime1), 0.001 * (nTime2 - nTimeStart));

    return std::move(pblocktemplate);
}

void BlockAssembler::onlyUnconfirmed(CTxMemPool::setEntries& testSet)
{
    for (CTxMemPool::setEntries::iterator iit = testSet.begin(); iit != testSet.end(); ) {
        // Only test txs not already in the block
        if (inBlock.count(*iit)) {
            testSet.erase(iit++);
        }
        else {
            iit++;
        }
    }
}

bool BlockAssembler::TestPackage(uint64_t packageSize, int64_t packageSigOps) const
{
    auto blockSizeWithPackage = nBlockSize + packageSize;
    if (blockSizeWithPackage >= DEFAULT_BLOCK_MAX_SIZE)
        return false;
    if (nBlockSigOps + packageSigOps >= MAX_BLOCK_SIGOPS)
        return false;
    return true;
}

// Perform transaction-level checks before adding to block:
// - transaction finality (locktime)
// - serialized size (in case -blockmaxsize is in use)
bool BlockAssembler::TestPackageTransactions(const CTxMemPool::setEntries& package)
{
<<<<<<< HEAD
    uint64_t nPotentialBlockSize = nBlockSize;
    for (const CTxMemPool::txiter it : package) {
=======
    for (CTxMemPool::txiter it : package) {
>>>>>>> 2f4f2d38
        if (!IsFinalTx(it->GetTx(), nHeight, nLockTimeCutoff))
            return false;
        uint64_t nTxSize = ::GetSerializeSize(it->GetTx(), SER_NETWORK, PROTOCOL_VERSION);
        if (nPotentialBlockSize + nTxSize >= nBlockMaxSize)
            return false;
        nPotentialBlockSize += nTxSize;
    }
    return true;
}

void BlockAssembler::AddToBlock(CTxMemPool::txiter iter)
{
    CBlock *pblock = &pblocktemplate->block;

    pblock->vtx.emplace_back(iter->GetSharedTx());
    pblocktemplate->vTxFees.push_back(iter->GetFee());
    pblocktemplate->vTxSigOpsCost.push_back(iter->GetSigOpCount());
    nBlockSize += iter->GetTxSize();
    ++nBlockTx;
    nBlockSigOps += iter->GetSigOpCount();
    nFees += iter->GetFee();
    inBlock.insert(iter);

    bool fPrintPriority = gArgs.GetBoolArg("-printpriority", DEFAULT_PRINTPRIORITY);
    if (fPrintPriority) {
        LogPrintf("fee %s txid %s\n",
                  CFeeRate(iter->GetModifiedFee(), iter->GetTxSize()).ToString(),
                  iter->GetTx().GetHash().ToString());
    }
}

int BlockAssembler::UpdatePackagesForAdded(const CTxMemPool::setEntries& alreadyAdded,
        indexed_modified_transaction_set &mapModifiedTx)
{
    int nDescendantsUpdated = 0;
    for (CTxMemPool::txiter it : alreadyAdded) {
        CTxMemPool::setEntries descendants;
        mempool.CalculateDescendants(it, descendants);
        // Insert all descendants (not yet in block) into the modified set
        for (CTxMemPool::txiter desc : descendants) {
            if (alreadyAdded.count(desc))
                continue;
            ++nDescendantsUpdated;
            modtxiter mit = mapModifiedTx.find(desc);
            if (mit == mapModifiedTx.end()) {
                CTxMemPoolModifiedEntry modEntry(desc);
                modEntry.nSizeWithAncestors -= it->GetTxSize();
                modEntry.nModFeesWithAncestors -= it->GetModifiedFee();
                modEntry.nSigOpCountWithAncestors -= it->GetSigOpCount();
                mapModifiedTx.insert(modEntry);
            } else {
                mapModifiedTx.modify(mit, update_for_parent_inclusion(it));
            }
        }
    }
    return nDescendantsUpdated;
}

// Skip entries in mapTx that are already in a block or are present
// in mapModifiedTx (which implies that the mapTx ancestor state is
// stale due to ancestor inclusion in the block)
// Also skip transactions that we've already failed to add. This can happen if
// we consider a transaction in mapModifiedTx and it fails: we can then
// potentially consider it again while walking mapTx.  It's currently
// guaranteed to fail again, but as a belt-and-suspenders check we put it in
// failedTx and avoid re-evaluation, since the re-evaluation would be using
// cached size/sigops/fee values that are not actually correct.
bool BlockAssembler::SkipMapTxEntry(CTxMemPool::txiter it, indexed_modified_transaction_set &mapModifiedTx, CTxMemPool::setEntries &failedTx)
{
    assert (it != mempool.mapTx.end());
    return mapModifiedTx.count(it) || inBlock.count(it) || failedTx.count(it);
}

void BlockAssembler::SortForBlock(const CTxMemPool::setEntries& package, std::vector<CTxMemPool::txiter>& sortedEntries)
{
    // Sort package by ancestor count
    // If a transaction A depends on transaction B, then A's ancestor count
    // must be greater than B's.  So this is sufficient to validly order the
    // transactions for block inclusion.
    sortedEntries.clear();
    sortedEntries.insert(sortedEntries.begin(), package.begin(), package.end());
    std::sort(sortedEntries.begin(), sortedEntries.end(), CompareTxIterByAncestorCount());
}

// This transaction selection algorithm orders the mempool based
// on feerate of a transaction including all unconfirmed ancestors.
// Since we don't remove transactions from the mempool as we select them
// for block inclusion, we need an alternate method of updating the feerate
// of a transaction with its not-yet-selected ancestors as we go.
// This is accomplished by walking the in-mempool descendants of selected
// transactions and storing a temporary modified state in mapModifiedTxs.
// Each time through the loop, we compare the best transaction in
// mapModifiedTxs with the next transaction in the mempool to decide what
// transaction package to work on next.
void BlockAssembler::addPackageTxs(int &nPackagesSelected, int &nDescendantsUpdated)
{
    // mapModifiedTx will store sorted packages after they are modified
    // because some of their txs are already in the block
    indexed_modified_transaction_set mapModifiedTx;
    // Keep track of entries that failed inclusion, to avoid duplicate work
    CTxMemPool::setEntries failedTx;

    // Start by adding all descendants of previously added txs to mapModifiedTx
    // and modifying them for their already included ancestors
    UpdatePackagesForAdded(inBlock, mapModifiedTx);

    CTxMemPool::indexed_transaction_set::index<ancestor_score>::type::iterator mi = mempool.mapTx.get<ancestor_score>().begin();
    CTxMemPool::txiter iter;

    // Limit the number of attempts to add transactions to the block when it is
    // close to full; this is just a simple heuristic to finish quickly if the
    // mempool has a lot of entries.
    const int64_t MAX_CONSECUTIVE_FAILURES = 1000;
    int64_t nConsecutiveFailed = 0;

    while (mi != mempool.mapTx.get<ancestor_score>().end() || !mapModifiedTx.empty())
    {
        // First try to find a new transaction in mapTx to evaluate.
        if (mi != mempool.mapTx.get<ancestor_score>().end() &&
                SkipMapTxEntry(mempool.mapTx.project<0>(mi), mapModifiedTx, failedTx)) {
            ++mi;
            continue;
        }

        // Now that mi is not stale, determine which transaction to evaluate:
        // the next entry from mapTx, or the best from mapModifiedTx?
        bool fUsingModified = false;

        modtxscoreiter modit = mapModifiedTx.get<ancestor_score>().begin();
        if (mi == mempool.mapTx.get<ancestor_score>().end()) {
            // We're out of entries in mapTx; use the entry from mapModifiedTx
            iter = modit->iter;
            fUsingModified = true;
        } else {
            // Try to compare the mapTx entry to the mapModifiedTx entry
            iter = mempool.mapTx.project<0>(mi);
            if (modit != mapModifiedTx.get<ancestor_score>().end() &&
                    CompareTxMemPoolEntryByAncestorFee()(*modit, CTxMemPoolModifiedEntry(iter))) {
                // The best entry in mapModifiedTx has higher score
                // than the one from mapTx.
                // Switch which transaction (package) to consider
                iter = modit->iter;
                fUsingModified = true;
            } else {
                // Either no entry in mapModifiedTx, or it's worse than mapTx.
                // Increment mi for the next loop iteration.
                ++mi;
            }
        }

        // We skip mapTx entries that are inBlock, and mapModifiedTx shouldn't
        // contain anything that is inBlock.
        assert(!inBlock.count(iter));

        uint64_t packageSize = iter->GetSizeWithAncestors();
        CAmount packageFees = iter->GetModFeesWithAncestors();
        int64_t packageSigOps = iter->GetSigOpCountWithAncestors();
        if (fUsingModified) {
            packageSize = modit->nSizeWithAncestors;
            packageFees = modit->nModFeesWithAncestors;
            packageSigOps = modit->nSigOpCountWithAncestors;
        }

        if (packageFees < blockMinFeeRate.GetFee(packageSize)) {
            // Everything else we might consider has a lower fee rate
            return;
        }

        if (!TestPackage(packageSize, packageSigOps)) {
            if (fUsingModified) {
                // Since we always look at the best entry in mapModifiedTx,
                // we must erase failed entries so that we can consider the
                // next best entry on the next loop iteration
                mapModifiedTx.get<ancestor_score>().erase(modit);
                failedTx.insert(iter);
            }

            ++nConsecutiveFailed;

            if (nConsecutiveFailed > MAX_CONSECUTIVE_FAILURES && nBlockSize >
                    nBlockMaxSize - 4000) {
                // Give up if we're close to full and haven't succeeded in a while
                break;
            }
            continue;
        }

        CTxMemPool::setEntries ancestors;
        uint64_t nNoLimit = std::numeric_limits<uint64_t>::max();
        std::string dummy;
        mempool.CalculateMemPoolAncestors(*iter, ancestors, nNoLimit, nNoLimit, nNoLimit, nNoLimit, dummy, false);

        onlyUnconfirmed(ancestors);
        ancestors.insert(iter);

        // Test if all tx's are Final
        if (!TestPackageTransactions(ancestors)) {
            if (fUsingModified) {
                mapModifiedTx.get<ancestor_score>().erase(modit);
                failedTx.insert(iter);
            }
            continue;
        }

        // This transaction will make it in; reset the failed counter.
        nConsecutiveFailed = 0;

        // Package can be added. Sort the entries in a valid order.
        std::vector<CTxMemPool::txiter> sortedEntries;
        SortForBlock(ancestors, sortedEntries);

        for (size_t i=0; i<sortedEntries.size(); ++i) {
            AddToBlock(sortedEntries[i]);
            // Erase from the modified set, if present
            mapModifiedTx.erase(sortedEntries[i]);
        }

        ++nPackagesSelected;

        // Update transactions that depend on each of these
        nDescendantsUpdated += UpdatePackagesForAdded(ancestors, mapModifiedTx);
    }
}

void IncrementExtraNonce(CBlock* pblock, const CBlockIndex* pindexPrev, unsigned int& nExtraNonce)
{
    // Update nExtraNonce
    static uint256 hashPrevBlock;
    if (hashPrevBlock != pblock->hashPrevBlock)
    {
        nExtraNonce = 0;
        hashPrevBlock = pblock->hashPrevBlock;
    }
    ++nExtraNonce;
    unsigned int nHeight = pindexPrev->nHeight+1; // Height first in coinbase required for block.version=2
    CMutableTransaction txCoinbase(*pblock->vtx[0]);
    txCoinbase.vin[0].scriptSig = (CScript() << nHeight << CScriptNum(nExtraNonce)) + COINBASE_FLAGS;
    assert(txCoinbase.vin[0].scriptSig.size() <= 100);

    pblock->vtx[0] = MakeTransactionRef(std::move(txCoinbase));
    pblock->hashMerkleRoot = BlockMerkleRoot(*pblock);
}

bool CheckStake(std::shared_ptr<CBlock> pblock, CWallet& wallet, const CChainParams& chainparams)
{
    uint256 hashBlock = pblock->GetHash();

    if (!pblock->IsProofOfStake())
        return error("CheckStake() : %s is not a proof-of-stake block", hashBlock.GetHex());

    CValidationState state;
    // verify hash target and signature of coinstake tx
    if (!CheckProofOfStake(mapBlockIndex[pblock->hashPrevBlock], *pblock->vtx[1], pblock->nBits, state, *pcoinsTip))
        return error("CheckStake() : proof-of-stake checking failed");

    //// debug print
    LogPrintf("%s\n", pblock->ToString());
    LogPrintf("out %s\n", FormatMoney(pblock->vtx[1]->GetValueOut()));

    // Found a solution
    {
        LOCK(cs_main);
        if (pblock->hashPrevBlock != chainActive.Tip()->GetBlockHash())
            return error("CheckStake() : generated block is stale");

        // Track how many getdata requests this block gets
        {
            LOCK(wallet.cs_wallet);
            wallet.mapRequestCount[hashBlock] = 0;
        }

        // Process this block the same as if we had received it from another node
        std::shared_ptr<const CBlock> staked_pblock =
                    std::make_shared<const CBlock>(*pblock);
        if (!ProcessNewBlock(chainparams, staked_pblock, true, NULL))
            return error("CheckStake() : ProcessNewBlock, block not accepted");
    }

    return true;
}

void ThreadStakeMiner(CWallet *pwallet, const CChainParams& chainparams)
{
    SetThreadPriority(THREAD_PRIORITY_LOWEST);
    LogPrintf("Staking started\n");

    // Make this thread recognisable as the mining thread
    RenameThread("blackcoin-miner");

    CReserveKey reservekey(pwallet);

    try {
        bool fTryToSync = true;
        bool regtestMode = Params().GetConsensus().fPoSNoRetargeting;
        if (regtestMode) {
            nMinerSleep = 30000; //limit regtest to 30s, otherwise it'll create 2 blocks per second
        }

        while (true)
        {
            while (pwallet->IsLocked())
            {
                nLastCoinStakeSearchInterval = 0;
                MilliSleep(10000);
            }

            if (!regtestMode) {
                while (g_connman->GetNodeCount(CConnman::CONNECTIONS_ALL) == 0 || IsInitialBlockDownload())
                {
                    nLastCoinStakeSearchInterval = 0;
                    fTryToSync = true;
                    MilliSleep(1000);
                }
                if (fTryToSync)
                {
                    fTryToSync = false;
                    if (g_connman->GetNodeCount(CConnman::CONNECTIONS_ALL) < 3 || pindexBestHeader->GetBlockTime() < GetTime() - 10 * 60)
                    {
                        MilliSleep(60000);
                        continue;
                    }
                }
            }

            //
            // Create new block
            //
            if (pwallet->HaveAvailableCoinsForStaking())
            {
                int64_t nFees = 0;
                // First just create an empty block. No need to process transactions until we know we can create a block
                std::unique_ptr<CBlockTemplate> pblocktemplate(BlockAssembler(Params()).CreateNewBlock(reservekey.reserveScript, &nFees, true));
                if (!pblocktemplate.get())
                    return;

                std::shared_ptr<CBlock> pblock = std::make_shared<CBlock>(pblocktemplate->block);
                pblock->nFlags = CBlockIndex::BLOCK_PROOF_OF_STAKE;

                // Trying to sign a block
                if (SignBlock(pblock, *pwallet, nFees))
                {
                    // increase priority
                    SetThreadPriority(THREAD_PRIORITY_ABOVE_NORMAL);
                    // Sign the full block
                    CheckStake(pblock, *pwallet, chainparams);
                    // return back to low priority
                    SetThreadPriority(THREAD_PRIORITY_LOWEST);
                    MilliSleep(500);
                }
            }
                MilliSleep(nMinerSleep);
        }
    }
    catch (const boost::thread_interrupted&)
    {
        LogPrintf("Staking stopped\n");
        throw;
    }
    catch (const std::runtime_error &e)
    {
        LogPrintf("ThreadStakeMiner(): runtime error: %s\n", e.what());
        return;
    }
}

// novacoin: attempt to generate suitable proof-of-stake
bool SignBlock(std::shared_ptr<CBlock> pblock, CWallet& wallet, int64_t& nFees)
{
    // if we are trying to sign
    // something except proof-of-stake block template
    if (!pblock->vtx[0]->vout[0].IsEmpty()){
        LogPrintf("SignBlock(): Trying to sign something except proof-of-stake block!\n");
        return false;
    }

    // if we are trying to sign
    // a complete proof-of-stake block
    if (pblock->IsProofOfStake()) {
        return true;
    }

    static int64_t nLastCoinStakeSearchTime = GetAdjustedTime(); // startup timestamp

    CKey key;
    CMutableTransaction txCoinBase(*pblock->vtx[0]);
    CMutableTransaction txCoinStake;
    txCoinStake.nTime = GetAdjustedTime();
    txCoinStake.nTime &= ~Params().GetConsensus().nStakeTimestampMask;

    int64_t nSearchTime = txCoinStake.nTime; // search to current time

    if (nSearchTime > nLastCoinStakeSearchTime)
    {
        if (wallet.CreateCoinStake(wallet, pblock->nBits, 1, nFees, txCoinStake, key))
        {
            if (txCoinStake.nTime >= pindexBestHeader->GetPastTimeLimit()+1)
            {
                // make sure coinstake would meet timestamp protocol
                // as it would be the same as the block timestamp
                txCoinBase.nTime = pblock->nTime = txCoinStake.nTime;
                pblock->vtx[0] = MakeTransactionRef(std::move(txCoinBase));

                // we have to make sure that we have no future timestamps in
                // our transactions set
                for (std::vector<CTransactionRef>::iterator it = pblock->vtx.begin(); it != pblock->vtx.end();)
                    if (it->get()->nTime > pblock->nTime) { it = pblock->vtx.erase(it); } else { ++it; }

                pblock->vtx.insert(pblock->vtx.begin() + 1, MakeTransactionRef(txCoinStake));

                pblock->hashMerkleRoot = BlockMerkleRoot(*pblock);

                // append a signature to our block
                return key.Sign(pblock->GetHash(), pblock->vchBlockSig);
            }
        }
        nLastCoinStakeSearchInterval = nSearchTime - nLastCoinStakeSearchTime;
        nLastCoinStakeSearchTime = nSearchTime;
    }

return false;
}<|MERGE_RESOLUTION|>--- conflicted
+++ resolved
@@ -1,9 +1,5 @@
 // Copyright (c) 2009-2010 Satoshi Nakamoto
-<<<<<<< HEAD
-// Copyright (c) 2009-2017 The Bitcoin Core developers
-=======
 // Copyright (c) 2009-2018 The Bitcoin Core developers
->>>>>>> 2f4f2d38
 // Distributed under the MIT software license, see the accompanying
 // file COPYING or http://www.opensource.org/licenses/mit-license.php.
 
@@ -90,11 +86,7 @@
 static BlockAssembler::Options DefaultOptions()
 {
     // Block resource limits
-<<<<<<< HEAD
     // If -blockmaxsize is not given, limit to DEFAULT_BLOCK_MAX_SIZE
-=======
-    // If -blockmaxweight is not given, limit to DEFAULT_BLOCK_MAX_WEIGHT
->>>>>>> 2f4f2d38
     BlockAssembler::Options options;
     options.nBlockMaxSize = gArgs.GetArg("-blockmaxsize", DEFAULT_BLOCK_MAX_SIZE);
     if (gArgs.IsArgSet("-blockmintxfee")) {
@@ -137,7 +129,7 @@
     // Add dummy coinbase tx as first transaction
     pblock->vtx.emplace_back();
     pblocktemplate->vTxFees.push_back(-1); // updated at end
-    pblocktemplate->vTxSigOpsCost.push_back(-1); // updated at end
+    pblocktemplate->vTxSigOpsCount.push_back(-1); // updated at end
 
     LOCK2(cs_main, mempool.cs);
     CBlockIndex* pindexPrev = chainActive.Tip();
@@ -157,20 +149,6 @@
                        ? nGetPastTimeLimit
                        : pblock->GetBlockTime();
 
-<<<<<<< HEAD
-=======
-    // Decide whether to include witness transactions
-    // This is only needed in case the witness softfork activation is reverted
-    // (which would require a very deep reorganization).
-    // Note that the mempool would accept transactions with witness data before
-    // IsWitnessEnabled, but we would only ever mine blocks after IsWitnessEnabled
-    // unless there is a massive block reorganization with the witness softfork
-    // not activated.
-    // TODO: replace this with a call to main to assess validity of a mempool
-    // transaction (which in most cases can be a no-op).
-    fIncludeWitness = IsWitnessEnabled(pindexPrev, chainparams.GetConsensus()) && fMineWitnessTx;
-
->>>>>>> 2f4f2d38
     int nPackagesSelected = 0;
     int nDescendantsUpdated = 0;
     addPackageTxs(nPackagesSelected, nDescendantsUpdated);
@@ -210,7 +188,7 @@
         UpdateTime(pblock, chainparams.GetConsensus(), pindexPrev);
     pblock->nBits          = GetNextTargetRequired(pindexPrev, pblock, chainparams.GetConsensus(), fProofOfStake);
     pblock->nNonce         = 0;
-    pblocktemplate->vTxSigOpsCost[0] = GetSigOpCountWithoutP2SH(*pblock->vtx[0]);
+    pblocktemplate->vTxSigOpsCount[0] = GetSigOpCountWithoutP2SH(*pblock->vtx[0]);
 
     CValidationState state;
     if (!fProofOfStake && !TestBlockValidity(state, chainparams, *pblock, pindexPrev, false, false, true)) {
@@ -251,12 +229,8 @@
 // - serialized size (in case -blockmaxsize is in use)
 bool BlockAssembler::TestPackageTransactions(const CTxMemPool::setEntries& package)
 {
-<<<<<<< HEAD
     uint64_t nPotentialBlockSize = nBlockSize;
-    for (const CTxMemPool::txiter it : package) {
-=======
     for (CTxMemPool::txiter it : package) {
->>>>>>> 2f4f2d38
         if (!IsFinalTx(it->GetTx(), nHeight, nLockTimeCutoff))
             return false;
         uint64_t nTxSize = ::GetSerializeSize(it->GetTx(), SER_NETWORK, PROTOCOL_VERSION);
@@ -273,7 +247,7 @@
 
     pblock->vtx.emplace_back(iter->GetSharedTx());
     pblocktemplate->vTxFees.push_back(iter->GetFee());
-    pblocktemplate->vTxSigOpsCost.push_back(iter->GetSigOpCount());
+    pblocktemplate->vTxSigOpsCount.push_back(iter->GetSigOpCount());
     nBlockSize += iter->GetTxSize();
     ++nBlockTx;
     nBlockSigOps += iter->GetSigOpCount();
