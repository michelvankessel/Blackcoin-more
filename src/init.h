// Copyright (c) 2009-2010 Satoshi Nakamoto
// Copyright (c) 2009-2017 The Bitcoin Core developers
// Distributed under the MIT software license, see the accompanying
// file COPYING or http://www.opensource.org/licenses/mit-license.php.

#ifndef BITCOIN_INIT_H
#define BITCOIN_INIT_H

#include <string>

class Config;
class CScheduler;
class CWallet;

namespace boost
{
class thread_group;
} // namespace boost

void StartShutdown();
bool ShutdownRequested();
/** Interrupt threads */
void Interrupt();
void Shutdown();
//!Initialize the logging infrastructure
void InitLogging();
//!Parameter interaction: change current parameters depending on various rules
void InitParameterInteraction();

/** Initialize bitcoin core: Basic context setup.
 *  @note This can be done before daemonization. Do not call Shutdown() if this function fails.
 *  @pre Parameters should be parsed and config file should be read.
 */
bool AppInitBasicSetup();
/**
 * Initialization: parameter interaction.
 * @note This can be done before daemonization. Do not call Shutdown() if this function fails.
 * @pre Parameters should be parsed and config file should be read, AppInitBasicSetup should have been called.
 */
bool AppInitParameterInteraction();
/**
 * Initialization sanity checks: ecc init, sanity checks, dir lock.
 * @note This can be done before daemonization. Do not call Shutdown() if this function fails.
 * @pre Parameters should be parsed and config file should be read, AppInitParameterInteraction should have been called.
 */
bool AppInitSanityChecks();
/**
 * Lock bitcoin core data directory.
 * @note This should only be done after daemonization. Do not call Shutdown() if this function fails.
 * @pre Parameters should be parsed and config file should be read, AppInitSanityChecks should have been called.
 */
bool AppInitLockDataDirectory();
/**
 * Bitcoin core main initialization.
 * @note This should only be done after daemonization. Call Shutdown() if this function fails.
 * @pre Parameters should be parsed and config file should be read, AppInitLockDataDirectory should have been called.
 */
<<<<<<< HEAD
bool AppInitMain(Config& config, boost::thread_group& threadGroup, CScheduler& scheduler);
=======
bool AppInitMain();
>>>>>>> f56c00b2

/** The help message mode determines what help message to show */
enum HelpMessageMode {
    HMM_BITCOIND,
    HMM_BITCOIN_QT
};

/** Help for options shared between UI and daemon (for -help) */
std::string HelpMessage(HelpMessageMode mode);
/** Returns licensing information (for -version) */
std::string LicenseInfo();

#endif // BITCOIN_INIT_H<|MERGE_RESOLUTION|>--- conflicted
+++ resolved
@@ -55,11 +55,7 @@
  * @note This should only be done after daemonization. Call Shutdown() if this function fails.
  * @pre Parameters should be parsed and config file should be read, AppInitLockDataDirectory should have been called.
  */
-<<<<<<< HEAD
-bool AppInitMain(Config& config, boost::thread_group& threadGroup, CScheduler& scheduler);
-=======
 bool AppInitMain();
->>>>>>> f56c00b2
 
 /** The help message mode determines what help message to show */
 enum HelpMessageMode {
