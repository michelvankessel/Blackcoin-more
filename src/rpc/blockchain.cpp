// Copyright (c) 2010 Satoshi Nakamoto
// Copyright (c) 2009-2017 The Bitcoin Core developers
// Distributed under the MIT software license, see the accompanying
// file COPYING or http://www.opensource.org/licenses/mit-license.php.

<<<<<<< HEAD
#include "rpc/blockchain.h"

#include "amount.h"
#include "chain.h"
#include "chainparams.h"
#include "checkpoints.h"
#include "coins.h"
#include "consensus/validation.h"
#include "dstencode.h"
#include "validation.h"
#include "core_io.h"
#include "policy/feerate.h"
#include "policy/policy.h"
#include "primitives/transaction.h"
#include "rpc/server.h"
#include "streams.h"
#include "sync.h"
#include "txdb.h"
#include "txmempool.h"
#include "util.h"
#include "utilstrencodings.h"
#include "hash.h"
=======
#include <rpc/blockchain.h>

#include <amount.h>
#include <chain.h>
#include <chainparams.h>
#include <checkpoints.h>
#include <coins.h>
#include <consensus/validation.h>
#include <validation.h>
#include <core_io.h>
#include <policy/feerate.h>
#include <policy/policy.h>
#include <primitives/transaction.h>
#include <rpc/server.h>
#include <streams.h>
#include <sync.h>
#include <txdb.h>
#include <txmempool.h>
#include <util.h>
#include <utilstrencodings.h>
#include <hash.h>
#include <validationinterface.h>
#include <warnings.h>
>>>>>>> f56c00b2

#include <stdint.h>

#include <univalue.h>

#include <boost/thread/thread.hpp> // boost::thread::interrupt

#include <memory>
#include <mutex>
#include <condition_variable>

struct CUpdatedBlock
{
    uint256 hash;
    int height;
};

static std::mutex cs_blockchange;
static std::condition_variable cond_blockchange;
static CUpdatedBlock latestblock;

extern void TxToJSON(const CTransaction& tx, const uint256 hashBlock, UniValue& entry);

/* Calculate the difficulty for a given block index,
 * or the block index of the given chain.
 */
double GetDifficulty(const CChain& chain, const CBlockIndex* blockindex)
{
    if (blockindex == nullptr)
    {
        if (chain.Tip() == nullptr)
            return 1.0;
        else
<<<<<<< HEAD
        	blockindex = GetLastBlockIndex(chainActive.Tip(), false);
=======
            blockindex = chain.Tip();
>>>>>>> f56c00b2
    }

    int nShift = (blockindex->nBits >> 24) & 0xff;
    double dDiff =
        (double)0x0000ffff / (double)(blockindex->nBits & 0x00ffffff);

    while (nShift < 29)
    {
        dDiff *= 256.0;
        nShift++;
    }
    while (nShift > 29)
    {
        dDiff /= 256.0;
        nShift--;
    }

    return dDiff;
}

<<<<<<< HEAD
double GetPoSKernelPS()
{
    int nPoSInterval = 72;
    double dStakeKernelsTriedAvg = 0;
    int nStakesHandled = 0, nStakesTime = 0;

    CBlockIndex* pindex = chainActive.Tip();;
    CBlockIndex* pindexPrevStake = NULL;

    while (pindex && nStakesHandled < nPoSInterval)
    {
        if (pindex->IsProofOfStake())
        {
            if (pindexPrevStake)
            {
                dStakeKernelsTriedAvg += GetDifficulty(pindexPrevStake) * 4294967296.0;
                nStakesTime += pindexPrevStake->nTime - pindex->nTime;
                nStakesHandled++;
            }
            pindexPrevStake = pindex;
        }

        pindex = pindex->pprev;
    }

    double result = 0;

    if (nStakesTime)
        result = dStakeKernelsTriedAvg / nStakesTime;

    result *= Params().GetConsensus().nStakeTimestampMask + 1;

    return result;
=======
double GetDifficulty(const CBlockIndex* blockindex)
{
    return GetDifficulty(chainActive, blockindex);
>>>>>>> f56c00b2
}

UniValue blockheaderToJSON(const CBlockIndex* blockindex)
{
    AssertLockHeld(cs_main);
    UniValue result(UniValue::VOBJ);
    result.push_back(Pair("hash", blockindex->GetBlockHash().GetHex()));
    int confirmations = -1;
    // Only report confirmations if the block is on the main chain
    if (chainActive.Contains(blockindex))
        confirmations = chainActive.Height() - blockindex->nHeight + 1;
    result.push_back(Pair("confirmations", confirmations));
    result.push_back(Pair("height", blockindex->nHeight));
    result.push_back(Pair("version", blockindex->nVersion));
    result.push_back(Pair("versionHex", strprintf("%08x", blockindex->nVersion)));
    result.push_back(Pair("merkleroot", blockindex->hashMerkleRoot.GetHex()));
    result.push_back(Pair("time", (int64_t)blockindex->nTime));
    result.push_back(Pair("mediantime", (int64_t)blockindex->GetPastTimeLimit()));
    result.push_back(Pair("nonce", (uint64_t)blockindex->nNonce));
    result.push_back(Pair("bits", strprintf("%08x", blockindex->nBits)));
    result.push_back(Pair("difficulty", GetDifficulty(blockindex)));
    result.push_back(Pair("chainwork", blockindex->nChainWork.GetHex()));
<<<<<<< HEAD
    result.push_back(Pair("modifier", blockindex->nStakeModifier.GetHex()));
=======
    result.push_back(Pair("nTx", (uint64_t)blockindex->nTx));
>>>>>>> f56c00b2

    if (blockindex->pprev)
        result.push_back(Pair("previousblockhash", blockindex->pprev->GetBlockHash().GetHex()));
    CBlockIndex *pnext = chainActive.Next(blockindex);
    if (pnext)
        result.push_back(Pair("nextblockhash", pnext->GetBlockHash().GetHex()));


    return result;
}

UniValue blockToJSON(const CBlock& block, const CBlockIndex* blockindex, bool txDetails)
{
    AssertLockHeld(cs_main);
    UniValue result(UniValue::VOBJ);
    result.push_back(Pair("hash", blockindex->GetBlockHash().GetHex()));
    int confirmations = -1;
    // Only report confirmations if the block is on the main chain
    if (chainActive.Contains(blockindex))
        confirmations = chainActive.Height() - blockindex->nHeight + 1;
    result.push_back(Pair("confirmations", confirmations));
    result.push_back(Pair("size", (int)::GetSerializeSize(block, SER_NETWORK, PROTOCOL_VERSION)));
    result.push_back(Pair("height", blockindex->nHeight));
    result.push_back(Pair("version", block.nVersion));
    result.push_back(Pair("versionHex", strprintf("%08x", block.nVersion)));
    result.push_back(Pair("merkleroot", block.hashMerkleRoot.GetHex()));
    UniValue txs(UniValue::VARR);
    for(const auto& tx : block.vtx)
    {
        if(txDetails)
        {
            UniValue objTx(UniValue::VOBJ);
            TxToUniv(*tx, uint256(), objTx, true, RPCSerializationFlags());
            txs.push_back(objTx);
        }
        else
            txs.push_back(tx->GetHash().GetHex());
    }
    result.push_back(Pair("tx", txs));
    result.push_back(Pair("time", block.GetBlockTime()));
    result.push_back(Pair("mediantime", (int64_t)blockindex->GetPastTimeLimit()));
    result.push_back(Pair("nonce", (uint64_t)block.nNonce));
    result.push_back(Pair("bits", strprintf("%08x", block.nBits)));
    result.push_back(Pair("difficulty", GetDifficulty(blockindex)));
    result.push_back(Pair("chainwork", blockindex->nChainWork.GetHex()));
    result.push_back(Pair("nTx", (uint64_t)blockindex->nTx));

    if (blockindex->pprev)
        result.push_back(Pair("previousblockhash", blockindex->pprev->GetBlockHash().GetHex()));
    CBlockIndex *pnext = chainActive.Next(blockindex);
    if (pnext)
        result.push_back(Pair("nextblockhash", pnext->GetBlockHash().GetHex()));
    result.push_back(Pair("flags", blockindex->IsProofOfStake()? "proof-of-stake" : "proof-of-work"));
    result.push_back(Pair("modifier", blockindex->nStakeModifier.GetHex()));
    if (block.IsProofOfStake())
    	result.push_back(Pair("signature", HexStr(block.vchBlockSig.begin(), block.vchBlockSig.end())));
    return result;
}

UniValue getblockcount(const JSONRPCRequest& request)
{
    if (request.fHelp || request.params.size() != 0)
        throw std::runtime_error(
            "getblockcount\n"
            "\nReturns the number of blocks in the longest blockchain.\n"
            "\nResult:\n"
            "n    (numeric) The current block count\n"
            "\nExamples:\n"
            + HelpExampleCli("getblockcount", "")
            + HelpExampleRpc("getblockcount", "")
        );

    LOCK(cs_main);
    return chainActive.Height();
}

UniValue getbestblockhash(const JSONRPCRequest& request)
{
    if (request.fHelp || request.params.size() != 0)
        throw std::runtime_error(
            "getbestblockhash\n"
            "\nReturns the hash of the best (tip) block in the longest blockchain.\n"
            "\nResult:\n"
            "\"hex\"      (string) the block hash hex encoded\n"
            "\nExamples:\n"
            + HelpExampleCli("getbestblockhash", "")
            + HelpExampleRpc("getbestblockhash", "")
        );

    LOCK(cs_main);
    return chainActive.Tip()->GetBlockHash().GetHex();
}

void RPCNotifyBlockChange(bool ibd, const CBlockIndex * pindex)
{
    if(pindex) {
        std::lock_guard<std::mutex> lock(cs_blockchange);
        latestblock.hash = pindex->GetBlockHash();
        latestblock.height = pindex->nHeight;
    }
    cond_blockchange.notify_all();
}

UniValue waitfornewblock(const JSONRPCRequest& request)
{
    if (request.fHelp || request.params.size() > 1)
        throw std::runtime_error(
            "waitfornewblock (timeout)\n"
            "\nWaits for a specific new block and returns useful info about it.\n"
            "\nReturns the current block on timeout or exit.\n"
            "\nArguments:\n"
            "1. timeout (int, optional, default=0) Time in milliseconds to wait for a response. 0 indicates no timeout.\n"
            "\nResult:\n"
            "{                           (json object)\n"
            "  \"hash\" : {       (string) The blockhash\n"
            "  \"height\" : {     (int) Block height\n"
            "}\n"
            "\nExamples:\n"
            + HelpExampleCli("waitfornewblock", "1000")
            + HelpExampleRpc("waitfornewblock", "1000")
        );
    int timeout = 0;
    if (!request.params[0].isNull())
        timeout = request.params[0].get_int();

    CUpdatedBlock block;
    {
        std::unique_lock<std::mutex> lock(cs_blockchange);
        block = latestblock;
        if(timeout)
            cond_blockchange.wait_for(lock, std::chrono::milliseconds(timeout), [&block]{return latestblock.height != block.height || latestblock.hash != block.hash || !IsRPCRunning(); });
        else
            cond_blockchange.wait(lock, [&block]{return latestblock.height != block.height || latestblock.hash != block.hash || !IsRPCRunning(); });
        block = latestblock;
    }
    UniValue ret(UniValue::VOBJ);
    ret.push_back(Pair("hash", block.hash.GetHex()));
    ret.push_back(Pair("height", block.height));
    return ret;
}

UniValue waitforblock(const JSONRPCRequest& request)
{
    if (request.fHelp || request.params.size() < 1 || request.params.size() > 2)
        throw std::runtime_error(
            "waitforblock <blockhash> (timeout)\n"
            "\nWaits for a specific new block and returns useful info about it.\n"
            "\nReturns the current block on timeout or exit.\n"
            "\nArguments:\n"
            "1. \"blockhash\" (required, string) Block hash to wait for.\n"
            "2. timeout       (int, optional, default=0) Time in milliseconds to wait for a response. 0 indicates no timeout.\n"
            "\nResult:\n"
            "{                           (json object)\n"
            "  \"hash\" : {       (string) The blockhash\n"
            "  \"height\" : {     (int) Block height\n"
            "}\n"
            "\nExamples:\n"
            + HelpExampleCli("waitforblock", "\"0000000000079f8ef3d2c688c244eb7a4570b24c9ed7b4a8c619eb02596f8862\", 1000")
            + HelpExampleRpc("waitforblock", "\"0000000000079f8ef3d2c688c244eb7a4570b24c9ed7b4a8c619eb02596f8862\", 1000")
        );
    int timeout = 0;

    uint256 hash = uint256S(request.params[0].get_str());

    if (!request.params[1].isNull())
        timeout = request.params[1].get_int();

    CUpdatedBlock block;
    {
        std::unique_lock<std::mutex> lock(cs_blockchange);
        if(timeout)
            cond_blockchange.wait_for(lock, std::chrono::milliseconds(timeout), [&hash]{return latestblock.hash == hash || !IsRPCRunning();});
        else
            cond_blockchange.wait(lock, [&hash]{return latestblock.hash == hash || !IsRPCRunning(); });
        block = latestblock;
    }

    UniValue ret(UniValue::VOBJ);
    ret.push_back(Pair("hash", block.hash.GetHex()));
    ret.push_back(Pair("height", block.height));
    return ret;
}

UniValue waitforblockheight(const JSONRPCRequest& request)
{
    if (request.fHelp || request.params.size() < 1 || request.params.size() > 2)
        throw std::runtime_error(
            "waitforblockheight <height> (timeout)\n"
            "\nWaits for (at least) block height and returns the height and hash\n"
            "of the current tip.\n"
            "\nReturns the current block on timeout or exit.\n"
            "\nArguments:\n"
            "1. height  (required, int) Block height to wait for (int)\n"
            "2. timeout (int, optional, default=0) Time in milliseconds to wait for a response. 0 indicates no timeout.\n"
            "\nResult:\n"
            "{                           (json object)\n"
            "  \"hash\" : {       (string) The blockhash\n"
            "  \"height\" : {     (int) Block height\n"
            "}\n"
            "\nExamples:\n"
            + HelpExampleCli("waitforblockheight", "\"100\", 1000")
            + HelpExampleRpc("waitforblockheight", "\"100\", 1000")
        );
    int timeout = 0;

    int height = request.params[0].get_int();

    if (!request.params[1].isNull())
        timeout = request.params[1].get_int();

    CUpdatedBlock block;
    {
        std::unique_lock<std::mutex> lock(cs_blockchange);
        if(timeout)
            cond_blockchange.wait_for(lock, std::chrono::milliseconds(timeout), [&height]{return latestblock.height >= height || !IsRPCRunning();});
        else
            cond_blockchange.wait(lock, [&height]{return latestblock.height >= height || !IsRPCRunning(); });
        block = latestblock;
    }
    UniValue ret(UniValue::VOBJ);
    ret.push_back(Pair("hash", block.hash.GetHex()));
    ret.push_back(Pair("height", block.height));
    return ret;
}

UniValue syncwithvalidationinterfacequeue(const JSONRPCRequest& request)
{
    if (request.fHelp || request.params.size() > 0) {
        throw std::runtime_error(
            "syncwithvalidationinterfacequeue\n"
            "\nWaits for the validation interface queue to catch up on everything that was there when we entered this function.\n"
            "\nExamples:\n"
            + HelpExampleCli("syncwithvalidationinterfacequeue","")
            + HelpExampleRpc("syncwithvalidationinterfacequeue","")
        );
    }
    SyncWithValidationInterfaceQueue();
    return NullUniValue;
}

UniValue getdifficulty(const JSONRPCRequest& request)
{
    if (request.fHelp || request.params.size() != 0)
        throw std::runtime_error(
            "getdifficulty\n"
            "\nReturns the difficulty as a multiple of the minimum difficulty.\n"
            "\nResult:\n"
            "{                            (json object)\n"
            "  \"proof-of-work\" : n.nnn, (numeric) the proof-of-work difficulty as a multiple of the minimum difficulty.\n"
            "  \"proof-of-stake\" : n.nnn (numeric) the proof-of-stake difficulty as a multiple of the minimum difficulty.\n"
            "}\n"
            "\nExamples:\n"
            + HelpExampleCli("getdifficulty", "")
            + HelpExampleRpc("getdifficulty", "")
    );

    LOCK(cs_main);

    UniValue obj(UniValue::VOBJ);
    obj.push_back(Pair("proof-of-work",  GetDifficulty()));
    obj.push_back(Pair("proof-of-stake", GetDifficulty(GetLastBlockIndex(chainActive.Tip(), true))));
    return obj;
}

std::string EntryDescriptionString()
{
    return "    \"size\" : n,             (numeric) transaction size in bytes\n"
           "    \"fee\" : n,              (numeric) transaction fee in " + CURRENCY_UNIT + "\n"
           "    \"modifiedfee\" : n,      (numeric) transaction fee with fee deltas used for mining priority\n"
           "    \"time\" : n,             (numeric) local time transaction entered pool in seconds since 1 Jan 1970 GMT\n"
           "    \"height\" : n,           (numeric) block height when transaction entered pool\n"
           "    \"descendantcount\" : n,  (numeric) number of in-mempool descendant transactions (including this one)\n"
           "    \"descendantsize\" : n,   (numeric) size of in-mempool descendants (including this one)\n"
           "    \"descendantfees\" : n,   (numeric) modified fees (see above) of in-mempool descendants (including this one)\n"
           "    \"ancestorcount\" : n,    (numeric) number of in-mempool ancestor transactions (including this one)\n"
           "    \"ancestorsize\" : n,     (numeric) size of in-mempool ancestors (including this one)\n"
           "    \"ancestorfees\" : n,     (numeric) modified fees (see above) of in-mempool ancestors (including this one)\n"
           "    \"wtxid\" : hash,         (string) hash of serialized transaction, including witness data\n"
           "    \"depends\" : [           (array) unconfirmed transactions used as inputs for this transaction\n"
           "        \"transactionid\",    (string) parent transaction id\n"
           "       ... ]\n";
}

void entryToJSON(UniValue &info, const CTxMemPoolEntry &e)
{
    AssertLockHeld(mempool.cs);

    info.push_back(Pair("size", (int)e.GetTxSize()));
    info.push_back(Pair("fee", ValueFromAmount(e.GetFee())));
    info.push_back(Pair("modifiedfee", ValueFromAmount(e.GetModifiedFee())));
    info.push_back(Pair("time", e.GetTime()));
    info.push_back(Pair("height", (int)e.GetHeight()));
    info.push_back(Pair("descendantcount", e.GetCountWithDescendants()));
    info.push_back(Pair("descendantsize", e.GetSizeWithDescendants()));
    info.push_back(Pair("descendantfees", e.GetModFeesWithDescendants()));
    info.push_back(Pair("ancestorcount", e.GetCountWithAncestors()));
    info.push_back(Pair("ancestorsize", e.GetSizeWithAncestors()));
    info.push_back(Pair("ancestorfees", e.GetModFeesWithAncestors()));
    info.push_back(Pair("wtxid", mempool.vTxHashes[e.vTxHashesIdx].first.ToString()));
    const CTransaction& tx = e.GetTx();
    std::set<std::string> setDepends;
    for (const CTxIn& txin : tx.vin)
    {
        if (mempool.exists(txin.prevout.hash))
            setDepends.insert(txin.prevout.hash.ToString());
    }

    UniValue depends(UniValue::VARR);
    for (const std::string& dep : setDepends)
    {
        depends.push_back(dep);
    }

    info.push_back(Pair("depends", depends));
}

UniValue mempoolToJSON(bool fVerbose)
{
    if (fVerbose)
    {
        LOCK(mempool.cs);
        UniValue o(UniValue::VOBJ);
        for (const CTxMemPoolEntry& e : mempool.mapTx)
        {
            const uint256& hash = e.GetTx().GetHash();
            UniValue info(UniValue::VOBJ);
            entryToJSON(info, e);
            o.push_back(Pair(hash.ToString(), info));
        }
        return o;
    }
    else
    {
        std::vector<uint256> vtxid;
        mempool.queryHashes(vtxid);

        UniValue a(UniValue::VARR);
        for (const uint256& hash : vtxid)
            a.push_back(hash.ToString());

        return a;
    }
}

UniValue getrawmempool(const JSONRPCRequest& request)
{
    if (request.fHelp || request.params.size() > 1)
        throw std::runtime_error(
            "getrawmempool ( verbose )\n"
            "\nReturns all transaction ids in memory pool as a json array of string transaction ids.\n"
            "\nHint: use getmempoolentry to fetch a specific transaction from the mempool.\n"
            "\nArguments:\n"
            "1. verbose (boolean, optional, default=false) True for a json object, false for array of transaction ids\n"
            "\nResult: (for verbose = false):\n"
            "[                     (json array of string)\n"
            "  \"transactionid\"     (string) The transaction id\n"
            "  ,...\n"
            "]\n"
            "\nResult: (for verbose = true):\n"
            "{                           (json object)\n"
            "  \"transactionid\" : {       (json object)\n"
            + EntryDescriptionString()
            + "  }, ...\n"
            "}\n"
            "\nExamples:\n"
            + HelpExampleCli("getrawmempool", "true")
            + HelpExampleRpc("getrawmempool", "true")
        );

    bool fVerbose = false;
    if (!request.params[0].isNull())
        fVerbose = request.params[0].get_bool();

    return mempoolToJSON(fVerbose);
}

UniValue getmempoolancestors(const JSONRPCRequest& request)
{
    if (request.fHelp || request.params.size() < 1 || request.params.size() > 2) {
        throw std::runtime_error(
            "getmempoolancestors txid (verbose)\n"
            "\nIf txid is in the mempool, returns all in-mempool ancestors.\n"
            "\nArguments:\n"
            "1. \"txid\"                 (string, required) The transaction id (must be in mempool)\n"
            "2. verbose                  (boolean, optional, default=false) True for a json object, false for array of transaction ids\n"
            "\nResult (for verbose=false):\n"
            "[                       (json array of strings)\n"
            "  \"transactionid\"           (string) The transaction id of an in-mempool ancestor transaction\n"
            "  ,...\n"
            "]\n"
            "\nResult (for verbose=true):\n"
            "{                           (json object)\n"
            "  \"transactionid\" : {       (json object)\n"
            + EntryDescriptionString()
            + "  }, ...\n"
            "}\n"
            "\nExamples:\n"
            + HelpExampleCli("getmempoolancestors", "\"mytxid\"")
            + HelpExampleRpc("getmempoolancestors", "\"mytxid\"")
            );
    }

    bool fVerbose = false;
    if (!request.params[1].isNull())
        fVerbose = request.params[1].get_bool();

    uint256 hash = ParseHashV(request.params[0], "parameter 1");

    LOCK(mempool.cs);

    CTxMemPool::txiter it = mempool.mapTx.find(hash);
    if (it == mempool.mapTx.end()) {
        throw JSONRPCError(RPC_INVALID_ADDRESS_OR_KEY, "Transaction not in mempool");
    }

    CTxMemPool::setEntries setAncestors;
    uint64_t noLimit = std::numeric_limits<uint64_t>::max();
    std::string dummy;
    mempool.CalculateMemPoolAncestors(*it, setAncestors, noLimit, noLimit, noLimit, noLimit, dummy, false);

    if (!fVerbose) {
        UniValue o(UniValue::VARR);
        for (CTxMemPool::txiter ancestorIt : setAncestors) {
            o.push_back(ancestorIt->GetTx().GetHash().ToString());
        }

        return o;
    } else {
        UniValue o(UniValue::VOBJ);
        for (CTxMemPool::txiter ancestorIt : setAncestors) {
            const CTxMemPoolEntry &e = *ancestorIt;
            const uint256& _hash = e.GetTx().GetHash();
            UniValue info(UniValue::VOBJ);
            entryToJSON(info, e);
            o.push_back(Pair(_hash.ToString(), info));
        }
        return o;
    }
}

UniValue getmempooldescendants(const JSONRPCRequest& request)
{
    if (request.fHelp || request.params.size() < 1 || request.params.size() > 2) {
        throw std::runtime_error(
            "getmempooldescendants txid (verbose)\n"
            "\nIf txid is in the mempool, returns all in-mempool descendants.\n"
            "\nArguments:\n"
            "1. \"txid\"                 (string, required) The transaction id (must be in mempool)\n"
            "2. verbose                  (boolean, optional, default=false) True for a json object, false for array of transaction ids\n"
            "\nResult (for verbose=false):\n"
            "[                       (json array of strings)\n"
            "  \"transactionid\"           (string) The transaction id of an in-mempool descendant transaction\n"
            "  ,...\n"
            "]\n"
            "\nResult (for verbose=true):\n"
            "{                           (json object)\n"
            "  \"transactionid\" : {       (json object)\n"
            + EntryDescriptionString()
            + "  }, ...\n"
            "}\n"
            "\nExamples:\n"
            + HelpExampleCli("getmempooldescendants", "\"mytxid\"")
            + HelpExampleRpc("getmempooldescendants", "\"mytxid\"")
            );
    }

    bool fVerbose = false;
    if (!request.params[1].isNull())
        fVerbose = request.params[1].get_bool();

    uint256 hash = ParseHashV(request.params[0], "parameter 1");

    LOCK(mempool.cs);

    CTxMemPool::txiter it = mempool.mapTx.find(hash);
    if (it == mempool.mapTx.end()) {
        throw JSONRPCError(RPC_INVALID_ADDRESS_OR_KEY, "Transaction not in mempool");
    }

    CTxMemPool::setEntries setDescendants;
    mempool.CalculateDescendants(it, setDescendants);
    // CTxMemPool::CalculateDescendants will include the given tx
    setDescendants.erase(it);

    if (!fVerbose) {
        UniValue o(UniValue::VARR);
        for (CTxMemPool::txiter descendantIt : setDescendants) {
            o.push_back(descendantIt->GetTx().GetHash().ToString());
        }

        return o;
    } else {
        UniValue o(UniValue::VOBJ);
        for (CTxMemPool::txiter descendantIt : setDescendants) {
            const CTxMemPoolEntry &e = *descendantIt;
            const uint256& _hash = e.GetTx().GetHash();
            UniValue info(UniValue::VOBJ);
            entryToJSON(info, e);
            o.push_back(Pair(_hash.ToString(), info));
        }
        return o;
    }
}

UniValue getmempoolentry(const JSONRPCRequest& request)
{
    if (request.fHelp || request.params.size() != 1) {
        throw std::runtime_error(
            "getmempoolentry txid\n"
            "\nReturns mempool data for given transaction\n"
            "\nArguments:\n"
            "1. \"txid\"                   (string, required) The transaction id (must be in mempool)\n"
            "\nResult:\n"
            "{                           (json object)\n"
            + EntryDescriptionString()
            + "}\n"
            "\nExamples:\n"
            + HelpExampleCli("getmempoolentry", "\"mytxid\"")
            + HelpExampleRpc("getmempoolentry", "\"mytxid\"")
        );
    }

    uint256 hash = ParseHashV(request.params[0], "parameter 1");

    LOCK(mempool.cs);

    CTxMemPool::txiter it = mempool.mapTx.find(hash);
    if (it == mempool.mapTx.end()) {
        throw JSONRPCError(RPC_INVALID_ADDRESS_OR_KEY, "Transaction not in mempool");
    }

    const CTxMemPoolEntry &e = *it;
    UniValue info(UniValue::VOBJ);
    entryToJSON(info, e);
    return info;
}

UniValue getblockhash(const JSONRPCRequest& request)
{
    if (request.fHelp || request.params.size() != 1)
        throw std::runtime_error(
            "getblockhash height\n"
            "\nReturns hash of block in best-block-chain at height provided.\n"
            "\nArguments:\n"
            "1. height         (numeric, required) The height index\n"
            "\nResult:\n"
            "\"hash\"         (string) The block hash\n"
            "\nExamples:\n"
            + HelpExampleCli("getblockhash", "1000")
            + HelpExampleRpc("getblockhash", "1000")
        );

    LOCK(cs_main);

    int nHeight = request.params[0].get_int();
    if (nHeight < 0 || nHeight > chainActive.Height())
        throw JSONRPCError(RPC_INVALID_PARAMETER, "Block height out of range");

    CBlockIndex* pblockindex = chainActive[nHeight];
    return pblockindex->GetBlockHash().GetHex();
}

UniValue getblockheader(const JSONRPCRequest& request)
{
    if (request.fHelp || request.params.size() < 1 || request.params.size() > 2)
        throw std::runtime_error(
            "getblockheader \"hash\" ( verbose )\n"
            "\nIf verbose is false, returns a string that is serialized, hex-encoded data for blockheader 'hash'.\n"
            "If verbose is true, returns an Object with information about blockheader <hash>.\n"
            "\nArguments:\n"
            "1. \"hash\"          (string, required) The block hash\n"
            "2. verbose           (boolean, optional, default=true) true for a json object, false for the hex encoded data\n"
            "\nResult (for verbose = true):\n"
            "{\n"
            "  \"hash\" : \"hash\",     (string) the block hash (same as provided)\n"
            "  \"confirmations\" : n,   (numeric) The number of confirmations, or -1 if the block is not on the main chain\n"
            "  \"height\" : n,          (numeric) The block height or index\n"
            "  \"version\" : n,         (numeric) The block version\n"
            "  \"versionHex\" : \"00000000\", (string) The block version formatted in hexadecimal\n"
            "  \"merkleroot\" : \"xxxx\", (string) The merkle root\n"
            "  \"time\" : ttt,          (numeric) The block time in seconds since epoch (Jan 1 1970 GMT)\n"
            "  \"mediantime\" : ttt,    (numeric) The median block time in seconds since epoch (Jan 1 1970 GMT)\n"
            "  \"nonce\" : n,           (numeric) The nonce\n"
            "  \"bits\" : \"1d00ffff\", (string) The bits\n"
            "  \"difficulty\" : x.xxx,  (numeric) The difficulty\n"
            "  \"chainwork\" : \"0000...1f3\"     (string) Expected number of hashes required to produce the current chain (in hex)\n"
            "  \"nTx\" : n,             (numeric) The number of transactions in the block.\n"
            "  \"previousblockhash\" : \"hash\",  (string) The hash of the previous block\n"
            "  \"nextblockhash\" : \"hash\",      (string) The hash of the next block\n"
            "}\n"
            "\nResult (for verbose=false):\n"
            "\"data\"             (string) A string that is serialized, hex-encoded data for block 'hash'.\n"
            "\nExamples:\n"
            + HelpExampleCli("getblockheader", "\"00000000c937983704a73af28acdec37b049d214adbda81d7e2a3dd146f6ed09\"")
            + HelpExampleRpc("getblockheader", "\"00000000c937983704a73af28acdec37b049d214adbda81d7e2a3dd146f6ed09\"")
        );

    LOCK(cs_main);

    std::string strHash = request.params[0].get_str();
    uint256 hash(uint256S(strHash));

    bool fVerbose = true;
    if (!request.params[1].isNull())
        fVerbose = request.params[1].get_bool();

    if (mapBlockIndex.count(hash) == 0)
        throw JSONRPCError(RPC_INVALID_ADDRESS_OR_KEY, "Block not found");

    CBlockIndex* pblockindex = mapBlockIndex[hash];

    if (!fVerbose)
    {
        CDataStream ssBlock(SER_NETWORK, PROTOCOL_VERSION);
        ssBlock << pblockindex->GetBlockHeader();
        std::string strHex = HexStr(ssBlock.begin(), ssBlock.end());
        return strHex;
    }

    return blockheaderToJSON(pblockindex);
}

UniValue getblock(const JSONRPCRequest& request)
{
    if (request.fHelp || request.params.size() < 1 || request.params.size() > 2)
        throw std::runtime_error(
            "getblock \"blockhash\" ( verbosity ) \n"
            "\nIf verbosity is 0, returns a string that is serialized, hex-encoded data for block 'hash'.\n"
            "If verbosity is 1, returns an Object with information about block <hash>.\n"
            "If verbosity is 2, returns an Object with information about block <hash> and information about each transaction. \n"
            "\nArguments:\n"
            "1. \"blockhash\"          (string, required) The block hash\n"
            "2. verbosity              (numeric, optional, default=1) 0 for hex encoded data, 1 for a json object, and 2 for json object with transaction data\n"
            "\nResult (for verbosity = 0):\n"
            "\"data\"             (string) A string that is serialized, hex-encoded data for block 'hash'.\n"
            "\nResult (for verbosity = 1):\n"
            "{\n"
            "  \"hash\" : \"hash\",     (string) the block hash (same as provided)\n"
            "  \"confirmations\" : n,   (numeric) The number of confirmations, or -1 if the block is not on the main chain\n"
            "  \"size\" : n,            (numeric) The block size\n"
            "  \"height\" : n,          (numeric) The block height or index\n"
            "  \"version\" : n,         (numeric) The block version\n"
            "  \"versionHex\" : \"00000000\", (string) The block version formatted in hexadecimal\n"
            "  \"merkleroot\" : \"xxxx\", (string) The merkle root\n"
            "  \"tx\" : [               (array of string) The transaction ids\n"
            "     \"transactionid\"     (string) The transaction id\n"
            "     ,...\n"
            "  ],\n"
            "  \"time\" : ttt,          (numeric) The block time in seconds since epoch (Jan 1 1970 GMT)\n"
            "  \"mediantime\" : ttt,    (numeric) The median block time in seconds since epoch (Jan 1 1970 GMT)\n"
            "  \"nonce\" : n,           (numeric) The nonce\n"
            "  \"bits\" : \"1d00ffff\", (string) The bits\n"
            "  \"difficulty\" : x.xxx,  (numeric) The difficulty\n"
            "  \"chainwork\" : \"xxxx\",  (string) Expected number of hashes required to produce the chain up to this block (in hex)\n"
            "  \"nTx\" : n,             (numeric) The number of transactions in the block.\n"
            "  \"previousblockhash\" : \"hash\",  (string) The hash of the previous block\n"
            "  \"nextblockhash\" : \"hash\"       (string) The hash of the next block\n"
            "}\n"
            "\nResult (for verbosity = 2):\n"
            "{\n"
            "  ...,                     Same output as verbosity = 1.\n"
            "  \"tx\" : [               (array of Objects) The transactions in the format of the getrawtransaction RPC. Different from verbosity = 1 \"tx\" result.\n"
            "         ,...\n"
            "  ],\n"
            "  ,...                     Same output as verbosity = 1.\n"
            "}\n"
            "\nExamples:\n"
            + HelpExampleCli("getblock", "\"00000000c937983704a73af28acdec37b049d214adbda81d7e2a3dd146f6ed09\"")
            + HelpExampleRpc("getblock", "\"00000000c937983704a73af28acdec37b049d214adbda81d7e2a3dd146f6ed09\"")
        );

    LOCK(cs_main);

    std::string strHash = request.params[0].get_str();
    uint256 hash(uint256S(strHash));

    int verbosity = 1;
    if (!request.params[1].isNull()) {
        if(request.params[1].isNum())
            verbosity = request.params[1].get_int();
        else
            verbosity = request.params[1].get_bool() ? 1 : 0;
    }

    if (mapBlockIndex.count(hash) == 0)
        throw JSONRPCError(RPC_INVALID_ADDRESS_OR_KEY, "Block not found");

    CBlock block;
    CBlockIndex* pblockindex = mapBlockIndex[hash];

    if (fHavePruned && !(pblockindex->nStatus & BLOCK_HAVE_DATA) && pblockindex->nTx > 0)
        throw JSONRPCError(RPC_MISC_ERROR, "Block not available (pruned data)");

    if (!ReadBlockFromDisk(block, pblockindex, Params().GetConsensus()))
        // Block not found on disk. This could be because we have the block
        // header in our index but don't have the block (for example if a
        // non-whitelisted node sends us an unrequested long chain of valid
        // blocks, we add the headers to our index, but don't accept the
        // block).
        throw JSONRPCError(RPC_MISC_ERROR, "Block not found on disk");

    if (verbosity <= 0)
    {
        CDataStream ssBlock(SER_NETWORK, PROTOCOL_VERSION | RPCSerializationFlags());
        ssBlock << block;
        std::string strHex = HexStr(ssBlock.begin(), ssBlock.end());
        return strHex;
    }

    return blockToJSON(block, pblockindex, verbosity >= 2);
}

struct CCoinsStats
{
    int nHeight;
    uint256 hashBlock;
    uint64_t nTransactions;
    uint64_t nTransactionOutputs;
    uint64_t nBogoSize;
    uint256 hashSerialized;
    uint64_t nDiskSize;
    CAmount nTotalAmount;

    CCoinsStats() : nHeight(0), nTransactions(0), nTransactionOutputs(0), nBogoSize(0), nDiskSize(0), nTotalAmount(0) {}
};

static void ApplyStats(CCoinsStats &stats, CHashWriter& ss, const uint256& hash, const std::map<uint32_t, Coin>& outputs)
{
    assert(!outputs.empty());
    ss << hash;
    ss << VARINT(outputs.begin()->second.nHeight * 2 + outputs.begin()->second.fCoinBase);
    stats.nTransactions++;
    for (const auto output : outputs) {
        ss << VARINT(output.first + 1);
        ss << output.second.out.scriptPubKey;
        ss << VARINT(output.second.out.nValue);
        stats.nTransactionOutputs++;
        stats.nTotalAmount += output.second.out.nValue;
        stats.nBogoSize += 32 /* txid */ + 4 /* vout index */ + 4 /* height + coinbase */ + 8 /* amount */ +
                           2 /* scriptPubKey len */ + output.second.out.scriptPubKey.size() /* scriptPubKey */;
    }
    ss << VARINT(0);
}

//! Calculate statistics about the unspent transaction output set
static bool GetUTXOStats(CCoinsView *view, CCoinsStats &stats)
{
    std::unique_ptr<CCoinsViewCursor> pcursor(view->Cursor());
    assert(pcursor);

    CHashWriter ss(SER_GETHASH, PROTOCOL_VERSION);
    stats.hashBlock = pcursor->GetBestBlock();
    {
        LOCK(cs_main);
        stats.nHeight = mapBlockIndex.find(stats.hashBlock)->second->nHeight;
    }
    ss << stats.hashBlock;
    uint256 prevkey;
    std::map<uint32_t, Coin> outputs;
    while (pcursor->Valid()) {
        boost::this_thread::interruption_point();
        COutPoint key;
        Coin coin;
        if (pcursor->GetKey(key) && pcursor->GetValue(coin)) {
            if (!outputs.empty() && key.hash != prevkey) {
                ApplyStats(stats, ss, prevkey, outputs);
                outputs.clear();
            }
            prevkey = key.hash;
            outputs[key.n] = std::move(coin);
        } else {
            return error("%s: unable to read value", __func__);
        }
        pcursor->Next();
    }
    if (!outputs.empty()) {
        ApplyStats(stats, ss, prevkey, outputs);
    }
    stats.hashSerialized = ss.GetHash();
    stats.nDiskSize = view->EstimateSize();
    return true;
}

UniValue pruneblockchain(const JSONRPCRequest& request)
{
    if (request.fHelp || request.params.size() != 1)
        throw std::runtime_error(
            "pruneblockchain\n"
            "\nArguments:\n"
            "1. \"height\"       (numeric, required) The block height to prune up to. May be set to a discrete height, or a unix timestamp\n"
            "                  to prune blocks whose block time is at least 2 hours older than the provided timestamp.\n"
            "\nResult:\n"
            "n    (numeric) Height of the last block pruned.\n"
            "\nExamples:\n"
            + HelpExampleCli("pruneblockchain", "1000")
            + HelpExampleRpc("pruneblockchain", "1000"));

    if (!fPruneMode)
        throw JSONRPCError(RPC_MISC_ERROR, "Cannot prune blocks because node is not in prune mode.");

    LOCK(cs_main);

    int heightParam = request.params[0].get_int();
    if (heightParam < 0)
        throw JSONRPCError(RPC_INVALID_PARAMETER, "Negative block height.");

    // Height value more than a billion is too high to be a block height, and
    // too low to be a block time (corresponds to timestamp from Sep 2001).
    if (heightParam > 1000000000) {
        // Add a 2 hour buffer to include blocks which might have had old timestamps
        CBlockIndex* pindex = chainActive.FindEarliestAtLeast(heightParam - TIMESTAMP_WINDOW);
        if (!pindex) {
            throw JSONRPCError(RPC_INVALID_PARAMETER, "Could not find block with at least the specified timestamp.");
        }
        heightParam = pindex->nHeight;
    }

    unsigned int height = (unsigned int) heightParam;
    unsigned int chainHeight = (unsigned int) chainActive.Height();
    if (chainHeight < Params().PruneAfterHeight())
        throw JSONRPCError(RPC_MISC_ERROR, "Blockchain is too short for pruning.");
    else if (height > chainHeight)
        throw JSONRPCError(RPC_INVALID_PARAMETER, "Blockchain is shorter than the attempted prune height.");
    else if (height > chainHeight - MIN_BLOCKS_TO_KEEP) {
        LogPrint(BCLog::RPC, "Attempt to prune blocks close to the tip.  Retaining the minimum number of blocks.");
        height = chainHeight - MIN_BLOCKS_TO_KEEP;
    }

    PruneBlockFilesManual(height);
    return uint64_t(height);
}

UniValue gettxoutsetinfo(const JSONRPCRequest& request)
{
    if (request.fHelp || request.params.size() != 0)
        throw std::runtime_error(
            "gettxoutsetinfo\n"
            "\nReturns statistics about the unspent transaction output set.\n"
            "Note this call may take some time.\n"
            "\nResult:\n"
            "{\n"
            "  \"height\":n,     (numeric) The current block height (index)\n"
            "  \"bestblock\": \"hex\",   (string) The hash of the block at the tip of the chain\n"
            "  \"transactions\": n,      (numeric) The number of transactions with unspent outputs\n"
            "  \"txouts\": n,            (numeric) The number of unspent transaction outputs\n"
            "  \"bogosize\": n,          (numeric) A meaningless metric for UTXO set size\n"
            "  \"hash_serialized_2\": \"hash\", (string) The serialized hash\n"
            "  \"disk_size\": n,         (numeric) The estimated size of the chainstate on disk\n"
            "  \"total_amount\": x.xxx          (numeric) The total amount\n"
            "}\n"
            "\nExamples:\n"
            + HelpExampleCli("gettxoutsetinfo", "")
            + HelpExampleRpc("gettxoutsetinfo", "")
        );

    UniValue ret(UniValue::VOBJ);

    CCoinsStats stats;
    FlushStateToDisk();
    if (GetUTXOStats(pcoinsdbview.get(), stats)) {
        ret.push_back(Pair("height", (int64_t)stats.nHeight));
        ret.push_back(Pair("bestblock", stats.hashBlock.GetHex()));
        ret.push_back(Pair("transactions", (int64_t)stats.nTransactions));
        ret.push_back(Pair("txouts", (int64_t)stats.nTransactionOutputs));
        ret.push_back(Pair("bogosize", (int64_t)stats.nBogoSize));
        ret.push_back(Pair("hash_serialized_2", stats.hashSerialized.GetHex()));
        ret.push_back(Pair("disk_size", stats.nDiskSize));
        ret.push_back(Pair("total_amount", ValueFromAmount(stats.nTotalAmount)));
    } else {
        throw JSONRPCError(RPC_INTERNAL_ERROR, "Unable to read UTXO set");
    }
    return ret;
}

UniValue gettxout(const JSONRPCRequest& request)
{
    if (request.fHelp || request.params.size() < 2 || request.params.size() > 3)
        throw std::runtime_error(
            "gettxout \"txid\" n ( include_mempool )\n"
            "\nReturns details about an unspent transaction output.\n"
            "\nArguments:\n"
            "1. \"txid\"             (string, required) The transaction id\n"
            "2. \"n\"                (numeric, required) vout number\n"
            "3. \"include_mempool\"  (boolean, optional) Whether to include the mempool. Default: true."
            "     Note that an unspent output that is spent in the mempool won't appear.\n"
            "\nResult:\n"
            "{\n"
            "  \"bestblock\":  \"hash\",    (string) The hash of the block at the tip of the chain\n"
            "  \"confirmations\" : n,       (numeric) The number of confirmations\n"
            "  \"value\" : x.xxx,           (numeric) The transaction value in " + CURRENCY_UNIT + "\n"
            "  \"scriptPubKey\" : {         (json object)\n"
            "     \"asm\" : \"code\",       (string) \n"
            "     \"hex\" : \"hex\",        (string) \n"
            "     \"reqSigs\" : n,          (numeric) Number of required signatures\n"
            "     \"type\" : \"pubkeyhash\", (string) The type, eg pubkeyhash\n"
            "     \"addresses\" : [          (array of string) array of blackcoin addresses\n"
            "        \"address\"     (string) blackcoin address\n"
            "        ,...\n"
            "     ]\n"
            "  },\n"
            "  \"coinbase\" : true|false   (boolean) Coinbase or not\n"
            "  \"coinstake\" : true|false  (boolean) Coinstake or not\n"
            "}\n"

            "\nExamples:\n"
            "\nGet unspent transactions\n"
            + HelpExampleCli("listunspent", "") +
            "\nView the details\n"
            + HelpExampleCli("gettxout", "\"txid\" 1") +
            "\nAs a json rpc call\n"
            + HelpExampleRpc("gettxout", "\"txid\", 1")
        );

    LOCK(cs_main);

    UniValue ret(UniValue::VOBJ);

    std::string strHash = request.params[0].get_str();
    uint256 hash(uint256S(strHash));
    int n = request.params[1].get_int();
    COutPoint out(hash, n);
    bool fMempool = true;
    if (!request.params[2].isNull())
        fMempool = request.params[2].get_bool();

    Coin coin;
    if (fMempool) {
        LOCK(mempool.cs);
        CCoinsViewMemPool view(pcoinsTip.get(), mempool);
        if (!view.GetCoin(out, coin) || mempool.isSpent(out)) {
            return NullUniValue;
        }
    } else {
        if (!pcoinsTip->GetCoin(out, coin)) {
            return NullUniValue;
        }
    }

    BlockMap::iterator it = mapBlockIndex.find(pcoinsTip->GetBestBlock());
    CBlockIndex *pindex = it->second;
    ret.push_back(Pair("bestblock", pindex->GetBlockHash().GetHex()));
    if (coin.nHeight == MEMPOOL_HEIGHT) {
        ret.push_back(Pair("confirmations", 0));
    } else {
        ret.push_back(Pair("confirmations", (int64_t)(pindex->nHeight - coin.nHeight + 1)));
    }
    ret.push_back(Pair("value", ValueFromAmount(coin.out.nValue)));
    UniValue o(UniValue::VOBJ);
    ScriptPubKeyToUniv(coin.out.scriptPubKey, o, true);
    ret.push_back(Pair("scriptPubKey", o));
    ret.push_back(Pair("coinbase", (bool)coin.fCoinBase));
    ret.push_back(Pair("coinstake", (bool)coin.fCoinStake));

    return ret;
}

UniValue verifychain(const JSONRPCRequest& request)
{
    int nCheckLevel = gArgs.GetArg("-checklevel", DEFAULT_CHECKLEVEL);
    int nCheckDepth = gArgs.GetArg("-checkblocks", DEFAULT_CHECKBLOCKS);
    if (request.fHelp || request.params.size() > 2)
        throw std::runtime_error(
            "verifychain ( checklevel nblocks )\n"
            "\nVerifies blockchain database.\n"
            "\nArguments:\n"
            "1. checklevel   (numeric, optional, 0-4, default=" + strprintf("%d", nCheckLevel) + ") How thorough the block verification is.\n"
            "2. nblocks      (numeric, optional, default=" + strprintf("%d", nCheckDepth) + ", 0=all) The number of blocks to check.\n"
            "\nResult:\n"
            "true|false       (boolean) Verified or not\n"
            "\nExamples:\n"
            + HelpExampleCli("verifychain", "")
            + HelpExampleRpc("verifychain", "")
        );

    LOCK(cs_main);

    if (!request.params[0].isNull())
        nCheckLevel = request.params[0].get_int();
    if (!request.params[1].isNull())
        nCheckDepth = request.params[1].get_int();

    return CVerifyDB().VerifyDB(Params(), pcoinsTip.get(), nCheckLevel, nCheckDepth);
}

static UniValue BIP9SoftForkDesc(const Consensus::Params& consensusParams, Consensus::DeploymentPos id)
{
    UniValue rv(UniValue::VOBJ);
    const ThresholdState thresholdState = VersionBitsTipState(consensusParams, id);
    switch (thresholdState) {
    case THRESHOLD_DEFINED: rv.push_back(Pair("status", "defined")); break;
    case THRESHOLD_STARTED: rv.push_back(Pair("status", "started")); break;
    case THRESHOLD_LOCKED_IN: rv.push_back(Pair("status", "locked_in")); break;
    case THRESHOLD_ACTIVE: rv.push_back(Pair("status", "active")); break;
    case THRESHOLD_FAILED: rv.push_back(Pair("status", "failed")); break;
    }
    if (THRESHOLD_STARTED == thresholdState)
    {
        rv.push_back(Pair("bit", consensusParams.vDeployments[id].bit));
    }
    rv.push_back(Pair("startTime", consensusParams.vDeployments[id].nStartTime));
    rv.push_back(Pair("timeout", consensusParams.vDeployments[id].nTimeout));
    rv.push_back(Pair("since", VersionBitsTipStateSinceHeight(consensusParams, id)));
    if (THRESHOLD_STARTED == thresholdState)
    {
        UniValue statsUV(UniValue::VOBJ);
        BIP9Stats statsStruct = VersionBitsTipStatistics(consensusParams, id);
        statsUV.push_back(Pair("period", statsStruct.period));
        statsUV.push_back(Pair("threshold", statsStruct.threshold));
        statsUV.push_back(Pair("elapsed", statsStruct.elapsed));
        statsUV.push_back(Pair("count", statsStruct.count));
        statsUV.push_back(Pair("possible", statsStruct.possible));
        rv.push_back(Pair("statistics", statsUV));
    }
    return rv;
}

void BIP9SoftForkDescPushBack(UniValue& bip9_softforks, const Consensus::Params& consensusParams, Consensus::DeploymentPos id)
{
    // Deployments with timeout value of 0 are hidden.
    // A timeout value of 0 guarantees a softfork will never be activated.
    // This is used when softfork codes are merged without specifying the deployment schedule.
    if (consensusParams.vDeployments[id].nTimeout > 0)
        bip9_softforks.push_back(Pair(VersionBitsDeploymentInfo[id].name, BIP9SoftForkDesc(consensusParams, id)));
}

UniValue getblockchaininfo(const JSONRPCRequest& request)
{
    if (request.fHelp || request.params.size() != 0)
        throw std::runtime_error(
            "getblockchaininfo\n"
            "Returns an object containing various state info regarding blockchain processing.\n"
            "\nResult:\n"
            "{\n"
<<<<<<< HEAD
            "  \"chain\": \"xxxx\",        (string) current network name as defined in BIP70 (main, test, regtest)\n"
            "  \"blocks\": xxxxxx,         (numeric) the current number of blocks processed in the server\n"
            "  \"headers\": xxxxxx,        (numeric) the current number of headers we have validated\n"
            "  \"bestblockhash\": \"...\", (string) the hash of the currently best block\n"
        	"  \"difficulty\": {            (json object)\n"
        	           "    \"proof-of-work\": xxxxxx, (numeric) the current proof-of-work difficulty\n"
        	           "    \"proof-of-stake\": xxxxxx (numeric) the current proof-of-stake difficulty\n"
        	"  },\n"
            "  \"mediantime\": xxxxxx,     (numeric) median time for the current best block\n"
            "  \"verificationprogress\": xxxx, (numeric) estimate of verification progress [0..1]\n"
            "  \"chainwork\": \"xxxx\"     (string) total amount of work in active chain, in hexadecimal\n"
            "  \"pruned\": xx,             (boolean) if the blocks are subject to pruning\n"
            "  \"pruneheight\": xxxxxx,    (numeric) lowest-height complete block stored\n"
            "  \"bip9_softforks\": {          (object) status of BIP9 softforks in progress\n"
            "     \"xxxx\" : {                (string) name of the softfork\n"
            "        \"status\": \"xxxx\",    (string) one of \"defined\", \"started\", \"locked_in\", \"active\", \"failed\"\n"
            "        \"bit\": xx,             (numeric) the bit (0-28) in the block version field used to signal this softfork (only for \"started\" status)\n"
            "        \"startTime\": xx,       (numeric) the minimum median time past of a block at which the bit gains its meaning\n"
            "        \"timeout\": xx,         (numeric) the median time past of a block at which the deployment is considered failed if not yet locked in\n"
            "        \"since\": xx,           (numeric) height of the first block to which the status applies\n"
            "        \"statistics\": {        (object) numeric statistics about BIP9 signalling for a softfork (only for \"started\" status)\n"
            "           \"period\": xx,       (numeric) the length in blocks of the BIP9 signalling period \n"
            "           \"threshold\": xx,    (numeric) the number of blocks with the version bit set required to activate the feature \n"
            "           \"elapsed\": xx,      (numeric) the number of blocks elapsed since the beginning of the current period \n"
            "           \"count\": xx,        (numeric) the number of blocks with the version bit set in the current period \n"
            "           \"possible\": xx      (boolean) returns false if there are not enough blocks left in this period to pass activation threshold \n"
=======
            "  \"chain\": \"xxxx\",              (string) current network name as defined in BIP70 (main, test, regtest)\n"
            "  \"blocks\": xxxxxx,             (numeric) the current number of blocks processed in the server\n"
            "  \"headers\": xxxxxx,            (numeric) the current number of headers we have validated\n"
            "  \"bestblockhash\": \"...\",       (string) the hash of the currently best block\n"
            "  \"difficulty\": xxxxxx,         (numeric) the current difficulty\n"
            "  \"mediantime\": xxxxxx,         (numeric) median time for the current best block\n"
            "  \"verificationprogress\": xxxx, (numeric) estimate of verification progress [0..1]\n"
            "  \"initialblockdownload\": xxxx, (bool) (debug information) estimate of whether this node is in Initial Block Download mode.\n"
            "  \"chainwork\": \"xxxx\"           (string) total amount of work in active chain, in hexadecimal\n"
            "  \"size_on_disk\": xxxxxx,       (numeric) the estimated size of the block and undo files on disk\n"
            "  \"pruned\": xx,                 (boolean) if the blocks are subject to pruning\n"
            "  \"pruneheight\": xxxxxx,        (numeric) lowest-height complete block stored (only present if pruning is enabled)\n"
            "  \"automatic_pruning\": xx,      (boolean) whether automatic pruning is enabled (only present if pruning is enabled)\n"
            "  \"prune_target_size\": xxxxxx,  (numeric) the target size used by pruning (only present if automatic pruning is enabled)\n"
            "  \"softforks\": [                (array) status of softforks in progress\n"
            "     {\n"
            "        \"id\": \"xxxx\",           (string) name of softfork\n"
            "        \"version\": xx,          (numeric) block version\n"
            "        \"reject\": {             (object) progress toward rejecting pre-softfork blocks\n"
            "           \"status\": xx,        (boolean) true if threshold reached\n"
            "        },\n"
            "     }, ...\n"
            "  ],\n"
            "  \"bip9_softforks\": {           (object) status of BIP9 softforks in progress\n"
            "     \"xxxx\" : {                 (string) name of the softfork\n"
            "        \"status\": \"xxxx\",       (string) one of \"defined\", \"started\", \"locked_in\", \"active\", \"failed\"\n"
            "        \"bit\": xx,              (numeric) the bit (0-28) in the block version field used to signal this softfork (only for \"started\" status)\n"
            "        \"startTime\": xx,        (numeric) the minimum median time past of a block at which the bit gains its meaning\n"
            "        \"timeout\": xx,          (numeric) the median time past of a block at which the deployment is considered failed if not yet locked in\n"
            "        \"since\": xx,            (numeric) height of the first block to which the status applies\n"
            "        \"statistics\": {         (object) numeric statistics about BIP9 signalling for a softfork (only for \"started\" status)\n"
            "           \"period\": xx,        (numeric) the length in blocks of the BIP9 signalling period \n"
            "           \"threshold\": xx,     (numeric) the number of blocks with the version bit set required to activate the feature \n"
            "           \"elapsed\": xx,       (numeric) the number of blocks elapsed since the beginning of the current period \n"
            "           \"count\": xx,         (numeric) the number of blocks with the version bit set in the current period \n"
            "           \"possible\": xx       (boolean) returns false if there are not enough blocks left in this period to pass activation threshold \n"
>>>>>>> f56c00b2
            "        }\n"
            "     }\n"
            "  }\n"
            "  \"warnings\" : \"...\",           (string) any network and blockchain warnings.\n"
            "}\n"
            "\nExamples:\n"
            + HelpExampleCli("getblockchaininfo", "")
            + HelpExampleRpc("getblockchaininfo", "")
        );

    LOCK(cs_main);

    UniValue diff(UniValue::VOBJ);
    diff.push_back(Pair("proof-of-work",  (double)GetDifficulty()));
    diff.push_back(Pair("proof-of-stake", (double)GetDifficulty(GetLastBlockIndex(chainActive.Tip(), true))));

    UniValue obj(UniValue::VOBJ);
    obj.push_back(Pair("chain",                 Params().NetworkIDString()));
    obj.push_back(Pair("blocks",                (int)chainActive.Height()));
    obj.push_back(Pair("headers",               pindexBestHeader ? pindexBestHeader->nHeight : -1));
    obj.push_back(Pair("bestblockhash",         chainActive.Tip()->GetBlockHash().GetHex()));
    obj.push_back(Pair("difficulty",            diff));
    obj.push_back(Pair("mediantime",            (int64_t)chainActive.Tip()->GetPastTimeLimit()));
    obj.push_back(Pair("verificationprogress",  GuessVerificationProgress(Params().TxData(), chainActive.Tip())));
    obj.push_back(Pair("initialblockdownload",  IsInitialBlockDownload()));
    obj.push_back(Pair("chainwork",             chainActive.Tip()->nChainWork.GetHex()));
    obj.push_back(Pair("size_on_disk",          CalculateCurrentUsage()));
    obj.push_back(Pair("pruned",                fPruneMode));
    if (fPruneMode) {
        CBlockIndex* block = chainActive.Tip();
        assert(block);
        while (block->pprev && (block->pprev->nStatus & BLOCK_HAVE_DATA)) {
            block = block->pprev;
        }

        obj.push_back(Pair("pruneheight",        block->nHeight));

        // if 0, execution bypasses the whole if block.
        bool automatic_pruning = (gArgs.GetArg("-prune", 0) != 1);
        obj.push_back(Pair("automatic_pruning",  automatic_pruning));
        if (automatic_pruning) {
            obj.push_back(Pair("prune_target_size",  nPruneTarget));
        }
    }

    const Consensus::Params& consensusParams = Params().GetConsensus();
    UniValue bip9_softforks(UniValue::VOBJ);
<<<<<<< HEAD
    BIP9SoftForkDescPushBack(bip9_softforks, "csv", consensusParams, Consensus::DEPLOYMENT_CSV);
=======
    softforks.push_back(SoftForkDesc("bip34", 2, tip, consensusParams));
    softforks.push_back(SoftForkDesc("bip66", 3, tip, consensusParams));
    softforks.push_back(SoftForkDesc("bip65", 4, tip, consensusParams));
    for (int pos = Consensus::DEPLOYMENT_CSV; pos != Consensus::MAX_VERSION_BITS_DEPLOYMENTS; ++pos) {
        BIP9SoftForkDescPushBack(bip9_softforks, consensusParams, static_cast<Consensus::DeploymentPos>(pos));
    }
    obj.push_back(Pair("softforks",             softforks));
>>>>>>> f56c00b2
    obj.push_back(Pair("bip9_softforks", bip9_softforks));

    obj.push_back(Pair("warnings", GetWarnings("statusbar")));
    return obj;
}

/** Comparison function for sorting the getchaintips heads.  */
struct CompareBlocksByHeight
{
    bool operator()(const CBlockIndex* a, const CBlockIndex* b) const
    {
        /* Make sure that unequal blocks with the same height do not compare
           equal. Use the pointers themselves to make a distinction. */

        if (a->nHeight != b->nHeight)
          return (a->nHeight > b->nHeight);

        return a < b;
    }
};

UniValue getchaintips(const JSONRPCRequest& request)
{
    if (request.fHelp || request.params.size() != 0)
        throw std::runtime_error(
            "getchaintips\n"
            "Return information about all known tips in the block tree,"
            " including the main chain as well as orphaned branches.\n"
            "\nResult:\n"
            "[\n"
            "  {\n"
            "    \"height\": xxxx,         (numeric) height of the chain tip\n"
            "    \"hash\": \"xxxx\",         (string) block hash of the tip\n"
            "    \"branchlen\": 0          (numeric) zero for main chain\n"
            "    \"status\": \"active\"      (string) \"active\" for the main chain\n"
            "  },\n"
            "  {\n"
            "    \"height\": xxxx,\n"
            "    \"hash\": \"xxxx\",\n"
            "    \"branchlen\": 1          (numeric) length of branch connecting the tip to the main chain\n"
            "    \"status\": \"xxxx\"        (string) status of the chain (active, valid-fork, valid-headers, headers-only, invalid)\n"
            "  }\n"
            "]\n"
            "Possible values for status:\n"
            "1.  \"invalid\"               This branch contains at least one invalid block\n"
            "2.  \"headers-only\"          Not all blocks for this branch are available, but the headers are valid\n"
            "3.  \"valid-headers\"         All blocks are available for this branch, but they were never fully validated\n"
            "4.  \"valid-fork\"            This branch is not part of the active chain, but is fully validated\n"
            "5.  \"active\"                This is the tip of the active main chain, which is certainly valid\n"
            "\nExamples:\n"
            + HelpExampleCli("getchaintips", "")
            + HelpExampleRpc("getchaintips", "")
        );

    LOCK(cs_main);

    /*
     * Idea:  the set of chain tips is chainActive.tip, plus orphan blocks which do not have another orphan building off of them.
     * Algorithm:
     *  - Make one pass through mapBlockIndex, picking out the orphan blocks, and also storing a set of the orphan block's pprev pointers.
     *  - Iterate through the orphan blocks. If the block isn't pointed to by another orphan, it is a chain tip.
     *  - add chainActive.Tip()
     */
    std::set<const CBlockIndex*, CompareBlocksByHeight> setTips;
    std::set<const CBlockIndex*> setOrphans;
    std::set<const CBlockIndex*> setPrevs;

    for (const std::pair<const uint256, CBlockIndex*>& item : mapBlockIndex)
    {
        if (!chainActive.Contains(item.second)) {
            setOrphans.insert(item.second);
            setPrevs.insert(item.second->pprev);
        }
    }

    for (std::set<const CBlockIndex*>::iterator it = setOrphans.begin(); it != setOrphans.end(); ++it)
    {
        if (setPrevs.erase(*it) == 0) {
            setTips.insert(*it);
        }
    }

    // Always report the currently active tip.
    setTips.insert(chainActive.Tip());

    /* Construct the output array.  */
    UniValue res(UniValue::VARR);
    for (const CBlockIndex* block : setTips)
    {
        UniValue obj(UniValue::VOBJ);
        obj.push_back(Pair("height", block->nHeight));
        obj.push_back(Pair("hash", block->phashBlock->GetHex()));

        const int branchLen = block->nHeight - chainActive.FindFork(block)->nHeight;
        obj.push_back(Pair("branchlen", branchLen));

        std::string status;
        if (chainActive.Contains(block)) {
            // This block is part of the currently active chain.
            status = "active";
        } else if (block->nStatus & BLOCK_FAILED_MASK) {
            // This block or one of its ancestors is invalid.
            status = "invalid";
        } else if (block->nChainTx == 0) {
            // This block cannot be connected because full block data for it or one of its parents is missing.
            status = "headers-only";
        } else if (block->IsValid(BLOCK_VALID_SCRIPTS)) {
            // This block is fully validated, but no longer part of the active chain. It was probably the active block once, but was reorganized.
            status = "valid-fork";
        } else if (block->IsValid(BLOCK_VALID_TREE)) {
            // The headers for this block are valid, but it has not been validated. It was probably never part of the most-work chain.
            status = "valid-headers";
        } else {
            // No clue.
            status = "unknown";
        }
        obj.push_back(Pair("status", status));

        res.push_back(obj);
    }

    return res;
}

UniValue mempoolInfoToJSON()
{
    UniValue ret(UniValue::VOBJ);
    ret.push_back(Pair("size", (int64_t) mempool.size()));
    ret.push_back(Pair("bytes", (int64_t) mempool.GetTotalTxSize()));
    ret.push_back(Pair("usage", (int64_t) mempool.DynamicMemoryUsage()));
    size_t maxmempool = gArgs.GetArg("-maxmempool", DEFAULT_MAX_MEMPOOL_SIZE) * 1000000;
    ret.push_back(Pair("maxmempool", (int64_t) maxmempool));
    ret.push_back(Pair("mempoolminfee", ValueFromAmount(std::max(mempool.GetMinFee(maxmempool), ::minRelayTxFee).GetFeePerK())));
    ret.push_back(Pair("minrelaytxfee", ValueFromAmount(::minRelayTxFee.GetFeePerK())));

    return ret;
}

UniValue getmempoolinfo(const JSONRPCRequest& request)
{
    if (request.fHelp || request.params.size() != 0)
        throw std::runtime_error(
            "getmempoolinfo\n"
            "\nReturns details on the active state of the TX memory pool.\n"
            "\nResult:\n"
            "{\n"
            "  \"size\": xxxxx,               (numeric) Current tx count\n"
            "  \"bytes\": xxxxx,              (numeric) Sum of all tx sizes\n"
            "  \"usage\": xxxxx,              (numeric) Total memory usage for the mempool\n"
            "  \"maxmempool\": xxxxx,         (numeric) Maximum memory usage for the mempool\n"
            "  \"mempoolminfee\": xxxxx       (numeric) Minimum fee rate in " + CURRENCY_UNIT + "/kB for tx to be accepted. Is the maximum of minrelaytxfee and minimum mempool fee\n"
            "  \"minrelaytxfee\": xxxxx       (numeric) Current minimum relay fee for transactions\n"
            "}\n"
            "\nExamples:\n"
            + HelpExampleCli("getmempoolinfo", "")
            + HelpExampleRpc("getmempoolinfo", "")
        );

    return mempoolInfoToJSON();
}

UniValue preciousblock(const JSONRPCRequest& request)
{
    if (request.fHelp || request.params.size() != 1)
        throw std::runtime_error(
            "preciousblock \"blockhash\"\n"
            "\nTreats a block as if it were received before others with the same work.\n"
            "\nA later preciousblock call can override the effect of an earlier one.\n"
            "\nThe effects of preciousblock are not retained across restarts.\n"
            "\nArguments:\n"
            "1. \"blockhash\"   (string, required) the hash of the block to mark as precious\n"
            "\nResult:\n"
            "\nExamples:\n"
            + HelpExampleCli("preciousblock", "\"blockhash\"")
            + HelpExampleRpc("preciousblock", "\"blockhash\"")
        );

    std::string strHash = request.params[0].get_str();
    uint256 hash(uint256S(strHash));
    CBlockIndex* pblockindex;

    {
        LOCK(cs_main);
        if (mapBlockIndex.count(hash) == 0)
            throw JSONRPCError(RPC_INVALID_ADDRESS_OR_KEY, "Block not found");

        pblockindex = mapBlockIndex[hash];
    }

    CValidationState state;
    PreciousBlock(state, Params(), pblockindex);

    if (!state.IsValid()) {
        throw JSONRPCError(RPC_DATABASE_ERROR, state.GetRejectReason());
    }

    return NullUniValue;
}

UniValue invalidateblock(const JSONRPCRequest& request)
{
    if (request.fHelp || request.params.size() != 1)
        throw std::runtime_error(
            "invalidateblock \"blockhash\"\n"
            "\nPermanently marks a block as invalid, as if it violated a consensus rule.\n"
            "\nArguments:\n"
            "1. \"blockhash\"   (string, required) the hash of the block to mark as invalid\n"
            "\nResult:\n"
            "\nExamples:\n"
            + HelpExampleCli("invalidateblock", "\"blockhash\"")
            + HelpExampleRpc("invalidateblock", "\"blockhash\"")
        );

    std::string strHash = request.params[0].get_str();
    uint256 hash(uint256S(strHash));
    CValidationState state;

    {
        LOCK(cs_main);
        if (mapBlockIndex.count(hash) == 0)
            throw JSONRPCError(RPC_INVALID_ADDRESS_OR_KEY, "Block not found");

        CBlockIndex* pblockindex = mapBlockIndex[hash];
        InvalidateBlock(state, Params(), pblockindex);
    }

    if (state.IsValid()) {
        ActivateBestChain(state, Params());
    }

    if (!state.IsValid()) {
        throw JSONRPCError(RPC_DATABASE_ERROR, state.GetRejectReason());
    }

    return NullUniValue;
}

UniValue reconsiderblock(const JSONRPCRequest& request)
{
    if (request.fHelp || request.params.size() != 1)
        throw std::runtime_error(
            "reconsiderblock \"blockhash\"\n"
            "\nRemoves invalidity status of a block and its descendants, reconsider them for activation.\n"
            "This can be used to undo the effects of invalidateblock.\n"
            "\nArguments:\n"
            "1. \"blockhash\"   (string, required) the hash of the block to reconsider\n"
            "\nResult:\n"
            "\nExamples:\n"
            + HelpExampleCli("reconsiderblock", "\"blockhash\"")
            + HelpExampleRpc("reconsiderblock", "\"blockhash\"")
        );

    std::string strHash = request.params[0].get_str();
    uint256 hash(uint256S(strHash));

    {
        LOCK(cs_main);
        if (mapBlockIndex.count(hash) == 0)
            throw JSONRPCError(RPC_INVALID_ADDRESS_OR_KEY, "Block not found");

        CBlockIndex* pblockindex = mapBlockIndex[hash];
        ResetBlockFailureFlags(pblockindex);
    }

    CValidationState state;
    ActivateBestChain(state, Params());

    if (!state.IsValid()) {
        throw JSONRPCError(RPC_DATABASE_ERROR, state.GetRejectReason());
    }

    return NullUniValue;
}

UniValue getchaintxstats(const JSONRPCRequest& request)
{
    if (request.fHelp || request.params.size() > 2)
        throw std::runtime_error(
            "getchaintxstats ( nblocks blockhash )\n"
            "\nCompute statistics about the total number and rate of transactions in the chain.\n"
            "\nArguments:\n"
            "1. nblocks      (numeric, optional) Size of the window in number of blocks (default: one month).\n"
            "2. \"blockhash\"  (string, optional) The hash of the block that ends the window.\n"
            "\nResult:\n"
            "{\n"
            "  \"time\": xxxxx,                (numeric) The timestamp for the final block in the window in UNIX format.\n"
            "  \"txcount\": xxxxx,             (numeric) The total number of transactions in the chain up to that point.\n"
            "  \"window_block_count\": xxxxx,  (numeric) Size of the window in number of blocks.\n"
            "  \"window_tx_count\": xxxxx,     (numeric) The number of transactions in the window. Only returned if \"window_block_count\" is > 0.\n"
            "  \"window_interval\": xxxxx,     (numeric) The elapsed time in the window in seconds. Only returned if \"window_block_count\" is > 0.\n"
            "  \"txrate\": x.xx,               (numeric) The average rate of transactions per second in the window. Only returned if \"window_interval\" is > 0.\n"
            "}\n"
            "\nExamples:\n"
            + HelpExampleCli("getchaintxstats", "")
            + HelpExampleRpc("getchaintxstats", "2016")
        );

    const CBlockIndex* pindex;
    int blockcount = 30 * 24 * 60 * 60 / Params().GetConsensus().nTargetSpacing; // By default: 1 month

    bool havehash = !request.params[1].isNull();
    uint256 hash;
    if (havehash) {
        hash = uint256S(request.params[1].get_str());
    }

    {
        LOCK(cs_main);
        if (havehash) {
            auto it = mapBlockIndex.find(hash);
            if (it == mapBlockIndex.end()) {
                throw JSONRPCError(RPC_INVALID_ADDRESS_OR_KEY, "Block not found");
            }
            pindex = it->second;
            if (!chainActive.Contains(pindex)) {
                throw JSONRPCError(RPC_INVALID_PARAMETER, "Block is not in main chain");
            }
        } else {
            pindex = chainActive.Tip();
        }
    }
    
    assert(pindex != nullptr);

    if (request.params[0].isNull()) {
        blockcount = std::max(0, std::min(blockcount, pindex->nHeight - 1));
    } else {
        blockcount = request.params[0].get_int();

        if (blockcount < 0 || (blockcount > 0 && blockcount >= pindex->nHeight)) {
            throw JSONRPCError(RPC_INVALID_PARAMETER, "Invalid block count: should be between 0 and the block's height - 1");
        }
    }

    const CBlockIndex* pindexPast = pindex->GetAncestor(pindex->nHeight - blockcount);
    int nTimeDiff = pindex->GetMedianTimePast() - pindexPast->GetMedianTimePast();
    int nTxDiff = pindex->nChainTx - pindexPast->nChainTx;

    UniValue ret(UniValue::VOBJ);
    ret.push_back(Pair("time", (int64_t)pindex->nTime));
    ret.push_back(Pair("txcount", (int64_t)pindex->nChainTx));
    ret.push_back(Pair("window_block_count", blockcount));
    if (blockcount > 0) {
        ret.push_back(Pair("window_tx_count", nTxDiff));
        ret.push_back(Pair("window_interval", nTimeDiff));
        if (nTimeDiff > 0) {
            ret.push_back(Pair("txrate", ((double)nTxDiff) / nTimeDiff));
        }
    }

    return ret;
}

UniValue savemempool(const JSONRPCRequest& request)
{
    if (request.fHelp || request.params.size() != 0) {
        throw std::runtime_error(
            "savemempool\n"
            "\nDumps the mempool to disk.\n"
            "\nExamples:\n"
            + HelpExampleCli("savemempool", "")
            + HelpExampleRpc("savemempool", "")
        );
    }

    if (!DumpMempool()) {
        throw JSONRPCError(RPC_MISC_ERROR, "Unable to dump mempool to disk");
    }

    return NullUniValue;
}

static const CRPCCommand commands[] =
{ //  category              name                      actor (function)         argNames
  //  --------------------- ------------------------  -----------------------  ----------
    { "blockchain",         "getblockchaininfo",      &getblockchaininfo,      {} },
    { "blockchain",         "getchaintxstats",        &getchaintxstats,        {"nblocks", "blockhash"} },
    { "blockchain",         "getbestblockhash",       &getbestblockhash,       {} },
    { "blockchain",         "getblockcount",          &getblockcount,          {} },
    { "blockchain",         "getblock",               &getblock,               {"blockhash","verbosity|verbose"} },
    { "blockchain",         "getblockhash",           &getblockhash,           {"height"} },
    { "blockchain",         "getblockheader",         &getblockheader,         {"blockhash","verbose"} },
    { "blockchain",         "getchaintips",           &getchaintips,           {} },
    { "blockchain",         "getdifficulty",          &getdifficulty,          {} },
    { "blockchain",         "getmempoolancestors",    &getmempoolancestors,    {"txid","verbose"} },
    { "blockchain",         "getmempooldescendants",  &getmempooldescendants,  {"txid","verbose"} },
    { "blockchain",         "getmempoolentry",        &getmempoolentry,        {"txid"} },
    { "blockchain",         "getmempoolinfo",         &getmempoolinfo,         {} },
    { "blockchain",         "getrawmempool",          &getrawmempool,          {"verbose"} },
    { "blockchain",         "gettxout",               &gettxout,               {"txid","n","include_mempool"} },
    { "blockchain",         "gettxoutsetinfo",        &gettxoutsetinfo,        {} },
    { "blockchain",         "pruneblockchain",        &pruneblockchain,        {"height"} },
    { "blockchain",         "savemempool",            &savemempool,            {} },
    { "blockchain",         "verifychain",            &verifychain,            {"checklevel","nblocks"} },

    { "blockchain",         "preciousblock",          &preciousblock,          {"blockhash"} },

    /* Not shown in help */
    { "hidden",             "invalidateblock",        &invalidateblock,        {"blockhash"} },
    { "hidden",             "reconsiderblock",        &reconsiderblock,        {"blockhash"} },
    { "hidden",             "waitfornewblock",        &waitfornewblock,        {"timeout"} },
    { "hidden",             "waitforblock",           &waitforblock,           {"blockhash","timeout"} },
    { "hidden",             "waitforblockheight",     &waitforblockheight,     {"height","timeout"} },
    { "hidden",             "syncwithvalidationinterfacequeue", &syncwithvalidationinterfacequeue, {} },
};

void RegisterBlockchainRPCCommands(CRPCTable &t)
{
    for (unsigned int vcidx = 0; vcidx < ARRAYLEN(commands); vcidx++)
        t.appendCommand(commands[vcidx].name, &commands[vcidx]);
}<|MERGE_RESOLUTION|>--- conflicted
+++ resolved
@@ -3,30 +3,6 @@
 // Distributed under the MIT software license, see the accompanying
 // file COPYING or http://www.opensource.org/licenses/mit-license.php.
 
-<<<<<<< HEAD
-#include "rpc/blockchain.h"
-
-#include "amount.h"
-#include "chain.h"
-#include "chainparams.h"
-#include "checkpoints.h"
-#include "coins.h"
-#include "consensus/validation.h"
-#include "dstencode.h"
-#include "validation.h"
-#include "core_io.h"
-#include "policy/feerate.h"
-#include "policy/policy.h"
-#include "primitives/transaction.h"
-#include "rpc/server.h"
-#include "streams.h"
-#include "sync.h"
-#include "txdb.h"
-#include "txmempool.h"
-#include "util.h"
-#include "utilstrencodings.h"
-#include "hash.h"
-=======
 #include <rpc/blockchain.h>
 
 #include <amount.h>
@@ -50,7 +26,6 @@
 #include <hash.h>
 #include <validationinterface.h>
 #include <warnings.h>
->>>>>>> f56c00b2
 
 #include <stdint.h>
 
@@ -84,11 +59,7 @@
         if (chain.Tip() == nullptr)
             return 1.0;
         else
-<<<<<<< HEAD
-        	blockindex = GetLastBlockIndex(chainActive.Tip(), false);
-=======
             blockindex = chain.Tip();
->>>>>>> f56c00b2
     }
 
     int nShift = (blockindex->nBits >> 24) & 0xff;
@@ -109,7 +80,11 @@
     return dDiff;
 }
 
-<<<<<<< HEAD
+double GetDifficulty(const CBlockIndex* blockindex)
+{
+    return GetDifficulty(chainActive, blockindex);
+}
+
 double GetPoSKernelPS()
 {
     int nPoSInterval = 72;
@@ -143,11 +118,6 @@
     result *= Params().GetConsensus().nStakeTimestampMask + 1;
 
     return result;
-=======
-double GetDifficulty(const CBlockIndex* blockindex)
-{
-    return GetDifficulty(chainActive, blockindex);
->>>>>>> f56c00b2
 }
 
 UniValue blockheaderToJSON(const CBlockIndex* blockindex)
@@ -170,11 +140,8 @@
     result.push_back(Pair("bits", strprintf("%08x", blockindex->nBits)));
     result.push_back(Pair("difficulty", GetDifficulty(blockindex)));
     result.push_back(Pair("chainwork", blockindex->nChainWork.GetHex()));
-<<<<<<< HEAD
     result.push_back(Pair("modifier", blockindex->nStakeModifier.GetHex()));
-=======
     result.push_back(Pair("nTx", (uint64_t)blockindex->nTx));
->>>>>>> f56c00b2
 
     if (blockindex->pprev)
         result.push_back(Pair("previousblockhash", blockindex->pprev->GetBlockHash().GetHex()));
@@ -452,7 +419,7 @@
            "    \"ancestorcount\" : n,    (numeric) number of in-mempool ancestor transactions (including this one)\n"
            "    \"ancestorsize\" : n,     (numeric) size of in-mempool ancestors (including this one)\n"
            "    \"ancestorfees\" : n,     (numeric) modified fees (see above) of in-mempool ancestors (including this one)\n"
-           "    \"wtxid\" : hash,         (string) hash of serialized transaction, including witness data\n"
+           "    \"txid\" : hash,         (string) hash of serialized transaction\n"
            "    \"depends\" : [           (array) unconfirmed transactions used as inputs for this transaction\n"
            "        \"transactionid\",    (string) parent transaction id\n"
            "       ... ]\n";
@@ -473,7 +440,7 @@
     info.push_back(Pair("ancestorcount", e.GetCountWithAncestors()));
     info.push_back(Pair("ancestorsize", e.GetSizeWithAncestors()));
     info.push_back(Pair("ancestorfees", e.GetModFeesWithAncestors()));
-    info.push_back(Pair("wtxid", mempool.vTxHashes[e.vTxHashesIdx].first.ToString()));
+    info.push_back(Pair("txid", mempool.vTxHashes[e.vTxHashesIdx].first.ToString()));
     const CTransaction& tx = e.GetTx();
     std::set<std::string> setDepends;
     for (const CTxIn& txin : tx.vin)
@@ -1208,39 +1175,14 @@
             "Returns an object containing various state info regarding blockchain processing.\n"
             "\nResult:\n"
             "{\n"
-<<<<<<< HEAD
-            "  \"chain\": \"xxxx\",        (string) current network name as defined in BIP70 (main, test, regtest)\n"
-            "  \"blocks\": xxxxxx,         (numeric) the current number of blocks processed in the server\n"
-            "  \"headers\": xxxxxx,        (numeric) the current number of headers we have validated\n"
-            "  \"bestblockhash\": \"...\", (string) the hash of the currently best block\n"
-        	"  \"difficulty\": {            (json object)\n"
-        	           "    \"proof-of-work\": xxxxxx, (numeric) the current proof-of-work difficulty\n"
-        	           "    \"proof-of-stake\": xxxxxx (numeric) the current proof-of-stake difficulty\n"
-        	"  },\n"
-            "  \"mediantime\": xxxxxx,     (numeric) median time for the current best block\n"
-            "  \"verificationprogress\": xxxx, (numeric) estimate of verification progress [0..1]\n"
-            "  \"chainwork\": \"xxxx\"     (string) total amount of work in active chain, in hexadecimal\n"
-            "  \"pruned\": xx,             (boolean) if the blocks are subject to pruning\n"
-            "  \"pruneheight\": xxxxxx,    (numeric) lowest-height complete block stored\n"
-            "  \"bip9_softforks\": {          (object) status of BIP9 softforks in progress\n"
-            "     \"xxxx\" : {                (string) name of the softfork\n"
-            "        \"status\": \"xxxx\",    (string) one of \"defined\", \"started\", \"locked_in\", \"active\", \"failed\"\n"
-            "        \"bit\": xx,             (numeric) the bit (0-28) in the block version field used to signal this softfork (only for \"started\" status)\n"
-            "        \"startTime\": xx,       (numeric) the minimum median time past of a block at which the bit gains its meaning\n"
-            "        \"timeout\": xx,         (numeric) the median time past of a block at which the deployment is considered failed if not yet locked in\n"
-            "        \"since\": xx,           (numeric) height of the first block to which the status applies\n"
-            "        \"statistics\": {        (object) numeric statistics about BIP9 signalling for a softfork (only for \"started\" status)\n"
-            "           \"period\": xx,       (numeric) the length in blocks of the BIP9 signalling period \n"
-            "           \"threshold\": xx,    (numeric) the number of blocks with the version bit set required to activate the feature \n"
-            "           \"elapsed\": xx,      (numeric) the number of blocks elapsed since the beginning of the current period \n"
-            "           \"count\": xx,        (numeric) the number of blocks with the version bit set in the current period \n"
-            "           \"possible\": xx      (boolean) returns false if there are not enough blocks left in this period to pass activation threshold \n"
-=======
             "  \"chain\": \"xxxx\",              (string) current network name as defined in BIP70 (main, test, regtest)\n"
             "  \"blocks\": xxxxxx,             (numeric) the current number of blocks processed in the server\n"
             "  \"headers\": xxxxxx,            (numeric) the current number of headers we have validated\n"
             "  \"bestblockhash\": \"...\",       (string) the hash of the currently best block\n"
-            "  \"difficulty\": xxxxxx,         (numeric) the current difficulty\n"
+        	"  \"difficulty\": {               (json object)\n"
+        	           "    \"proof-of-work\": xxxxxx, (numeric) the current proof-of-work difficulty\n"
+        	           "    \"proof-of-stake\": xxxxxx (numeric) the current proof-of-stake difficulty\n"
+        	"  },\n"
             "  \"mediantime\": xxxxxx,         (numeric) median time for the current best block\n"
             "  \"verificationprogress\": xxxx, (numeric) estimate of verification progress [0..1]\n"
             "  \"initialblockdownload\": xxxx, (bool) (debug information) estimate of whether this node is in Initial Block Download mode.\n"
@@ -1250,15 +1192,6 @@
             "  \"pruneheight\": xxxxxx,        (numeric) lowest-height complete block stored (only present if pruning is enabled)\n"
             "  \"automatic_pruning\": xx,      (boolean) whether automatic pruning is enabled (only present if pruning is enabled)\n"
             "  \"prune_target_size\": xxxxxx,  (numeric) the target size used by pruning (only present if automatic pruning is enabled)\n"
-            "  \"softforks\": [                (array) status of softforks in progress\n"
-            "     {\n"
-            "        \"id\": \"xxxx\",           (string) name of softfork\n"
-            "        \"version\": xx,          (numeric) block version\n"
-            "        \"reject\": {             (object) progress toward rejecting pre-softfork blocks\n"
-            "           \"status\": xx,        (boolean) true if threshold reached\n"
-            "        },\n"
-            "     }, ...\n"
-            "  ],\n"
             "  \"bip9_softforks\": {           (object) status of BIP9 softforks in progress\n"
             "     \"xxxx\" : {                 (string) name of the softfork\n"
             "        \"status\": \"xxxx\",       (string) one of \"defined\", \"started\", \"locked_in\", \"active\", \"failed\"\n"
@@ -1272,7 +1205,6 @@
             "           \"elapsed\": xx,       (numeric) the number of blocks elapsed since the beginning of the current period \n"
             "           \"count\": xx,         (numeric) the number of blocks with the version bit set in the current period \n"
             "           \"possible\": xx       (boolean) returns false if there are not enough blocks left in this period to pass activation threshold \n"
->>>>>>> f56c00b2
             "        }\n"
             "     }\n"
             "  }\n"
@@ -1320,17 +1252,9 @@
 
     const Consensus::Params& consensusParams = Params().GetConsensus();
     UniValue bip9_softforks(UniValue::VOBJ);
-<<<<<<< HEAD
-    BIP9SoftForkDescPushBack(bip9_softforks, "csv", consensusParams, Consensus::DEPLOYMENT_CSV);
-=======
-    softforks.push_back(SoftForkDesc("bip34", 2, tip, consensusParams));
-    softforks.push_back(SoftForkDesc("bip66", 3, tip, consensusParams));
-    softforks.push_back(SoftForkDesc("bip65", 4, tip, consensusParams));
     for (int pos = Consensus::DEPLOYMENT_CSV; pos != Consensus::MAX_VERSION_BITS_DEPLOYMENTS; ++pos) {
         BIP9SoftForkDescPushBack(bip9_softforks, consensusParams, static_cast<Consensus::DeploymentPos>(pos));
     }
-    obj.push_back(Pair("softforks",             softforks));
->>>>>>> f56c00b2
     obj.push_back(Pair("bip9_softforks", bip9_softforks));
 
     obj.push_back(Pair("warnings", GetWarnings("statusbar")));
