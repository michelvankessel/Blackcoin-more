// Copyright (c) 2010 Satoshi Nakamoto
// Copyright (c) 2009-2016 The Bitcoin Core developers
// Distributed under the MIT software license, see the accompanying
// file COPYING or http://www.opensource.org/licenses/mit-license.php.

#include "rpc/blockchain.h"

#include "amount.h"
#include "chain.h"
#include "chainparams.h"
#include "checkpoints.h"
#include "coins.h"
#include "consensus/validation.h"
#include "dstencode.h"
#include "validation.h"
#include "core_io.h"
#include "policy/feerate.h"
#include "policy/policy.h"
#include "primitives/transaction.h"
#include "rpc/server.h"
#include "streams.h"
#include "sync.h"
#include "txdb.h"
#include "txmempool.h"
#include "util.h"
#include "utilstrencodings.h"
#include "hash.h"

#include <stdint.h>

#include <univalue.h>

#include <boost/thread/thread.hpp> // boost::thread::interrupt

#include <mutex>
#include <condition_variable>

struct CUpdatedBlock
{
    uint256 hash;
    int height;
};

static std::mutex cs_blockchange;
static std::condition_variable cond_blockchange;
static CUpdatedBlock latestblock;

extern void TxToJSON(const CTransaction& tx, const uint256 hashBlock, UniValue& entry);

double GetDifficulty(const CBlockIndex* blockindex)
{
    if (blockindex == nullptr)
    {
        if (chainActive.Tip() == nullptr)
            return 1.0;
        else
        	blockindex = GetLastBlockIndex(chainActive.Tip(), false);
    }

    int nShift = (blockindex->nBits >> 24) & 0xff;

    double dDiff =
        (double)0x0000ffff / (double)(blockindex->nBits & 0x00ffffff);

    while (nShift < 29)
    {
        dDiff *= 256.0;
        nShift++;
    }
    while (nShift > 29)
    {
        dDiff /= 256.0;
        nShift--;
    }

    return dDiff;
}

double GetPoSKernelPS()
{
    int nPoSInterval = 72;
    double dStakeKernelsTriedAvg = 0;
    int nStakesHandled = 0, nStakesTime = 0;

    CBlockIndex* pindex = chainActive.Tip();;
    CBlockIndex* pindexPrevStake = NULL;

    while (pindex && nStakesHandled < nPoSInterval)
    {
        if (pindex->IsProofOfStake())
        {
            if (pindexPrevStake)
            {
                dStakeKernelsTriedAvg += GetDifficulty(pindexPrevStake) * 4294967296.0;
                nStakesTime += pindexPrevStake->nTime - pindex->nTime;
                nStakesHandled++;
            }
            pindexPrevStake = pindex;
        }

        pindex = pindex->pprev;
    }

    double result = 0;

    if (nStakesTime)
        result = dStakeKernelsTriedAvg / nStakesTime;

    result *= 16;

    return result;
}

UniValue blockheaderToJSON(const CBlockIndex* blockindex)
{
    UniValue result(UniValue::VOBJ);
    result.push_back(Pair("hash", blockindex->GetBlockHash().GetHex()));
    int confirmations = -1;
    // Only report confirmations if the block is on the main chain
    if (chainActive.Contains(blockindex))
        confirmations = chainActive.Height() - blockindex->nHeight + 1;
    result.push_back(Pair("confirmations", confirmations));
    result.push_back(Pair("height", blockindex->nHeight));
    result.push_back(Pair("version", blockindex->nVersion));
    result.push_back(Pair("versionHex", strprintf("%08x", blockindex->nVersion)));
    result.push_back(Pair("merkleroot", blockindex->hashMerkleRoot.GetHex()));
    result.push_back(Pair("time", (int64_t)blockindex->nTime));
    result.push_back(Pair("mediantime", (int64_t)blockindex->GetPastTimeLimit()));
    result.push_back(Pair("nonce", (uint64_t)blockindex->nNonce));
    result.push_back(Pair("bits", strprintf("%08x", blockindex->nBits)));
    result.push_back(Pair("difficulty", GetDifficulty(blockindex)));
    result.push_back(Pair("chainwork", blockindex->nChainWork.GetHex()));
    result.push_back(Pair("modifier", blockindex->nStakeModifier.GetHex()));

    if (blockindex->pprev)
        result.push_back(Pair("previousblockhash", blockindex->pprev->GetBlockHash().GetHex()));
    CBlockIndex *pnext = chainActive.Next(blockindex);
    if (pnext)
        result.push_back(Pair("nextblockhash", pnext->GetBlockHash().GetHex()));


    return result;
}

UniValue blockToJSON(const CBlock& block, const CBlockIndex* blockindex, bool txDetails)
{
    UniValue result(UniValue::VOBJ);
    result.push_back(Pair("hash", blockindex->GetBlockHash().GetHex()));
    int confirmations = -1;
    // Only report confirmations if the block is on the main chain
    if (chainActive.Contains(blockindex))
        confirmations = chainActive.Height() - blockindex->nHeight + 1;
    result.push_back(Pair("confirmations", confirmations));
    result.push_back(Pair("size", (int)::GetSerializeSize(block, SER_NETWORK, PROTOCOL_VERSION)));
    result.push_back(Pair("height", blockindex->nHeight));
    result.push_back(Pair("version", block.nVersion));
    result.push_back(Pair("versionHex", strprintf("%08x", block.nVersion)));
    result.push_back(Pair("merkleroot", block.hashMerkleRoot.GetHex()));
    UniValue txs(UniValue::VARR);
    for(const auto& tx : block.vtx)
    {
        if(txDetails)
        {
            UniValue objTx(UniValue::VOBJ);
<<<<<<< HEAD
            TxToUniv(*tx, uint256(), objTx);
=======
            TxToUniv(*tx, uint256(), objTx, true, RPCSerializationFlags());
>>>>>>> e44150fe
            txs.push_back(objTx);
        }
        else
            txs.push_back(tx->GetHash().GetHex());
    }
    result.push_back(Pair("tx", txs));
    result.push_back(Pair("time", block.GetBlockTime()));
    result.push_back(Pair("mediantime", (int64_t)blockindex->GetPastTimeLimit()));
    result.push_back(Pair("nonce", (uint64_t)block.nNonce));
    result.push_back(Pair("bits", strprintf("%08x", block.nBits)));
    result.push_back(Pair("difficulty", GetDifficulty(blockindex)));
    result.push_back(Pair("chainwork", blockindex->nChainWork.GetHex()));

    if (blockindex->pprev)
        result.push_back(Pair("previousblockhash", blockindex->pprev->GetBlockHash().GetHex()));
    CBlockIndex *pnext = chainActive.Next(blockindex);
    if (pnext)
        result.push_back(Pair("nextblockhash", pnext->GetBlockHash().GetHex()));
    result.push_back(Pair("flags", blockindex->IsProofOfStake()? "proof-of-stake" : "proof-of-work"));
    result.push_back(Pair("modifier", blockindex->nStakeModifier.GetHex()));
    if (block.IsProofOfStake())
    	result.push_back(Pair("signature", HexStr(block.vchBlockSig.begin(), block.vchBlockSig.end())));
    return result;
}

UniValue getblockcount(const JSONRPCRequest& request)
{
    if (request.fHelp || request.params.size() != 0)
        throw std::runtime_error(
            "getblockcount\n"
            "\nReturns the number of blocks in the longest blockchain.\n"
            "\nResult:\n"
            "n    (numeric) The current block count\n"
            "\nExamples:\n"
            + HelpExampleCli("getblockcount", "")
            + HelpExampleRpc("getblockcount", "")
        );

    LOCK(cs_main);
    return chainActive.Height();
}

UniValue getbestblockhash(const JSONRPCRequest& request)
{
    if (request.fHelp || request.params.size() != 0)
        throw std::runtime_error(
            "getbestblockhash\n"
            "\nReturns the hash of the best (tip) block in the longest blockchain.\n"
            "\nResult:\n"
            "\"hex\"      (string) the block hash hex encoded\n"
            "\nExamples:\n"
            + HelpExampleCli("getbestblockhash", "")
            + HelpExampleRpc("getbestblockhash", "")
        );

    LOCK(cs_main);
    return chainActive.Tip()->GetBlockHash().GetHex();
}

void RPCNotifyBlockChange(bool ibd, const CBlockIndex * pindex)
{
    if(pindex) {
        std::lock_guard<std::mutex> lock(cs_blockchange);
        latestblock.hash = pindex->GetBlockHash();
        latestblock.height = pindex->nHeight;
    }
    cond_blockchange.notify_all();
}

UniValue waitfornewblock(const JSONRPCRequest& request)
{
    if (request.fHelp || request.params.size() > 1)
        throw std::runtime_error(
            "waitfornewblock (timeout)\n"
            "\nWaits for a specific new block and returns useful info about it.\n"
            "\nReturns the current block on timeout or exit.\n"
            "\nArguments:\n"
            "1. timeout (int, optional, default=0) Time in milliseconds to wait for a response. 0 indicates no timeout.\n"
            "\nResult:\n"
            "{                           (json object)\n"
            "  \"hash\" : {       (string) The blockhash\n"
            "  \"height\" : {     (int) Block height\n"
            "}\n"
            "\nExamples:\n"
            + HelpExampleCli("waitfornewblock", "1000")
            + HelpExampleRpc("waitfornewblock", "1000")
        );
    int timeout = 0;
    if (!request.params[0].isNull())
        timeout = request.params[0].get_int();

    CUpdatedBlock block;
    {
        std::unique_lock<std::mutex> lock(cs_blockchange);
        block = latestblock;
        if(timeout)
            cond_blockchange.wait_for(lock, std::chrono::milliseconds(timeout), [&block]{return latestblock.height != block.height || latestblock.hash != block.hash || !IsRPCRunning(); });
        else
            cond_blockchange.wait(lock, [&block]{return latestblock.height != block.height || latestblock.hash != block.hash || !IsRPCRunning(); });
        block = latestblock;
    }
    UniValue ret(UniValue::VOBJ);
    ret.push_back(Pair("hash", block.hash.GetHex()));
    ret.push_back(Pair("height", block.height));
    return ret;
}

UniValue waitforblock(const JSONRPCRequest& request)
{
    if (request.fHelp || request.params.size() < 1 || request.params.size() > 2)
        throw std::runtime_error(
            "waitforblock <blockhash> (timeout)\n"
            "\nWaits for a specific new block and returns useful info about it.\n"
            "\nReturns the current block on timeout or exit.\n"
            "\nArguments:\n"
            "1. \"blockhash\" (required, string) Block hash to wait for.\n"
            "2. timeout       (int, optional, default=0) Time in milliseconds to wait for a response. 0 indicates no timeout.\n"
            "\nResult:\n"
            "{                           (json object)\n"
            "  \"hash\" : {       (string) The blockhash\n"
            "  \"height\" : {     (int) Block height\n"
            "}\n"
            "\nExamples:\n"
            + HelpExampleCli("waitforblock", "\"0000000000079f8ef3d2c688c244eb7a4570b24c9ed7b4a8c619eb02596f8862\", 1000")
            + HelpExampleRpc("waitforblock", "\"0000000000079f8ef3d2c688c244eb7a4570b24c9ed7b4a8c619eb02596f8862\", 1000")
        );
    int timeout = 0;

    uint256 hash = uint256S(request.params[0].get_str());

    if (!request.params[1].isNull())
        timeout = request.params[1].get_int();

    CUpdatedBlock block;
    {
        std::unique_lock<std::mutex> lock(cs_blockchange);
        if(timeout)
            cond_blockchange.wait_for(lock, std::chrono::milliseconds(timeout), [&hash]{return latestblock.hash == hash || !IsRPCRunning();});
        else
            cond_blockchange.wait(lock, [&hash]{return latestblock.hash == hash || !IsRPCRunning(); });
        block = latestblock;
    }

    UniValue ret(UniValue::VOBJ);
    ret.push_back(Pair("hash", block.hash.GetHex()));
    ret.push_back(Pair("height", block.height));
    return ret;
}

UniValue waitforblockheight(const JSONRPCRequest& request)
{
    if (request.fHelp || request.params.size() < 1 || request.params.size() > 2)
        throw std::runtime_error(
            "waitforblockheight <height> (timeout)\n"
            "\nWaits for (at least) block height and returns the height and hash\n"
            "of the current tip.\n"
            "\nReturns the current block on timeout or exit.\n"
            "\nArguments:\n"
            "1. height  (required, int) Block height to wait for (int)\n"
            "2. timeout (int, optional, default=0) Time in milliseconds to wait for a response. 0 indicates no timeout.\n"
            "\nResult:\n"
            "{                           (json object)\n"
            "  \"hash\" : {       (string) The blockhash\n"
            "  \"height\" : {     (int) Block height\n"
            "}\n"
            "\nExamples:\n"
            + HelpExampleCli("waitforblockheight", "\"100\", 1000")
            + HelpExampleRpc("waitforblockheight", "\"100\", 1000")
        );
    int timeout = 0;

    int height = request.params[0].get_int();

    if (!request.params[1].isNull())
        timeout = request.params[1].get_int();

    CUpdatedBlock block;
    {
        std::unique_lock<std::mutex> lock(cs_blockchange);
        if(timeout)
            cond_blockchange.wait_for(lock, std::chrono::milliseconds(timeout), [&height]{return latestblock.height >= height || !IsRPCRunning();});
        else
            cond_blockchange.wait(lock, [&height]{return latestblock.height >= height || !IsRPCRunning(); });
        block = latestblock;
    }
    UniValue ret(UniValue::VOBJ);
    ret.push_back(Pair("hash", block.hash.GetHex()));
    ret.push_back(Pair("height", block.height));
    return ret;
}

UniValue getdifficulty(const JSONRPCRequest& request)
{
    if (request.fHelp || request.params.size() != 0)
<<<<<<< HEAD
            throw runtime_error(
                "getdifficulty\n"
                "\nReturns the difficulty as a multiple of the minimum difficulty.\n"
                "\nResult:\n"
                "{                            (json object)\n"
                "  \"proof-of-work\" : n.nnn, (numeric) the proof-of-work difficulty as a multiple of the minimum difficulty.\n"
                "  \"proof-of-stake\" : n.nnn (numeric) the proof-of-stake difficulty as a multiple of the minimum difficulty.\n"
                "}\n"
                "\nExamples:\n"
                + HelpExampleCli("getdifficulty", "")
                + HelpExampleRpc("getdifficulty", "")
    );
=======
        throw std::runtime_error(
            "getdifficulty\n"
            "\nReturns the proof-of-work difficulty as a multiple of the minimum difficulty.\n"
            "\nResult:\n"
            "n.nnn       (numeric) the proof-of-work difficulty as a multiple of the minimum difficulty.\n"
            "\nExamples:\n"
            + HelpExampleCli("getdifficulty", "")
            + HelpExampleRpc("getdifficulty", "")
        );
>>>>>>> e44150fe

    LOCK(cs_main);

    UniValue obj(UniValue::VOBJ);
    obj.push_back(Pair("proof-of-work",  GetDifficulty()));
    obj.push_back(Pair("proof-of-stake", GetDifficulty(GetLastBlockIndex(chainActive.Tip(), true))));
    return obj;
}

std::string EntryDescriptionString()
{
    return "    \"size\" : n,             (numeric) transaction size in bytes\n"
           "    \"fee\" : n,              (numeric) transaction fee in " + CURRENCY_UNIT + "\n"
           "    \"modifiedfee\" : n,      (numeric) transaction fee with fee deltas used for mining priority\n"
           "    \"time\" : n,             (numeric) local time transaction entered pool in seconds since 1 Jan 1970 GMT\n"
           "    \"height\" : n,           (numeric) block height when transaction entered pool\n"
           "    \"descendantcount\" : n,  (numeric) number of in-mempool descendant transactions (including this one)\n"
           "    \"descendantsize\" : n,   (numeric) size of in-mempool descendants (including this one)\n"
           "    \"descendantfees\" : n,   (numeric) modified fees (see above) of in-mempool descendants (including this one)\n"
           "    \"ancestorcount\" : n,    (numeric) number of in-mempool ancestor transactions (including this one)\n"
           "    \"ancestorsize\" : n,     (numeric) size of in-mempool ancestors (including this one)\n"
           "    \"ancestorfees\" : n,     (numeric) modified fees (see above) of in-mempool ancestors (including this one)\n"
           "    \"depends\" : [           (array) unconfirmed transactions used as inputs for this transaction\n"
           "        \"transactionid\",    (string) parent transaction id\n"
           "       ... ]\n";
}

void entryToJSON(UniValue &info, const CTxMemPoolEntry &e)
{
    AssertLockHeld(mempool.cs);

    info.push_back(Pair("size", (int)e.GetTxSize()));
    info.push_back(Pair("fee", ValueFromAmount(e.GetFee())));
    info.push_back(Pair("modifiedfee", ValueFromAmount(e.GetModifiedFee())));
    info.push_back(Pair("time", e.GetTime()));
    info.push_back(Pair("height", (int)e.GetHeight()));
    info.push_back(Pair("descendantcount", e.GetCountWithDescendants()));
    info.push_back(Pair("descendantsize", e.GetSizeWithDescendants()));
    info.push_back(Pair("descendantfees", e.GetModFeesWithDescendants()));
    info.push_back(Pair("ancestorcount", e.GetCountWithAncestors()));
    info.push_back(Pair("ancestorsize", e.GetSizeWithAncestors()));
    info.push_back(Pair("ancestorfees", e.GetModFeesWithAncestors()));
    const CTransaction& tx = e.GetTx();
    std::set<std::string> setDepends;
    for (const CTxIn& txin : tx.vin)
    {
        if (mempool.exists(txin.prevout.hash))
            setDepends.insert(txin.prevout.hash.ToString());
    }

    UniValue depends(UniValue::VARR);
    for (const std::string& dep : setDepends)
    {
        depends.push_back(dep);
    }

    info.push_back(Pair("depends", depends));
}

UniValue mempoolToJSON(bool fVerbose)
{
    if (fVerbose)
    {
        LOCK(mempool.cs);
        UniValue o(UniValue::VOBJ);
        for (const CTxMemPoolEntry& e : mempool.mapTx)
        {
            const uint256& hash = e.GetTx().GetHash();
            UniValue info(UniValue::VOBJ);
            entryToJSON(info, e);
            o.push_back(Pair(hash.ToString(), info));
        }
        return o;
    }
    else
    {
        std::vector<uint256> vtxid;
        mempool.queryHashes(vtxid);

        UniValue a(UniValue::VARR);
        for (const uint256& hash : vtxid)
            a.push_back(hash.ToString());

        return a;
    }
}

UniValue getrawmempool(const JSONRPCRequest& request)
{
    if (request.fHelp || request.params.size() > 1)
        throw std::runtime_error(
            "getrawmempool ( verbose )\n"
            "\nReturns all transaction ids in memory pool as a json array of string transaction ids.\n"
            "\nHint: use getmempoolentry to fetch a specific transaction from the mempool.\n"
            "\nArguments:\n"
            "1. verbose (boolean, optional, default=false) True for a json object, false for array of transaction ids\n"
            "\nResult: (for verbose = false):\n"
            "[                     (json array of string)\n"
            "  \"transactionid\"     (string) The transaction id\n"
            "  ,...\n"
            "]\n"
            "\nResult: (for verbose = true):\n"
            "{                           (json object)\n"
            "  \"transactionid\" : {       (json object)\n"
            + EntryDescriptionString()
            + "  }, ...\n"
            "}\n"
            "\nExamples:\n"
            + HelpExampleCli("getrawmempool", "true")
            + HelpExampleRpc("getrawmempool", "true")
        );

    bool fVerbose = false;
    if (!request.params[0].isNull())
        fVerbose = request.params[0].get_bool();

    return mempoolToJSON(fVerbose);
}

UniValue getmempoolancestors(const JSONRPCRequest& request)
{
    if (request.fHelp || request.params.size() < 1 || request.params.size() > 2) {
        throw std::runtime_error(
            "getmempoolancestors txid (verbose)\n"
            "\nIf txid is in the mempool, returns all in-mempool ancestors.\n"
            "\nArguments:\n"
            "1. \"txid\"                 (string, required) The transaction id (must be in mempool)\n"
            "2. verbose                  (boolean, optional, default=false) True for a json object, false for array of transaction ids\n"
            "\nResult (for verbose=false):\n"
            "[                       (json array of strings)\n"
            "  \"transactionid\"           (string) The transaction id of an in-mempool ancestor transaction\n"
            "  ,...\n"
            "]\n"
            "\nResult (for verbose=true):\n"
            "{                           (json object)\n"
            "  \"transactionid\" : {       (json object)\n"
            + EntryDescriptionString()
            + "  }, ...\n"
            "}\n"
            "\nExamples:\n"
            + HelpExampleCli("getmempoolancestors", "\"mytxid\"")
            + HelpExampleRpc("getmempoolancestors", "\"mytxid\"")
            );
    }

    bool fVerbose = false;
    if (!request.params[1].isNull())
        fVerbose = request.params[1].get_bool();

    uint256 hash = ParseHashV(request.params[0], "parameter 1");

    LOCK(mempool.cs);

    CTxMemPool::txiter it = mempool.mapTx.find(hash);
    if (it == mempool.mapTx.end()) {
        throw JSONRPCError(RPC_INVALID_ADDRESS_OR_KEY, "Transaction not in mempool");
    }

    CTxMemPool::setEntries setAncestors;
    uint64_t noLimit = std::numeric_limits<uint64_t>::max();
    std::string dummy;
    mempool.CalculateMemPoolAncestors(*it, setAncestors, noLimit, noLimit, noLimit, noLimit, dummy, false);

    if (!fVerbose) {
        UniValue o(UniValue::VARR);
        for (CTxMemPool::txiter ancestorIt : setAncestors) {
            o.push_back(ancestorIt->GetTx().GetHash().ToString());
        }

        return o;
    } else {
        UniValue o(UniValue::VOBJ);
        for (CTxMemPool::txiter ancestorIt : setAncestors) {
            const CTxMemPoolEntry &e = *ancestorIt;
            const uint256& _hash = e.GetTx().GetHash();
            UniValue info(UniValue::VOBJ);
            entryToJSON(info, e);
            o.push_back(Pair(_hash.ToString(), info));
        }
        return o;
    }
}

UniValue getmempooldescendants(const JSONRPCRequest& request)
{
    if (request.fHelp || request.params.size() < 1 || request.params.size() > 2) {
        throw std::runtime_error(
            "getmempooldescendants txid (verbose)\n"
            "\nIf txid is in the mempool, returns all in-mempool descendants.\n"
            "\nArguments:\n"
            "1. \"txid\"                 (string, required) The transaction id (must be in mempool)\n"
            "2. verbose                  (boolean, optional, default=false) True for a json object, false for array of transaction ids\n"
            "\nResult (for verbose=false):\n"
            "[                       (json array of strings)\n"
            "  \"transactionid\"           (string) The transaction id of an in-mempool descendant transaction\n"
            "  ,...\n"
            "]\n"
            "\nResult (for verbose=true):\n"
            "{                           (json object)\n"
            "  \"transactionid\" : {       (json object)\n"
            + EntryDescriptionString()
            + "  }, ...\n"
            "}\n"
            "\nExamples:\n"
            + HelpExampleCli("getmempooldescendants", "\"mytxid\"")
            + HelpExampleRpc("getmempooldescendants", "\"mytxid\"")
            );
    }

    bool fVerbose = false;
    if (!request.params[1].isNull())
        fVerbose = request.params[1].get_bool();

    uint256 hash = ParseHashV(request.params[0], "parameter 1");

    LOCK(mempool.cs);

    CTxMemPool::txiter it = mempool.mapTx.find(hash);
    if (it == mempool.mapTx.end()) {
        throw JSONRPCError(RPC_INVALID_ADDRESS_OR_KEY, "Transaction not in mempool");
    }

    CTxMemPool::setEntries setDescendants;
    mempool.CalculateDescendants(it, setDescendants);
    // CTxMemPool::CalculateDescendants will include the given tx
    setDescendants.erase(it);

    if (!fVerbose) {
        UniValue o(UniValue::VARR);
        for (CTxMemPool::txiter descendantIt : setDescendants) {
            o.push_back(descendantIt->GetTx().GetHash().ToString());
        }

        return o;
    } else {
        UniValue o(UniValue::VOBJ);
        for (CTxMemPool::txiter descendantIt : setDescendants) {
            const CTxMemPoolEntry &e = *descendantIt;
            const uint256& _hash = e.GetTx().GetHash();
            UniValue info(UniValue::VOBJ);
            entryToJSON(info, e);
            o.push_back(Pair(_hash.ToString(), info));
        }
        return o;
    }
}

UniValue getmempoolentry(const JSONRPCRequest& request)
{
    if (request.fHelp || request.params.size() != 1) {
        throw std::runtime_error(
            "getmempoolentry txid\n"
            "\nReturns mempool data for given transaction\n"
            "\nArguments:\n"
            "1. \"txid\"                   (string, required) The transaction id (must be in mempool)\n"
            "\nResult:\n"
            "{                           (json object)\n"
            + EntryDescriptionString()
            + "}\n"
            "\nExamples:\n"
            + HelpExampleCli("getmempoolentry", "\"mytxid\"")
            + HelpExampleRpc("getmempoolentry", "\"mytxid\"")
        );
    }

    uint256 hash = ParseHashV(request.params[0], "parameter 1");

    LOCK(mempool.cs);

    CTxMemPool::txiter it = mempool.mapTx.find(hash);
    if (it == mempool.mapTx.end()) {
        throw JSONRPCError(RPC_INVALID_ADDRESS_OR_KEY, "Transaction not in mempool");
    }

    const CTxMemPoolEntry &e = *it;
    UniValue info(UniValue::VOBJ);
    entryToJSON(info, e);
    return info;
}

UniValue getblockhash(const JSONRPCRequest& request)
{
    if (request.fHelp || request.params.size() != 1)
        throw std::runtime_error(
            "getblockhash height\n"
            "\nReturns hash of block in best-block-chain at height provided.\n"
            "\nArguments:\n"
            "1. height         (numeric, required) The height index\n"
            "\nResult:\n"
            "\"hash\"         (string) The block hash\n"
            "\nExamples:\n"
            + HelpExampleCli("getblockhash", "1000")
            + HelpExampleRpc("getblockhash", "1000")
        );

    LOCK(cs_main);

    int nHeight = request.params[0].get_int();
    if (nHeight < 0 || nHeight > chainActive.Height())
        throw JSONRPCError(RPC_INVALID_PARAMETER, "Block height out of range");

    CBlockIndex* pblockindex = chainActive[nHeight];
    return pblockindex->GetBlockHash().GetHex();
}

UniValue getblockheader(const JSONRPCRequest& request)
{
    if (request.fHelp || request.params.size() < 1 || request.params.size() > 2)
        throw std::runtime_error(
            "getblockheader \"hash\" ( verbose )\n"
            "\nIf verbose is false, returns a string that is serialized, hex-encoded data for blockheader 'hash'.\n"
            "If verbose is true, returns an Object with information about blockheader <hash>.\n"
            "\nArguments:\n"
            "1. \"hash\"          (string, required) The block hash\n"
            "2. verbose           (boolean, optional, default=true) true for a json object, false for the hex encoded data\n"
            "\nResult (for verbose = true):\n"
            "{\n"
            "  \"hash\" : \"hash\",     (string) the block hash (same as provided)\n"
            "  \"confirmations\" : n,   (numeric) The number of confirmations, or -1 if the block is not on the main chain\n"
            "  \"height\" : n,          (numeric) The block height or index\n"
            "  \"version\" : n,         (numeric) The block version\n"
            "  \"versionHex\" : \"00000000\", (string) The block version formatted in hexadecimal\n"
            "  \"merkleroot\" : \"xxxx\", (string) The merkle root\n"
            "  \"time\" : ttt,          (numeric) The block time in seconds since epoch (Jan 1 1970 GMT)\n"
            "  \"mediantime\" : ttt,    (numeric) The median block time in seconds since epoch (Jan 1 1970 GMT)\n"
            "  \"nonce\" : n,           (numeric) The nonce\n"
            "  \"bits\" : \"1d00ffff\", (string) The bits\n"
            "  \"difficulty\" : x.xxx,  (numeric) The difficulty\n"
            "  \"chainwork\" : \"0000...1f3\"     (string) Expected number of hashes required to produce the current chain (in hex)\n"
            "  \"previousblockhash\" : \"hash\",  (string) The hash of the previous block\n"
            "  \"nextblockhash\" : \"hash\",      (string) The hash of the next block\n"
            "}\n"
            "\nResult (for verbose=false):\n"
            "\"data\"             (string) A string that is serialized, hex-encoded data for block 'hash'.\n"
            "\nExamples:\n"
            + HelpExampleCli("getblockheader", "\"00000000c937983704a73af28acdec37b049d214adbda81d7e2a3dd146f6ed09\"")
            + HelpExampleRpc("getblockheader", "\"00000000c937983704a73af28acdec37b049d214adbda81d7e2a3dd146f6ed09\"")
        );

    LOCK(cs_main);

    std::string strHash = request.params[0].get_str();
    uint256 hash(uint256S(strHash));

    bool fVerbose = true;
    if (!request.params[1].isNull())
        fVerbose = request.params[1].get_bool();

    if (mapBlockIndex.count(hash) == 0)
        throw JSONRPCError(RPC_INVALID_ADDRESS_OR_KEY, "Block not found");

    CBlockIndex* pblockindex = mapBlockIndex[hash];

    if (!fVerbose)
    {
        CDataStream ssBlock(SER_NETWORK, PROTOCOL_VERSION);
        ssBlock << pblockindex->GetBlockHeader();
        std::string strHex = HexStr(ssBlock.begin(), ssBlock.end());
        return strHex;
    }

    return blockheaderToJSON(pblockindex);
}

UniValue getblock(const JSONRPCRequest& request)
{
    if (request.fHelp || request.params.size() < 1 || request.params.size() > 2)
        throw std::runtime_error(
            "getblock \"blockhash\" ( verbosity ) \n"
            "\nIf verbosity is 0, returns a string that is serialized, hex-encoded data for block 'hash'.\n"
            "If verbosity is 1, returns an Object with information about block <hash>.\n"
            "If verbosity is 2, returns an Object with information about block <hash> and information about each transaction. \n"
            "\nArguments:\n"
            "1. \"blockhash\"          (string, required) The block hash\n"
            "2. verbosity              (numeric, optional, default=1) 0 for hex encoded data, 1 for a json object, and 2 for json object with transaction data\n"
            "\nResult (for verbosity = 0):\n"
            "\"data\"             (string) A string that is serialized, hex-encoded data for block 'hash'.\n"
            "\nResult (for verbosity = 1):\n"
            "{\n"
            "  \"hash\" : \"hash\",     (string) the block hash (same as provided)\n"
            "  \"confirmations\" : n,   (numeric) The number of confirmations, or -1 if the block is not on the main chain\n"
            "  \"size\" : n,            (numeric) The block size\n"
            "  \"height\" : n,          (numeric) The block height or index\n"
            "  \"version\" : n,         (numeric) The block version\n"
            "  \"versionHex\" : \"00000000\", (string) The block version formatted in hexadecimal\n"
            "  \"merkleroot\" : \"xxxx\", (string) The merkle root\n"
            "  \"tx\" : [               (array of string) The transaction ids\n"
            "     \"transactionid\"     (string) The transaction id\n"
            "     ,...\n"
            "  ],\n"
            "  \"time\" : ttt,          (numeric) The block time in seconds since epoch (Jan 1 1970 GMT)\n"
            "  \"mediantime\" : ttt,    (numeric) The median block time in seconds since epoch (Jan 1 1970 GMT)\n"
            "  \"nonce\" : n,           (numeric) The nonce\n"
            "  \"bits\" : \"1d00ffff\", (string) The bits\n"
            "  \"difficulty\" : x.xxx,  (numeric) The difficulty\n"
            "  \"chainwork\" : \"xxxx\",  (string) Expected number of hashes required to produce the chain up to this block (in hex)\n"
            "  \"previousblockhash\" : \"hash\",  (string) The hash of the previous block\n"
            "  \"nextblockhash\" : \"hash\"       (string) The hash of the next block\n"
            "}\n"
            "\nResult (for verbosity = 2):\n"
            "{\n"
            "  ...,                     Same output as verbosity = 1.\n"
            "  \"tx\" : [               (array of Objects) The transactions in the format of the getrawtransaction RPC. Different from verbosity = 1 \"tx\" result.\n"
            "         ,...\n"
            "  ],\n"
            "  ,...                     Same output as verbosity = 1.\n"
            "}\n"
            "\nExamples:\n"
            + HelpExampleCli("getblock", "\"00000000c937983704a73af28acdec37b049d214adbda81d7e2a3dd146f6ed09\"")
            + HelpExampleRpc("getblock", "\"00000000c937983704a73af28acdec37b049d214adbda81d7e2a3dd146f6ed09\"")
        );

    LOCK(cs_main);

    std::string strHash = request.params[0].get_str();
    uint256 hash(uint256S(strHash));

    int verbosity = 1;
<<<<<<< HEAD
    if (request.params.size() > 1) {
=======
    if (!request.params[1].isNull()) {
>>>>>>> e44150fe
        if(request.params[1].isNum())
            verbosity = request.params[1].get_int();
        else
            verbosity = request.params[1].get_bool() ? 1 : 0;
    }

    if (mapBlockIndex.count(hash) == 0)
        throw JSONRPCError(RPC_INVALID_ADDRESS_OR_KEY, "Block not found");

    CBlock block;
    CBlockIndex* pblockindex = mapBlockIndex[hash];

    if (fHavePruned && !(pblockindex->nStatus & BLOCK_HAVE_DATA) && pblockindex->nTx > 0)
        throw JSONRPCError(RPC_MISC_ERROR, "Block not available (pruned data)");

    if (!ReadBlockFromDisk(block, pblockindex, Params().GetConsensus()))
        // Block not found on disk. This could be because we have the block
        // header in our index but don't have the block (for example if a
        // non-whitelisted node sends us an unrequested long chain of valid
        // blocks, we add the headers to our index, but don't accept the
        // block).
        throw JSONRPCError(RPC_MISC_ERROR, "Block not found on disk");

    if (verbosity <= 0)
    {
        CDataStream ssBlock(SER_NETWORK, PROTOCOL_VERSION | RPCSerializationFlags());
        ssBlock << block;
        std::string strHex = HexStr(ssBlock.begin(), ssBlock.end());
        return strHex;
    }

    return blockToJSON(block, pblockindex, verbosity >= 2);
}

struct CCoinsStats
{
    int nHeight;
    uint256 hashBlock;
    uint64_t nTransactions;
    uint64_t nTransactionOutputs;
<<<<<<< HEAD
=======
    uint64_t nBogoSize;
>>>>>>> e44150fe
    uint256 hashSerialized;
    uint64_t nDiskSize;
    CAmount nTotalAmount;

<<<<<<< HEAD
    CCoinsStats() : nHeight(0), nTransactions(0), nTransactionOutputs(0), nTotalAmount(0) {}
=======
    CCoinsStats() : nHeight(0), nTransactions(0), nTransactionOutputs(0), nBogoSize(0), nDiskSize(0), nTotalAmount(0) {}
>>>>>>> e44150fe
};

static void ApplyStats(CCoinsStats &stats, CHashWriter& ss, const uint256& hash, const std::map<uint32_t, Coin>& outputs)
{
    assert(!outputs.empty());
    ss << hash;
    ss << VARINT(outputs.begin()->second.nHeight * 2 + outputs.begin()->second.fCoinBase);
    stats.nTransactions++;
    for (const auto output : outputs) {
        ss << VARINT(output.first + 1);
<<<<<<< HEAD
        ss << *(const CScriptBase*)(&output.second.out.scriptPubKey);
        ss << VARINT(output.second.out.nValue);
        stats.nTransactionOutputs++;
        stats.nTotalAmount += output.second.out.nValue;
=======
        ss << output.second.out.scriptPubKey;
        ss << VARINT(output.second.out.nValue);
        stats.nTransactionOutputs++;
        stats.nTotalAmount += output.second.out.nValue;
        stats.nBogoSize += 32 /* txid */ + 4 /* vout index */ + 4 /* height + coinbase */ + 8 /* amount */ +
                           2 /* scriptPubKey len */ + output.second.out.scriptPubKey.size() /* scriptPubKey */;
>>>>>>> e44150fe
    }
    ss << VARINT(0);
}

//! Calculate statistics about the unspent transaction output set
static bool GetUTXOStats(CCoinsView *view, CCoinsStats &stats)
{
    std::unique_ptr<CCoinsViewCursor> pcursor(view->Cursor());

    CHashWriter ss(SER_GETHASH, PROTOCOL_VERSION);
    stats.hashBlock = pcursor->GetBestBlock();
    {
        LOCK(cs_main);
        stats.nHeight = mapBlockIndex.find(stats.hashBlock)->second->nHeight;
    }
    ss << stats.hashBlock;
    uint256 prevkey;
    std::map<uint32_t, Coin> outputs;
    while (pcursor->Valid()) {
        boost::this_thread::interruption_point();
        COutPoint key;
        Coin coin;
        if (pcursor->GetKey(key) && pcursor->GetValue(coin)) {
            if (!outputs.empty() && key.hash != prevkey) {
                ApplyStats(stats, ss, prevkey, outputs);
                outputs.clear();
            }
            prevkey = key.hash;
            outputs[key.n] = std::move(coin);
        } else {
            return error("%s: unable to read value", __func__);
        }
        pcursor->Next();
    }
    if (!outputs.empty()) {
        ApplyStats(stats, ss, prevkey, outputs);
    }
    stats.hashSerialized = ss.GetHash();
    stats.nDiskSize = view->EstimateSize();
    return true;
}

UniValue pruneblockchain(const JSONRPCRequest& request)
{
    if (request.fHelp || request.params.size() != 1)
        throw std::runtime_error(
            "pruneblockchain\n"
            "\nArguments:\n"
            "1. \"height\"       (numeric, required) The block height to prune up to. May be set to a discrete height, or a unix timestamp\n"
            "                  to prune blocks whose block time is at least 2 hours older than the provided timestamp.\n"
            "\nResult:\n"
            "n    (numeric) Height of the last block pruned.\n"
            "\nExamples:\n"
            + HelpExampleCli("pruneblockchain", "1000")
            + HelpExampleRpc("pruneblockchain", "1000"));

    if (!fPruneMode)
        throw JSONRPCError(RPC_MISC_ERROR, "Cannot prune blocks because node is not in prune mode.");

    LOCK(cs_main);

    int heightParam = request.params[0].get_int();
    if (heightParam < 0)
        throw JSONRPCError(RPC_INVALID_PARAMETER, "Negative block height.");

    // Height value more than a billion is too high to be a block height, and
    // too low to be a block time (corresponds to timestamp from Sep 2001).
    if (heightParam > 1000000000) {
        // Add a 2 hour buffer to include blocks which might have had old timestamps
        CBlockIndex* pindex = chainActive.FindEarliestAtLeast(heightParam - TIMESTAMP_WINDOW);
        if (!pindex) {
            throw JSONRPCError(RPC_INVALID_PARAMETER, "Could not find block with at least the specified timestamp.");
        }
        heightParam = pindex->nHeight;
    }

    unsigned int height = (unsigned int) heightParam;
    unsigned int chainHeight = (unsigned int) chainActive.Height();
    if (chainHeight < Params().PruneAfterHeight())
        throw JSONRPCError(RPC_MISC_ERROR, "Blockchain is too short for pruning.");
    else if (height > chainHeight)
        throw JSONRPCError(RPC_INVALID_PARAMETER, "Blockchain is shorter than the attempted prune height.");
    else if (height > chainHeight - MIN_BLOCKS_TO_KEEP) {
        LogPrint(BCLog::RPC, "Attempt to prune blocks close to the tip.  Retaining the minimum number of blocks.");
        height = chainHeight - MIN_BLOCKS_TO_KEEP;
    }

    PruneBlockFilesManual(height);
    return uint64_t(height);
}

UniValue gettxoutsetinfo(const JSONRPCRequest& request)
{
    if (request.fHelp || request.params.size() != 0)
        throw std::runtime_error(
            "gettxoutsetinfo\n"
            "\nReturns statistics about the unspent transaction output set.\n"
            "Note this call may take some time.\n"
            "\nResult:\n"
            "{\n"
            "  \"height\":n,     (numeric) The current block height (index)\n"
            "  \"bestblock\": \"hex\",   (string) the best block hash hex\n"
            "  \"transactions\": n,      (numeric) The number of transactions\n"
            "  \"txouts\": n,            (numeric) The number of output transactions\n"
<<<<<<< HEAD
            "  \"hash_serialized\": \"hash\",   (string) The serialized hash\n"
=======
            "  \"bogosize\": n,          (numeric) A meaningless metric for UTXO set size\n"
            "  \"hash_serialized_2\": \"hash\", (string) The serialized hash\n"
>>>>>>> e44150fe
            "  \"disk_size\": n,         (numeric) The estimated size of the chainstate on disk\n"
            "  \"total_amount\": x.xxx          (numeric) The total amount\n"
            "}\n"
            "\nExamples:\n"
            + HelpExampleCli("gettxoutsetinfo", "")
            + HelpExampleRpc("gettxoutsetinfo", "")
        );

    UniValue ret(UniValue::VOBJ);

    CCoinsStats stats;
    FlushStateToDisk();
    if (GetUTXOStats(pcoinsdbview, stats)) {
        ret.push_back(Pair("height", (int64_t)stats.nHeight));
        ret.push_back(Pair("bestblock", stats.hashBlock.GetHex()));
        ret.push_back(Pair("transactions", (int64_t)stats.nTransactions));
        ret.push_back(Pair("txouts", (int64_t)stats.nTransactionOutputs));
<<<<<<< HEAD
=======
        ret.push_back(Pair("bogosize", (int64_t)stats.nBogoSize));
>>>>>>> e44150fe
        ret.push_back(Pair("hash_serialized_2", stats.hashSerialized.GetHex()));
        ret.push_back(Pair("disk_size", stats.nDiskSize));
        ret.push_back(Pair("total_amount", ValueFromAmount(stats.nTotalAmount)));
    } else {
        throw JSONRPCError(RPC_INTERNAL_ERROR, "Unable to read UTXO set");
    }
    return ret;
}

UniValue gettxout(const JSONRPCRequest& request)
{
    if (request.fHelp || request.params.size() < 2 || request.params.size() > 3)
        throw std::runtime_error(
            "gettxout \"txid\" n ( include_mempool )\n"
            "\nReturns details about an unspent transaction output.\n"
            "\nArguments:\n"
            "1. \"txid\"             (string, required) The transaction id\n"
            "2. \"n\"                (numeric, required) vout number\n"
            "3. \"include_mempool\"  (boolean, optional) Whether to include the mempool. Default: true."
            "     Note that an unspent output that is spent in the mempool won't appear.\n"
            "\nResult:\n"
            "{\n"
            "  \"bestblock\" : \"hash\",    (string) the block hash\n"
            "  \"confirmations\" : n,       (numeric) The number of confirmations\n"
            "  \"value\" : x.xxx,           (numeric) The transaction value in " + CURRENCY_UNIT + "\n"
            "  \"scriptPubKey\" : {         (json object)\n"
            "     \"asm\" : \"code\",       (string) \n"
            "     \"hex\" : \"hex\",        (string) \n"
            "     \"reqSigs\" : n,          (numeric) Number of required signatures\n"
            "     \"type\" : \"pubkeyhash\", (string) The type, eg pubkeyhash\n"
            "     \"addresses\" : [          (array of string) array of blackcoin addresses\n"
            "        \"address\"     (string) blackcoin address\n"
            "        ,...\n"
            "     ]\n"
            "  },\n"
            "  \"coinbase\" : true|false   (boolean) Coinbase or not\n"
            "  \"coinstake\" : true|false  (boolean) Coinstake or not\n"
            "}\n"

            "\nExamples:\n"
            "\nGet unspent transactions\n"
            + HelpExampleCli("listunspent", "") +
            "\nView the details\n"
            + HelpExampleCli("gettxout", "\"txid\" 1") +
            "\nAs a json rpc call\n"
            + HelpExampleRpc("gettxout", "\"txid\", 1")
        );

    LOCK(cs_main);

    UniValue ret(UniValue::VOBJ);

    std::string strHash = request.params[0].get_str();
    uint256 hash(uint256S(strHash));
    int n = request.params[1].get_int();
    COutPoint out(hash, n);
    bool fMempool = true;
    if (!request.params[2].isNull())
        fMempool = request.params[2].get_bool();

    Coin coin;
    if (fMempool) {
        LOCK(mempool.cs);
        CCoinsViewMemPool view(pcoinsTip, mempool);
<<<<<<< HEAD
        if (!view.GetCoin(out, coin) || mempool.isSpent(out)) { // TODO: filtering spent coins should be done by the CCoinsViewMemPool
=======
        if (!view.GetCoin(out, coin) || mempool.isSpent(out)) {
>>>>>>> e44150fe
            return NullUniValue;
        }
    } else {
        if (!pcoinsTip->GetCoin(out, coin)) {
            return NullUniValue;
        }
    }

    BlockMap::iterator it = mapBlockIndex.find(pcoinsTip->GetBestBlock());
    CBlockIndex *pindex = it->second;
    ret.push_back(Pair("bestblock", pindex->GetBlockHash().GetHex()));
    if (coin.nHeight == MEMPOOL_HEIGHT) {
        ret.push_back(Pair("confirmations", 0));
    } else {
        ret.push_back(Pair("confirmations", (int64_t)(pindex->nHeight - coin.nHeight + 1)));
    }
    ret.push_back(Pair("value", ValueFromAmount(coin.out.nValue)));
    UniValue o(UniValue::VOBJ);
    ScriptPubKeyToUniv(coin.out.scriptPubKey, o, true);
    ret.push_back(Pair("scriptPubKey", o));
    ret.push_back(Pair("coinbase", (bool)coin.fCoinBase));
<<<<<<< HEAD
    ret.push_back(Pair("coinstake", (bool)coin.fCoinStake));
=======
>>>>>>> e44150fe

    return ret;
}

UniValue verifychain(const JSONRPCRequest& request)
{
    int nCheckLevel = gArgs.GetArg("-checklevel", DEFAULT_CHECKLEVEL);
    int nCheckDepth = gArgs.GetArg("-checkblocks", DEFAULT_CHECKBLOCKS);
    if (request.fHelp || request.params.size() > 2)
        throw std::runtime_error(
            "verifychain ( checklevel nblocks )\n"
            "\nVerifies blockchain database.\n"
            "\nArguments:\n"
            "1. checklevel   (numeric, optional, 0-4, default=" + strprintf("%d", nCheckLevel) + ") How thorough the block verification is.\n"
            "2. nblocks      (numeric, optional, default=" + strprintf("%d", nCheckDepth) + ", 0=all) The number of blocks to check.\n"
            "\nResult:\n"
            "true|false       (boolean) Verified or not\n"
            "\nExamples:\n"
            + HelpExampleCli("verifychain", "")
            + HelpExampleRpc("verifychain", "")
        );

    LOCK(cs_main);

    if (!request.params[0].isNull())
        nCheckLevel = request.params[0].get_int();
    if (!request.params[1].isNull())
        nCheckDepth = request.params[1].get_int();

    return CVerifyDB().VerifyDB(Params(), pcoinsTip, nCheckLevel, nCheckDepth);
}

static UniValue BIP9SoftForkDesc(const Consensus::Params& consensusParams, Consensus::DeploymentPos id)
{
    UniValue rv(UniValue::VOBJ);
    const ThresholdState thresholdState = VersionBitsTipState(consensusParams, id);
    switch (thresholdState) {
    case THRESHOLD_DEFINED: rv.push_back(Pair("status", "defined")); break;
    case THRESHOLD_STARTED: rv.push_back(Pair("status", "started")); break;
    case THRESHOLD_LOCKED_IN: rv.push_back(Pair("status", "locked_in")); break;
    case THRESHOLD_ACTIVE: rv.push_back(Pair("status", "active")); break;
    case THRESHOLD_FAILED: rv.push_back(Pair("status", "failed")); break;
    }
    if (THRESHOLD_STARTED == thresholdState)
    {
        rv.push_back(Pair("bit", consensusParams.vDeployments[id].bit));
    }
    rv.push_back(Pair("startTime", consensusParams.vDeployments[id].nStartTime));
    rv.push_back(Pair("timeout", consensusParams.vDeployments[id].nTimeout));
    rv.push_back(Pair("since", VersionBitsTipStateSinceHeight(consensusParams, id)));
    if (THRESHOLD_STARTED == thresholdState)
    {
        UniValue statsUV(UniValue::VOBJ);
        BIP9Stats statsStruct = VersionBitsTipStatistics(consensusParams, id);
        statsUV.push_back(Pair("period", statsStruct.period));
        statsUV.push_back(Pair("threshold", statsStruct.threshold));
        statsUV.push_back(Pair("elapsed", statsStruct.elapsed));
        statsUV.push_back(Pair("count", statsStruct.count));
        statsUV.push_back(Pair("possible", statsStruct.possible));
        rv.push_back(Pair("statistics", statsUV));
    }
    return rv;
}

void BIP9SoftForkDescPushBack(UniValue& bip9_softforks, const std::string &name, const Consensus::Params& consensusParams, Consensus::DeploymentPos id)
{
    // Deployments with timeout value of 0 are hidden.
    // A timeout value of 0 guarantees a softfork will never be activated.
    // This is used when softfork codes are merged without specifying the deployment schedule.
    if (consensusParams.vDeployments[id].nTimeout > 0)
        bip9_softforks.push_back(Pair(name, BIP9SoftForkDesc(consensusParams, id)));
}

UniValue getblockchaininfo(const JSONRPCRequest& request)
{
    if (request.fHelp || request.params.size() != 0)
        throw std::runtime_error(
            "getblockchaininfo\n"
            "Returns an object containing various state info regarding blockchain processing.\n"
            "\nResult:\n"
            "{\n"
            "  \"chain\": \"xxxx\",        (string) current network name as defined in BIP70 (main, test, regtest)\n"
            "  \"blocks\": xxxxxx,         (numeric) the current number of blocks processed in the server\n"
            "  \"headers\": xxxxxx,        (numeric) the current number of headers we have validated\n"
            "  \"bestblockhash\": \"...\", (string) the hash of the currently best block\n"
        	"  \"difficulty\": {            (json object)\n"
        	           "    \"proof-of-work\": xxxxxx, (numeric) the current proof-of-work difficulty\n"
        	           "    \"proof-of-stake\": xxxxxx (numeric) the current proof-of-stake difficulty\n"
        	"  },\n"
            "  \"mediantime\": xxxxxx,     (numeric) median time for the current best block\n"
            "  \"verificationprogress\": xxxx, (numeric) estimate of verification progress [0..1]\n"
            "  \"chainwork\": \"xxxx\"     (string) total amount of work in active chain, in hexadecimal\n"
            "  \"pruned\": xx,             (boolean) if the blocks are subject to pruning\n"
            "  \"pruneheight\": xxxxxx,    (numeric) lowest-height complete block stored\n"
            "  \"bip9_softforks\": {          (object) status of BIP9 softforks in progress\n"
            "     \"xxxx\" : {                (string) name of the softfork\n"
            "        \"status\": \"xxxx\",    (string) one of \"defined\", \"started\", \"locked_in\", \"active\", \"failed\"\n"
            "        \"bit\": xx,             (numeric) the bit (0-28) in the block version field used to signal this softfork (only for \"started\" status)\n"
            "        \"startTime\": xx,       (numeric) the minimum median time past of a block at which the bit gains its meaning\n"
            "        \"timeout\": xx,         (numeric) the median time past of a block at which the deployment is considered failed if not yet locked in\n"
            "        \"since\": xx,           (numeric) height of the first block to which the status applies\n"
            "        \"statistics\": {        (object) numeric statistics about BIP9 signalling for a softfork (only for \"started\" status)\n"
            "           \"period\": xx,       (numeric) the length in blocks of the BIP9 signalling period \n"
            "           \"threshold\": xx,    (numeric) the number of blocks with the version bit set required to activate the feature \n"
            "           \"elapsed\": xx,      (numeric) the number of blocks elapsed since the beginning of the current period \n"
            "           \"count\": xx,        (numeric) the number of blocks with the version bit set in the current period \n"
            "           \"possible\": xx      (boolean) returns false if there are not enough blocks left in this period to pass activation threshold \n"
            "        }\n"
            "     }\n"
            "  }\n"
            "}\n"
            "\nExamples:\n"
            + HelpExampleCli("getblockchaininfo", "")
            + HelpExampleRpc("getblockchaininfo", "")
        );

    LOCK(cs_main);

    UniValue diff(UniValue::VOBJ);
    diff.push_back(Pair("proof-of-work",  (double)GetDifficulty()));
    diff.push_back(Pair("proof-of-stake", (double)GetDifficulty(GetLastBlockIndex(chainActive.Tip(), true))));

    UniValue obj(UniValue::VOBJ);
    obj.push_back(Pair("chain",                 Params().NetworkIDString()));
    obj.push_back(Pair("blocks",                (int)chainActive.Height()));
    obj.push_back(Pair("headers",               pindexBestHeader ? pindexBestHeader->nHeight : -1));
    obj.push_back(Pair("bestblockhash",         chainActive.Tip()->GetBlockHash().GetHex()));
    obj.push_back(Pair("difficulty",            diff));
    obj.push_back(Pair("mediantime",            (int64_t)chainActive.Tip()->GetPastTimeLimit()));
    obj.push_back(Pair("verificationprogress",  GuessVerificationProgress(Params().TxData(), chainActive.Tip())));
    obj.push_back(Pair("chainwork",             chainActive.Tip()->nChainWork.GetHex()));
    obj.push_back(Pair("pruned",                fPruneMode));

    const Consensus::Params& consensusParams = Params().GetConsensus();
    UniValue bip9_softforks(UniValue::VOBJ);
    BIP9SoftForkDescPushBack(bip9_softforks, "csv", consensusParams, Consensus::DEPLOYMENT_CSV);
    obj.push_back(Pair("bip9_softforks", bip9_softforks));

    if (fPruneMode)
    {
        CBlockIndex *block = chainActive.Tip();
        while (block && block->pprev && (block->pprev->nStatus & BLOCK_HAVE_DATA))
            block = block->pprev;

        obj.push_back(Pair("pruneheight",        block->nHeight));
    }
    return obj;
}

/** Comparison function for sorting the getchaintips heads.  */
struct CompareBlocksByHeight
{
    bool operator()(const CBlockIndex* a, const CBlockIndex* b) const
    {
        /* Make sure that unequal blocks with the same height do not compare
           equal. Use the pointers themselves to make a distinction. */

        if (a->nHeight != b->nHeight)
          return (a->nHeight > b->nHeight);

        return a < b;
    }
};

UniValue getchaintips(const JSONRPCRequest& request)
{
    if (request.fHelp || request.params.size() != 0)
        throw std::runtime_error(
            "getchaintips\n"
            "Return information about all known tips in the block tree,"
            " including the main chain as well as orphaned branches.\n"
            "\nResult:\n"
            "[\n"
            "  {\n"
            "    \"height\": xxxx,         (numeric) height of the chain tip\n"
            "    \"hash\": \"xxxx\",         (string) block hash of the tip\n"
            "    \"branchlen\": 0          (numeric) zero for main chain\n"
            "    \"status\": \"active\"      (string) \"active\" for the main chain\n"
            "  },\n"
            "  {\n"
            "    \"height\": xxxx,\n"
            "    \"hash\": \"xxxx\",\n"
            "    \"branchlen\": 1          (numeric) length of branch connecting the tip to the main chain\n"
            "    \"status\": \"xxxx\"        (string) status of the chain (active, valid-fork, valid-headers, headers-only, invalid)\n"
            "  }\n"
            "]\n"
            "Possible values for status:\n"
            "1.  \"invalid\"               This branch contains at least one invalid block\n"
            "2.  \"headers-only\"          Not all blocks for this branch are available, but the headers are valid\n"
            "3.  \"valid-headers\"         All blocks are available for this branch, but they were never fully validated\n"
            "4.  \"valid-fork\"            This branch is not part of the active chain, but is fully validated\n"
            "5.  \"active\"                This is the tip of the active main chain, which is certainly valid\n"
            "\nExamples:\n"
            + HelpExampleCli("getchaintips", "")
            + HelpExampleRpc("getchaintips", "")
        );

    LOCK(cs_main);

    /*
     * Idea:  the set of chain tips is chainActive.tip, plus orphan blocks which do not have another orphan building off of them.
     * Algorithm:
     *  - Make one pass through mapBlockIndex, picking out the orphan blocks, and also storing a set of the orphan block's pprev pointers.
     *  - Iterate through the orphan blocks. If the block isn't pointed to by another orphan, it is a chain tip.
     *  - add chainActive.Tip()
     */
    std::set<const CBlockIndex*, CompareBlocksByHeight> setTips;
    std::set<const CBlockIndex*> setOrphans;
    std::set<const CBlockIndex*> setPrevs;

    for (const std::pair<const uint256, CBlockIndex*>& item : mapBlockIndex)
    {
        if (!chainActive.Contains(item.second)) {
            setOrphans.insert(item.second);
            setPrevs.insert(item.second->pprev);
        }
    }

    for (std::set<const CBlockIndex*>::iterator it = setOrphans.begin(); it != setOrphans.end(); ++it)
    {
        if (setPrevs.erase(*it) == 0) {
            setTips.insert(*it);
        }
    }

    // Always report the currently active tip.
    setTips.insert(chainActive.Tip());

    /* Construct the output array.  */
    UniValue res(UniValue::VARR);
    for (const CBlockIndex* block : setTips)
    {
        UniValue obj(UniValue::VOBJ);
        obj.push_back(Pair("height", block->nHeight));
        obj.push_back(Pair("hash", block->phashBlock->GetHex()));

        const int branchLen = block->nHeight - chainActive.FindFork(block)->nHeight;
        obj.push_back(Pair("branchlen", branchLen));

        std::string status;
        if (chainActive.Contains(block)) {
            // This block is part of the currently active chain.
            status = "active";
        } else if (block->nStatus & BLOCK_FAILED_MASK) {
            // This block or one of its ancestors is invalid.
            status = "invalid";
        } else if (block->nChainTx == 0) {
            // This block cannot be connected because full block data for it or one of its parents is missing.
            status = "headers-only";
        } else if (block->IsValid(BLOCK_VALID_SCRIPTS)) {
            // This block is fully validated, but no longer part of the active chain. It was probably the active block once, but was reorganized.
            status = "valid-fork";
        } else if (block->IsValid(BLOCK_VALID_TREE)) {
            // The headers for this block are valid, but it has not been validated. It was probably never part of the most-work chain.
            status = "valid-headers";
        } else {
            // No clue.
            status = "unknown";
        }
        obj.push_back(Pair("status", status));

        res.push_back(obj);
    }

    return res;
}

UniValue mempoolInfoToJSON()
{
    UniValue ret(UniValue::VOBJ);
    ret.push_back(Pair("size", (int64_t) mempool.size()));
    ret.push_back(Pair("bytes", (int64_t) mempool.GetTotalTxSize()));
    ret.push_back(Pair("usage", (int64_t) mempool.DynamicMemoryUsage()));
    size_t maxmempool = gArgs.GetArg("-maxmempool", DEFAULT_MAX_MEMPOOL_SIZE) * 1000000;
    ret.push_back(Pair("maxmempool", (int64_t) maxmempool));
    ret.push_back(Pair("mempoolminfee", ValueFromAmount(mempool.GetMinFee(maxmempool).GetFeePerK())));

    return ret;
}

UniValue getmempoolinfo(const JSONRPCRequest& request)
{
    if (request.fHelp || request.params.size() != 0)
        throw std::runtime_error(
            "getmempoolinfo\n"
            "\nReturns details on the active state of the TX memory pool.\n"
            "\nResult:\n"
            "{\n"
            "  \"size\": xxxxx,               (numeric) Current tx count\n"
            "  \"bytes\": xxxxx,              (numeric) Sum of all tx sizes\n"
            "  \"usage\": xxxxx,              (numeric) Total memory usage for the mempool\n"
            "  \"maxmempool\": xxxxx,         (numeric) Maximum memory usage for the mempool\n"
            "  \"mempoolminfee\": xxxxx       (numeric) Minimum feerate (" + CURRENCY_UNIT + " per KB) for tx to be accepted\n"
            "}\n"
            "\nExamples:\n"
            + HelpExampleCli("getmempoolinfo", "")
            + HelpExampleRpc("getmempoolinfo", "")
        );

    return mempoolInfoToJSON();
}

UniValue preciousblock(const JSONRPCRequest& request)
{
    if (request.fHelp || request.params.size() != 1)
        throw std::runtime_error(
            "preciousblock \"blockhash\"\n"
            "\nTreats a block as if it were received before others with the same work.\n"
            "\nA later preciousblock call can override the effect of an earlier one.\n"
            "\nThe effects of preciousblock are not retained across restarts.\n"
            "\nArguments:\n"
            "1. \"blockhash\"   (string, required) the hash of the block to mark as precious\n"
            "\nResult:\n"
            "\nExamples:\n"
            + HelpExampleCli("preciousblock", "\"blockhash\"")
            + HelpExampleRpc("preciousblock", "\"blockhash\"")
        );

    std::string strHash = request.params[0].get_str();
    uint256 hash(uint256S(strHash));
    CBlockIndex* pblockindex;

    {
        LOCK(cs_main);
        if (mapBlockIndex.count(hash) == 0)
            throw JSONRPCError(RPC_INVALID_ADDRESS_OR_KEY, "Block not found");

        pblockindex = mapBlockIndex[hash];
    }

    CValidationState state;
    PreciousBlock(state, Params(), pblockindex);

    if (!state.IsValid()) {
        throw JSONRPCError(RPC_DATABASE_ERROR, state.GetRejectReason());
    }

    return NullUniValue;
}

UniValue invalidateblock(const JSONRPCRequest& request)
{
    if (request.fHelp || request.params.size() != 1)
        throw std::runtime_error(
            "invalidateblock \"blockhash\"\n"
            "\nPermanently marks a block as invalid, as if it violated a consensus rule.\n"
            "\nArguments:\n"
            "1. \"blockhash\"   (string, required) the hash of the block to mark as invalid\n"
            "\nResult:\n"
            "\nExamples:\n"
            + HelpExampleCli("invalidateblock", "\"blockhash\"")
            + HelpExampleRpc("invalidateblock", "\"blockhash\"")
        );

    std::string strHash = request.params[0].get_str();
    uint256 hash(uint256S(strHash));
    CValidationState state;

    {
        LOCK(cs_main);
        if (mapBlockIndex.count(hash) == 0)
            throw JSONRPCError(RPC_INVALID_ADDRESS_OR_KEY, "Block not found");

        CBlockIndex* pblockindex = mapBlockIndex[hash];
        InvalidateBlock(state, Params(), pblockindex);
    }

    if (state.IsValid()) {
        ActivateBestChain(state, Params());
    }

    if (!state.IsValid()) {
        throw JSONRPCError(RPC_DATABASE_ERROR, state.GetRejectReason());
    }

    return NullUniValue;
}

UniValue reconsiderblock(const JSONRPCRequest& request)
{
    if (request.fHelp || request.params.size() != 1)
        throw std::runtime_error(
            "reconsiderblock \"blockhash\"\n"
            "\nRemoves invalidity status of a block and its descendants, reconsider them for activation.\n"
            "This can be used to undo the effects of invalidateblock.\n"
            "\nArguments:\n"
            "1. \"blockhash\"   (string, required) the hash of the block to reconsider\n"
            "\nResult:\n"
            "\nExamples:\n"
            + HelpExampleCli("reconsiderblock", "\"blockhash\"")
            + HelpExampleRpc("reconsiderblock", "\"blockhash\"")
        );

    std::string strHash = request.params[0].get_str();
    uint256 hash(uint256S(strHash));

    {
        LOCK(cs_main);
        if (mapBlockIndex.count(hash) == 0)
            throw JSONRPCError(RPC_INVALID_ADDRESS_OR_KEY, "Block not found");

        CBlockIndex* pblockindex = mapBlockIndex[hash];
        ResetBlockFailureFlags(pblockindex);
    }

    CValidationState state;
    ActivateBestChain(state, Params());

    if (!state.IsValid()) {
        throw JSONRPCError(RPC_DATABASE_ERROR, state.GetRejectReason());
    }

    return NullUniValue;
}

UniValue getchaintxstats(const JSONRPCRequest& request)
{
    if (request.fHelp || request.params.size() > 2)
        throw std::runtime_error(
            "getchaintxstats ( nblocks blockhash )\n"
            "\nCompute statistics about the total number and rate of transactions in the chain.\n"
            "\nArguments:\n"
            "1. nblocks      (numeric, optional) Size of the window in number of blocks (default: one month).\n"
            "2. \"blockhash\"  (string, optional) The hash of the block that ends the window.\n"
            "\nResult:\n"
            "{\n"
            "  \"time\": xxxxx,        (numeric) The timestamp for the statistics in UNIX format.\n"
            "  \"txcount\": xxxxx,     (numeric) The total number of transactions in the chain up to that point.\n"
            "  \"txrate\": x.xx,       (numeric) The average rate of transactions per second in the window.\n"
            "}\n"
            "\nExamples:\n"
            + HelpExampleCli("getchaintxstats", "")
            + HelpExampleRpc("getchaintxstats", "2016")
        );

    const CBlockIndex* pindex;
<<<<<<< HEAD
    int blockcount = 30 * 24 * 60 * 60 / Params().GetConsensus().nTargetSpacing; // By default: 1 month
=======
    int blockcount = 30 * 24 * 60 * 60 / Params().GetConsensus().nPowTargetSpacing; // By default: 1 month
>>>>>>> e44150fe

    if (request.params.size() > 0 && !request.params[0].isNull()) {
        blockcount = request.params[0].get_int();
    }

    bool havehash = request.params.size() > 1 && !request.params[1].isNull();
    uint256 hash;
    if (havehash) {
        hash = uint256S(request.params[1].get_str());
    }

    {
        LOCK(cs_main);
        if (havehash) {
            auto it = mapBlockIndex.find(hash);
            if (it == mapBlockIndex.end()) {
                throw JSONRPCError(RPC_INVALID_ADDRESS_OR_KEY, "Block not found");
            }
            pindex = it->second;
            if (!chainActive.Contains(pindex)) {
                throw JSONRPCError(RPC_INVALID_PARAMETER, "Block is not in main chain");
            }
        } else {
            pindex = chainActive.Tip();
        }
    }

    if (blockcount < 1 || blockcount >= pindex->nHeight) {
        throw JSONRPCError(RPC_INVALID_PARAMETER, "Invalid block count: should be between 1 and the block's height");
    }

    const CBlockIndex* pindexPast = pindex->GetAncestor(pindex->nHeight - blockcount);
    int nTimeDiff = pindex->GetMedianTimePast() - pindexPast->GetMedianTimePast();
    int nTxDiff = pindex->nChainTx - pindexPast->nChainTx;

    UniValue ret(UniValue::VOBJ);
    ret.push_back(Pair("time", (int64_t)pindex->nTime));
    ret.push_back(Pair("txcount", (int64_t)pindex->nChainTx));
    ret.push_back(Pair("txrate", ((double)nTxDiff) / nTimeDiff));

    return ret;
}

static const CRPCCommand commands[] =
{ //  category              name                      actor (function)         okSafe argNames
  //  --------------------- ------------------------  -----------------------  ------ ----------
    { "blockchain",         "getblockchaininfo",      &getblockchaininfo,      true,  {} },
    { "blockchain",         "getchaintxstats",        &getchaintxstats,        true,  {"nblocks", "blockhash"} },
    { "blockchain",         "getbestblockhash",       &getbestblockhash,       true,  {} },
    { "blockchain",         "getblockcount",          &getblockcount,          true,  {} },
    { "blockchain",         "getblock",               &getblock,               true,  {"blockhash","verbosity|verbose"} },
    { "blockchain",         "getblockhash",           &getblockhash,           true,  {"height"} },
    { "blockchain",         "getblockheader",         &getblockheader,         true,  {"blockhash","verbose"} },
    { "blockchain",         "getchaintips",           &getchaintips,           true,  {} },
    { "blockchain",         "getdifficulty",          &getdifficulty,          true,  {} },
    { "blockchain",         "getmempoolancestors",    &getmempoolancestors,    true,  {"txid","verbose"} },
    { "blockchain",         "getmempooldescendants",  &getmempooldescendants,  true,  {"txid","verbose"} },
    { "blockchain",         "getmempoolentry",        &getmempoolentry,        true,  {"txid"} },
    { "blockchain",         "getmempoolinfo",         &getmempoolinfo,         true,  {} },
    { "blockchain",         "getrawmempool",          &getrawmempool,          true,  {"verbose"} },
    { "blockchain",         "gettxout",               &gettxout,               true,  {"txid","n","include_mempool"} },
    { "blockchain",         "gettxoutsetinfo",        &gettxoutsetinfo,        true,  {} },
    { "blockchain",         "pruneblockchain",        &pruneblockchain,        true,  {"height"} },
    { "blockchain",         "verifychain",            &verifychain,            true,  {"checklevel","nblocks"} },

    { "blockchain",         "preciousblock",          &preciousblock,          true,  {"blockhash"} },

    /* Not shown in help */
    { "hidden",             "invalidateblock",        &invalidateblock,        true,  {"blockhash"} },
    { "hidden",             "reconsiderblock",        &reconsiderblock,        true,  {"blockhash"} },
    { "hidden",             "waitfornewblock",        &waitfornewblock,        true,  {"timeout"} },
    { "hidden",             "waitforblock",           &waitforblock,           true,  {"blockhash","timeout"} },
    { "hidden",             "waitforblockheight",     &waitforblockheight,     true,  {"height","timeout"} },
};

void RegisterBlockchainRPCCommands(CRPCTable &t)
{
    for (unsigned int vcidx = 0; vcidx < ARRAYLEN(commands); vcidx++)
        t.appendCommand(commands[vcidx].name, &commands[vcidx]);
}<|MERGE_RESOLUTION|>--- conflicted
+++ resolved
@@ -106,7 +106,7 @@
     if (nStakesTime)
         result = dStakeKernelsTriedAvg / nStakesTime;
 
-    result *= 16;
+    result *= Params().GetConsensus().nStakeTimestampMask + 1;
 
     return result;
 }
@@ -162,11 +162,7 @@
         if(txDetails)
         {
             UniValue objTx(UniValue::VOBJ);
-<<<<<<< HEAD
-            TxToUniv(*tx, uint256(), objTx);
-=======
             TxToUniv(*tx, uint256(), objTx, true, RPCSerializationFlags());
->>>>>>> e44150fe
             txs.push_back(objTx);
         }
         else
@@ -361,30 +357,18 @@
 UniValue getdifficulty(const JSONRPCRequest& request)
 {
     if (request.fHelp || request.params.size() != 0)
-<<<<<<< HEAD
-            throw runtime_error(
-                "getdifficulty\n"
-                "\nReturns the difficulty as a multiple of the minimum difficulty.\n"
-                "\nResult:\n"
-                "{                            (json object)\n"
-                "  \"proof-of-work\" : n.nnn, (numeric) the proof-of-work difficulty as a multiple of the minimum difficulty.\n"
-                "  \"proof-of-stake\" : n.nnn (numeric) the proof-of-stake difficulty as a multiple of the minimum difficulty.\n"
-                "}\n"
-                "\nExamples:\n"
-                + HelpExampleCli("getdifficulty", "")
-                + HelpExampleRpc("getdifficulty", "")
-    );
-=======
         throw std::runtime_error(
             "getdifficulty\n"
-            "\nReturns the proof-of-work difficulty as a multiple of the minimum difficulty.\n"
-            "\nResult:\n"
-            "n.nnn       (numeric) the proof-of-work difficulty as a multiple of the minimum difficulty.\n"
+            "\nReturns the difficulty as a multiple of the minimum difficulty.\n"
+            "\nResult:\n"
+            "{                            (json object)\n"
+            "  \"proof-of-work\" : n.nnn, (numeric) the proof-of-work difficulty as a multiple of the minimum difficulty.\n"
+            "  \"proof-of-stake\" : n.nnn (numeric) the proof-of-stake difficulty as a multiple of the minimum difficulty.\n"
+            "}\n"
             "\nExamples:\n"
             + HelpExampleCli("getdifficulty", "")
             + HelpExampleRpc("getdifficulty", "")
-        );
->>>>>>> e44150fe
+    );
 
     LOCK(cs_main);
 
@@ -803,11 +787,7 @@
     uint256 hash(uint256S(strHash));
 
     int verbosity = 1;
-<<<<<<< HEAD
-    if (request.params.size() > 1) {
-=======
     if (!request.params[1].isNull()) {
->>>>>>> e44150fe
         if(request.params[1].isNum())
             verbosity = request.params[1].get_int();
         else
@@ -848,19 +828,12 @@
     uint256 hashBlock;
     uint64_t nTransactions;
     uint64_t nTransactionOutputs;
-<<<<<<< HEAD
-=======
     uint64_t nBogoSize;
->>>>>>> e44150fe
     uint256 hashSerialized;
     uint64_t nDiskSize;
     CAmount nTotalAmount;
 
-<<<<<<< HEAD
-    CCoinsStats() : nHeight(0), nTransactions(0), nTransactionOutputs(0), nTotalAmount(0) {}
-=======
     CCoinsStats() : nHeight(0), nTransactions(0), nTransactionOutputs(0), nBogoSize(0), nDiskSize(0), nTotalAmount(0) {}
->>>>>>> e44150fe
 };
 
 static void ApplyStats(CCoinsStats &stats, CHashWriter& ss, const uint256& hash, const std::map<uint32_t, Coin>& outputs)
@@ -871,19 +844,12 @@
     stats.nTransactions++;
     for (const auto output : outputs) {
         ss << VARINT(output.first + 1);
-<<<<<<< HEAD
-        ss << *(const CScriptBase*)(&output.second.out.scriptPubKey);
-        ss << VARINT(output.second.out.nValue);
-        stats.nTransactionOutputs++;
-        stats.nTotalAmount += output.second.out.nValue;
-=======
         ss << output.second.out.scriptPubKey;
         ss << VARINT(output.second.out.nValue);
         stats.nTransactionOutputs++;
         stats.nTotalAmount += output.second.out.nValue;
         stats.nBogoSize += 32 /* txid */ + 4 /* vout index */ + 4 /* height + coinbase */ + 8 /* amount */ +
                            2 /* scriptPubKey len */ + output.second.out.scriptPubKey.size() /* scriptPubKey */;
->>>>>>> e44150fe
     }
     ss << VARINT(0);
 }
@@ -988,12 +954,8 @@
             "  \"bestblock\": \"hex\",   (string) the best block hash hex\n"
             "  \"transactions\": n,      (numeric) The number of transactions\n"
             "  \"txouts\": n,            (numeric) The number of output transactions\n"
-<<<<<<< HEAD
-            "  \"hash_serialized\": \"hash\",   (string) The serialized hash\n"
-=======
             "  \"bogosize\": n,          (numeric) A meaningless metric for UTXO set size\n"
             "  \"hash_serialized_2\": \"hash\", (string) The serialized hash\n"
->>>>>>> e44150fe
             "  \"disk_size\": n,         (numeric) The estimated size of the chainstate on disk\n"
             "  \"total_amount\": x.xxx          (numeric) The total amount\n"
             "}\n"
@@ -1011,10 +973,7 @@
         ret.push_back(Pair("bestblock", stats.hashBlock.GetHex()));
         ret.push_back(Pair("transactions", (int64_t)stats.nTransactions));
         ret.push_back(Pair("txouts", (int64_t)stats.nTransactionOutputs));
-<<<<<<< HEAD
-=======
         ret.push_back(Pair("bogosize", (int64_t)stats.nBogoSize));
->>>>>>> e44150fe
         ret.push_back(Pair("hash_serialized_2", stats.hashSerialized.GetHex()));
         ret.push_back(Pair("disk_size", stats.nDiskSize));
         ret.push_back(Pair("total_amount", ValueFromAmount(stats.nTotalAmount)));
@@ -1079,11 +1038,7 @@
     if (fMempool) {
         LOCK(mempool.cs);
         CCoinsViewMemPool view(pcoinsTip, mempool);
-<<<<<<< HEAD
-        if (!view.GetCoin(out, coin) || mempool.isSpent(out)) { // TODO: filtering spent coins should be done by the CCoinsViewMemPool
-=======
         if (!view.GetCoin(out, coin) || mempool.isSpent(out)) {
->>>>>>> e44150fe
             return NullUniValue;
         }
     } else {
@@ -1105,10 +1060,7 @@
     ScriptPubKeyToUniv(coin.out.scriptPubKey, o, true);
     ret.push_back(Pair("scriptPubKey", o));
     ret.push_back(Pair("coinbase", (bool)coin.fCoinBase));
-<<<<<<< HEAD
     ret.push_back(Pair("coinstake", (bool)coin.fCoinStake));
-=======
->>>>>>> e44150fe
 
     return ret;
 }
@@ -1545,11 +1497,7 @@
         );
 
     const CBlockIndex* pindex;
-<<<<<<< HEAD
     int blockcount = 30 * 24 * 60 * 60 / Params().GetConsensus().nTargetSpacing; // By default: 1 month
-=======
-    int blockcount = 30 * 24 * 60 * 60 / Params().GetConsensus().nPowTargetSpacing; // By default: 1 month
->>>>>>> e44150fe
 
     if (request.params.size() > 0 && !request.params[0].isNull()) {
         blockcount = request.params[0].get_int();
