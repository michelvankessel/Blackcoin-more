// Copyright (c) 2010 Satoshi Nakamoto
<<<<<<< HEAD
// Copyright (c) 2009-2017 The Bitcoin Core developers
=======
// Copyright (c) 2009-2018 The Bitcoin Core developers
>>>>>>> 2f4f2d38
// Distributed under the MIT software license, see the accompanying
// file COPYING or http://www.opensource.org/licenses/mit-license.php.

#include <rpc/blockchain.h>

#include <amount.h>
#include <base58.h>
#include <chain.h>
#include <chainparams.h>
#include <checkpoints.h>
#include <coins.h>
#include <consensus/validation.h>
#include <validation.h>
#include <core_io.h>
#include <index/txindex.h>
#include <key_io.h>
#include <policy/feerate.h>
#include <policy/policy.h>
#include <primitives/transaction.h>
#include <rpc/server.h>
#include <script/descriptor.h>
#include <streams.h>
#include <sync.h>
#include <txdb.h>
#include <txmempool.h>
#include <util.h>
#include <utilstrencodings.h>
#include <hash.h>
#include <validationinterface.h>
#include <warnings.h>

#include <assert.h>
#include <stdint.h>

#include <univalue.h>

#include <boost/algorithm/string.hpp>
#include <boost/thread/thread.hpp> // boost::thread::interrupt

#include <memory>
#include <mutex>
#include <condition_variable>

struct CUpdatedBlock
{
    uint256 hash;
    int height;
};

static std::mutex cs_blockchange;
static std::condition_variable cond_blockchange;
static CUpdatedBlock latestblock;

<<<<<<< HEAD
extern void TxToJSON(const CTransaction& tx, const uint256 hashBlock, UniValue& entry);

/* Calculate the difficulty for a given block index,
 * or the block index of the given chain.
 */
double GetDifficulty(const CChain& chain, const CBlockIndex* blockindex)
{
    if (blockindex == nullptr)
    {
        if (chain.Tip() == nullptr)
            return 1.0;
        else
            blockindex = chain.Tip();
=======
/* Calculate the difficulty for a given block index.
 */
double GetDifficulty(const CBlockIndex* blockindex)
{
    if (blockindex == nullptr)
    {
        return 1.0;
>>>>>>> 2f4f2d38
    }

    int nShift = (blockindex->nBits >> 24) & 0xff;
    double dDiff =
        (double)0x0000ffff / (double)(blockindex->nBits & 0x00ffffff);

    while (nShift < 29)
    {
        dDiff *= 256.0;
        nShift++;
    }
    while (nShift > 29)
    {
        dDiff /= 256.0;
        nShift--;
    }

    return dDiff;
}

double GetDifficulty(const CBlockIndex* blockindex)
{
    return GetDifficulty(chainActive, blockindex);
}

double GetPoSKernelPS()
{
    int nPoSInterval = 72;
    double dStakeKernelsTriedAvg = 0;
    int nStakesHandled = 0, nStakesTime = 0;

    CBlockIndex* pindex = chainActive.Tip();;
    CBlockIndex* pindexPrevStake = NULL;

    while (pindex && nStakesHandled < nPoSInterval)
    {
        if (pindex->IsProofOfStake())
        {
            if (pindexPrevStake)
            {
                dStakeKernelsTriedAvg += GetDifficulty(pindexPrevStake) * 4294967296.0;
                nStakesTime += pindexPrevStake->nTime - pindex->nTime;
                nStakesHandled++;
            }
            pindexPrevStake = pindex;
        }

        pindex = pindex->pprev;
    }

    double result = 0;

    if (nStakesTime)
        result = dStakeKernelsTriedAvg / nStakesTime;

    result *= Params().GetConsensus().nStakeTimestampMask + 1;

    return result;
}

UniValue blockheaderToJSON(const CBlockIndex* blockindex)
{
    AssertLockHeld(cs_main);
    UniValue result(UniValue::VOBJ);
    result.pushKV("hash", blockindex->GetBlockHash().GetHex());
    int confirmations = -1;
    // Only report confirmations if the block is on the main chain
    if (chainActive.Contains(blockindex))
        confirmations = chainActive.Height() - blockindex->nHeight + 1;
<<<<<<< HEAD
    result.push_back(Pair("confirmations", confirmations));
    result.push_back(Pair("height", blockindex->nHeight));
    result.push_back(Pair("version", blockindex->nVersion));
    result.push_back(Pair("versionHex", strprintf("%08x", blockindex->nVersion)));
    result.push_back(Pair("merkleroot", blockindex->hashMerkleRoot.GetHex()));
    result.push_back(Pair("time", (int64_t)blockindex->nTime));
    result.push_back(Pair("mediantime", (int64_t)blockindex->GetPastTimeLimit()));
    result.push_back(Pair("nonce", (uint64_t)blockindex->nNonce));
    result.push_back(Pair("bits", strprintf("%08x", blockindex->nBits)));
    result.push_back(Pair("difficulty", GetDifficulty(blockindex)));
    result.push_back(Pair("chainwork", blockindex->nChainWork.GetHex()));
    result.push_back(Pair("modifier", blockindex->nStakeModifier.GetHex()));
    result.push_back(Pair("nTx", (uint64_t)blockindex->nTx));
=======
    result.pushKV("confirmations", confirmations);
    result.pushKV("height", blockindex->nHeight);
    result.pushKV("version", blockindex->nVersion);
    result.pushKV("versionHex", strprintf("%08x", blockindex->nVersion));
    result.pushKV("merkleroot", blockindex->hashMerkleRoot.GetHex());
    result.pushKV("time", (int64_t)blockindex->nTime);
    result.pushKV("mediantime", (int64_t)blockindex->GetMedianTimePast());
    result.pushKV("nonce", (uint64_t)blockindex->nNonce);
    result.pushKV("bits", strprintf("%08x", blockindex->nBits));
    result.pushKV("difficulty", GetDifficulty(blockindex));
    result.pushKV("chainwork", blockindex->nChainWork.GetHex());
    result.pushKV("nTx", (uint64_t)blockindex->nTx);
>>>>>>> 2f4f2d38

    if (blockindex->pprev)
        result.pushKV("previousblockhash", blockindex->pprev->GetBlockHash().GetHex());
    CBlockIndex *pnext = chainActive.Next(blockindex);
    if (pnext)
<<<<<<< HEAD
        result.push_back(Pair("nextblockhash", pnext->GetBlockHash().GetHex()));


=======
        result.pushKV("nextblockhash", pnext->GetBlockHash().GetHex());
>>>>>>> 2f4f2d38
    return result;
}

UniValue blockToJSON(const CBlock& block, const CBlockIndex* blockindex, bool txDetails)
{
    AssertLockHeld(cs_main);
    UniValue result(UniValue::VOBJ);
    result.pushKV("hash", blockindex->GetBlockHash().GetHex());
    int confirmations = -1;
    // Only report confirmations if the block is on the main chain
    if (chainActive.Contains(blockindex))
        confirmations = chainActive.Height() - blockindex->nHeight + 1;
<<<<<<< HEAD
    result.push_back(Pair("confirmations", confirmations));
    result.push_back(Pair("size", (int)::GetSerializeSize(block, SER_NETWORK, PROTOCOL_VERSION)));
    result.push_back(Pair("height", blockindex->nHeight));
    result.push_back(Pair("version", block.nVersion));
    result.push_back(Pair("versionHex", strprintf("%08x", block.nVersion)));
    result.push_back(Pair("merkleroot", block.hashMerkleRoot.GetHex()));
=======
    result.pushKV("confirmations", confirmations);
    result.pushKV("strippedsize", (int)::GetSerializeSize(block, SER_NETWORK, PROTOCOL_VERSION | SERIALIZE_TRANSACTION_NO_WITNESS));
    result.pushKV("size", (int)::GetSerializeSize(block, SER_NETWORK, PROTOCOL_VERSION));
    result.pushKV("weight", (int)::GetBlockWeight(block));
    result.pushKV("height", blockindex->nHeight);
    result.pushKV("version", block.nVersion);
    result.pushKV("versionHex", strprintf("%08x", block.nVersion));
    result.pushKV("merkleroot", block.hashMerkleRoot.GetHex());
>>>>>>> 2f4f2d38
    UniValue txs(UniValue::VARR);
    for(const auto& tx : block.vtx)
    {
        if(txDetails)
        {
            UniValue objTx(UniValue::VOBJ);
            TxToUniv(*tx, uint256(), objTx, true, RPCSerializationFlags());
            txs.push_back(objTx);
        }
        else
            txs.push_back(tx->GetHash().GetHex());
    }
<<<<<<< HEAD
    result.push_back(Pair("tx", txs));
    result.push_back(Pair("time", block.GetBlockTime()));
    result.push_back(Pair("mediantime", (int64_t)blockindex->GetPastTimeLimit()));
    result.push_back(Pair("nonce", (uint64_t)block.nNonce));
    result.push_back(Pair("bits", strprintf("%08x", block.nBits)));
    result.push_back(Pair("difficulty", GetDifficulty(blockindex)));
    result.push_back(Pair("chainwork", blockindex->nChainWork.GetHex()));
    result.push_back(Pair("nTx", (uint64_t)blockindex->nTx));
=======
    result.pushKV("tx", txs);
    result.pushKV("time", block.GetBlockTime());
    result.pushKV("mediantime", (int64_t)blockindex->GetMedianTimePast());
    result.pushKV("nonce", (uint64_t)block.nNonce);
    result.pushKV("bits", strprintf("%08x", block.nBits));
    result.pushKV("difficulty", GetDifficulty(blockindex));
    result.pushKV("chainwork", blockindex->nChainWork.GetHex());
    result.pushKV("nTx", (uint64_t)blockindex->nTx);
>>>>>>> 2f4f2d38

    if (blockindex->pprev)
        result.pushKV("previousblockhash", blockindex->pprev->GetBlockHash().GetHex());
    CBlockIndex *pnext = chainActive.Next(blockindex);
    if (pnext)
<<<<<<< HEAD
        result.push_back(Pair("nextblockhash", pnext->GetBlockHash().GetHex()));
    result.push_back(Pair("flags", blockindex->IsProofOfStake()? "proof-of-stake" : "proof-of-work"));
    result.push_back(Pair("modifier", blockindex->nStakeModifier.GetHex()));
    if (block.IsProofOfStake())
    	result.push_back(Pair("signature", HexStr(block.vchBlockSig.begin(), block.vchBlockSig.end())));
=======
        result.pushKV("nextblockhash", pnext->GetBlockHash().GetHex());
>>>>>>> 2f4f2d38
    return result;
}

static UniValue getblockcount(const JSONRPCRequest& request)
{
    if (request.fHelp || request.params.size() != 0)
        throw std::runtime_error(
            "getblockcount\n"
            "\nReturns the number of blocks in the longest blockchain.\n"
            "\nResult:\n"
            "n    (numeric) The current block count\n"
            "\nExamples:\n"
            + HelpExampleCli("getblockcount", "")
            + HelpExampleRpc("getblockcount", "")
        );

    LOCK(cs_main);
    return chainActive.Height();
}

static UniValue getbestblockhash(const JSONRPCRequest& request)
{
    if (request.fHelp || request.params.size() != 0)
        throw std::runtime_error(
            "getbestblockhash\n"
            "\nReturns the hash of the best (tip) block in the longest blockchain.\n"
            "\nResult:\n"
            "\"hex\"      (string) the block hash hex encoded\n"
            "\nExamples:\n"
            + HelpExampleCli("getbestblockhash", "")
            + HelpExampleRpc("getbestblockhash", "")
        );

    LOCK(cs_main);
    return chainActive.Tip()->GetBlockHash().GetHex();
}

void RPCNotifyBlockChange(bool ibd, const CBlockIndex * pindex)
{
    if(pindex) {
        std::lock_guard<std::mutex> lock(cs_blockchange);
        latestblock.hash = pindex->GetBlockHash();
        latestblock.height = pindex->nHeight;
    }
    cond_blockchange.notify_all();
}

static UniValue waitfornewblock(const JSONRPCRequest& request)
{
    if (request.fHelp || request.params.size() > 1)
        throw std::runtime_error(
            "waitfornewblock (timeout)\n"
            "\nWaits for a specific new block and returns useful info about it.\n"
            "\nReturns the current block on timeout or exit.\n"
            "\nArguments:\n"
            "1. timeout (int, optional, default=0) Time in milliseconds to wait for a response. 0 indicates no timeout.\n"
            "\nResult:\n"
            "{                           (json object)\n"
            "  \"hash\" : {       (string) The blockhash\n"
            "  \"height\" : {     (int) Block height\n"
            "}\n"
            "\nExamples:\n"
            + HelpExampleCli("waitfornewblock", "1000")
            + HelpExampleRpc("waitfornewblock", "1000")
        );
    int timeout = 0;
    if (!request.params[0].isNull())
        timeout = request.params[0].get_int();

    CUpdatedBlock block;
    {
        std::unique_lock<std::mutex> lock(cs_blockchange);
        block = latestblock;
        if(timeout)
            cond_blockchange.wait_for(lock, std::chrono::milliseconds(timeout), [&block]{return latestblock.height != block.height || latestblock.hash != block.hash || !IsRPCRunning(); });
        else
            cond_blockchange.wait(lock, [&block]{return latestblock.height != block.height || latestblock.hash != block.hash || !IsRPCRunning(); });
        block = latestblock;
    }
    UniValue ret(UniValue::VOBJ);
    ret.pushKV("hash", block.hash.GetHex());
    ret.pushKV("height", block.height);
    return ret;
}

static UniValue waitforblock(const JSONRPCRequest& request)
{
    if (request.fHelp || request.params.size() < 1 || request.params.size() > 2)
        throw std::runtime_error(
            "waitforblock <blockhash> (timeout)\n"
            "\nWaits for a specific new block and returns useful info about it.\n"
            "\nReturns the current block on timeout or exit.\n"
            "\nArguments:\n"
            "1. \"blockhash\" (required, string) Block hash to wait for.\n"
            "2. timeout       (int, optional, default=0) Time in milliseconds to wait for a response. 0 indicates no timeout.\n"
            "\nResult:\n"
            "{                           (json object)\n"
            "  \"hash\" : {       (string) The blockhash\n"
            "  \"height\" : {     (int) Block height\n"
            "}\n"
            "\nExamples:\n"
            + HelpExampleCli("waitforblock", "\"0000000000079f8ef3d2c688c244eb7a4570b24c9ed7b4a8c619eb02596f8862\", 1000")
            + HelpExampleRpc("waitforblock", "\"0000000000079f8ef3d2c688c244eb7a4570b24c9ed7b4a8c619eb02596f8862\", 1000")
        );
    int timeout = 0;

    uint256 hash = uint256S(request.params[0].get_str());

    if (!request.params[1].isNull())
        timeout = request.params[1].get_int();

    CUpdatedBlock block;
    {
        std::unique_lock<std::mutex> lock(cs_blockchange);
        if(timeout)
            cond_blockchange.wait_for(lock, std::chrono::milliseconds(timeout), [&hash]{return latestblock.hash == hash || !IsRPCRunning();});
        else
            cond_blockchange.wait(lock, [&hash]{return latestblock.hash == hash || !IsRPCRunning(); });
        block = latestblock;
    }

    UniValue ret(UniValue::VOBJ);
    ret.pushKV("hash", block.hash.GetHex());
    ret.pushKV("height", block.height);
    return ret;
}

static UniValue waitforblockheight(const JSONRPCRequest& request)
{
    if (request.fHelp || request.params.size() < 1 || request.params.size() > 2)
        throw std::runtime_error(
            "waitforblockheight <height> (timeout)\n"
            "\nWaits for (at least) block height and returns the height and hash\n"
            "of the current tip.\n"
            "\nReturns the current block on timeout or exit.\n"
            "\nArguments:\n"
            "1. height  (required, int) Block height to wait for (int)\n"
            "2. timeout (int, optional, default=0) Time in milliseconds to wait for a response. 0 indicates no timeout.\n"
            "\nResult:\n"
            "{                           (json object)\n"
            "  \"hash\" : {       (string) The blockhash\n"
            "  \"height\" : {     (int) Block height\n"
            "}\n"
            "\nExamples:\n"
            + HelpExampleCli("waitforblockheight", "\"100\", 1000")
            + HelpExampleRpc("waitforblockheight", "\"100\", 1000")
        );
    int timeout = 0;

    int height = request.params[0].get_int();

    if (!request.params[1].isNull())
        timeout = request.params[1].get_int();

    CUpdatedBlock block;
    {
        std::unique_lock<std::mutex> lock(cs_blockchange);
        if(timeout)
            cond_blockchange.wait_for(lock, std::chrono::milliseconds(timeout), [&height]{return latestblock.height >= height || !IsRPCRunning();});
        else
            cond_blockchange.wait(lock, [&height]{return latestblock.height >= height || !IsRPCRunning(); });
        block = latestblock;
    }
    UniValue ret(UniValue::VOBJ);
    ret.pushKV("hash", block.hash.GetHex());
    ret.pushKV("height", block.height);
    return ret;
}

<<<<<<< HEAD
UniValue syncwithvalidationinterfacequeue(const JSONRPCRequest& request)
=======
static UniValue syncwithvalidationinterfacequeue(const JSONRPCRequest& request)
>>>>>>> 2f4f2d38
{
    if (request.fHelp || request.params.size() > 0) {
        throw std::runtime_error(
            "syncwithvalidationinterfacequeue\n"
            "\nWaits for the validation interface queue to catch up on everything that was there when we entered this function.\n"
            "\nExamples:\n"
            + HelpExampleCli("syncwithvalidationinterfacequeue","")
            + HelpExampleRpc("syncwithvalidationinterfacequeue","")
        );
    }
    SyncWithValidationInterfaceQueue();
    return NullUniValue;
}

<<<<<<< HEAD
UniValue getdifficulty(const JSONRPCRequest& request)
=======
static UniValue getdifficulty(const JSONRPCRequest& request)
>>>>>>> 2f4f2d38
{
    if (request.fHelp || request.params.size() != 0)
        throw std::runtime_error(
            "getdifficulty\n"
            "\nReturns the difficulty as a multiple of the minimum difficulty.\n"
            "\nResult:\n"
            "{                            (json object)\n"
            "  \"proof-of-work\" : n.nnn, (numeric) the proof-of-work difficulty as a multiple of the minimum difficulty.\n"
            "  \"proof-of-stake\" : n.nnn (numeric) the proof-of-stake difficulty as a multiple of the minimum difficulty.\n"
            "}\n"
            "\nExamples:\n"
            + HelpExampleCli("getdifficulty", "")
            + HelpExampleRpc("getdifficulty", "")
    );

    LOCK(cs_main);
<<<<<<< HEAD

    UniValue obj(UniValue::VOBJ);
    obj.push_back(Pair("proof-of-work",  GetDifficulty()));
    obj.push_back(Pair("proof-of-stake", GetDifficulty(GetLastBlockIndex(chainActive.Tip(), true))));
    return obj;
=======
    return GetDifficulty(chainActive.Tip());
>>>>>>> 2f4f2d38
}

static std::string EntryDescriptionString()
{
<<<<<<< HEAD
    return "    \"size\" : n,             (numeric) transaction size in bytes\n"
           "    \"fee\" : n,              (numeric) transaction fee in " + CURRENCY_UNIT + "\n"
           "    \"modifiedfee\" : n,      (numeric) transaction fee with fee deltas used for mining priority\n"
           "    \"time\" : n,             (numeric) local time transaction entered pool in seconds since 1 Jan 1970 GMT\n"
           "    \"height\" : n,           (numeric) block height when transaction entered pool\n"
           "    \"descendantcount\" : n,  (numeric) number of in-mempool descendant transactions (including this one)\n"
           "    \"descendantsize\" : n,   (numeric) size of in-mempool descendants (including this one)\n"
           "    \"descendantfees\" : n,   (numeric) modified fees (see above) of in-mempool descendants (including this one)\n"
           "    \"ancestorcount\" : n,    (numeric) number of in-mempool ancestor transactions (including this one)\n"
           "    \"ancestorsize\" : n,     (numeric) size of in-mempool ancestors (including this one)\n"
           "    \"ancestorfees\" : n,     (numeric) modified fees (see above) of in-mempool ancestors (including this one)\n"
           "    \"txid\" : hash,         (string) hash of serialized transaction\n"
=======
    return "    \"size\" : n,             (numeric) virtual transaction size as defined in BIP 141. This is different from actual serialized size for witness transactions as witness data is discounted.\n"
           "    \"fee\" : n,              (numeric) transaction fee in " + CURRENCY_UNIT + " (DEPRECATED)\n"
           "    \"modifiedfee\" : n,      (numeric) transaction fee with fee deltas used for mining priority (DEPRECATED)\n"
           "    \"time\" : n,             (numeric) local time transaction entered pool in seconds since 1 Jan 1970 GMT\n"
           "    \"height\" : n,           (numeric) block height when transaction entered pool\n"
           "    \"descendantcount\" : n,  (numeric) number of in-mempool descendant transactions (including this one)\n"
           "    \"descendantsize\" : n,   (numeric) virtual transaction size of in-mempool descendants (including this one)\n"
           "    \"descendantfees\" : n,   (numeric) modified fees (see above) of in-mempool descendants (including this one) (DEPRECATED)\n"
           "    \"ancestorcount\" : n,    (numeric) number of in-mempool ancestor transactions (including this one)\n"
           "    \"ancestorsize\" : n,     (numeric) virtual transaction size of in-mempool ancestors (including this one)\n"
           "    \"ancestorfees\" : n,     (numeric) modified fees (see above) of in-mempool ancestors (including this one) (DEPRECATED)\n"
           "    \"wtxid\" : hash,         (string) hash of serialized transaction, including witness data\n"
           "    \"fees\" : {\n"
           "        \"base\" : n,         (numeric) transaction fee in " + CURRENCY_UNIT + "\n"
           "        \"modified\" : n,     (numeric) transaction fee with fee deltas used for mining priority in " + CURRENCY_UNIT + "\n"
           "        \"ancestor\" : n,     (numeric) modified fees (see above) of in-mempool ancestors (including this one) in " + CURRENCY_UNIT + "\n"
           "        \"descendant\" : n,   (numeric) modified fees (see above) of in-mempool descendants (including this one) in " + CURRENCY_UNIT + "\n"
           "    }\n"
>>>>>>> 2f4f2d38
           "    \"depends\" : [           (array) unconfirmed transactions used as inputs for this transaction\n"
           "        \"transactionid\",    (string) parent transaction id\n"
           "       ... ]\n"
           "    \"spentby\" : [           (array) unconfirmed transactions spending outputs from this transaction\n"
           "        \"transactionid\",    (string) child transaction id\n"
           "       ... ]\n";
}

static void entryToJSON(UniValue &info, const CTxMemPoolEntry &e) EXCLUSIVE_LOCKS_REQUIRED(::mempool.cs)
{
    AssertLockHeld(mempool.cs);

<<<<<<< HEAD
    info.push_back(Pair("size", (int)e.GetTxSize()));
    info.push_back(Pair("fee", ValueFromAmount(e.GetFee())));
    info.push_back(Pair("modifiedfee", ValueFromAmount(e.GetModifiedFee())));
    info.push_back(Pair("time", e.GetTime()));
    info.push_back(Pair("height", (int)e.GetHeight()));
    info.push_back(Pair("descendantcount", e.GetCountWithDescendants()));
    info.push_back(Pair("descendantsize", e.GetSizeWithDescendants()));
    info.push_back(Pair("descendantfees", e.GetModFeesWithDescendants()));
    info.push_back(Pair("ancestorcount", e.GetCountWithAncestors()));
    info.push_back(Pair("ancestorsize", e.GetSizeWithAncestors()));
    info.push_back(Pair("ancestorfees", e.GetModFeesWithAncestors()));
    info.push_back(Pair("txid", mempool.vTxHashes[e.vTxHashesIdx].first.ToString()));
=======
    UniValue fees(UniValue::VOBJ);
    fees.pushKV("base", ValueFromAmount(e.GetFee()));
    fees.pushKV("modified", ValueFromAmount(e.GetModifiedFee()));
    fees.pushKV("ancestor", ValueFromAmount(e.GetModFeesWithAncestors()));
    fees.pushKV("descendant", ValueFromAmount(e.GetModFeesWithDescendants()));
    info.pushKV("fees", fees);

    info.pushKV("size", (int)e.GetTxSize());
    info.pushKV("fee", ValueFromAmount(e.GetFee()));
    info.pushKV("modifiedfee", ValueFromAmount(e.GetModifiedFee()));
    info.pushKV("time", e.GetTime());
    info.pushKV("height", (int)e.GetHeight());
    info.pushKV("descendantcount", e.GetCountWithDescendants());
    info.pushKV("descendantsize", e.GetSizeWithDescendants());
    info.pushKV("descendantfees", e.GetModFeesWithDescendants());
    info.pushKV("ancestorcount", e.GetCountWithAncestors());
    info.pushKV("ancestorsize", e.GetSizeWithAncestors());
    info.pushKV("ancestorfees", e.GetModFeesWithAncestors());
    info.pushKV("wtxid", mempool.vTxHashes[e.vTxHashesIdx].first.ToString());
>>>>>>> 2f4f2d38
    const CTransaction& tx = e.GetTx();
    std::set<std::string> setDepends;
    for (const CTxIn& txin : tx.vin)
    {
        if (mempool.exists(txin.prevout.hash))
            setDepends.insert(txin.prevout.hash.ToString());
    }

    UniValue depends(UniValue::VARR);
    for (const std::string& dep : setDepends)
    {
        depends.push_back(dep);
    }

    info.pushKV("depends", depends);

    UniValue spent(UniValue::VARR);
    const CTxMemPool::txiter &it = mempool.mapTx.find(tx.GetHash());
    const CTxMemPool::setEntries &setChildren = mempool.GetMemPoolChildren(it);
    for (const CTxMemPool::txiter &childiter : setChildren) {
        spent.push_back(childiter->GetTx().GetHash().ToString());
    }

    info.pushKV("spentby", spent);
}

UniValue mempoolToJSON(bool fVerbose)
{
    if (fVerbose)
    {
        LOCK(mempool.cs);
        UniValue o(UniValue::VOBJ);
        for (const CTxMemPoolEntry& e : mempool.mapTx)
        {
            const uint256& hash = e.GetTx().GetHash();
            UniValue info(UniValue::VOBJ);
            entryToJSON(info, e);
            o.pushKV(hash.ToString(), info);
        }
        return o;
    }
    else
    {
        std::vector<uint256> vtxid;
        mempool.queryHashes(vtxid);

        UniValue a(UniValue::VARR);
        for (const uint256& hash : vtxid)
            a.push_back(hash.ToString());

        return a;
    }
}

static UniValue getrawmempool(const JSONRPCRequest& request)
{
    if (request.fHelp || request.params.size() > 1)
        throw std::runtime_error(
            "getrawmempool ( verbose )\n"
            "\nReturns all transaction ids in memory pool as a json array of string transaction ids.\n"
            "\nHint: use getmempoolentry to fetch a specific transaction from the mempool.\n"
            "\nArguments:\n"
            "1. verbose (boolean, optional, default=false) True for a json object, false for array of transaction ids\n"
            "\nResult: (for verbose = false):\n"
            "[                     (json array of string)\n"
            "  \"transactionid\"     (string) The transaction id\n"
            "  ,...\n"
            "]\n"
            "\nResult: (for verbose = true):\n"
            "{                           (json object)\n"
            "  \"transactionid\" : {       (json object)\n"
            + EntryDescriptionString()
            + "  }, ...\n"
            "}\n"
            "\nExamples:\n"
            + HelpExampleCli("getrawmempool", "true")
            + HelpExampleRpc("getrawmempool", "true")
        );

    bool fVerbose = false;
    if (!request.params[0].isNull())
        fVerbose = request.params[0].get_bool();

    return mempoolToJSON(fVerbose);
}

static UniValue getmempoolancestors(const JSONRPCRequest& request)
{
    if (request.fHelp || request.params.size() < 1 || request.params.size() > 2) {
        throw std::runtime_error(
            "getmempoolancestors txid (verbose)\n"
            "\nIf txid is in the mempool, returns all in-mempool ancestors.\n"
            "\nArguments:\n"
            "1. \"txid\"                 (string, required) The transaction id (must be in mempool)\n"
            "2. verbose                  (boolean, optional, default=false) True for a json object, false for array of transaction ids\n"
            "\nResult (for verbose=false):\n"
            "[                       (json array of strings)\n"
            "  \"transactionid\"           (string) The transaction id of an in-mempool ancestor transaction\n"
            "  ,...\n"
            "]\n"
            "\nResult (for verbose=true):\n"
            "{                           (json object)\n"
            "  \"transactionid\" : {       (json object)\n"
            + EntryDescriptionString()
            + "  }, ...\n"
            "}\n"
            "\nExamples:\n"
            + HelpExampleCli("getmempoolancestors", "\"mytxid\"")
            + HelpExampleRpc("getmempoolancestors", "\"mytxid\"")
            );
    }

    bool fVerbose = false;
    if (!request.params[1].isNull())
        fVerbose = request.params[1].get_bool();

    uint256 hash = ParseHashV(request.params[0], "parameter 1");

    LOCK(mempool.cs);

    CTxMemPool::txiter it = mempool.mapTx.find(hash);
    if (it == mempool.mapTx.end()) {
        throw JSONRPCError(RPC_INVALID_ADDRESS_OR_KEY, "Transaction not in mempool");
    }

    CTxMemPool::setEntries setAncestors;
    uint64_t noLimit = std::numeric_limits<uint64_t>::max();
    std::string dummy;
    mempool.CalculateMemPoolAncestors(*it, setAncestors, noLimit, noLimit, noLimit, noLimit, dummy, false);

    if (!fVerbose) {
        UniValue o(UniValue::VARR);
        for (CTxMemPool::txiter ancestorIt : setAncestors) {
            o.push_back(ancestorIt->GetTx().GetHash().ToString());
        }

        return o;
    } else {
        UniValue o(UniValue::VOBJ);
        for (CTxMemPool::txiter ancestorIt : setAncestors) {
            const CTxMemPoolEntry &e = *ancestorIt;
            const uint256& _hash = e.GetTx().GetHash();
            UniValue info(UniValue::VOBJ);
            entryToJSON(info, e);
            o.pushKV(_hash.ToString(), info);
        }
        return o;
    }
}

static UniValue getmempooldescendants(const JSONRPCRequest& request)
{
    if (request.fHelp || request.params.size() < 1 || request.params.size() > 2) {
        throw std::runtime_error(
            "getmempooldescendants txid (verbose)\n"
            "\nIf txid is in the mempool, returns all in-mempool descendants.\n"
            "\nArguments:\n"
            "1. \"txid\"                 (string, required) The transaction id (must be in mempool)\n"
            "2. verbose                  (boolean, optional, default=false) True for a json object, false for array of transaction ids\n"
            "\nResult (for verbose=false):\n"
            "[                       (json array of strings)\n"
            "  \"transactionid\"           (string) The transaction id of an in-mempool descendant transaction\n"
            "  ,...\n"
            "]\n"
            "\nResult (for verbose=true):\n"
            "{                           (json object)\n"
            "  \"transactionid\" : {       (json object)\n"
            + EntryDescriptionString()
            + "  }, ...\n"
            "}\n"
            "\nExamples:\n"
            + HelpExampleCli("getmempooldescendants", "\"mytxid\"")
            + HelpExampleRpc("getmempooldescendants", "\"mytxid\"")
            );
    }

    bool fVerbose = false;
    if (!request.params[1].isNull())
        fVerbose = request.params[1].get_bool();

    uint256 hash = ParseHashV(request.params[0], "parameter 1");

    LOCK(mempool.cs);

    CTxMemPool::txiter it = mempool.mapTx.find(hash);
    if (it == mempool.mapTx.end()) {
        throw JSONRPCError(RPC_INVALID_ADDRESS_OR_KEY, "Transaction not in mempool");
    }

    CTxMemPool::setEntries setDescendants;
    mempool.CalculateDescendants(it, setDescendants);
    // CTxMemPool::CalculateDescendants will include the given tx
    setDescendants.erase(it);

    if (!fVerbose) {
        UniValue o(UniValue::VARR);
        for (CTxMemPool::txiter descendantIt : setDescendants) {
            o.push_back(descendantIt->GetTx().GetHash().ToString());
        }

        return o;
    } else {
        UniValue o(UniValue::VOBJ);
        for (CTxMemPool::txiter descendantIt : setDescendants) {
            const CTxMemPoolEntry &e = *descendantIt;
            const uint256& _hash = e.GetTx().GetHash();
            UniValue info(UniValue::VOBJ);
            entryToJSON(info, e);
            o.pushKV(_hash.ToString(), info);
        }
        return o;
    }
}

static UniValue getmempoolentry(const JSONRPCRequest& request)
{
    if (request.fHelp || request.params.size() != 1) {
        throw std::runtime_error(
            "getmempoolentry txid\n"
            "\nReturns mempool data for given transaction\n"
            "\nArguments:\n"
            "1. \"txid\"                   (string, required) The transaction id (must be in mempool)\n"
            "\nResult:\n"
            "{                           (json object)\n"
            + EntryDescriptionString()
            + "}\n"
            "\nExamples:\n"
            + HelpExampleCli("getmempoolentry", "\"mytxid\"")
            + HelpExampleRpc("getmempoolentry", "\"mytxid\"")
        );
    }

    uint256 hash = ParseHashV(request.params[0], "parameter 1");

    LOCK(mempool.cs);

    CTxMemPool::txiter it = mempool.mapTx.find(hash);
    if (it == mempool.mapTx.end()) {
        throw JSONRPCError(RPC_INVALID_ADDRESS_OR_KEY, "Transaction not in mempool");
    }

    const CTxMemPoolEntry &e = *it;
    UniValue info(UniValue::VOBJ);
    entryToJSON(info, e);
    return info;
}

static UniValue getblockhash(const JSONRPCRequest& request)
{
    if (request.fHelp || request.params.size() != 1)
        throw std::runtime_error(
            "getblockhash height\n"
            "\nReturns hash of block in best-block-chain at height provided.\n"
            "\nArguments:\n"
            "1. height         (numeric, required) The height index\n"
            "\nResult:\n"
            "\"hash\"         (string) The block hash\n"
            "\nExamples:\n"
            + HelpExampleCli("getblockhash", "1000")
            + HelpExampleRpc("getblockhash", "1000")
        );

    LOCK(cs_main);

    int nHeight = request.params[0].get_int();
    if (nHeight < 0 || nHeight > chainActive.Height())
        throw JSONRPCError(RPC_INVALID_PARAMETER, "Block height out of range");

    CBlockIndex* pblockindex = chainActive[nHeight];
    return pblockindex->GetBlockHash().GetHex();
}

static UniValue getblockheader(const JSONRPCRequest& request)
{
    if (request.fHelp || request.params.size() < 1 || request.params.size() > 2)
        throw std::runtime_error(
            "getblockheader \"hash\" ( verbose )\n"
            "\nIf verbose is false, returns a string that is serialized, hex-encoded data for blockheader 'hash'.\n"
            "If verbose is true, returns an Object with information about blockheader <hash>.\n"
            "\nArguments:\n"
            "1. \"hash\"          (string, required) The block hash\n"
            "2. verbose           (boolean, optional, default=true) true for a json object, false for the hex encoded data\n"
            "\nResult (for verbose = true):\n"
            "{\n"
            "  \"hash\" : \"hash\",     (string) the block hash (same as provided)\n"
            "  \"confirmations\" : n,   (numeric) The number of confirmations, or -1 if the block is not on the main chain\n"
            "  \"height\" : n,          (numeric) The block height or index\n"
            "  \"version\" : n,         (numeric) The block version\n"
            "  \"versionHex\" : \"00000000\", (string) The block version formatted in hexadecimal\n"
            "  \"merkleroot\" : \"xxxx\", (string) The merkle root\n"
            "  \"time\" : ttt,          (numeric) The block time in seconds since epoch (Jan 1 1970 GMT)\n"
            "  \"mediantime\" : ttt,    (numeric) The median block time in seconds since epoch (Jan 1 1970 GMT)\n"
            "  \"nonce\" : n,           (numeric) The nonce\n"
            "  \"bits\" : \"1d00ffff\", (string) The bits\n"
            "  \"difficulty\" : x.xxx,  (numeric) The difficulty\n"
            "  \"chainwork\" : \"0000...1f3\"     (string) Expected number of hashes required to produce the current chain (in hex)\n"
            "  \"nTx\" : n,             (numeric) The number of transactions in the block.\n"
            "  \"previousblockhash\" : \"hash\",  (string) The hash of the previous block\n"
            "  \"nextblockhash\" : \"hash\",      (string) The hash of the next block\n"
            "}\n"
            "\nResult (for verbose=false):\n"
            "\"data\"             (string) A string that is serialized, hex-encoded data for block 'hash'.\n"
            "\nExamples:\n"
            + HelpExampleCli("getblockheader", "\"00000000c937983704a73af28acdec37b049d214adbda81d7e2a3dd146f6ed09\"")
            + HelpExampleRpc("getblockheader", "\"00000000c937983704a73af28acdec37b049d214adbda81d7e2a3dd146f6ed09\"")
        );

    LOCK(cs_main);

    std::string strHash = request.params[0].get_str();
    uint256 hash(uint256S(strHash));

    bool fVerbose = true;
    if (!request.params[1].isNull())
        fVerbose = request.params[1].get_bool();

    const CBlockIndex* pblockindex = LookupBlockIndex(hash);
    if (!pblockindex) {
        throw JSONRPCError(RPC_INVALID_ADDRESS_OR_KEY, "Block not found");
    }

    if (!fVerbose)
    {
        CDataStream ssBlock(SER_NETWORK, PROTOCOL_VERSION);
        ssBlock << pblockindex->GetBlockHeader();
        std::string strHex = HexStr(ssBlock.begin(), ssBlock.end());
        return strHex;
    }

    return blockheaderToJSON(pblockindex);
}

static CBlock GetBlockChecked(const CBlockIndex* pblockindex)
{
    CBlock block;
    if (IsBlockPruned(pblockindex)) {
        throw JSONRPCError(RPC_MISC_ERROR, "Block not available (pruned data)");
    }

    if (!ReadBlockFromDisk(block, pblockindex, Params().GetConsensus())) {
        // Block not found on disk. This could be because we have the block
        // header in our index but don't have the block (for example if a
        // non-whitelisted node sends us an unrequested long chain of valid
        // blocks, we add the headers to our index, but don't accept the
        // block).
        throw JSONRPCError(RPC_MISC_ERROR, "Block not found on disk");
    }

    return block;
}

static UniValue getblock(const JSONRPCRequest& request)
{
    if (request.fHelp || request.params.size() < 1 || request.params.size() > 2)
        throw std::runtime_error(
            "getblock \"blockhash\" ( verbosity ) \n"
            "\nIf verbosity is 0, returns a string that is serialized, hex-encoded data for block 'hash'.\n"
            "If verbosity is 1, returns an Object with information about block <hash>.\n"
            "If verbosity is 2, returns an Object with information about block <hash> and information about each transaction. \n"
            "\nArguments:\n"
            "1. \"blockhash\"          (string, required) The block hash\n"
            "2. verbosity              (numeric, optional, default=1) 0 for hex encoded data, 1 for a json object, and 2 for json object with transaction data\n"
            "\nResult (for verbosity = 0):\n"
            "\"data\"             (string) A string that is serialized, hex-encoded data for block 'hash'.\n"
            "\nResult (for verbosity = 1):\n"
            "{\n"
            "  \"hash\" : \"hash\",     (string) the block hash (same as provided)\n"
            "  \"confirmations\" : n,   (numeric) The number of confirmations, or -1 if the block is not on the main chain\n"
            "  \"size\" : n,            (numeric) The block size\n"
            "  \"height\" : n,          (numeric) The block height or index\n"
            "  \"version\" : n,         (numeric) The block version\n"
            "  \"versionHex\" : \"00000000\", (string) The block version formatted in hexadecimal\n"
            "  \"merkleroot\" : \"xxxx\", (string) The merkle root\n"
            "  \"tx\" : [               (array of string) The transaction ids\n"
            "     \"transactionid\"     (string) The transaction id\n"
            "     ,...\n"
            "  ],\n"
            "  \"time\" : ttt,          (numeric) The block time in seconds since epoch (Jan 1 1970 GMT)\n"
            "  \"mediantime\" : ttt,    (numeric) The median block time in seconds since epoch (Jan 1 1970 GMT)\n"
            "  \"nonce\" : n,           (numeric) The nonce\n"
            "  \"bits\" : \"1d00ffff\", (string) The bits\n"
            "  \"difficulty\" : x.xxx,  (numeric) The difficulty\n"
            "  \"chainwork\" : \"xxxx\",  (string) Expected number of hashes required to produce the chain up to this block (in hex)\n"
            "  \"nTx\" : n,             (numeric) The number of transactions in the block.\n"
            "  \"previousblockhash\" : \"hash\",  (string) The hash of the previous block\n"
            "  \"nextblockhash\" : \"hash\"       (string) The hash of the next block\n"
            "}\n"
            "\nResult (for verbosity = 2):\n"
            "{\n"
            "  ...,                     Same output as verbosity = 1.\n"
            "  \"tx\" : [               (array of Objects) The transactions in the format of the getrawtransaction RPC. Different from verbosity = 1 \"tx\" result.\n"
            "         ,...\n"
            "  ],\n"
            "  ,...                     Same output as verbosity = 1.\n"
            "}\n"
            "\nExamples:\n"
            + HelpExampleCli("getblock", "\"00000000c937983704a73af28acdec37b049d214adbda81d7e2a3dd146f6ed09\"")
            + HelpExampleRpc("getblock", "\"00000000c937983704a73af28acdec37b049d214adbda81d7e2a3dd146f6ed09\"")
        );

    LOCK(cs_main);

    std::string strHash = request.params[0].get_str();
    uint256 hash(uint256S(strHash));

    int verbosity = 1;
    if (!request.params[1].isNull()) {
        if(request.params[1].isNum())
            verbosity = request.params[1].get_int();
        else
            verbosity = request.params[1].get_bool() ? 1 : 0;
    }

    const CBlockIndex* pblockindex = LookupBlockIndex(hash);
    if (!pblockindex) {
        throw JSONRPCError(RPC_INVALID_ADDRESS_OR_KEY, "Block not found");
    }

    const CBlock block = GetBlockChecked(pblockindex);

    if (verbosity <= 0)
    {
        CDataStream ssBlock(SER_NETWORK, PROTOCOL_VERSION | RPCSerializationFlags());
        ssBlock << block;
        std::string strHex = HexStr(ssBlock.begin(), ssBlock.end());
        return strHex;
    }

    return blockToJSON(block, pblockindex, verbosity >= 2);
}

struct CCoinsStats
{
    int nHeight;
    uint256 hashBlock;
    uint64_t nTransactions;
    uint64_t nTransactionOutputs;
    uint64_t nBogoSize;
    uint256 hashSerialized;
    uint64_t nDiskSize;
    CAmount nTotalAmount;

    CCoinsStats() : nHeight(0), nTransactions(0), nTransactionOutputs(0), nBogoSize(0), nDiskSize(0), nTotalAmount(0) {}
};

static void ApplyStats(CCoinsStats &stats, CHashWriter& ss, const uint256& hash, const std::map<uint32_t, Coin>& outputs)
{
    assert(!outputs.empty());
    ss << hash;
    ss << VARINT(outputs.begin()->second.nHeight * 2 + outputs.begin()->second.fCoinBase ? 1u : 0u);
    stats.nTransactions++;
    for (const auto& output : outputs) {
        ss << VARINT(output.first + 1);
        ss << output.second.out.scriptPubKey;
        ss << VARINT(output.second.out.nValue, VarIntMode::NONNEGATIVE_SIGNED);
        stats.nTransactionOutputs++;
        stats.nTotalAmount += output.second.out.nValue;
        stats.nBogoSize += 32 /* txid */ + 4 /* vout index */ + 4 /* height + coinbase */ + 8 /* amount */ +
                           2 /* scriptPubKey len */ + output.second.out.scriptPubKey.size() /* scriptPubKey */;
    }
    ss << VARINT(0u);
}

//! Calculate statistics about the unspent transaction output set
static bool GetUTXOStats(CCoinsView *view, CCoinsStats &stats)
{
    std::unique_ptr<CCoinsViewCursor> pcursor(view->Cursor());
    assert(pcursor);

    CHashWriter ss(SER_GETHASH, PROTOCOL_VERSION);
    stats.hashBlock = pcursor->GetBestBlock();
    {
        LOCK(cs_main);
        stats.nHeight = LookupBlockIndex(stats.hashBlock)->nHeight;
    }
    ss << stats.hashBlock;
    uint256 prevkey;
    std::map<uint32_t, Coin> outputs;
    while (pcursor->Valid()) {
        boost::this_thread::interruption_point();
        COutPoint key;
        Coin coin;
        if (pcursor->GetKey(key) && pcursor->GetValue(coin)) {
            if (!outputs.empty() && key.hash != prevkey) {
                ApplyStats(stats, ss, prevkey, outputs);
                outputs.clear();
            }
            prevkey = key.hash;
            outputs[key.n] = std::move(coin);
        } else {
            return error("%s: unable to read value", __func__);
        }
        pcursor->Next();
    }
    if (!outputs.empty()) {
        ApplyStats(stats, ss, prevkey, outputs);
    }
    stats.hashSerialized = ss.GetHash();
    stats.nDiskSize = view->EstimateSize();
    return true;
}

static UniValue pruneblockchain(const JSONRPCRequest& request)
{
    if (request.fHelp || request.params.size() != 1)
        throw std::runtime_error(
            "pruneblockchain\n"
            "\nArguments:\n"
            "1. \"height\"       (numeric, required) The block height to prune up to. May be set to a discrete height, or a unix timestamp\n"
            "                  to prune blocks whose block time is at least 2 hours older than the provided timestamp.\n"
            "\nResult:\n"
            "n    (numeric) Height of the last block pruned.\n"
            "\nExamples:\n"
            + HelpExampleCli("pruneblockchain", "1000")
            + HelpExampleRpc("pruneblockchain", "1000"));

    if (!fPruneMode)
        throw JSONRPCError(RPC_MISC_ERROR, "Cannot prune blocks because node is not in prune mode.");

    LOCK(cs_main);

    int heightParam = request.params[0].get_int();
    if (heightParam < 0)
        throw JSONRPCError(RPC_INVALID_PARAMETER, "Negative block height.");

    // Height value more than a billion is too high to be a block height, and
    // too low to be a block time (corresponds to timestamp from Sep 2001).
    if (heightParam > 1000000000) {
        // Add a 2 hour buffer to include blocks which might have had old timestamps
        CBlockIndex* pindex = chainActive.FindEarliestAtLeast(heightParam - TIMESTAMP_WINDOW);
        if (!pindex) {
            throw JSONRPCError(RPC_INVALID_PARAMETER, "Could not find block with at least the specified timestamp.");
        }
        heightParam = pindex->nHeight;
    }

    unsigned int height = (unsigned int) heightParam;
    unsigned int chainHeight = (unsigned int) chainActive.Height();
    if (chainHeight < Params().PruneAfterHeight())
        throw JSONRPCError(RPC_MISC_ERROR, "Blockchain is too short for pruning.");
    else if (height > chainHeight)
        throw JSONRPCError(RPC_INVALID_PARAMETER, "Blockchain is shorter than the attempted prune height.");
    else if (height > chainHeight - MIN_BLOCKS_TO_KEEP) {
        LogPrint(BCLog::RPC, "Attempt to prune blocks close to the tip.  Retaining the minimum number of blocks.\n");
        height = chainHeight - MIN_BLOCKS_TO_KEEP;
    }

    PruneBlockFilesManual(height);
    return uint64_t(height);
}

static UniValue gettxoutsetinfo(const JSONRPCRequest& request)
{
    if (request.fHelp || request.params.size() != 0)
        throw std::runtime_error(
            "gettxoutsetinfo\n"
            "\nReturns statistics about the unspent transaction output set.\n"
            "Note this call may take some time.\n"
            "\nResult:\n"
            "{\n"
            "  \"height\":n,     (numeric) The current block height (index)\n"
            "  \"bestblock\": \"hex\",   (string) The hash of the block at the tip of the chain\n"
            "  \"transactions\": n,      (numeric) The number of transactions with unspent outputs\n"
            "  \"txouts\": n,            (numeric) The number of unspent transaction outputs\n"
            "  \"bogosize\": n,          (numeric) A meaningless metric for UTXO set size\n"
            "  \"hash_serialized_2\": \"hash\", (string) The serialized hash\n"
            "  \"disk_size\": n,         (numeric) The estimated size of the chainstate on disk\n"
            "  \"total_amount\": x.xxx          (numeric) The total amount\n"
            "}\n"
            "\nExamples:\n"
            + HelpExampleCli("gettxoutsetinfo", "")
            + HelpExampleRpc("gettxoutsetinfo", "")
        );

    UniValue ret(UniValue::VOBJ);

    CCoinsStats stats;
    FlushStateToDisk();
    if (GetUTXOStats(pcoinsdbview.get(), stats)) {
        ret.pushKV("height", (int64_t)stats.nHeight);
        ret.pushKV("bestblock", stats.hashBlock.GetHex());
        ret.pushKV("transactions", (int64_t)stats.nTransactions);
        ret.pushKV("txouts", (int64_t)stats.nTransactionOutputs);
        ret.pushKV("bogosize", (int64_t)stats.nBogoSize);
        ret.pushKV("hash_serialized_2", stats.hashSerialized.GetHex());
        ret.pushKV("disk_size", stats.nDiskSize);
        ret.pushKV("total_amount", ValueFromAmount(stats.nTotalAmount));
    } else {
        throw JSONRPCError(RPC_INTERNAL_ERROR, "Unable to read UTXO set");
    }
    return ret;
}

UniValue gettxout(const JSONRPCRequest& request)
{
    if (request.fHelp || request.params.size() < 2 || request.params.size() > 3)
        throw std::runtime_error(
            "gettxout \"txid\" n ( include_mempool )\n"
            "\nReturns details about an unspent transaction output.\n"
            "\nArguments:\n"
            "1. \"txid\"             (string, required) The transaction id\n"
            "2. \"n\"                (numeric, required) vout number\n"
            "3. \"include_mempool\"  (boolean, optional) Whether to include the mempool. Default: true."
            "     Note that an unspent output that is spent in the mempool won't appear.\n"
            "\nResult:\n"
            "{\n"
            "  \"bestblock\":  \"hash\",    (string) The hash of the block at the tip of the chain\n"
            "  \"confirmations\" : n,       (numeric) The number of confirmations\n"
            "  \"value\" : x.xxx,           (numeric) The transaction value in " + CURRENCY_UNIT + "\n"
            "  \"scriptPubKey\" : {         (json object)\n"
            "     \"asm\" : \"code\",       (string) \n"
            "     \"hex\" : \"hex\",        (string) \n"
            "     \"reqSigs\" : n,          (numeric) Number of required signatures\n"
            "     \"type\" : \"pubkeyhash\", (string) The type, eg pubkeyhash\n"
            "     \"addresses\" : [          (array of string) array of blackcoin addresses\n"
            "        \"address\"     (string) blackcoin address\n"
            "        ,...\n"
            "     ]\n"
            "  },\n"
            "  \"coinbase\" : true|false   (boolean) Coinbase or not\n"
            "  \"coinstake\" : true|false  (boolean) Coinstake or not\n"
            "}\n"

            "\nExamples:\n"
            "\nGet unspent transactions\n"
            + HelpExampleCli("listunspent", "") +
            "\nView the details\n"
            + HelpExampleCli("gettxout", "\"txid\" 1") +
            "\nAs a json rpc call\n"
            + HelpExampleRpc("gettxout", "\"txid\", 1")
        );

    LOCK(cs_main);

    UniValue ret(UniValue::VOBJ);

    std::string strHash = request.params[0].get_str();
    uint256 hash(uint256S(strHash));
    int n = request.params[1].get_int();
    COutPoint out(hash, n);
    bool fMempool = true;
    if (!request.params[2].isNull())
        fMempool = request.params[2].get_bool();

    Coin coin;
    if (fMempool) {
        LOCK(mempool.cs);
        CCoinsViewMemPool view(pcoinsTip.get(), mempool);
        if (!view.GetCoin(out, coin) || mempool.isSpent(out)) {
            return NullUniValue;
        }
    } else {
        if (!pcoinsTip->GetCoin(out, coin)) {
            return NullUniValue;
        }
    }

    const CBlockIndex* pindex = LookupBlockIndex(pcoinsTip->GetBestBlock());
    ret.pushKV("bestblock", pindex->GetBlockHash().GetHex());
    if (coin.nHeight == MEMPOOL_HEIGHT) {
        ret.pushKV("confirmations", 0);
    } else {
        ret.pushKV("confirmations", (int64_t)(pindex->nHeight - coin.nHeight + 1));
    }
    ret.pushKV("value", ValueFromAmount(coin.out.nValue));
    UniValue o(UniValue::VOBJ);
    ScriptPubKeyToUniv(coin.out.scriptPubKey, o, true);
<<<<<<< HEAD
    ret.push_back(Pair("scriptPubKey", o));
    ret.push_back(Pair("coinbase", (bool)coin.fCoinBase));
    ret.push_back(Pair("coinstake", (bool)coin.fCoinStake));
=======
    ret.pushKV("scriptPubKey", o);
    ret.pushKV("coinbase", (bool)coin.fCoinBase);
>>>>>>> 2f4f2d38

    return ret;
}

static UniValue verifychain(const JSONRPCRequest& request)
{
    int nCheckLevel = gArgs.GetArg("-checklevel", DEFAULT_CHECKLEVEL);
    int nCheckDepth = gArgs.GetArg("-checkblocks", DEFAULT_CHECKBLOCKS);
    if (request.fHelp || request.params.size() > 2)
        throw std::runtime_error(
            "verifychain ( checklevel nblocks )\n"
            "\nVerifies blockchain database.\n"
            "\nArguments:\n"
            "1. checklevel   (numeric, optional, 0-4, default=" + strprintf("%d", nCheckLevel) + ") How thorough the block verification is.\n"
            "2. nblocks      (numeric, optional, default=" + strprintf("%d", nCheckDepth) + ", 0=all) The number of blocks to check.\n"
            "\nResult:\n"
            "true|false       (boolean) Verified or not\n"
            "\nExamples:\n"
            + HelpExampleCli("verifychain", "")
            + HelpExampleRpc("verifychain", "")
        );

    LOCK(cs_main);

    if (!request.params[0].isNull())
        nCheckLevel = request.params[0].get_int();
    if (!request.params[1].isNull())
        nCheckDepth = request.params[1].get_int();

    return CVerifyDB().VerifyDB(Params(), pcoinsTip.get(), nCheckLevel, nCheckDepth);
}

<<<<<<< HEAD
=======
/** Implementation of IsSuperMajority with better feedback */
static UniValue SoftForkMajorityDesc(int version, CBlockIndex* pindex, const Consensus::Params& consensusParams)
{
    UniValue rv(UniValue::VOBJ);
    bool activated = false;
    switch(version)
    {
        case 2:
            activated = pindex->nHeight >= consensusParams.BIP34Height;
            break;
        case 3:
            activated = pindex->nHeight >= consensusParams.BIP66Height;
            break;
        case 4:
            activated = pindex->nHeight >= consensusParams.BIP65Height;
            break;
    }
    rv.pushKV("status", activated);
    return rv;
}

static UniValue SoftForkDesc(const std::string &name, int version, CBlockIndex* pindex, const Consensus::Params& consensusParams)
{
    UniValue rv(UniValue::VOBJ);
    rv.pushKV("id", name);
    rv.pushKV("version", version);
    rv.pushKV("reject", SoftForkMajorityDesc(version, pindex, consensusParams));
    return rv;
}

>>>>>>> 2f4f2d38
static UniValue BIP9SoftForkDesc(const Consensus::Params& consensusParams, Consensus::DeploymentPos id)
{
    UniValue rv(UniValue::VOBJ);
    const ThresholdState thresholdState = VersionBitsTipState(consensusParams, id);
    switch (thresholdState) {
    case ThresholdState::DEFINED: rv.pushKV("status", "defined"); break;
    case ThresholdState::STARTED: rv.pushKV("status", "started"); break;
    case ThresholdState::LOCKED_IN: rv.pushKV("status", "locked_in"); break;
    case ThresholdState::ACTIVE: rv.pushKV("status", "active"); break;
    case ThresholdState::FAILED: rv.pushKV("status", "failed"); break;
    }
    if (ThresholdState::STARTED == thresholdState)
    {
        rv.pushKV("bit", consensusParams.vDeployments[id].bit);
    }
    rv.pushKV("startTime", consensusParams.vDeployments[id].nStartTime);
    rv.pushKV("timeout", consensusParams.vDeployments[id].nTimeout);
    rv.pushKV("since", VersionBitsTipStateSinceHeight(consensusParams, id));
    if (ThresholdState::STARTED == thresholdState)
    {
        UniValue statsUV(UniValue::VOBJ);
        BIP9Stats statsStruct = VersionBitsTipStatistics(consensusParams, id);
        statsUV.pushKV("period", statsStruct.period);
        statsUV.pushKV("threshold", statsStruct.threshold);
        statsUV.pushKV("elapsed", statsStruct.elapsed);
        statsUV.pushKV("count", statsStruct.count);
        statsUV.pushKV("possible", statsStruct.possible);
        rv.pushKV("statistics", statsUV);
    }
    return rv;
}

static void BIP9SoftForkDescPushBack(UniValue& bip9_softforks, const Consensus::Params& consensusParams, Consensus::DeploymentPos id)
{
    // Deployments with timeout value of 0 are hidden.
    // A timeout value of 0 guarantees a softfork will never be activated.
    // This is used when softfork codes are merged without specifying the deployment schedule.
    if (consensusParams.vDeployments[id].nTimeout > 0)
        bip9_softforks.pushKV(VersionBitsDeploymentInfo[id].name, BIP9SoftForkDesc(consensusParams, id));
}

UniValue getblockchaininfo(const JSONRPCRequest& request)
{
    if (request.fHelp || request.params.size() != 0)
        throw std::runtime_error(
            "getblockchaininfo\n"
            "Returns an object containing various state info regarding blockchain processing.\n"
            "\nResult:\n"
            "{\n"
            "  \"chain\": \"xxxx\",              (string) current network name as defined in BIP70 (main, test, regtest)\n"
            "  \"blocks\": xxxxxx,             (numeric) the current number of blocks processed in the server\n"
            "  \"headers\": xxxxxx,            (numeric) the current number of headers we have validated\n"
            "  \"bestblockhash\": \"...\",       (string) the hash of the currently best block\n"
        	"  \"difficulty\": {               (json object)\n"
        	           "    \"proof-of-work\": xxxxxx, (numeric) the current proof-of-work difficulty\n"
        	           "    \"proof-of-stake\": xxxxxx (numeric) the current proof-of-stake difficulty\n"
        	"  },\n"
            "  \"mediantime\": xxxxxx,         (numeric) median time for the current best block\n"
            "  \"verificationprogress\": xxxx, (numeric) estimate of verification progress [0..1]\n"
            "  \"initialblockdownload\": xxxx, (bool) (debug information) estimate of whether this node is in Initial Block Download mode.\n"
            "  \"chainwork\": \"xxxx\"           (string) total amount of work in active chain, in hexadecimal\n"
            "  \"size_on_disk\": xxxxxx,       (numeric) the estimated size of the block and undo files on disk\n"
            "  \"pruned\": xx,                 (boolean) if the blocks are subject to pruning\n"
            "  \"pruneheight\": xxxxxx,        (numeric) lowest-height complete block stored (only present if pruning is enabled)\n"
            "  \"automatic_pruning\": xx,      (boolean) whether automatic pruning is enabled (only present if pruning is enabled)\n"
            "  \"prune_target_size\": xxxxxx,  (numeric) the target size used by pruning (only present if automatic pruning is enabled)\n"
            "  \"bip9_softforks\": {           (object) status of BIP9 softforks in progress\n"
            "     \"xxxx\" : {                 (string) name of the softfork\n"
            "        \"status\": \"xxxx\",       (string) one of \"defined\", \"started\", \"locked_in\", \"active\", \"failed\"\n"
            "        \"bit\": xx,              (numeric) the bit (0-28) in the block version field used to signal this softfork (only for \"started\" status)\n"
            "        \"startTime\": xx,        (numeric) the minimum median time past of a block at which the bit gains its meaning\n"
            "        \"timeout\": xx,          (numeric) the median time past of a block at which the deployment is considered failed if not yet locked in\n"
            "        \"since\": xx,            (numeric) height of the first block to which the status applies\n"
            "        \"statistics\": {         (object) numeric statistics about BIP9 signalling for a softfork (only for \"started\" status)\n"
            "           \"period\": xx,        (numeric) the length in blocks of the BIP9 signalling period \n"
            "           \"threshold\": xx,     (numeric) the number of blocks with the version bit set required to activate the feature \n"
            "           \"elapsed\": xx,       (numeric) the number of blocks elapsed since the beginning of the current period \n"
            "           \"count\": xx,         (numeric) the number of blocks with the version bit set in the current period \n"
            "           \"possible\": xx       (boolean) returns false if there are not enough blocks left in this period to pass activation threshold \n"
            "        }\n"
            "     }\n"
            "  }\n"
            "  \"warnings\" : \"...\",           (string) any network and blockchain warnings.\n"
            "}\n"
            "\nExamples:\n"
            + HelpExampleCli("getblockchaininfo", "")
            + HelpExampleRpc("getblockchaininfo", "")
        );

    LOCK(cs_main);

    UniValue diff(UniValue::VOBJ);
    diff.push_back(Pair("proof-of-work",  (double)GetDifficulty()));
    diff.push_back(Pair("proof-of-stake", (double)GetDifficulty(GetLastBlockIndex(chainActive.Tip(), true))));

    UniValue obj(UniValue::VOBJ);
<<<<<<< HEAD
    obj.push_back(Pair("chain",                 Params().NetworkIDString()));
    obj.push_back(Pair("blocks",                (int)chainActive.Height()));
    obj.push_back(Pair("headers",               pindexBestHeader ? pindexBestHeader->nHeight : -1));
    obj.push_back(Pair("bestblockhash",         chainActive.Tip()->GetBlockHash().GetHex()));
    obj.push_back(Pair("difficulty",            diff));
    obj.push_back(Pair("mediantime",            (int64_t)chainActive.Tip()->GetPastTimeLimit()));
    obj.push_back(Pair("verificationprogress",  GuessVerificationProgress(Params().TxData(), chainActive.Tip())));
    obj.push_back(Pair("initialblockdownload",  IsInitialBlockDownload()));
    obj.push_back(Pair("chainwork",             chainActive.Tip()->nChainWork.GetHex()));
    obj.push_back(Pair("size_on_disk",          CalculateCurrentUsage()));
    obj.push_back(Pair("pruned",                fPruneMode));
=======
    obj.pushKV("chain",                 Params().NetworkIDString());
    obj.pushKV("blocks",                (int)chainActive.Height());
    obj.pushKV("headers",               pindexBestHeader ? pindexBestHeader->nHeight : -1);
    obj.pushKV("bestblockhash",         chainActive.Tip()->GetBlockHash().GetHex());
    obj.pushKV("difficulty",            (double)GetDifficulty(chainActive.Tip()));
    obj.pushKV("mediantime",            (int64_t)chainActive.Tip()->GetMedianTimePast());
    obj.pushKV("verificationprogress",  GuessVerificationProgress(Params().TxData(), chainActive.Tip()));
    obj.pushKV("initialblockdownload",  IsInitialBlockDownload());
    obj.pushKV("chainwork",             chainActive.Tip()->nChainWork.GetHex());
    obj.pushKV("size_on_disk",          CalculateCurrentUsage());
    obj.pushKV("pruned",                fPruneMode);
>>>>>>> 2f4f2d38
    if (fPruneMode) {
        CBlockIndex* block = chainActive.Tip();
        assert(block);
        while (block->pprev && (block->pprev->nStatus & BLOCK_HAVE_DATA)) {
            block = block->pprev;
        }

        obj.pushKV("pruneheight",        block->nHeight);

        // if 0, execution bypasses the whole if block.
        bool automatic_pruning = (gArgs.GetArg("-prune", 0) != 1);
        obj.pushKV("automatic_pruning",  automatic_pruning);
        if (automatic_pruning) {
            obj.pushKV("prune_target_size",  nPruneTarget);
        }
    }

    const Consensus::Params& consensusParams = Params().GetConsensus();
    UniValue bip9_softforks(UniValue::VOBJ);
    for (int pos = Consensus::DEPLOYMENT_CSV; pos != Consensus::MAX_VERSION_BITS_DEPLOYMENTS; ++pos) {
        BIP9SoftForkDescPushBack(bip9_softforks, consensusParams, static_cast<Consensus::DeploymentPos>(pos));
    }
<<<<<<< HEAD
    obj.push_back(Pair("bip9_softforks", bip9_softforks));
=======
    obj.pushKV("softforks",             softforks);
    obj.pushKV("bip9_softforks", bip9_softforks);
>>>>>>> 2f4f2d38

    obj.pushKV("warnings", GetWarnings("statusbar"));
    return obj;
}

/** Comparison function for sorting the getchaintips heads.  */
struct CompareBlocksByHeight
{
    bool operator()(const CBlockIndex* a, const CBlockIndex* b) const
    {
        /* Make sure that unequal blocks with the same height do not compare
           equal. Use the pointers themselves to make a distinction. */

        if (a->nHeight != b->nHeight)
          return (a->nHeight > b->nHeight);

        return a < b;
    }
};

static UniValue getchaintips(const JSONRPCRequest& request)
{
    if (request.fHelp || request.params.size() != 0)
        throw std::runtime_error(
            "getchaintips\n"
            "Return information about all known tips in the block tree,"
            " including the main chain as well as orphaned branches.\n"
            "\nResult:\n"
            "[\n"
            "  {\n"
            "    \"height\": xxxx,         (numeric) height of the chain tip\n"
            "    \"hash\": \"xxxx\",         (string) block hash of the tip\n"
            "    \"branchlen\": 0          (numeric) zero for main chain\n"
            "    \"status\": \"active\"      (string) \"active\" for the main chain\n"
            "  },\n"
            "  {\n"
            "    \"height\": xxxx,\n"
            "    \"hash\": \"xxxx\",\n"
            "    \"branchlen\": 1          (numeric) length of branch connecting the tip to the main chain\n"
            "    \"status\": \"xxxx\"        (string) status of the chain (active, valid-fork, valid-headers, headers-only, invalid)\n"
            "  }\n"
            "]\n"
            "Possible values for status:\n"
            "1.  \"invalid\"               This branch contains at least one invalid block\n"
            "2.  \"headers-only\"          Not all blocks for this branch are available, but the headers are valid\n"
            "3.  \"valid-headers\"         All blocks are available for this branch, but they were never fully validated\n"
            "4.  \"valid-fork\"            This branch is not part of the active chain, but is fully validated\n"
            "5.  \"active\"                This is the tip of the active main chain, which is certainly valid\n"
            "\nExamples:\n"
            + HelpExampleCli("getchaintips", "")
            + HelpExampleRpc("getchaintips", "")
        );

    LOCK(cs_main);

    /*
     * Idea:  the set of chain tips is chainActive.tip, plus orphan blocks which do not have another orphan building off of them.
     * Algorithm:
     *  - Make one pass through mapBlockIndex, picking out the orphan blocks, and also storing a set of the orphan block's pprev pointers.
     *  - Iterate through the orphan blocks. If the block isn't pointed to by another orphan, it is a chain tip.
     *  - add chainActive.Tip()
     */
    std::set<const CBlockIndex*, CompareBlocksByHeight> setTips;
    std::set<const CBlockIndex*> setOrphans;
    std::set<const CBlockIndex*> setPrevs;

    for (const std::pair<const uint256, CBlockIndex*>& item : mapBlockIndex)
    {
        if (!chainActive.Contains(item.second)) {
            setOrphans.insert(item.second);
            setPrevs.insert(item.second->pprev);
        }
    }

    for (std::set<const CBlockIndex*>::iterator it = setOrphans.begin(); it != setOrphans.end(); ++it)
    {
        if (setPrevs.erase(*it) == 0) {
            setTips.insert(*it);
        }
    }

    // Always report the currently active tip.
    setTips.insert(chainActive.Tip());

    /* Construct the output array.  */
    UniValue res(UniValue::VARR);
    for (const CBlockIndex* block : setTips)
    {
        UniValue obj(UniValue::VOBJ);
        obj.pushKV("height", block->nHeight);
        obj.pushKV("hash", block->phashBlock->GetHex());

        const int branchLen = block->nHeight - chainActive.FindFork(block)->nHeight;
        obj.pushKV("branchlen", branchLen);

        std::string status;
        if (chainActive.Contains(block)) {
            // This block is part of the currently active chain.
            status = "active";
        } else if (block->nStatus & BLOCK_FAILED_MASK) {
            // This block or one of its ancestors is invalid.
            status = "invalid";
        } else if (block->nChainTx == 0) {
            // This block cannot be connected because full block data for it or one of its parents is missing.
            status = "headers-only";
        } else if (block->IsValid(BLOCK_VALID_SCRIPTS)) {
            // This block is fully validated, but no longer part of the active chain. It was probably the active block once, but was reorganized.
            status = "valid-fork";
        } else if (block->IsValid(BLOCK_VALID_TREE)) {
            // The headers for this block are valid, but it has not been validated. It was probably never part of the most-work chain.
            status = "valid-headers";
        } else {
            // No clue.
            status = "unknown";
        }
        obj.pushKV("status", status);

        res.push_back(obj);
    }

    return res;
}

UniValue mempoolInfoToJSON()
{
    UniValue ret(UniValue::VOBJ);
    ret.pushKV("size", (int64_t) mempool.size());
    ret.pushKV("bytes", (int64_t) mempool.GetTotalTxSize());
    ret.pushKV("usage", (int64_t) mempool.DynamicMemoryUsage());
    size_t maxmempool = gArgs.GetArg("-maxmempool", DEFAULT_MAX_MEMPOOL_SIZE) * 1000000;
<<<<<<< HEAD
    ret.push_back(Pair("maxmempool", (int64_t) maxmempool));
    ret.push_back(Pair("mempoolminfee", ValueFromAmount(std::max(mempool.GetMinFee(maxmempool), ::minRelayTxFee).GetFeePerK())));
    ret.push_back(Pair("minrelaytxfee", ValueFromAmount(::minRelayTxFee.GetFeePerK())));
=======
    ret.pushKV("maxmempool", (int64_t) maxmempool);
    ret.pushKV("mempoolminfee", ValueFromAmount(std::max(mempool.GetMinFee(maxmempool), ::minRelayTxFee).GetFeePerK()));
    ret.pushKV("minrelaytxfee", ValueFromAmount(::minRelayTxFee.GetFeePerK()));
>>>>>>> 2f4f2d38

    return ret;
}

static UniValue getmempoolinfo(const JSONRPCRequest& request)
{
    if (request.fHelp || request.params.size() != 0)
        throw std::runtime_error(
            "getmempoolinfo\n"
            "\nReturns details on the active state of the TX memory pool.\n"
            "\nResult:\n"
            "{\n"
            "  \"size\": xxxxx,               (numeric) Current tx count\n"
            "  \"bytes\": xxxxx,              (numeric) Sum of all tx sizes\n"
            "  \"usage\": xxxxx,              (numeric) Total memory usage for the mempool\n"
            "  \"maxmempool\": xxxxx,         (numeric) Maximum memory usage for the mempool\n"
            "  \"mempoolminfee\": xxxxx       (numeric) Minimum fee rate in " + CURRENCY_UNIT + "/kB for tx to be accepted. Is the maximum of minrelaytxfee and minimum mempool fee\n"
            "  \"minrelaytxfee\": xxxxx       (numeric) Current minimum relay fee for transactions\n"
            "}\n"
            "\nExamples:\n"
            + HelpExampleCli("getmempoolinfo", "")
            + HelpExampleRpc("getmempoolinfo", "")
        );

    return mempoolInfoToJSON();
}

static UniValue preciousblock(const JSONRPCRequest& request)
{
    if (request.fHelp || request.params.size() != 1)
        throw std::runtime_error(
            "preciousblock \"blockhash\"\n"
            "\nTreats a block as if it were received before others with the same work.\n"
            "\nA later preciousblock call can override the effect of an earlier one.\n"
            "\nThe effects of preciousblock are not retained across restarts.\n"
            "\nArguments:\n"
            "1. \"blockhash\"   (string, required) the hash of the block to mark as precious\n"
            "\nResult:\n"
            "\nExamples:\n"
            + HelpExampleCli("preciousblock", "\"blockhash\"")
            + HelpExampleRpc("preciousblock", "\"blockhash\"")
        );

    std::string strHash = request.params[0].get_str();
    uint256 hash(uint256S(strHash));
    CBlockIndex* pblockindex;

    {
        LOCK(cs_main);
        pblockindex = LookupBlockIndex(hash);
        if (!pblockindex) {
            throw JSONRPCError(RPC_INVALID_ADDRESS_OR_KEY, "Block not found");
        }
    }

    CValidationState state;
    PreciousBlock(state, Params(), pblockindex);

    if (!state.IsValid()) {
        throw JSONRPCError(RPC_DATABASE_ERROR, FormatStateMessage(state));
    }

    return NullUniValue;
}

static UniValue invalidateblock(const JSONRPCRequest& request)
{
    if (request.fHelp || request.params.size() != 1)
        throw std::runtime_error(
            "invalidateblock \"blockhash\"\n"
            "\nPermanently marks a block as invalid, as if it violated a consensus rule.\n"
            "\nArguments:\n"
            "1. \"blockhash\"   (string, required) the hash of the block to mark as invalid\n"
            "\nResult:\n"
            "\nExamples:\n"
            + HelpExampleCli("invalidateblock", "\"blockhash\"")
            + HelpExampleRpc("invalidateblock", "\"blockhash\"")
        );

    std::string strHash = request.params[0].get_str();
    uint256 hash(uint256S(strHash));
    CValidationState state;

    {
        LOCK(cs_main);
        CBlockIndex* pblockindex = LookupBlockIndex(hash);
        if (!pblockindex) {
            throw JSONRPCError(RPC_INVALID_ADDRESS_OR_KEY, "Block not found");
        }

        InvalidateBlock(state, Params(), pblockindex);
    }

    if (state.IsValid()) {
        ActivateBestChain(state, Params());
    }

    if (!state.IsValid()) {
        throw JSONRPCError(RPC_DATABASE_ERROR, FormatStateMessage(state));
    }

    return NullUniValue;
}

static UniValue reconsiderblock(const JSONRPCRequest& request)
{
    if (request.fHelp || request.params.size() != 1)
        throw std::runtime_error(
            "reconsiderblock \"blockhash\"\n"
            "\nRemoves invalidity status of a block and its descendants, reconsider them for activation.\n"
            "This can be used to undo the effects of invalidateblock.\n"
            "\nArguments:\n"
            "1. \"blockhash\"   (string, required) the hash of the block to reconsider\n"
            "\nResult:\n"
            "\nExamples:\n"
            + HelpExampleCli("reconsiderblock", "\"blockhash\"")
            + HelpExampleRpc("reconsiderblock", "\"blockhash\"")
        );

    std::string strHash = request.params[0].get_str();
    uint256 hash(uint256S(strHash));

    {
        LOCK(cs_main);
        CBlockIndex* pblockindex = LookupBlockIndex(hash);
        if (!pblockindex) {
            throw JSONRPCError(RPC_INVALID_ADDRESS_OR_KEY, "Block not found");
        }

        ResetBlockFailureFlags(pblockindex);
    }

    CValidationState state;
    ActivateBestChain(state, Params());

    if (!state.IsValid()) {
        throw JSONRPCError(RPC_DATABASE_ERROR, FormatStateMessage(state));
    }

    return NullUniValue;
}

static UniValue getchaintxstats(const JSONRPCRequest& request)
{
    if (request.fHelp || request.params.size() > 2)
        throw std::runtime_error(
            "getchaintxstats ( nblocks blockhash )\n"
            "\nCompute statistics about the total number and rate of transactions in the chain.\n"
            "\nArguments:\n"
            "1. nblocks      (numeric, optional) Size of the window in number of blocks (default: one month).\n"
            "2. \"blockhash\"  (string, optional) The hash of the block that ends the window.\n"
            "\nResult:\n"
            "{\n"
            "  \"time\": xxxxx,                         (numeric) The timestamp for the final block in the window in UNIX format.\n"
            "  \"txcount\": xxxxx,                      (numeric) The total number of transactions in the chain up to that point.\n"
            "  \"window_final_block_hash\": \"...\",      (string) The hash of the final block in the window.\n"
            "  \"window_block_count\": xxxxx,           (numeric) Size of the window in number of blocks.\n"
            "  \"window_tx_count\": xxxxx,              (numeric) The number of transactions in the window. Only returned if \"window_block_count\" is > 0.\n"
            "  \"window_interval\": xxxxx,              (numeric) The elapsed time in the window in seconds. Only returned if \"window_block_count\" is > 0.\n"
            "  \"txrate\": x.xx,                        (numeric) The average rate of transactions per second in the window. Only returned if \"window_interval\" is > 0.\n"
            "}\n"
            "\nExamples:\n"
            + HelpExampleCli("getchaintxstats", "")
            + HelpExampleRpc("getchaintxstats", "2016")
        );

    const CBlockIndex* pindex;
    int blockcount = 30 * 24 * 60 * 60 / Params().GetConsensus().nTargetSpacing; // By default: 1 month

    if (request.params[1].isNull()) {
        LOCK(cs_main);
        pindex = chainActive.Tip();
    } else {
        uint256 hash = uint256S(request.params[1].get_str());
        LOCK(cs_main);
        pindex = LookupBlockIndex(hash);
        if (!pindex) {
            throw JSONRPCError(RPC_INVALID_ADDRESS_OR_KEY, "Block not found");
        }
        if (!chainActive.Contains(pindex)) {
            throw JSONRPCError(RPC_INVALID_PARAMETER, "Block is not in main chain");
        }
    }

    assert(pindex != nullptr);

    if (request.params[0].isNull()) {
        blockcount = std::max(0, std::min(blockcount, pindex->nHeight - 1));
    } else {
        blockcount = request.params[0].get_int();

        if (blockcount < 0 || (blockcount > 0 && blockcount >= pindex->nHeight)) {
            throw JSONRPCError(RPC_INVALID_PARAMETER, "Invalid block count: should be between 0 and the block's height - 1");
        }
    }

    const CBlockIndex* pindexPast = pindex->GetAncestor(pindex->nHeight - blockcount);
    int nTimeDiff = pindex->GetMedianTimePast() - pindexPast->GetMedianTimePast();
    int nTxDiff = pindex->nChainTx - pindexPast->nChainTx;

    UniValue ret(UniValue::VOBJ);
    ret.pushKV("time", (int64_t)pindex->nTime);
    ret.pushKV("txcount", (int64_t)pindex->nChainTx);
    ret.pushKV("window_final_block_hash", pindex->GetBlockHash().GetHex());
    ret.pushKV("window_block_count", blockcount);
    if (blockcount > 0) {
        ret.pushKV("window_tx_count", nTxDiff);
        ret.pushKV("window_interval", nTimeDiff);
        if (nTimeDiff > 0) {
            ret.pushKV("txrate", ((double)nTxDiff) / nTimeDiff);
        }
    }

    return ret;
}

template<typename T>
static T CalculateTruncatedMedian(std::vector<T>& scores)
{
    size_t size = scores.size();
    if (size == 0) {
        return 0;
    }

    std::sort(scores.begin(), scores.end());
    if (size % 2 == 0) {
        return (scores[size / 2 - 1] + scores[size / 2]) / 2;
    } else {
        return scores[size / 2];
    }
}

void CalculatePercentilesByWeight(CAmount result[NUM_GETBLOCKSTATS_PERCENTILES], std::vector<std::pair<CAmount, int64_t>>& scores, int64_t total_weight)
{
    if (scores.empty()) {
        return;
    }

    std::sort(scores.begin(), scores.end());

    // 10th, 25th, 50th, 75th, and 90th percentile weight units.
    const double weights[NUM_GETBLOCKSTATS_PERCENTILES] = {
        total_weight / 10.0, total_weight / 4.0, total_weight / 2.0, (total_weight * 3.0) / 4.0, (total_weight * 9.0) / 10.0
    };

    int64_t next_percentile_index = 0;
    int64_t cumulative_weight = 0;
    for (const auto& element : scores) {
        cumulative_weight += element.second;
        while (next_percentile_index < NUM_GETBLOCKSTATS_PERCENTILES && cumulative_weight >= weights[next_percentile_index]) {
            result[next_percentile_index] = element.first;
            ++next_percentile_index;
        }
    }

    // Fill any remaining percentiles with the last value.
    for (int64_t i = next_percentile_index; i < NUM_GETBLOCKSTATS_PERCENTILES; i++) {
        result[i] = scores.back().first;
    }
}

template<typename T>
static inline bool SetHasKeys(const std::set<T>& set) {return false;}
template<typename T, typename Tk, typename... Args>
static inline bool SetHasKeys(const std::set<T>& set, const Tk& key, const Args&... args)
{
    return (set.count(key) != 0) || SetHasKeys(set, args...);
}

// outpoint (needed for the utxo index) + nHeight + fCoinBase
static constexpr size_t PER_UTXO_OVERHEAD = sizeof(COutPoint) + sizeof(uint32_t) + sizeof(bool);

static UniValue getblockstats(const JSONRPCRequest& request)
{
    if (request.fHelp || request.params.size() < 1 || request.params.size() > 4) {
        throw std::runtime_error(
            "getblockstats hash_or_height ( stats )\n"
            "\nCompute per block statistics for a given window. All amounts are in satoshis.\n"
            "It won't work for some heights with pruning.\n"
            "It won't work without -txindex for utxo_size_inc, *fee or *feerate stats.\n"
            "\nArguments:\n"
            "1. \"hash_or_height\"     (string or numeric, required) The block hash or height of the target block\n"
            "2. \"stats\"              (array,  optional) Values to plot, by default all values (see result below)\n"
            "    [\n"
            "      \"height\",         (string, optional) Selected statistic\n"
            "      \"time\",           (string, optional) Selected statistic\n"
            "      ,...\n"
            "    ]\n"
            "\nResult:\n"
            "{                           (json object)\n"
            "  \"avgfee\": xxxxx,          (numeric) Average fee in the block\n"
            "  \"avgfeerate\": xxxxx,      (numeric) Average feerate (in satoshis per virtual byte)\n"
            "  \"avgtxsize\": xxxxx,       (numeric) Average transaction size\n"
            "  \"blockhash\": xxxxx,       (string) The block hash (to check for potential reorgs)\n"
            "  \"feerate_percentiles\": [  (array of numeric) Feerates at the 10th, 25th, 50th, 75th, and 90th percentile weight unit (in satoshis per virtual byte)\n"
            "      \"10th_percentile_feerate\",      (numeric) The 10th percentile feerate\n"
            "      \"25th_percentile_feerate\",      (numeric) The 25th percentile feerate\n"
            "      \"50th_percentile_feerate\",      (numeric) The 50th percentile feerate\n"
            "      \"75th_percentile_feerate\",      (numeric) The 75th percentile feerate\n"
            "      \"90th_percentile_feerate\",      (numeric) The 90th percentile feerate\n"
            "  ],\n"
            "  \"height\": xxxxx,          (numeric) The height of the block\n"
            "  \"ins\": xxxxx,             (numeric) The number of inputs (excluding coinbase)\n"
            "  \"maxfee\": xxxxx,          (numeric) Maximum fee in the block\n"
            "  \"maxfeerate\": xxxxx,      (numeric) Maximum feerate (in satoshis per virtual byte)\n"
            "  \"maxtxsize\": xxxxx,       (numeric) Maximum transaction size\n"
            "  \"medianfee\": xxxxx,       (numeric) Truncated median fee in the block\n"
            "  \"mediantime\": xxxxx,      (numeric) The block median time past\n"
            "  \"mediantxsize\": xxxxx,    (numeric) Truncated median transaction size\n"
            "  \"minfee\": xxxxx,          (numeric) Minimum fee in the block\n"
            "  \"minfeerate\": xxxxx,      (numeric) Minimum feerate (in satoshis per virtual byte)\n"
            "  \"mintxsize\": xxxxx,       (numeric) Minimum transaction size\n"
            "  \"outs\": xxxxx,            (numeric) The number of outputs\n"
            "  \"subsidy\": xxxxx,         (numeric) The block subsidy\n"
            "  \"swtotal_size\": xxxxx,    (numeric) Total size of all segwit transactions\n"
            "  \"swtotal_weight\": xxxxx,  (numeric) Total weight of all segwit transactions divided by segwit scale factor (4)\n"
            "  \"swtxs\": xxxxx,           (numeric) The number of segwit transactions\n"
            "  \"time\": xxxxx,            (numeric) The block time\n"
            "  \"total_out\": xxxxx,       (numeric) Total amount in all outputs (excluding coinbase and thus reward [ie subsidy + totalfee])\n"
            "  \"total_size\": xxxxx,      (numeric) Total size of all non-coinbase transactions\n"
            "  \"total_weight\": xxxxx,    (numeric) Total weight of all non-coinbase transactions divided by segwit scale factor (4)\n"
            "  \"totalfee\": xxxxx,        (numeric) The fee total\n"
            "  \"txs\": xxxxx,             (numeric) The number of transactions (excluding coinbase)\n"
            "  \"utxo_increase\": xxxxx,   (numeric) The increase/decrease in the number of unspent outputs\n"
            "  \"utxo_size_inc\": xxxxx,   (numeric) The increase/decrease in size for the utxo index (not discounting op_return and similar)\n"
            "}\n"
            "\nExamples:\n"
            + HelpExampleCli("getblockstats", "1000 '[\"minfeerate\",\"avgfeerate\"]'")
            + HelpExampleRpc("getblockstats", "1000 '[\"minfeerate\",\"avgfeerate\"]'")
        );
    }

    LOCK(cs_main);

    CBlockIndex* pindex;
    if (request.params[0].isNum()) {
        const int height = request.params[0].get_int();
        const int current_tip = chainActive.Height();
        if (height < 0) {
            throw JSONRPCError(RPC_INVALID_PARAMETER, strprintf("Target block height %d is negative", height));
        }
        if (height > current_tip) {
            throw JSONRPCError(RPC_INVALID_PARAMETER, strprintf("Target block height %d after current tip %d", height, current_tip));
        }

        pindex = chainActive[height];
    } else {
        const std::string strHash = request.params[0].get_str();
        const uint256 hash(uint256S(strHash));
        pindex = LookupBlockIndex(hash);
        if (!pindex) {
            throw JSONRPCError(RPC_INVALID_ADDRESS_OR_KEY, "Block not found");
        }
        if (!chainActive.Contains(pindex)) {
            throw JSONRPCError(RPC_INVALID_PARAMETER, strprintf("Block is not in chain %s", Params().NetworkIDString()));
        }
    }

    assert(pindex != nullptr);

    std::set<std::string> stats;
    if (!request.params[1].isNull()) {
        const UniValue stats_univalue = request.params[1].get_array();
        for (unsigned int i = 0; i < stats_univalue.size(); i++) {
            const std::string stat = stats_univalue[i].get_str();
            stats.insert(stat);
        }
    }

    const CBlock block = GetBlockChecked(pindex);

    const bool do_all = stats.size() == 0; // Calculate everything if nothing selected (default)
    const bool do_mediantxsize = do_all || stats.count("mediantxsize") != 0;
    const bool do_medianfee = do_all || stats.count("medianfee") != 0;
    const bool do_feerate_percentiles = do_all || stats.count("feerate_percentiles") != 0;
    const bool loop_inputs = do_all || do_medianfee || do_feerate_percentiles ||
        SetHasKeys(stats, "utxo_size_inc", "totalfee", "avgfee", "avgfeerate", "minfee", "maxfee", "minfeerate", "maxfeerate");
    const bool loop_outputs = do_all || loop_inputs || stats.count("total_out");
    const bool do_calculate_size = do_mediantxsize ||
        SetHasKeys(stats, "total_size", "avgtxsize", "mintxsize", "maxtxsize", "swtotal_size");
    const bool do_calculate_weight = do_all || SetHasKeys(stats, "total_weight", "avgfeerate", "swtotal_weight", "avgfeerate", "feerate_percentiles", "minfeerate", "maxfeerate");
    const bool do_calculate_sw = do_all || SetHasKeys(stats, "swtxs", "swtotal_size", "swtotal_weight");

    CAmount maxfee = 0;
    CAmount maxfeerate = 0;
    CAmount minfee = MAX_MONEY;
    CAmount minfeerate = MAX_MONEY;
    CAmount total_out = 0;
    CAmount totalfee = 0;
    int64_t inputs = 0;
    int64_t maxtxsize = 0;
    int64_t mintxsize = MAX_BLOCK_SERIALIZED_SIZE;
    int64_t outputs = 0;
    int64_t swtotal_size = 0;
    int64_t swtotal_weight = 0;
    int64_t swtxs = 0;
    int64_t total_size = 0;
    int64_t total_weight = 0;
    int64_t utxo_size_inc = 0;
    std::vector<CAmount> fee_array;
    std::vector<std::pair<CAmount, int64_t>> feerate_array;
    std::vector<int64_t> txsize_array;

    for (const auto& tx : block.vtx) {
        outputs += tx->vout.size();

        CAmount tx_total_out = 0;
        if (loop_outputs) {
            for (const CTxOut& out : tx->vout) {
                tx_total_out += out.nValue;
                utxo_size_inc += GetSerializeSize(out, SER_NETWORK, PROTOCOL_VERSION) + PER_UTXO_OVERHEAD;
            }
        }

        if (tx->IsCoinBase()) {
            continue;
        }

        inputs += tx->vin.size(); // Don't count coinbase's fake input
        total_out += tx_total_out; // Don't count coinbase reward

        int64_t tx_size = 0;
        if (do_calculate_size) {

            tx_size = tx->GetTotalSize();
            if (do_mediantxsize) {
                txsize_array.push_back(tx_size);
            }
            maxtxsize = std::max(maxtxsize, tx_size);
            mintxsize = std::min(mintxsize, tx_size);
            total_size += tx_size;
        }

        int64_t weight = 0;
        if (do_calculate_weight) {
            weight = GetTransactionWeight(*tx);
            total_weight += weight;
        }

        if (do_calculate_sw && tx->HasWitness()) {
            ++swtxs;
            swtotal_size += tx_size;
            swtotal_weight += weight;
        }

        if (loop_inputs) {

            if (!g_txindex) {
                throw JSONRPCError(RPC_INVALID_PARAMETER, "One or more of the selected stats requires -txindex enabled");
            }
            CAmount tx_total_in = 0;
            for (const CTxIn& in : tx->vin) {
                CTransactionRef tx_in;
                uint256 hashBlock;
                if (!GetTransaction(in.prevout.hash, tx_in, Params().GetConsensus(), hashBlock, false)) {
                    throw JSONRPCError(RPC_INTERNAL_ERROR, std::string("Unexpected internal error (tx index seems corrupt)"));
                }

                CTxOut prevoutput = tx_in->vout[in.prevout.n];

                tx_total_in += prevoutput.nValue;
                utxo_size_inc -= GetSerializeSize(prevoutput, SER_NETWORK, PROTOCOL_VERSION) + PER_UTXO_OVERHEAD;
            }

            CAmount txfee = tx_total_in - tx_total_out;
            assert(MoneyRange(txfee));
            if (do_medianfee) {
                fee_array.push_back(txfee);
            }
            maxfee = std::max(maxfee, txfee);
            minfee = std::min(minfee, txfee);
            totalfee += txfee;

            // New feerate uses satoshis per virtual byte instead of per serialized byte
            CAmount feerate = weight ? (txfee * WITNESS_SCALE_FACTOR) / weight : 0;
            if (do_feerate_percentiles) {
                feerate_array.emplace_back(std::make_pair(feerate, weight));
            }
            maxfeerate = std::max(maxfeerate, feerate);
            minfeerate = std::min(minfeerate, feerate);
        }
    }

    CAmount feerate_percentiles[NUM_GETBLOCKSTATS_PERCENTILES] = { 0 };
    CalculatePercentilesByWeight(feerate_percentiles, feerate_array, total_weight);

    UniValue feerates_res(UniValue::VARR);
    for (int64_t i = 0; i < NUM_GETBLOCKSTATS_PERCENTILES; i++) {
        feerates_res.push_back(feerate_percentiles[i]);
    }

    UniValue ret_all(UniValue::VOBJ);
    ret_all.pushKV("avgfee", (block.vtx.size() > 1) ? totalfee / (block.vtx.size() - 1) : 0);
    ret_all.pushKV("avgfeerate", total_weight ? (totalfee * WITNESS_SCALE_FACTOR) / total_weight : 0); // Unit: sat/vbyte
    ret_all.pushKV("avgtxsize", (block.vtx.size() > 1) ? total_size / (block.vtx.size() - 1) : 0);
    ret_all.pushKV("blockhash", pindex->GetBlockHash().GetHex());
    ret_all.pushKV("feerate_percentiles", feerates_res);
    ret_all.pushKV("height", (int64_t)pindex->nHeight);
    ret_all.pushKV("ins", inputs);
    ret_all.pushKV("maxfee", maxfee);
    ret_all.pushKV("maxfeerate", maxfeerate);
    ret_all.pushKV("maxtxsize", maxtxsize);
    ret_all.pushKV("medianfee", CalculateTruncatedMedian(fee_array));
    ret_all.pushKV("mediantime", pindex->GetMedianTimePast());
    ret_all.pushKV("mediantxsize", CalculateTruncatedMedian(txsize_array));
    ret_all.pushKV("minfee", (minfee == MAX_MONEY) ? 0 : minfee);
    ret_all.pushKV("minfeerate", (minfeerate == MAX_MONEY) ? 0 : minfeerate);
    ret_all.pushKV("mintxsize", mintxsize == MAX_BLOCK_SERIALIZED_SIZE ? 0 : mintxsize);
    ret_all.pushKV("outs", outputs);
    ret_all.pushKV("subsidy", GetBlockSubsidy(pindex->nHeight, Params().GetConsensus()));
    ret_all.pushKV("swtotal_size", swtotal_size);
    ret_all.pushKV("swtotal_weight", swtotal_weight);
    ret_all.pushKV("swtxs", swtxs);
    ret_all.pushKV("time", pindex->GetBlockTime());
    ret_all.pushKV("total_out", total_out);
    ret_all.pushKV("total_size", total_size);
    ret_all.pushKV("total_weight", total_weight);
    ret_all.pushKV("totalfee", totalfee);
    ret_all.pushKV("txs", (int64_t)block.vtx.size());
    ret_all.pushKV("utxo_increase", outputs - inputs);
    ret_all.pushKV("utxo_size_inc", utxo_size_inc);

    if (do_all) {
        return ret_all;
    }

    UniValue ret(UniValue::VOBJ);
    for (const std::string& stat : stats) {
        const UniValue& value = ret_all[stat];
        if (value.isNull()) {
            throw JSONRPCError(RPC_INVALID_PARAMETER, strprintf("Invalid selected statistic %s", stat));
        }
        ret.pushKV(stat, value);
    }
    return ret;
}

static UniValue savemempool(const JSONRPCRequest& request)
{
    if (request.fHelp || request.params.size() != 0) {
        throw std::runtime_error(
            "savemempool\n"
            "\nDumps the mempool to disk. It will fail until the previous dump is fully loaded.\n"
            "\nExamples:\n"
            + HelpExampleCli("savemempool", "")
            + HelpExampleRpc("savemempool", "")
        );
    }

    if (!g_is_mempool_loaded) {
        throw JSONRPCError(RPC_MISC_ERROR, "The mempool was not loaded yet");
    }

    if (!DumpMempool()) {
        throw JSONRPCError(RPC_MISC_ERROR, "Unable to dump mempool to disk");
    }

    return NullUniValue;
}

//! Search for a given set of pubkey scripts
bool FindScriptPubKey(std::atomic<int>& scan_progress, const std::atomic<bool>& should_abort, int64_t& count, CCoinsViewCursor* cursor, const std::set<CScript>& needles, std::map<COutPoint, Coin>& out_results) {
    scan_progress = 0;
    count = 0;
    while (cursor->Valid()) {
        COutPoint key;
        Coin coin;
        if (!cursor->GetKey(key) || !cursor->GetValue(coin)) return false;
        if (++count % 8192 == 0) {
            boost::this_thread::interruption_point();
            if (should_abort) {
                // allow to abort the scan via the abort reference
                return false;
            }
        }
        if (count % 256 == 0) {
            // update progress reference every 256 item
            uint32_t high = 0x100 * *key.hash.begin() + *(key.hash.begin() + 1);
            scan_progress = (int)(high * 100.0 / 65536.0 + 0.5);
        }
        if (needles.count(coin.out.scriptPubKey)) {
            out_results.emplace(key, coin);
        }
        cursor->Next();
    }
    scan_progress = 100;
    return true;
}

/** RAII object to prevent concurrency issue when scanning the txout set */
static std::mutex g_utxosetscan;
static std::atomic<int> g_scan_progress;
static std::atomic<bool> g_scan_in_progress;
static std::atomic<bool> g_should_abort_scan;
class CoinsViewScanReserver
{
private:
    bool m_could_reserve;
public:
    explicit CoinsViewScanReserver() : m_could_reserve(false) {}

    bool reserve() {
        assert (!m_could_reserve);
        std::lock_guard<std::mutex> lock(g_utxosetscan);
        if (g_scan_in_progress) {
            return false;
        }
        g_scan_in_progress = true;
        m_could_reserve = true;
        return true;
    }

    ~CoinsViewScanReserver() {
        if (m_could_reserve) {
            std::lock_guard<std::mutex> lock(g_utxosetscan);
            g_scan_in_progress = false;
        }
    }
};

UniValue scantxoutset(const JSONRPCRequest& request)
{
    if (request.fHelp || request.params.size() < 1 || request.params.size() > 2)
        throw std::runtime_error(
            "scantxoutset <action> ( <scanobjects> )\n"
            "\nEXPERIMENTAL warning: this call may be removed or changed in future releases.\n"
            "\nScans the unspent transaction output set for entries that match certain output descriptors.\n"
            "Examples of output descriptors are:\n"
            "    addr(<address>)                      Outputs whose scriptPubKey corresponds to the specified address (does not include P2PK)\n"
            "    raw(<hex script>)                    Outputs whose scriptPubKey equals the specified hex scripts\n"
            "    combo(<pubkey>)                      P2PK, P2PKH, P2WPKH, and P2SH-P2WPKH outputs for the given pubkey\n"
            "    pkh(<pubkey>)                        P2PKH outputs for the given pubkey\n"
            "    sh(multi(<n>,<pubkey>,<pubkey>,...)) P2SH-multisig outputs for the given threshold and pubkeys\n"
            "\nIn the above, <pubkey> either refers to a fixed public key in hexadecimal notation, or to an xpub/xprv optionally followed by one\n"
            "or more path elements separated by \"/\", and optionally ending in \"/*\" (unhardened), or \"/*'\" or \"/*h\" (hardened) to specify all\n"
            "unhardened or hardened child keys.\n"
            "In the latter case, a range needs to be specified by below if different from 1000.\n"
            "For more information on output descriptors, see the documentation in the doc/descriptors.md file.\n"
            "\nArguments:\n"
            "1. \"action\"                       (string, required) The action to execute\n"
            "                                      \"start\" for starting a scan\n"
            "                                      \"abort\" for aborting the current scan (returns true when abort was successful)\n"
            "                                      \"status\" for progress report (in %) of the current scan\n"
            "2. \"scanobjects\"                  (array, required) Array of scan objects\n"
            "    [                             Every scan object is either a string descriptor or an object:\n"
            "        \"descriptor\",             (string, optional) An output descriptor\n"
            "        {                         (object, optional) An object with output descriptor and metadata\n"
            "          \"desc\": \"descriptor\",   (string, required) An output descriptor\n"
            "          \"range\": n,             (numeric, optional) Up to what child index HD chains should be explored (default: 1000)\n"
            "        },\n"
            "        ...\n"
            "    ]\n"
            "\nResult:\n"
            "{\n"
            "  \"unspents\": [\n"
            "    {\n"
            "    \"txid\" : \"transactionid\",     (string) The transaction id\n"
            "    \"vout\": n,                    (numeric) the vout value\n"
            "    \"scriptPubKey\" : \"script\",    (string) the script key\n"
            "    \"amount\" : x.xxx,             (numeric) The total amount in " + CURRENCY_UNIT + " of the unspent output\n"
            "    \"height\" : n,                 (numeric) Height of the unspent transaction output\n"
            "   }\n"
            "   ,...], \n"
            " \"total_amount\" : x.xxx,          (numeric) The total amount of all found unspent outputs in " + CURRENCY_UNIT + "\n"
            "]\n"
        );

    RPCTypeCheck(request.params, {UniValue::VSTR, UniValue::VARR});

    UniValue result(UniValue::VOBJ);
    if (request.params[0].get_str() == "status") {
        CoinsViewScanReserver reserver;
        if (reserver.reserve()) {
            // no scan in progress
            return NullUniValue;
        }
        result.pushKV("progress", g_scan_progress);
        return result;
    } else if (request.params[0].get_str() == "abort") {
        CoinsViewScanReserver reserver;
        if (reserver.reserve()) {
            // reserve was possible which means no scan was running
            return false;
        }
        // set the abort flag
        g_should_abort_scan = true;
        return true;
    } else if (request.params[0].get_str() == "start") {
        CoinsViewScanReserver reserver;
        if (!reserver.reserve()) {
            throw JSONRPCError(RPC_INVALID_PARAMETER, "Scan already in progress, use action \"abort\" or \"status\"");
        }
        std::set<CScript> needles;
        CAmount total_in = 0;

        // loop through the scan objects
        for (const UniValue& scanobject : request.params[1].get_array().getValues()) {
            std::string desc_str;
            int range = 1000;
            if (scanobject.isStr()) {
                desc_str = scanobject.get_str();
            } else if (scanobject.isObject()) {
                UniValue desc_uni = find_value(scanobject, "desc");
                if (desc_uni.isNull()) throw JSONRPCError(RPC_INVALID_PARAMETER, "Descriptor needs to be provided in scan object");
                desc_str = desc_uni.get_str();
                UniValue range_uni = find_value(scanobject, "range");
                if (!range_uni.isNull()) {
                    range = range_uni.get_int();
                    if (range < 0 || range > 1000000) throw JSONRPCError(RPC_INVALID_PARAMETER, "range out of range");
                }
            } else {
                throw JSONRPCError(RPC_INVALID_PARAMETER, "Scan object needs to be either a string or an object");
            }

            FlatSigningProvider provider;
            auto desc = Parse(desc_str, provider);
            if (!desc) {
                throw JSONRPCError(RPC_INVALID_ADDRESS_OR_KEY, strprintf("Invalid descriptor '%s'", desc_str));
            }
            if (!desc->IsRange()) range = 0;
            for (int i = 0; i <= range; ++i) {
                std::vector<CScript> scripts;
                if (!desc->Expand(i, provider, scripts, provider)) {
                    throw JSONRPCError(RPC_INVALID_ADDRESS_OR_KEY, strprintf("Cannot derive script without private keys: '%s'", desc_str));
                }
                needles.insert(scripts.begin(), scripts.end());
            }
        }

        // Scan the unspent transaction output set for inputs
        UniValue unspents(UniValue::VARR);
        std::vector<CTxOut> input_txos;
        std::map<COutPoint, Coin> coins;
        g_should_abort_scan = false;
        g_scan_progress = 0;
        int64_t count = 0;
        std::unique_ptr<CCoinsViewCursor> pcursor;
        {
            LOCK(cs_main);
            FlushStateToDisk();
            pcursor = std::unique_ptr<CCoinsViewCursor>(pcoinsdbview->Cursor());
            assert(pcursor);
        }
        bool res = FindScriptPubKey(g_scan_progress, g_should_abort_scan, count, pcursor.get(), needles, coins);
        result.pushKV("success", res);
        result.pushKV("searched_items", count);

        for (const auto& it : coins) {
            const COutPoint& outpoint = it.first;
            const Coin& coin = it.second;
            const CTxOut& txo = coin.out;
            input_txos.push_back(txo);
            total_in += txo.nValue;

            UniValue unspent(UniValue::VOBJ);
            unspent.pushKV("txid", outpoint.hash.GetHex());
            unspent.pushKV("vout", (int32_t)outpoint.n);
            unspent.pushKV("scriptPubKey", HexStr(txo.scriptPubKey.begin(), txo.scriptPubKey.end()));
            unspent.pushKV("amount", ValueFromAmount(txo.nValue));
            unspent.pushKV("height", (int32_t)coin.nHeight);

            unspents.push_back(unspent);
        }
        result.pushKV("unspents", unspents);
        result.pushKV("total_amount", ValueFromAmount(total_in));
    } else {
        throw JSONRPCError(RPC_INVALID_PARAMETER, "Invalid command");
    }
    return result;
}

static const CRPCCommand commands[] =
{ //  category              name                      actor (function)         argNames
  //  --------------------- ------------------------  -----------------------  ----------
    { "blockchain",         "getblockchaininfo",      &getblockchaininfo,      {} },
    { "blockchain",         "getchaintxstats",        &getchaintxstats,        {"nblocks", "blockhash"} },
    { "blockchain",         "getblockstats",          &getblockstats,          {"hash_or_height", "stats"} },
    { "blockchain",         "getbestblockhash",       &getbestblockhash,       {} },
    { "blockchain",         "getblockcount",          &getblockcount,          {} },
    { "blockchain",         "getblock",               &getblock,               {"blockhash","verbosity|verbose"} },
    { "blockchain",         "getblockhash",           &getblockhash,           {"height"} },
    { "blockchain",         "getblockheader",         &getblockheader,         {"blockhash","verbose"} },
    { "blockchain",         "getchaintips",           &getchaintips,           {} },
    { "blockchain",         "getdifficulty",          &getdifficulty,          {} },
    { "blockchain",         "getmempoolancestors",    &getmempoolancestors,    {"txid","verbose"} },
    { "blockchain",         "getmempooldescendants",  &getmempooldescendants,  {"txid","verbose"} },
    { "blockchain",         "getmempoolentry",        &getmempoolentry,        {"txid"} },
    { "blockchain",         "getmempoolinfo",         &getmempoolinfo,         {} },
    { "blockchain",         "getrawmempool",          &getrawmempool,          {"verbose"} },
    { "blockchain",         "gettxout",               &gettxout,               {"txid","n","include_mempool"} },
    { "blockchain",         "gettxoutsetinfo",        &gettxoutsetinfo,        {} },
    { "blockchain",         "pruneblockchain",        &pruneblockchain,        {"height"} },
    { "blockchain",         "savemempool",            &savemempool,            {} },
    { "blockchain",         "verifychain",            &verifychain,            {"checklevel","nblocks"} },

    { "blockchain",         "preciousblock",          &preciousblock,          {"blockhash"} },
    { "blockchain",         "scantxoutset",           &scantxoutset,           {"action", "scanobjects"} },

    /* Not shown in help */
    { "hidden",             "invalidateblock",        &invalidateblock,        {"blockhash"} },
    { "hidden",             "reconsiderblock",        &reconsiderblock,        {"blockhash"} },
    { "hidden",             "waitfornewblock",        &waitfornewblock,        {"timeout"} },
    { "hidden",             "waitforblock",           &waitforblock,           {"blockhash","timeout"} },
    { "hidden",             "waitforblockheight",     &waitforblockheight,     {"height","timeout"} },
    { "hidden",             "syncwithvalidationinterfacequeue", &syncwithvalidationinterfacequeue, {} },
};

void RegisterBlockchainRPCCommands(CRPCTable &t)
{
    for (unsigned int vcidx = 0; vcidx < ARRAYLEN(commands); vcidx++)
        t.appendCommand(commands[vcidx].name, &commands[vcidx]);
}<|MERGE_RESOLUTION|>--- conflicted
+++ resolved
@@ -1,9 +1,5 @@
 // Copyright (c) 2010 Satoshi Nakamoto
-<<<<<<< HEAD
-// Copyright (c) 2009-2017 The Bitcoin Core developers
-=======
 // Copyright (c) 2009-2018 The Bitcoin Core developers
->>>>>>> 2f4f2d38
 // Distributed under the MIT software license, see the accompanying
 // file COPYING or http://www.opensource.org/licenses/mit-license.php.
 
@@ -57,21 +53,6 @@
 static std::condition_variable cond_blockchange;
 static CUpdatedBlock latestblock;
 
-<<<<<<< HEAD
-extern void TxToJSON(const CTransaction& tx, const uint256 hashBlock, UniValue& entry);
-
-/* Calculate the difficulty for a given block index,
- * or the block index of the given chain.
- */
-double GetDifficulty(const CChain& chain, const CBlockIndex* blockindex)
-{
-    if (blockindex == nullptr)
-    {
-        if (chain.Tip() == nullptr)
-            return 1.0;
-        else
-            blockindex = chain.Tip();
-=======
 /* Calculate the difficulty for a given block index.
  */
 double GetDifficulty(const CBlockIndex* blockindex)
@@ -79,7 +60,6 @@
     if (blockindex == nullptr)
     {
         return 1.0;
->>>>>>> 2f4f2d38
     }
 
     int nShift = (blockindex->nBits >> 24) & 0xff;
@@ -98,11 +78,6 @@
     }
 
     return dDiff;
-}
-
-double GetDifficulty(const CBlockIndex* blockindex)
-{
-    return GetDifficulty(chainActive, blockindex);
 }
 
 double GetPoSKernelPS()
@@ -149,46 +124,25 @@
     // Only report confirmations if the block is on the main chain
     if (chainActive.Contains(blockindex))
         confirmations = chainActive.Height() - blockindex->nHeight + 1;
-<<<<<<< HEAD
-    result.push_back(Pair("confirmations", confirmations));
-    result.push_back(Pair("height", blockindex->nHeight));
-    result.push_back(Pair("version", blockindex->nVersion));
-    result.push_back(Pair("versionHex", strprintf("%08x", blockindex->nVersion)));
-    result.push_back(Pair("merkleroot", blockindex->hashMerkleRoot.GetHex()));
-    result.push_back(Pair("time", (int64_t)blockindex->nTime));
-    result.push_back(Pair("mediantime", (int64_t)blockindex->GetPastTimeLimit()));
-    result.push_back(Pair("nonce", (uint64_t)blockindex->nNonce));
-    result.push_back(Pair("bits", strprintf("%08x", blockindex->nBits)));
-    result.push_back(Pair("difficulty", GetDifficulty(blockindex)));
-    result.push_back(Pair("chainwork", blockindex->nChainWork.GetHex()));
-    result.push_back(Pair("modifier", blockindex->nStakeModifier.GetHex()));
-    result.push_back(Pair("nTx", (uint64_t)blockindex->nTx));
-=======
     result.pushKV("confirmations", confirmations);
     result.pushKV("height", blockindex->nHeight);
     result.pushKV("version", blockindex->nVersion);
     result.pushKV("versionHex", strprintf("%08x", blockindex->nVersion));
     result.pushKV("merkleroot", blockindex->hashMerkleRoot.GetHex());
     result.pushKV("time", (int64_t)blockindex->nTime);
-    result.pushKV("mediantime", (int64_t)blockindex->GetMedianTimePast());
+    result.pushKV("mediantime", (int64_t)blockindex->GetPastTimeLimit());
     result.pushKV("nonce", (uint64_t)blockindex->nNonce);
     result.pushKV("bits", strprintf("%08x", blockindex->nBits));
     result.pushKV("difficulty", GetDifficulty(blockindex));
     result.pushKV("chainwork", blockindex->nChainWork.GetHex());
+    result.pushKV("modifier", blockindex->nStakeModifier.GetHex());
     result.pushKV("nTx", (uint64_t)blockindex->nTx);
->>>>>>> 2f4f2d38
 
     if (blockindex->pprev)
         result.pushKV("previousblockhash", blockindex->pprev->GetBlockHash().GetHex());
     CBlockIndex *pnext = chainActive.Next(blockindex);
     if (pnext)
-<<<<<<< HEAD
-        result.push_back(Pair("nextblockhash", pnext->GetBlockHash().GetHex()));
-
-
-=======
         result.pushKV("nextblockhash", pnext->GetBlockHash().GetHex());
->>>>>>> 2f4f2d38
     return result;
 }
 
@@ -201,23 +155,12 @@
     // Only report confirmations if the block is on the main chain
     if (chainActive.Contains(blockindex))
         confirmations = chainActive.Height() - blockindex->nHeight + 1;
-<<<<<<< HEAD
-    result.push_back(Pair("confirmations", confirmations));
-    result.push_back(Pair("size", (int)::GetSerializeSize(block, SER_NETWORK, PROTOCOL_VERSION)));
-    result.push_back(Pair("height", blockindex->nHeight));
-    result.push_back(Pair("version", block.nVersion));
-    result.push_back(Pair("versionHex", strprintf("%08x", block.nVersion)));
-    result.push_back(Pair("merkleroot", block.hashMerkleRoot.GetHex()));
-=======
     result.pushKV("confirmations", confirmations);
-    result.pushKV("strippedsize", (int)::GetSerializeSize(block, SER_NETWORK, PROTOCOL_VERSION | SERIALIZE_TRANSACTION_NO_WITNESS));
     result.pushKV("size", (int)::GetSerializeSize(block, SER_NETWORK, PROTOCOL_VERSION));
-    result.pushKV("weight", (int)::GetBlockWeight(block));
     result.pushKV("height", blockindex->nHeight);
     result.pushKV("version", block.nVersion);
     result.pushKV("versionHex", strprintf("%08x", block.nVersion));
     result.pushKV("merkleroot", block.hashMerkleRoot.GetHex());
->>>>>>> 2f4f2d38
     UniValue txs(UniValue::VARR);
     for(const auto& tx : block.vtx)
     {
@@ -230,39 +173,26 @@
         else
             txs.push_back(tx->GetHash().GetHex());
     }
-<<<<<<< HEAD
-    result.push_back(Pair("tx", txs));
-    result.push_back(Pair("time", block.GetBlockTime()));
-    result.push_back(Pair("mediantime", (int64_t)blockindex->GetPastTimeLimit()));
-    result.push_back(Pair("nonce", (uint64_t)block.nNonce));
-    result.push_back(Pair("bits", strprintf("%08x", block.nBits)));
-    result.push_back(Pair("difficulty", GetDifficulty(blockindex)));
-    result.push_back(Pair("chainwork", blockindex->nChainWork.GetHex()));
-    result.push_back(Pair("nTx", (uint64_t)blockindex->nTx));
-=======
     result.pushKV("tx", txs);
     result.pushKV("time", block.GetBlockTime());
-    result.pushKV("mediantime", (int64_t)blockindex->GetMedianTimePast());
+    result.pushKV("mediantime", (int64_t)blockindex->GetPastTimeLimit());
     result.pushKV("nonce", (uint64_t)block.nNonce);
     result.pushKV("bits", strprintf("%08x", block.nBits));
     result.pushKV("difficulty", GetDifficulty(blockindex));
     result.pushKV("chainwork", blockindex->nChainWork.GetHex());
     result.pushKV("nTx", (uint64_t)blockindex->nTx);
->>>>>>> 2f4f2d38
 
     if (blockindex->pprev)
         result.pushKV("previousblockhash", blockindex->pprev->GetBlockHash().GetHex());
     CBlockIndex *pnext = chainActive.Next(blockindex);
     if (pnext)
-<<<<<<< HEAD
-        result.push_back(Pair("nextblockhash", pnext->GetBlockHash().GetHex()));
-    result.push_back(Pair("flags", blockindex->IsProofOfStake()? "proof-of-stake" : "proof-of-work"));
-    result.push_back(Pair("modifier", blockindex->nStakeModifier.GetHex()));
+        result.pushKV("nextblockhash", pnext->GetBlockHash().GetHex());
+    
+    result.pushKV("flags", strprintf("%s", blockindex->IsProofOfStake()? "proof-of-stake" : "proof-of-work"));
+    result.pushKV("modifier", blockindex->nStakeModifier.GetHex());
+
     if (block.IsProofOfStake())
-    	result.push_back(Pair("signature", HexStr(block.vchBlockSig.begin(), block.vchBlockSig.end())));
-=======
-        result.pushKV("nextblockhash", pnext->GetBlockHash().GetHex());
->>>>>>> 2f4f2d38
+        result.pushKV("signature", HexStr(block.vchBlockSig.begin(), block.vchBlockSig.end()));	
     return result;
 }
 
@@ -432,11 +362,7 @@
     return ret;
 }
 
-<<<<<<< HEAD
-UniValue syncwithvalidationinterfacequeue(const JSONRPCRequest& request)
-=======
 static UniValue syncwithvalidationinterfacequeue(const JSONRPCRequest& request)
->>>>>>> 2f4f2d38
 {
     if (request.fHelp || request.params.size() > 0) {
         throw std::runtime_error(
@@ -451,11 +377,7 @@
     return NullUniValue;
 }
 
-<<<<<<< HEAD
-UniValue getdifficulty(const JSONRPCRequest& request)
-=======
 static UniValue getdifficulty(const JSONRPCRequest& request)
->>>>>>> 2f4f2d38
 {
     if (request.fHelp || request.params.size() != 0)
         throw std::runtime_error(
@@ -472,33 +394,15 @@
     );
 
     LOCK(cs_main);
-<<<<<<< HEAD
 
     UniValue obj(UniValue::VOBJ);
-    obj.push_back(Pair("proof-of-work",  GetDifficulty()));
+    obj.push_back(Pair("proof-of-work",  GetDifficulty(chainActive.Tip())));
     obj.push_back(Pair("proof-of-stake", GetDifficulty(GetLastBlockIndex(chainActive.Tip(), true))));
     return obj;
-=======
-    return GetDifficulty(chainActive.Tip());
->>>>>>> 2f4f2d38
 }
 
 static std::string EntryDescriptionString()
 {
-<<<<<<< HEAD
-    return "    \"size\" : n,             (numeric) transaction size in bytes\n"
-           "    \"fee\" : n,              (numeric) transaction fee in " + CURRENCY_UNIT + "\n"
-           "    \"modifiedfee\" : n,      (numeric) transaction fee with fee deltas used for mining priority\n"
-           "    \"time\" : n,             (numeric) local time transaction entered pool in seconds since 1 Jan 1970 GMT\n"
-           "    \"height\" : n,           (numeric) block height when transaction entered pool\n"
-           "    \"descendantcount\" : n,  (numeric) number of in-mempool descendant transactions (including this one)\n"
-           "    \"descendantsize\" : n,   (numeric) size of in-mempool descendants (including this one)\n"
-           "    \"descendantfees\" : n,   (numeric) modified fees (see above) of in-mempool descendants (including this one)\n"
-           "    \"ancestorcount\" : n,    (numeric) number of in-mempool ancestor transactions (including this one)\n"
-           "    \"ancestorsize\" : n,     (numeric) size of in-mempool ancestors (including this one)\n"
-           "    \"ancestorfees\" : n,     (numeric) modified fees (see above) of in-mempool ancestors (including this one)\n"
-           "    \"txid\" : hash,         (string) hash of serialized transaction\n"
-=======
     return "    \"size\" : n,             (numeric) virtual transaction size as defined in BIP 141. This is different from actual serialized size for witness transactions as witness data is discounted.\n"
            "    \"fee\" : n,              (numeric) transaction fee in " + CURRENCY_UNIT + " (DEPRECATED)\n"
            "    \"modifiedfee\" : n,      (numeric) transaction fee with fee deltas used for mining priority (DEPRECATED)\n"
@@ -510,14 +414,13 @@
            "    \"ancestorcount\" : n,    (numeric) number of in-mempool ancestor transactions (including this one)\n"
            "    \"ancestorsize\" : n,     (numeric) virtual transaction size of in-mempool ancestors (including this one)\n"
            "    \"ancestorfees\" : n,     (numeric) modified fees (see above) of in-mempool ancestors (including this one) (DEPRECATED)\n"
-           "    \"wtxid\" : hash,         (string) hash of serialized transaction, including witness data\n"
+           "    \"txid\" : hash,          (string) hash of serialized transaction\n"
            "    \"fees\" : {\n"
            "        \"base\" : n,         (numeric) transaction fee in " + CURRENCY_UNIT + "\n"
            "        \"modified\" : n,     (numeric) transaction fee with fee deltas used for mining priority in " + CURRENCY_UNIT + "\n"
            "        \"ancestor\" : n,     (numeric) modified fees (see above) of in-mempool ancestors (including this one) in " + CURRENCY_UNIT + "\n"
            "        \"descendant\" : n,   (numeric) modified fees (see above) of in-mempool descendants (including this one) in " + CURRENCY_UNIT + "\n"
            "    }\n"
->>>>>>> 2f4f2d38
            "    \"depends\" : [           (array) unconfirmed transactions used as inputs for this transaction\n"
            "        \"transactionid\",    (string) parent transaction id\n"
            "       ... ]\n"
@@ -530,20 +433,6 @@
 {
     AssertLockHeld(mempool.cs);
 
-<<<<<<< HEAD
-    info.push_back(Pair("size", (int)e.GetTxSize()));
-    info.push_back(Pair("fee", ValueFromAmount(e.GetFee())));
-    info.push_back(Pair("modifiedfee", ValueFromAmount(e.GetModifiedFee())));
-    info.push_back(Pair("time", e.GetTime()));
-    info.push_back(Pair("height", (int)e.GetHeight()));
-    info.push_back(Pair("descendantcount", e.GetCountWithDescendants()));
-    info.push_back(Pair("descendantsize", e.GetSizeWithDescendants()));
-    info.push_back(Pair("descendantfees", e.GetModFeesWithDescendants()));
-    info.push_back(Pair("ancestorcount", e.GetCountWithAncestors()));
-    info.push_back(Pair("ancestorsize", e.GetSizeWithAncestors()));
-    info.push_back(Pair("ancestorfees", e.GetModFeesWithAncestors()));
-    info.push_back(Pair("txid", mempool.vTxHashes[e.vTxHashesIdx].first.ToString()));
-=======
     UniValue fees(UniValue::VOBJ);
     fees.pushKV("base", ValueFromAmount(e.GetFee()));
     fees.pushKV("modified", ValueFromAmount(e.GetModifiedFee()));
@@ -562,8 +451,7 @@
     info.pushKV("ancestorcount", e.GetCountWithAncestors());
     info.pushKV("ancestorsize", e.GetSizeWithAncestors());
     info.pushKV("ancestorfees", e.GetModFeesWithAncestors());
-    info.pushKV("wtxid", mempool.vTxHashes[e.vTxHashesIdx].first.ToString());
->>>>>>> 2f4f2d38
+    info.pushKV("txid", mempool.vTxHashes[e.vTxHashesIdx].first.ToString());
     const CTransaction& tx = e.GetTx();
     std::set<std::string> setDepends;
     for (const CTxIn& txin : tx.vin)
@@ -1231,14 +1119,9 @@
     ret.pushKV("value", ValueFromAmount(coin.out.nValue));
     UniValue o(UniValue::VOBJ);
     ScriptPubKeyToUniv(coin.out.scriptPubKey, o, true);
-<<<<<<< HEAD
-    ret.push_back(Pair("scriptPubKey", o));
-    ret.push_back(Pair("coinbase", (bool)coin.fCoinBase));
-    ret.push_back(Pair("coinstake", (bool)coin.fCoinStake));
-=======
     ret.pushKV("scriptPubKey", o);
     ret.pushKV("coinbase", (bool)coin.fCoinBase);
->>>>>>> 2f4f2d38
+    ret.pushKV("coinstake", (bool)coin.fCoinStake);
 
     return ret;
 }
@@ -1271,39 +1154,6 @@
     return CVerifyDB().VerifyDB(Params(), pcoinsTip.get(), nCheckLevel, nCheckDepth);
 }
 
-<<<<<<< HEAD
-=======
-/** Implementation of IsSuperMajority with better feedback */
-static UniValue SoftForkMajorityDesc(int version, CBlockIndex* pindex, const Consensus::Params& consensusParams)
-{
-    UniValue rv(UniValue::VOBJ);
-    bool activated = false;
-    switch(version)
-    {
-        case 2:
-            activated = pindex->nHeight >= consensusParams.BIP34Height;
-            break;
-        case 3:
-            activated = pindex->nHeight >= consensusParams.BIP66Height;
-            break;
-        case 4:
-            activated = pindex->nHeight >= consensusParams.BIP65Height;
-            break;
-    }
-    rv.pushKV("status", activated);
-    return rv;
-}
-
-static UniValue SoftForkDesc(const std::string &name, int version, CBlockIndex* pindex, const Consensus::Params& consensusParams)
-{
-    UniValue rv(UniValue::VOBJ);
-    rv.pushKV("id", name);
-    rv.pushKV("version", version);
-    rv.pushKV("reject", SoftForkMajorityDesc(version, pindex, consensusParams));
-    return rv;
-}
-
->>>>>>> 2f4f2d38
 static UniValue BIP9SoftForkDesc(const Consensus::Params& consensusParams, Consensus::DeploymentPos id)
 {
     UniValue rv(UniValue::VOBJ);
@@ -1400,31 +1250,17 @@
     diff.push_back(Pair("proof-of-stake", (double)GetDifficulty(GetLastBlockIndex(chainActive.Tip(), true))));
 
     UniValue obj(UniValue::VOBJ);
-<<<<<<< HEAD
-    obj.push_back(Pair("chain",                 Params().NetworkIDString()));
-    obj.push_back(Pair("blocks",                (int)chainActive.Height()));
-    obj.push_back(Pair("headers",               pindexBestHeader ? pindexBestHeader->nHeight : -1));
-    obj.push_back(Pair("bestblockhash",         chainActive.Tip()->GetBlockHash().GetHex()));
-    obj.push_back(Pair("difficulty",            diff));
-    obj.push_back(Pair("mediantime",            (int64_t)chainActive.Tip()->GetPastTimeLimit()));
-    obj.push_back(Pair("verificationprogress",  GuessVerificationProgress(Params().TxData(), chainActive.Tip())));
-    obj.push_back(Pair("initialblockdownload",  IsInitialBlockDownload()));
-    obj.push_back(Pair("chainwork",             chainActive.Tip()->nChainWork.GetHex()));
-    obj.push_back(Pair("size_on_disk",          CalculateCurrentUsage()));
-    obj.push_back(Pair("pruned",                fPruneMode));
-=======
     obj.pushKV("chain",                 Params().NetworkIDString());
     obj.pushKV("blocks",                (int)chainActive.Height());
     obj.pushKV("headers",               pindexBestHeader ? pindexBestHeader->nHeight : -1);
     obj.pushKV("bestblockhash",         chainActive.Tip()->GetBlockHash().GetHex());
     obj.pushKV("difficulty",            (double)GetDifficulty(chainActive.Tip()));
-    obj.pushKV("mediantime",            (int64_t)chainActive.Tip()->GetMedianTimePast());
+    obj.pushKV("mediantime",            (int64_t)chainActive.Tip()->GetPastTimeLimit());
     obj.pushKV("verificationprogress",  GuessVerificationProgress(Params().TxData(), chainActive.Tip()));
     obj.pushKV("initialblockdownload",  IsInitialBlockDownload());
     obj.pushKV("chainwork",             chainActive.Tip()->nChainWork.GetHex());
     obj.pushKV("size_on_disk",          CalculateCurrentUsage());
     obj.pushKV("pruned",                fPruneMode);
->>>>>>> 2f4f2d38
     if (fPruneMode) {
         CBlockIndex* block = chainActive.Tip();
         assert(block);
@@ -1447,12 +1283,7 @@
     for (int pos = Consensus::DEPLOYMENT_CSV; pos != Consensus::MAX_VERSION_BITS_DEPLOYMENTS; ++pos) {
         BIP9SoftForkDescPushBack(bip9_softforks, consensusParams, static_cast<Consensus::DeploymentPos>(pos));
     }
-<<<<<<< HEAD
-    obj.push_back(Pair("bip9_softforks", bip9_softforks));
-=======
-    obj.pushKV("softforks",             softforks);
     obj.pushKV("bip9_softforks", bip9_softforks);
->>>>>>> 2f4f2d38
 
     obj.pushKV("warnings", GetWarnings("statusbar"));
     return obj;
@@ -1583,15 +1414,9 @@
     ret.pushKV("bytes", (int64_t) mempool.GetTotalTxSize());
     ret.pushKV("usage", (int64_t) mempool.DynamicMemoryUsage());
     size_t maxmempool = gArgs.GetArg("-maxmempool", DEFAULT_MAX_MEMPOOL_SIZE) * 1000000;
-<<<<<<< HEAD
-    ret.push_back(Pair("maxmempool", (int64_t) maxmempool));
-    ret.push_back(Pair("mempoolminfee", ValueFromAmount(std::max(mempool.GetMinFee(maxmempool), ::minRelayTxFee).GetFeePerK())));
-    ret.push_back(Pair("minrelaytxfee", ValueFromAmount(::minRelayTxFee.GetFeePerK())));
-=======
     ret.pushKV("maxmempool", (int64_t) maxmempool);
     ret.pushKV("mempoolminfee", ValueFromAmount(std::max(mempool.GetMinFee(maxmempool), ::minRelayTxFee).GetFeePerK()));
     ret.pushKV("minrelaytxfee", ValueFromAmount(::minRelayTxFee.GetFeePerK()));
->>>>>>> 2f4f2d38
 
     return ret;
 }
