--- conflicted
+++ resolved
@@ -18,7 +18,6 @@
 #include <key_io.h>
 #include <policy/feerate.h>
 #include <policy/policy.h>
-#include <policy/rbf.h>
 #include <primitives/transaction.h>
 #include <rpc/server.h>
 #include <rpc/util.h>
@@ -79,7 +78,6 @@
     return dDiff;
 }
 
-<<<<<<< HEAD
 double GetPoSKernelPS()
 {
     int nPoSInterval = 72;
@@ -115,8 +113,6 @@
     return result;
 }
 
-UniValue blockheaderToJSON(const CBlockIndex* blockindex)
-=======
 static int ComputeNextBlockAndDepth(const CBlockIndex* tip, const CBlockIndex* blockindex, const CBlockIndex*& next)
 {
     next = tip->GetAncestor(blockindex->nHeight + 1);
@@ -128,7 +124,6 @@
 }
 
 UniValue blockheaderToJSON(const CBlockIndex* tip, const CBlockIndex* blockindex)
->>>>>>> 8b676984
 {
     UniValue result(UniValue::VOBJ);
     result.pushKV("hash", blockindex->GetBlockHash().GetHex());
@@ -162,13 +157,7 @@
     const CBlockIndex* pnext;
     int confirmations = ComputeNextBlockAndDepth(tip, blockindex, pnext);
     result.pushKV("confirmations", confirmations);
-<<<<<<< HEAD
-    result.pushKV("size", (int)::GetSerializeSize(block, SER_NETWORK, PROTOCOL_VERSION));
-=======
-    result.pushKV("strippedsize", (int)::GetSerializeSize(block, PROTOCOL_VERSION | SERIALIZE_TRANSACTION_NO_WITNESS));
     result.pushKV("size", (int)::GetSerializeSize(block, PROTOCOL_VERSION));
-    result.pushKV("weight", (int)::GetBlockWeight(block));
->>>>>>> 8b676984
     result.pushKV("height", blockindex->nHeight);
     result.pushKV("version", block.nVersion);
     result.pushKV("versionHex", strprintf("%08x", block.nVersion));
@@ -410,21 +399,9 @@
 {
     if (request.fHelp || request.params.size() != 0)
         throw std::runtime_error(
-<<<<<<< HEAD
-            "getdifficulty\n"
-            "\nReturns the difficulty as a multiple of the minimum difficulty.\n"
-            "\nResult:\n"
-            "{                            (json object)\n"
-            "  \"proof-of-work\" : n.nnn, (numeric) the proof-of-work difficulty as a multiple of the minimum difficulty.\n"
-            "  \"proof-of-stake\" : n.nnn (numeric) the proof-of-stake difficulty as a multiple of the minimum difficulty.\n"
-            "}\n"
-            "\nExamples:\n"
-            + HelpExampleCli("getdifficulty", "")
-            + HelpExampleRpc("getdifficulty", "")
-    );
-=======
             RPCHelpMan{"getdifficulty",
-                "\nReturns the proof-of-work difficulty as a multiple of the minimum difficulty.\n",
+                "\nReturns the proof-of-work difficulty as a multiple of the minimum difficulty.\n"
+                "\nReturns the proof-of-stake difficulty as a multiple of the minimum difficulty.\n",
                 {},
                 RPCResult{
             "n.nnn       (numeric) the proof-of-work difficulty as a multiple of the minimum difficulty.\n"
@@ -434,13 +411,12 @@
             + HelpExampleRpc("getdifficulty", "")
                 },
             }.ToString());
->>>>>>> 8b676984
 
     LOCK(cs_main);
 
     UniValue obj(UniValue::VOBJ);
-    obj.push_back(Pair("proof-of-work",  GetDifficulty(chainActive.Tip())));
-    obj.push_back(Pair("proof-of-stake", GetDifficulty(GetLastBlockIndex(chainActive.Tip(), true))));
+    obj.push_back(Pair("proof-of-work",  GetDifficulty(GetLastBlockIndex(pindexBestHeader, false))));
+    obj.push_back(Pair("proof-of-stake", GetDifficulty(GetLastBlockIndex(pindexBestHeader, true))));
     return obj;
 }
 
@@ -520,17 +496,6 @@
     }
 
     info.pushKV("spentby", spent);
-
-    // Add opt-in RBF status
-    bool rbfStatus = false;
-    RBFTransactionState rbfState = IsRBFOptIn(tx, mempool);
-    if (rbfState == RBFTransactionState::UNKNOWN) {
-        throw JSONRPCError(RPC_MISC_ERROR, "Transaction is not in mempool");
-    } else if (rbfState == RBFTransactionState::REPLACEABLE_BIP125) {
-        rbfStatus = true;
-    }
-
-    info.pushKV("bip125-replaceable", rbfStatus);
 }
 
 UniValue mempoolToJSON(bool fVerbose)
@@ -1261,39 +1226,6 @@
     return CVerifyDB().VerifyDB(Params(), pcoinsTip.get(), nCheckLevel, nCheckDepth);
 }
 
-<<<<<<< HEAD
-=======
-/** Implementation of IsSuperMajority with better feedback */
-static UniValue SoftForkMajorityDesc(int version, const CBlockIndex* pindex, const Consensus::Params& consensusParams)
-{
-    UniValue rv(UniValue::VOBJ);
-    bool activated = false;
-    switch(version)
-    {
-        case 2:
-            activated = pindex->nHeight >= consensusParams.BIP34Height;
-            break;
-        case 3:
-            activated = pindex->nHeight >= consensusParams.BIP66Height;
-            break;
-        case 4:
-            activated = pindex->nHeight >= consensusParams.BIP65Height;
-            break;
-    }
-    rv.pushKV("status", activated);
-    return rv;
-}
-
-static UniValue SoftForkDesc(const std::string &name, int version, const CBlockIndex* pindex, const Consensus::Params& consensusParams)
-{
-    UniValue rv(UniValue::VOBJ);
-    rv.pushKV("id", name);
-    rv.pushKV("version", version);
-    rv.pushKV("reject", SoftForkMajorityDesc(version, pindex, consensusParams));
-    return rv;
-}
-
->>>>>>> 8b676984
 static UniValue BIP9SoftForkDesc(const Consensus::Params& consensusParams, Consensus::DeploymentPos id)
 {
     UniValue rv(UniValue::VOBJ);
@@ -1388,29 +1320,15 @@
 
     LOCK(cs_main);
 
-<<<<<<< HEAD
-    UniValue diff(UniValue::VOBJ);
-    diff.push_back(Pair("proof-of-work",  (double)GetDifficulty(GetLastBlockIndex(pindexBestHeader, false))));
-    diff.push_back(Pair("proof-of-stake", (double)GetDifficulty(GetLastBlockIndex(pindexBestHeader, true))));
-
-=======
     const CBlockIndex* tip = chainActive.Tip();
->>>>>>> 8b676984
     UniValue obj(UniValue::VOBJ);
     obj.pushKV("chain",                 Params().NetworkIDString());
     obj.pushKV("blocks",                (int)chainActive.Height());
     obj.pushKV("headers",               pindexBestHeader ? pindexBestHeader->nHeight : -1);
-<<<<<<< HEAD
-    obj.pushKV("bestblockhash",         chainActive.Tip()->GetBlockHash().GetHex());
-    obj.pushKV("difficulty",            (double)GetDifficulty(chainActive.Tip()));
-    obj.pushKV("mediantime",            (int64_t)chainActive.Tip()->GetPastTimeLimit());
-    obj.pushKV("verificationprogress",  GuessVerificationProgress(Params().TxData(), chainActive.Tip()));
-=======
     obj.pushKV("bestblockhash",         tip->GetBlockHash().GetHex());
     obj.pushKV("difficulty",            (double)GetDifficulty(tip));
-    obj.pushKV("mediantime",            (int64_t)tip->GetMedianTimePast());
+    obj.pushKV("mediantime",            (int64_t)tip->GetPastTimeLimit());
     obj.pushKV("verificationprogress",  GuessVerificationProgress(Params().TxData(), tip));
->>>>>>> 8b676984
     obj.pushKV("initialblockdownload",  IsInitialBlockDownload());
     obj.pushKV("chainwork",             tip->nChainWork.GetHex());
     obj.pushKV("size_on_disk",          CalculateCurrentUsage());
@@ -1433,10 +1351,6 @@
     }
 
     const Consensus::Params& consensusParams = Params().GetConsensus();
-<<<<<<< HEAD
-=======
-    UniValue softforks(UniValue::VARR);
->>>>>>> 8b676984
     UniValue bip9_softforks(UniValue::VOBJ);
     for (int pos = Consensus::DEPLOYMENT_CSV; pos != Consensus::MAX_VERSION_BITS_DEPLOYMENTS; ++pos) {
         BIP9SoftForkDescPushBack(bip9_softforks, consensusParams, static_cast<Consensus::DeploymentPos>(pos));
@@ -1586,7 +1500,7 @@
 static UniValue getmempoolinfo(const JSONRPCRequest& request)
 {
     if (request.fHelp || request.params.size() != 0)
-        /*
+        // Blackcoin: do not show mempoolminfee
         throw std::runtime_error(
             RPCHelpMan{"getmempoolinfo",
                 "\nReturns details on the active state of the TX memory pool.\n",
@@ -1594,40 +1508,17 @@
                 RPCResult{
             "{\n"
             "  \"size\": xxxxx,               (numeric) Current tx count\n"
-            "  \"bytes\": xxxxx,              (numeric) Sum of all tx sizes\n"
-            "  \"usage\": xxxxx,              (numeric) Total memory usage for the mempool\n"
-            "  \"maxmempool\": xxxxx,         (numeric) Maximum memory usage for the mempool\n"
-            "  \"mempoolminfee\": xxxxx       (numeric) Minimum fee rate in " + CURRENCY_UNIT + "/kB for tx to be accepted. Is the maximum of minrelaytxfee and minimum mempool fee\n"
-            "  \"minrelaytxfee\": xxxxx       (numeric) Current minimum relay fee for transactions\n"
-            "}\n"
-                },
-                RPCExamples{
-                    HelpExampleCli("getmempoolinfo", "")
-            + HelpExampleRpc("getmempoolinfo", "")
-<<<<<<< HEAD
-        );
-		*/
-
-		// Blackcoin: do not show mempoolminfee
-		throw std::runtime_error(
-            "getmempoolinfo\n"
-            "\nReturns details on the active state of the TX memory pool.\n"
-            "\nResult:\n"
-            "{\n"
-            "  \"size\": xxxxx,               (numeric) Current tx count\n"
-            "  \"bytes\": xxxxx,              (numeric) Sum of all tx sizes\n"
+            "  \"bytes\": xxxxx,              (numeric) Sum of all virtual transaction sizes\n"
             "  \"usage\": xxxxx,              (numeric) Total memory usage for the mempool\n"
             "  \"maxmempool\": xxxxx,         (numeric) Maximum memory usage for the mempool\n"
             "  \"minrelaytxfee\": xxxxx       (numeric) Current minimum relay fee for transactions\n"
             "}\n"
-            "\nExamples:\n"
-            + HelpExampleCli("getmempoolinfo", "")
+                },
+                RPCExamples{
+                    HelpExampleCli("getmempoolinfo", "")
             + HelpExampleRpc("getmempoolinfo", "")
-        );
-=======
-                },
-            }.ToString());
->>>>>>> 8b676984
+                },
+            }.ToString());
 
     return mempoolInfoToJSON();
 }
@@ -2199,31 +2090,13 @@
 {
     if (request.fHelp || request.params.size() < 1 || request.params.size() > 2)
         throw std::runtime_error(
-<<<<<<< HEAD
-            "scantxoutset <action> ( <scanobjects> )\n"
-            "\nEXPERIMENTAL warning: this call may be removed or changed in future releases.\n"
-            "\nScans the unspent transaction output set for entries that match certain output descriptors.\n"
-            "Examples of output descriptors are:\n"
-            "    addr(<address>)                      Outputs whose scriptPubKey corresponds to the specified address (does not include P2PK)\n"
-            "    raw(<hex script>)                    Outputs whose scriptPubKey equals the specified hex scripts\n"
-            "    combo(<pubkey>)                      P2PK, P2PKH, P2WPKH, and P2SH-P2WPKH outputs for the given pubkey\n"
-            "    pkh(<pubkey>)                        P2PKH outputs for the given pubkey\n"
-            "    sh(multi(<n>,<pubkey>,<pubkey>,...)) P2SH-multisig outputs for the given threshold and pubkeys\n"
-            "\nIn the above, <pubkey> either refers to a fixed public key in hexadecimal notation, or to an xpub/xprv optionally followed by one\n"
-            "or more path elements separated by \"/\", and optionally ending in \"/*\" (unhardened), or \"/*'\" or \"/*h\" (hardened) to specify all\n"
-            "unhardened or hardened child keys.\n"
-            "In the latter case, a range needs to be specified by below if different from 1000.\n"
-            "For more information on output descriptors, see the documentation in the doc/descriptors.md file.\n"
-            "\nArguments:\n"
-            "1. \"action\"                       (string, required) The action to execute\n"
-=======
             RPCHelpMan{"scantxoutset",
                 "\nEXPERIMENTAL warning: this call may be removed or changed in future releases.\n"
                 "\nScans the unspent transaction output set for entries that match certain output descriptors.\n"
                 "Examples of output descriptors are:\n"
                 "    addr(<address>)                      Outputs whose scriptPubKey corresponds to the specified address (does not include P2PK)\n"
                 "    raw(<hex script>)                    Outputs whose scriptPubKey equals the specified hex scripts\n"
-                "    combo(<pubkey>)                      P2PK, P2PKH, P2WPKH, and P2SH-P2WPKH outputs for the given pubkey\n"
+                "    combo(<pubkey>)                      P2PK and P2PKH outputs for the given pubkey\n"
                 "    pkh(<pubkey>)                        P2PKH outputs for the given pubkey\n"
                 "    sh(multi(<n>,<pubkey>,<pubkey>,...)) P2SH-multisig outputs for the given threshold and pubkeys\n"
                 "\nIn the above, <pubkey> either refers to a fixed public key in hexadecimal notation, or to an xpub/xprv optionally followed by one\n"
@@ -2233,7 +2106,6 @@
                 "For more information on output descriptors, see the documentation in the doc/descriptors.md file.\n",
                 {
                     {"action", RPCArg::Type::STR, RPCArg::Optional::NO, "The action to execute\n"
->>>>>>> 8b676984
             "                                      \"start\" for starting a scan\n"
             "                                      \"abort\" for aborting the current scan (returns true when abort was successful)\n"
             "                                      \"status\" for progress report (in %) of the current scan"},
