--- conflicted
+++ resolved
@@ -407,27 +407,16 @@
             }.Check(request);
 
     LOCK(cs_main);
-<<<<<<< HEAD
 
     UniValue obj(UniValue::VOBJ);
     obj.push_back(Pair("proof-of-work",  GetDifficulty(GetLastBlockIndex(pindexBestHeader, false))));
     obj.push_back(Pair("proof-of-stake", GetDifficulty(GetLastBlockIndex(pindexBestHeader, true))));
     return obj;
-=======
-    return GetDifficulty(::ChainActive().Tip());
->>>>>>> 2f9f9b37
 }
 
 static std::string EntryDescriptionString()
 {
-<<<<<<< HEAD
     return "    \"size\" : n,             (numeric) transaction size.\n"
-=======
-    return "    \"vsize\" : n,            (numeric) virtual transaction size as defined in BIP 141. This is different from actual serialized size for witness transactions as witness data is discounted.\n"
-           "    \"size\" : n,             (numeric) (DEPRECATED) same as vsize. Only returned if bitcoind is started with -deprecatedrpc=size\n"
-           "                              size will be completely removed in v0.20.\n"
-           "    \"weight\" : n,           (numeric) transaction weight as defined in BIP 141.\n"
->>>>>>> 2f9f9b37
            "    \"fee\" : n,              (numeric) transaction fee in " + CURRENCY_UNIT + " (DEPRECATED)\n"
            "    \"modifiedfee\" : n,      (numeric) transaction fee with fee deltas used for mining priority (DEPRECATED)\n"
            "    \"time\" : n,             (numeric) local time transaction entered pool in seconds since 1 Jan 1970 GMT\n"
@@ -451,7 +440,6 @@
            "    \"spentby\" : [           (array) unconfirmed transactions spending outputs from this transaction\n"
            "        \"transactionid\",    (string) child transaction id\n"
            "       ... ]\n"
-           "    \"bip125-replaceable\" : true|false,  (boolean) Whether this transaction could be replaced due to BIP125 (replace-by-fee)\n";
 }
 
 static void entryToJSON(const CTxMemPool& pool, UniValue& info, const CTxMemPoolEntry& e) EXCLUSIVE_LOCKS_REQUIRED(pool.cs)
@@ -465,9 +453,7 @@
     fees.pushKV("descendant", ValueFromAmount(e.GetModFeesWithDescendants()));
     info.pushKV("fees", fees);
 
-    info.pushKV("vsize", (int)e.GetTxSize());
-    if (IsDeprecatedRPCEnabled("size")) info.pushKV("size", (int)e.GetTxSize());
-    info.pushKV("weight", (int)e.GetTxWeight());
+    info.pushKV("size", (int)e.GetTxSize());
     info.pushKV("fee", ValueFromAmount(e.GetFee()));
     info.pushKV("modifiedfee", ValueFromAmount(e.GetModifiedFee()));
     info.pushKV("time", e.GetTime());
@@ -478,11 +464,7 @@
     info.pushKV("ancestorcount", e.GetCountWithAncestors());
     info.pushKV("ancestorsize", e.GetSizeWithAncestors());
     info.pushKV("ancestorfees", e.GetModFeesWithAncestors());
-<<<<<<< HEAD
-    info.pushKV("txid", mempool.vTxHashes[e.vTxHashesIdx].first.ToString());
-=======
-    info.pushKV("wtxid", pool.vTxHashes[e.vTxHashesIdx].first.ToString());
->>>>>>> 2f9f9b37
+    info.pushKV("txid", pool.vTxHashes[e.vTxHashesIdx].first.ToString());
     const CTransaction& tx = e.GetTx();
     std::set<std::string> setDepends;
     for (const CTxIn& txin : tx.vin)
@@ -507,20 +489,6 @@
     }
 
     info.pushKV("spentby", spent);
-<<<<<<< HEAD
-=======
-
-    // Add opt-in RBF status
-    bool rbfStatus = false;
-    RBFTransactionState rbfState = IsRBFOptIn(tx, pool);
-    if (rbfState == RBFTransactionState::UNKNOWN) {
-        throw JSONRPCError(RPC_MISC_ERROR, "Transaction is not in mempool");
-    } else if (rbfState == RBFTransactionState::REPLACEABLE_BIP125) {
-        rbfStatus = true;
-    }
-
-    info.pushKV("bip125-replaceable", rbfStatus);
->>>>>>> 2f9f9b37
 }
 
 UniValue MempoolToJSON(const CTxMemPool& pool, bool verbose)
@@ -1015,11 +983,7 @@
     }
 
     PruneBlockFilesManual(height);
-<<<<<<< HEAD
-    const CBlockIndex* block = ::chainActive.Tip();
-=======
     const CBlockIndex* block = ::ChainActive().Tip();
->>>>>>> 2f9f9b37
     assert(block);
     while (block->pprev && (block->pprev->nStatus & BLOCK_HAVE_DATA)) {
         block = block->pprev;
@@ -1183,9 +1147,6 @@
         Params(), &::ChainstateActive().CoinsTip(), nCheckLevel, nCheckDepth);
 }
 
-<<<<<<< HEAD
-static UniValue BIP9SoftForkDesc(const Consensus::Params& consensusParams, Consensus::DeploymentPos id)
-=======
 static void BuriedForkDescPushBack(UniValue& softforks, const std::string &name, int height) EXCLUSIVE_LOCKS_REQUIRED(cs_main)
 {
     // For buried deployments.
@@ -1205,7 +1166,6 @@
 }
 
 static void BIP9SoftForkDescPushBack(UniValue& softforks, const std::string &name, const Consensus::Params& consensusParams, Consensus::DeploymentPos id) EXCLUSIVE_LOCKS_REQUIRED(cs_main)
->>>>>>> 2f9f9b37
 {
     // For BIP9 deployments.
     // Deployments (e.g. testdummy) with timeout value before Jan 1, 2009 are hidden.
@@ -1277,11 +1237,7 @@
             "  \"pruneheight\": xxxxxx,        (numeric) lowest-height complete block stored (only present if pruning is enabled)\n"
             "  \"automatic_pruning\": xx,      (boolean) whether automatic pruning is enabled (only present if pruning is enabled)\n"
             "  \"prune_target_size\": xxxxxx,  (numeric) the target size used by pruning (only present if automatic pruning is enabled)\n"
-<<<<<<< HEAD
-            "  \"bip9_softforks\": {           (object) status of BIP9 softforks in progress\n"
-=======
             "  \"softforks\": {                (object) status of softforks\n"
->>>>>>> 2f9f9b37
             "     \"xxxx\" : {                 (string) name of the softfork\n"
             "        \"type\": \"xxxx\",         (string) one of \"buried\", \"bip9\"\n"
             "        \"bip9\": {               (object) status of bip9 softforks (only for \"bip9\" type)\n"
@@ -1344,22 +1300,10 @@
     }
 
     const Consensus::Params& consensusParams = Params().GetConsensus();
-<<<<<<< HEAD
-    UniValue bip9_softforks(UniValue::VOBJ);
-    for (int pos = Consensus::DEPLOYMENT_CSV; pos != Consensus::MAX_VERSION_BITS_DEPLOYMENTS; ++pos) {
-        BIP9SoftForkDescPushBack(bip9_softforks, consensusParams, static_cast<Consensus::DeploymentPos>(pos));
-    }
-    obj.pushKV("bip9_softforks", bip9_softforks);
-=======
     UniValue softforks(UniValue::VOBJ);
-    BuriedForkDescPushBack(softforks, "bip34", consensusParams.BIP34Height);
-    BuriedForkDescPushBack(softforks, "bip66", consensusParams.BIP66Height);
-    BuriedForkDescPushBack(softforks, "bip65", consensusParams.BIP65Height);
     BuriedForkDescPushBack(softforks, "csv", consensusParams.CSVHeight);
-    BuriedForkDescPushBack(softforks, "segwit", consensusParams.SegwitHeight);
     BIP9SoftForkDescPushBack(softforks, "testdummy", consensusParams, Consensus::DEPLOYMENT_TESTDUMMY);
     obj.pushKV("softforks",             softforks);
->>>>>>> 2f9f9b37
 
     obj.pushKV("warnings", GetWarnings("statusbar"));
     return obj;
@@ -1495,12 +1439,6 @@
     ret.pushKV("usage", (int64_t)pool.DynamicMemoryUsage());
     size_t maxmempool = gArgs.GetArg("-maxmempool", DEFAULT_MAX_MEMPOOL_SIZE) * 1000000;
     ret.pushKV("maxmempool", (int64_t) maxmempool);
-<<<<<<< HEAD
-    // Blackcoin: do not show mempoolminfee
-    // ret.pushKV("mempoolminfee", ValueFromAmount(::minRelayTxFee.GetFeePerK()));
-=======
-    ret.pushKV("mempoolminfee", ValueFromAmount(std::max(pool.GetMinFee(maxmempool), ::minRelayTxFee).GetFeePerK()));
->>>>>>> 2f9f9b37
     ret.pushKV("minrelaytxfee", ValueFromAmount(::minRelayTxFee.GetFeePerK()));
 
     return ret;
@@ -1508,12 +1446,6 @@
 
 static UniValue getmempoolinfo(const JSONRPCRequest& request)
 {
-<<<<<<< HEAD
-    if (request.fHelp || request.params.size() != 0)
-        // Blackcoin: do not show mempoolminfee
-        throw std::runtime_error(
-=======
->>>>>>> 2f9f9b37
             RPCHelpMan{"getmempoolinfo",
                 "\nReturns details on the active state of the TX memory pool.\n",
                 {},
@@ -1783,11 +1715,7 @@
 
 static UniValue getblockstats(const JSONRPCRequest& request)
 {
-<<<<<<< HEAD
-    const RPCHelpMan help{"getblockstats",
-=======
     RPCHelpMan{"getblockstats",
->>>>>>> 2f9f9b37
                 "\nCompute per block statistics for a given window. All amounts are in satoshis.\n"
                 "It won't work for some heights with pruning.\n",
                 {
@@ -1832,14 +1760,7 @@
                     HelpExampleCli("getblockstats", "1000 '[\"minfeerate\",\"avgfeerate\"]'")
             + HelpExampleRpc("getblockstats", "1000 '[\"minfeerate\",\"avgfeerate\"]'")
                 },
-<<<<<<< HEAD
-    };
-    if (request.fHelp || !help.IsValidNumArgs(request.params.size())) {
-        throw std::runtime_error(help.ToString());
-    }
-=======
     }.Check(request);
->>>>>>> 2f9f9b37
 
     LOCK(cs_main);
 
@@ -2182,51 +2103,12 @@
 
         // loop through the scan objects
         for (const UniValue& scanobject : request.params[1].get_array().getValues()) {
-<<<<<<< HEAD
-            std::string desc_str;
-            std::pair<int64_t, int64_t> range = {0, 1000};
-            if (scanobject.isStr()) {
-                desc_str = scanobject.get_str();
-            } else if (scanobject.isObject()) {
-                UniValue desc_uni = find_value(scanobject, "desc");
-                if (desc_uni.isNull()) throw JSONRPCError(RPC_INVALID_PARAMETER, "Descriptor needs to be provided in scan object");
-                desc_str = desc_uni.get_str();
-                UniValue range_uni = find_value(scanobject, "range");
-                if (!range_uni.isNull()) {
-                    range = ParseRange(range_uni);
-                    if (range.first < 0 || (range.second >> 31) != 0 || range.second >= range.first + 1000000) throw JSONRPCError(RPC_INVALID_PARAMETER, "range out of range");
-                }
-            } else {
-                throw JSONRPCError(RPC_INVALID_PARAMETER, "Scan object needs to be either a string or an object");
-            }
-
-            FlatSigningProvider provider;
-            auto desc = Parse(desc_str, provider);
-            if (!desc) {
-                throw JSONRPCError(RPC_INVALID_ADDRESS_OR_KEY, strprintf("Invalid descriptor '%s'", desc_str));
-            }
-            if (!desc->IsRange()) {
-                range.first = 0;
-                range.second = 0;
-            }
-            for (int i = range.first; i <= range.second; ++i) {
-                std::vector<CScript> scripts;
-                if (!desc->Expand(i, provider, scripts, provider)) {
-                    throw JSONRPCError(RPC_INVALID_ADDRESS_OR_KEY, strprintf("Cannot derive script without private keys: '%s'", desc_str));
-                }
-                for (const auto& script : scripts) {
-                    std::string inferred = InferDescriptor(script, provider)->ToString();
-                    needles.emplace(script);
-                    descriptors.emplace(std::move(script), std::move(inferred));
-                }
-=======
             FlatSigningProvider provider;
             auto scripts = EvalDescriptorStringOrObject(scanobject, provider);
             for (const auto& script : scripts) {
                 std::string inferred = InferDescriptor(script, provider)->ToString();
                 needles.emplace(script);
                 descriptors.emplace(std::move(script), std::move(inferred));
->>>>>>> 2f9f9b37
             }
         }
 
