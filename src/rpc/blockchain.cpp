--- conflicted
+++ resolved
@@ -9,10 +9,7 @@
 #include "checkpoints.h"
 #include "coins.h"
 #include "consensus/validation.h"
-<<<<<<< HEAD
 #include "dstencode.h"
-=======
->>>>>>> a7b486d6
 #include "validation.h"
 #include "policy/policy.h"
 #include "primitives/transaction.h"
@@ -154,10 +151,6 @@
         confirmations = chainActive.Height() - blockindex->nHeight + 1;
     result.push_back(Pair("confirmations", confirmations));
     result.push_back(Pair("size", (int)::GetSerializeSize(block, SER_NETWORK, PROTOCOL_VERSION)));
-<<<<<<< HEAD
-=======
-    result.push_back(Pair("weight", (int)::GetBlockWeight(block)));
->>>>>>> a7b486d6
     result.push_back(Pair("height", blockindex->nHeight));
     result.push_back(Pair("version", block.nVersion));
     result.push_back(Pair("versionHex", strprintf("%08x", block.nVersion)));
@@ -321,51 +314,6 @@
 UniValue waitforblockheight(const JSONRPCRequest& request)
 {
     if (request.fHelp || request.params.size() < 1 || request.params.size() > 2)
-<<<<<<< HEAD
-=======
-        throw runtime_error(
-            "waitforblockheight <height> (timeout)\n"
-            "\nWaits for (at least) block height and returns the height and hash\n"
-            "of the current tip.\n"
-            "\nReturns the current block on timeout or exit.\n"
-            "\nArguments:\n"
-            "1. height  (required, int) Block height to wait for (int)\n"
-            "2. timeout (int, optional, default=0) Time in milliseconds to wait for a response. 0 indicates no timeout.\n"
-            "\nResult:\n"
-            "{                           (json object)\n"
-            "  \"hash\" : {       (string) The blockhash\n"
-            "  \"height\" : {     (int) Block height\n"
-            "}\n"
-            "\nExamples:\n"
-            + HelpExampleCli("waitforblockheight", "\"100\", 1000")
-            + HelpExampleRpc("waitforblockheight", "\"100\", 1000")
-        );
-    int timeout = 0;
-
-    int height = request.params[0].get_int();
-
-    if (request.params.size() > 1)
-        timeout = request.params[1].get_int();
-
-    CUpdatedBlock block;
-    {
-        std::unique_lock<std::mutex> lock(cs_blockchange);
-        if(timeout)
-            cond_blockchange.wait_for(lock, std::chrono::milliseconds(timeout), [&height]{return latestblock.height >= height || !IsRPCRunning();});
-        else
-            cond_blockchange.wait(lock, [&height]{return latestblock.height >= height || !IsRPCRunning(); });
-        block = latestblock;
-    }
-    UniValue ret(UniValue::VOBJ);
-    ret.push_back(Pair("hash", block.hash.GetHex()));
-    ret.push_back(Pair("height", block.height));
-    return ret;
-}
-
-UniValue getdifficulty(const JSONRPCRequest& request)
-{
-    if (request.fHelp || request.params.size() != 0)
->>>>>>> a7b486d6
         throw runtime_error(
             "waitforblockheight <height> (timeout)\n"
             "\nWaits for (at least) block height and returns the height and hash\n"
@@ -431,21 +379,16 @@
 
 std::string EntryDescriptionString()
 {
-    return "    \"size\" : n,             (numeric) virtual transaction size as defined in BIP 141. This is different from actual serialized size for witness transactions as witness data is discounted.\n"
+    return "    \"size\" : n,             (numeric) transaction size in bytes\n"
            "    \"fee\" : n,              (numeric) transaction fee in " + CURRENCY_UNIT + "\n"
            "    \"modifiedfee\" : n,      (numeric) transaction fee with fee deltas used for mining priority\n"
            "    \"time\" : n,             (numeric) local time transaction entered pool in seconds since 1 Jan 1970 GMT\n"
            "    \"height\" : n,           (numeric) block height when transaction entered pool\n"
-<<<<<<< HEAD
-=======
-           "    \"startingpriority\" : n, (numeric) DEPRECATED. Priority when transaction entered pool\n"
-           "    \"currentpriority\" : n,  (numeric) DEPRECATED. Transaction priority now\n"
->>>>>>> a7b486d6
            "    \"descendantcount\" : n,  (numeric) number of in-mempool descendant transactions (including this one)\n"
-           "    \"descendantsize\" : n,   (numeric) virtual transaction size of in-mempool descendants (including this one)\n"
+           "    \"descendantsize\" : n,   (numeric) size of in-mempool descendants (including this one)\n"
            "    \"descendantfees\" : n,   (numeric) modified fees (see above) of in-mempool descendants (including this one)\n"
            "    \"ancestorcount\" : n,    (numeric) number of in-mempool ancestor transactions (including this one)\n"
-           "    \"ancestorsize\" : n,     (numeric) virtual transaction size of in-mempool ancestors (including this one)\n"
+           "    \"ancestorsize\" : n,     (numeric) size of in-mempool ancestors (including this one)\n"
            "    \"ancestorfees\" : n,     (numeric) modified fees (see above) of in-mempool ancestors (including this one)\n"
            "    \"depends\" : [           (array) unconfirmed transactions used as inputs for this transaction\n"
            "        \"transactionid\",    (string) parent transaction id\n"
@@ -804,11 +747,6 @@
             "  \"hash\" : \"hash\",     (string) the block hash (same as provided)\n"
             "  \"confirmations\" : n,   (numeric) The number of confirmations, or -1 if the block is not on the main chain\n"
             "  \"size\" : n,            (numeric) The block size\n"
-<<<<<<< HEAD
-=======
-            "  \"strippedsize\" : n,    (numeric) The block size excluding witness data\n"
-            "  \"weight\" : n           (numeric) The block weight as defined in BIP 141\n"
->>>>>>> a7b486d6
             "  \"height\" : n,          (numeric) The block height or index\n"
             "  \"version\" : n,         (numeric) The block version\n"
             "  \"versionHex\" : \"00000000\", (string) The block version formatted in hexadecimal\n"
@@ -1033,13 +971,8 @@
             "     \"hex\" : \"hex\",        (string) \n"
             "     \"reqSigs\" : n,          (numeric) Number of required signatures\n"
             "     \"type\" : \"pubkeyhash\", (string) The type, eg pubkeyhash\n"
-<<<<<<< HEAD
             "     \"addresses\" : [          (array of string) array of blackcoin addresses\n"
             "        \"address\"     (string) blackcoin address\n"
-=======
-            "     \"addresses\" : [          (array of string) array of bitcoin addresses\n"
-            "        \"address\"     (string) bitcoin address\n"
->>>>>>> a7b486d6
             "        ,...\n"
             "     ]\n"
             "  },\n"
@@ -1128,39 +1061,6 @@
     return CVerifyDB().VerifyDB(Params(), pcoinsTip, nCheckLevel, nCheckDepth);
 }
 
-<<<<<<< HEAD
-=======
-/** Implementation of IsSuperMajority with better feedback */
-static UniValue SoftForkMajorityDesc(int version, CBlockIndex* pindex, const Consensus::Params& consensusParams)
-{
-    UniValue rv(UniValue::VOBJ);
-    bool activated = false;
-    switch(version)
-    {
-        case 2:
-            activated = pindex->nHeight >= consensusParams.BIP34Height;
-            break;
-        case 3:
-            activated = pindex->nHeight >= consensusParams.BIP66Height;
-            break;
-        case 4:
-            activated = pindex->nHeight >= consensusParams.BIP65Height;
-            break;
-    }
-    rv.push_back(Pair("status", activated));
-    return rv;
-}
-
-static UniValue SoftForkDesc(const std::string &name, int version, CBlockIndex* pindex, const Consensus::Params& consensusParams)
-{
-    UniValue rv(UniValue::VOBJ);
-    rv.push_back(Pair("id", name));
-    rv.push_back(Pair("version", version));
-    rv.push_back(Pair("reject", SoftForkMajorityDesc(version, pindex, consensusParams)));
-    return rv;
-}
-
->>>>>>> a7b486d6
 static UniValue BIP9SoftForkDesc(const Consensus::Params& consensusParams, Consensus::DeploymentPos id)
 {
     UniValue rv(UniValue::VOBJ);
@@ -1212,18 +1112,6 @@
             "  \"chainwork\": \"xxxx\"     (string) total amount of work in active chain, in hexadecimal\n"
             "  \"pruned\": xx,             (boolean) if the blocks are subject to pruning\n"
             "  \"pruneheight\": xxxxxx,    (numeric) lowest-height complete block stored\n"
-<<<<<<< HEAD
-=======
-            "  \"softforks\": [            (array) status of softforks in progress\n"
-            "     {\n"
-            "        \"id\": \"xxxx\",        (string) name of softfork\n"
-            "        \"version\": xx,         (numeric) block version\n"
-            "        \"reject\": {            (object) progress toward rejecting pre-softfork blocks\n"
-            "           \"status\": xx,       (boolean) true if threshold reached\n"
-            "        },\n"
-            "     }, ...\n"
-            "  ],\n"
->>>>>>> a7b486d6
             "  \"bip9_softforks\": {          (object) status of BIP9 softforks in progress\n"
             "     \"xxxx\" : {                (string) name of the softfork\n"
             "        \"status\": \"xxxx\",    (string) one of \"defined\", \"started\", \"locked_in\", \"active\", \"failed\"\n"
@@ -1250,13 +1138,8 @@
     obj.push_back(Pair("blocks",                (int)chainActive.Height()));
     obj.push_back(Pair("headers",               pindexBestHeader ? pindexBestHeader->nHeight : -1));
     obj.push_back(Pair("bestblockhash",         chainActive.Tip()->GetBlockHash().GetHex()));
-<<<<<<< HEAD
     obj.push_back(Pair("difficulty",            diff));
     obj.push_back(Pair("mediantime",            (int64_t)chainActive.Tip()->GetPastTimeLimit()));
-=======
-    obj.push_back(Pair("difficulty",            (double)GetDifficulty()));
-    obj.push_back(Pair("mediantime",            (int64_t)chainActive.Tip()->GetMedianTimePast()));
->>>>>>> a7b486d6
     obj.push_back(Pair("verificationprogress",  GuessVerificationProgress(Params().TxData(), chainActive.Tip())));
     obj.push_back(Pair("chainwork",             chainActive.Tip()->nChainWork.GetHex()));
     obj.push_back(Pair("pruned",                fPruneMode));
@@ -1417,7 +1300,7 @@
             "\nResult:\n"
             "{\n"
             "  \"size\": xxxxx,               (numeric) Current tx count\n"
-            "  \"bytes\": xxxxx,              (numeric) Sum of all virtual transaction sizes as defined in BIP 141. Differs from actual serialized size because witness data is discounted\n"
+            "  \"bytes\": xxxxx,              (numeric) Sum of all tx sizes\n"
             "  \"usage\": xxxxx,              (numeric) Total memory usage for the mempool\n"
             "  \"maxmempool\": xxxxx,         (numeric) Maximum memory usage for the mempool\n"
             "  \"mempoolminfee\": xxxxx       (numeric) Minimum fee for tx to be accepted\n"
