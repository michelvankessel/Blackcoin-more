--- conflicted
+++ resolved
@@ -40,11 +40,7 @@
     RPC_METHOD_NOT_FOUND = -32601,
     RPC_INVALID_PARAMS   = -32602,
     // RPC_INTERNAL_ERROR should only be used for genuine errors in bitcoind
-<<<<<<< HEAD
-    // (for exampled datadir corruption).
-=======
     // (for example datadir corruption).
->>>>>>> e44150fe
     RPC_INTERNAL_ERROR   = -32603,
     RPC_PARSE_ERROR      = -32700,
 
@@ -95,11 +91,6 @@
 std::string JSONRPCReply(const UniValue& result, const UniValue& error, const UniValue& id);
 UniValue JSONRPCError(int code, const std::string& message);
 
-<<<<<<< HEAD
-/** Get name of RPC authentication cookie file */
-fs::path GetAuthCookieFile();
-=======
->>>>>>> e44150fe
 /** Generate a new RPC authentication cookie and write it to disk */
 bool GenerateAuthCookie(std::string *cookie_out);
 /** Read the RPC authentication cookie from disk */
