--- conflicted
+++ resolved
@@ -88,18 +88,6 @@
             std::string err = strprintf("Expected type %s for %s, got %s",
                 uvTypeName(t.second.type), t.first, uvTypeName(v.type()));
             throw JSONRPCError(RPC_TYPE_ERROR, err);
-        }
-
-        if (fStrict)
-        {
-            for (const std::string &k : o.getKeys())
-            {
-                if (typesExpected.count(k) == 0)
-                {
-                    std::string err = strprintf("Unexpected keys %s", k);
-                    throw JSONRPCError(RPC_TYPE_ERROR, err);
-                }
-            }
         }
     }
 
@@ -394,8 +382,6 @@
         throw JSONRPCError(RPC_INVALID_REQUEST, "Params must be an array or object");
 }
 
-<<<<<<< HEAD
-=======
 bool IsDeprecatedRPCEnabled(const std::string& method)
 {
     const std::vector<std::string> enabled_methods = gArgs.GetArgs("-deprecatedrpc");
@@ -403,7 +389,6 @@
     return find(enabled_methods.begin(), enabled_methods.end(), method) != enabled_methods.end();
 }
 
->>>>>>> f56c00b2
 static UniValue JSONRPCExecOne(JSONRPCRequest jreq, const UniValue& req)
 {
     UniValue rpc_result(UniValue::VOBJ);
