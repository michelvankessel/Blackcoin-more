--- conflicted
+++ resolved
@@ -18,10 +18,6 @@
 #include <boost/bind.hpp>
 #include <boost/filesystem.hpp>
 #include <boost/foreach.hpp>
-<<<<<<< HEAD
-=======
-#include <boost/shared_ptr.hpp>
->>>>>>> a7b486d6
 #include <boost/signals2/signal.hpp>
 #include <boost/thread.hpp>
 #include <boost/algorithm/string/case_conv.hpp> // for to_upper()
@@ -38,14 +34,8 @@
 static CCriticalSection cs_rpcWarmup;
 /* Timer-creating functions */
 static RPCTimerInterface* timerInterface = NULL;
-<<<<<<< HEAD
-/* Map of name to timer.
- * @note Can be changed to std::unique_ptr when C++11 */
-static std::map<std::string, std::shared_ptr<RPCTimerBase> > deadlineTimers;
-=======
 /* Map of name to timer. */
 static std::map<std::string, std::unique_ptr<RPCTimerBase> > deadlineTimers;
->>>>>>> a7b486d6
 
 static struct CRPCSignals
 {
@@ -313,10 +303,7 @@
     /* Overall control/query calls */
     { "control",            "help",                   &help,                   true,  {"command"}  },
     { "control",            "stop",                   &stop,                   true,  {}  },
-<<<<<<< HEAD
     { "control",            "uptime",                 &uptime,                 true,  {}  },
-=======
->>>>>>> a7b486d6
 };
 
 CRPCTable::CRPCTable()
@@ -590,14 +577,7 @@
 
 int RPCSerializationFlags()
 {
-<<<<<<< HEAD
     return 0;
-=======
-    int flag = 0;
-    if (GetArg("-rpcserialversion", DEFAULT_RPC_SERIALIZE_VERSION) == 0)
-        flag |= SERIALIZE_TRANSACTION_NO_WITNESS;
-    return flag;
->>>>>>> a7b486d6
 }
 
 CRPCTable tableRPC;