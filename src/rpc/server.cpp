--- conflicted
+++ resolved
@@ -75,104 +75,6 @@
     g_rpcSignals.Stopped.connect(slot);
 }
 
-<<<<<<< HEAD
-void RPCTypeCheck(const UniValue& params,
-                  const std::list<UniValueType>& typesExpected,
-                  bool fAllowNull)
-{
-    unsigned int i = 0;
-    for (const UniValueType& t : typesExpected) {
-        if (params.size() <= i)
-            break;
-
-        const UniValue& v = params[i];
-        if (!(fAllowNull && v.isNull())) {
-            RPCTypeCheckArgument(v, t);
-        }
-        i++;
-    }
-}
-
-void RPCTypeCheckArgument(const UniValue& value, const UniValueType& typeExpected)
-{
-    if (!typeExpected.typeAny && value.type() != typeExpected.type) {
-        throw JSONRPCError(RPC_TYPE_ERROR, strprintf("Expected type %s, got %s", uvTypeName(typeExpected.type), uvTypeName(value.type())));
-    }
-}
-
-void RPCTypeCheckObj(const UniValue& o,
-    const std::map<std::string, UniValueType>& typesExpected,
-    bool fAllowNull,
-    bool fStrict)
-{
-    for (const auto& t : typesExpected) {
-        const UniValue& v = find_value(o, t.first);
-        if (!fAllowNull && v.isNull())
-            throw JSONRPCError(RPC_TYPE_ERROR, strprintf("Missing %s", t.first));
-
-        if (!(t.second.typeAny || v.type() == t.second.type || (fAllowNull && v.isNull()))) {
-            std::string err = strprintf("Expected type %s for %s, got %s",
-                uvTypeName(t.second.type), t.first, uvTypeName(v.type()));
-            throw JSONRPCError(RPC_TYPE_ERROR, err);
-        }
-    }
-
-    if (fStrict)
-    {
-        for (const std::string& k : o.getKeys())
-        {
-            if (typesExpected.count(k) == 0)
-            {
-                std::string err = strprintf("Unexpected key %s", k);
-                throw JSONRPCError(RPC_TYPE_ERROR, err);
-            }
-        }
-    }
-}
-
-CAmount AmountFromValue(const UniValue& value, bool allowZero)
-{
-    if (!value.isNum() && !value.isStr())
-        throw JSONRPCError(RPC_TYPE_ERROR, "Amount is not a number or string");
-    CAmount amount;
-    if (!ParseFixedPoint(value.getValStr(), 8, &amount))
-        throw JSONRPCError(RPC_TYPE_ERROR, "Invalid amount");
-    if (amount == 0 && !allowZero)
-        throw JSONRPCError(RPC_TYPE_ERROR, "Invalid amount");
-    if (!MoneyRange(amount))
-        throw JSONRPCError(RPC_TYPE_ERROR, "Amount out of range");
-    return amount;
-}
-
-uint256 ParseHashV(const UniValue& v, std::string strName)
-{
-    std::string strHex(v.get_str());
-    if (64 != strHex.length())
-        throw JSONRPCError(RPC_INVALID_PARAMETER, strprintf("%s must be of length %d (not %d, for '%s')", strName, 64, strHex.length(), strHex));
-    if (!IsHex(strHex)) // Note: IsHex("") is false
-        throw JSONRPCError(RPC_INVALID_PARAMETER, strName+" must be hexadecimal string (not '"+strHex+"')");
-    return uint256S(strHex);
-}
-uint256 ParseHashO(const UniValue& o, std::string strKey)
-{
-    return ParseHashV(find_value(o, strKey), strKey);
-}
-std::vector<unsigned char> ParseHexV(const UniValue& v, std::string strName)
-{
-    std::string strHex;
-    if (v.isStr())
-        strHex = v.get_str();
-    if (!IsHex(strHex))
-        throw JSONRPCError(RPC_INVALID_PARAMETER, strName+" must be hexadecimal string (not '"+strHex+"')");
-    return ParseHex(strHex);
-}
-std::vector<unsigned char> ParseHexO(const UniValue& o, std::string strKey)
-{
-    return ParseHexV(find_value(o, strKey), strKey);
-}
-
-=======
->>>>>>> 2f9f9b37
 std::string CRPCTable::help(const std::string& strCommand, const JSONRPCRequest& helpreq) const
 {
     std::string strRet;
@@ -260,11 +162,7 @@
     if (jsonRequest.fHelp || jsonRequest.params.size() > 1)
         throw std::runtime_error(
             RPCHelpMan{"stop",
-<<<<<<< HEAD
-                "\nStop Blackcoin server.",
-=======
                 "\nRequest a graceful shutdown of " PACKAGE_NAME ".",
->>>>>>> 2f9f9b37
                 {},
                 RPCResults{},
                 RPCExamples{""},
@@ -275,11 +173,7 @@
     if (jsonRequest.params[0].isNum()) {
         MilliSleep(jsonRequest.params[0].get_int());
     }
-<<<<<<< HEAD
-    return "Blackcoin server stopping";
-=======
     return PACKAGE_NAME " stopping";
->>>>>>> 2f9f9b37
 }
 
 static UniValue uptime(const JSONRPCRequest& jsonRequest)
@@ -312,24 +206,14 @@
             "    \"method\"       (string)  The name of the RPC command \n"
             "    \"duration\"     (numeric)  The running time in microseconds\n"
             "   },...\n"
-<<<<<<< HEAD
-            "  ]\n"
-=======
             "  ],\n"
             " \"logpath\": \"xxx\" (string) The complete file path to the debug log\n"
->>>>>>> 2f9f9b37
             "}\n"
                 },
                 RPCExamples{
                     HelpExampleCli("getrpcinfo", "")
                 + HelpExampleRpc("getrpcinfo", "")},
-<<<<<<< HEAD
-            }.ToString()
-        );
-    }
-=======
             }.Check(request);
->>>>>>> 2f9f9b37
 
     LOCK(g_rpc_server_info.mutex);
     UniValue active_commands(UniValue::VARR);
@@ -580,20 +464,6 @@
     return commandList;
 }
 
-<<<<<<< HEAD
-std::string HelpExampleCli(const std::string& methodname, const std::string& args)
-{
-    return "> blackmore-cli " + methodname + " " + args + "\n";
-}
-
-std::string HelpExampleRpc(const std::string& methodname, const std::string& args)
-{
-    return "> curl --user myusername --data-binary '{\"jsonrpc\": \"1.0\", \"id\":\"curltest\", "
-        "\"method\": \"" + methodname + "\", \"params\": [" + args + "] }' -H 'content-type: text/plain;' http://127.0.0.1:8332/\n";
-}
-
-=======
->>>>>>> 2f9f9b37
 void RPCSetTimerInterfaceIfUnset(RPCTimerInterface *iface)
 {
     if (!timerInterface)
