// Copyright (c) 2010 Satoshi Nakamoto
// Copyright (c) 2009-2016 The Bitcoin Core developers
// Distributed under the MIT software license, see the accompanying
// file COPYING or http://www.opensource.org/licenses/mit-license.php.

#ifndef BITCOIN_RPCSERVER_H
#define BITCOIN_RPCSERVER_H

#include "amount.h"
#include "rpc/protocol.h"
#include "uint256.h"

#include <list>
#include <map>
#include <stdint.h>
#include <string>

#include <univalue.h>

static const unsigned int DEFAULT_RPC_SERIALIZE_VERSION = 1;

class CRPCCommand;

namespace RPCServer
{
    void OnStarted(std::function<void ()> slot);
    void OnStopped(std::function<void ()> slot);
    void OnPreCommand(std::function<void (const CRPCCommand&)> slot);
}

/** Wrapper for UniValue::VType, which includes typeAny:
 * Used to denote don't care type. Only used by RPCTypeCheckObj */
struct UniValueType {
    UniValueType(UniValue::VType _type) : typeAny(false), type(_type) {}
    UniValueType() : typeAny(true) {}
    bool typeAny;
    UniValue::VType type;
};

class JSONRPCRequest
{
public:
    UniValue id;
    std::string strMethod;
    UniValue params;
    bool fHelp;
    std::string URI;
    std::string authUser;

    JSONRPCRequest() : id(NullUniValue), params(NullUniValue), fHelp(false) {}
    void parse(const UniValue& valRequest);
};

/** Query whether RPC is running */
bool IsRPCRunning();

/**
 * Set the RPC warmup status.  When this is done, all RPC calls will error out
 * immediately with RPC_IN_WARMUP.
 */
void SetRPCWarmupStatus(const std::string& newStatus);
/* Mark warmup as done.  RPC calls will be processed from now on.  */
void SetRPCWarmupFinished();

/* returns the current warmup state.  */
bool RPCIsInWarmup(std::string *outStatus);

/**
 * Type-check arguments; throws JSONRPCError if wrong type given. Does not check that
 * the right number of arguments are passed, just that any passed are the correct type.
 */
void RPCTypeCheck(const UniValue& params,
                  const std::list<UniValue::VType>& typesExpected, bool fAllowNull=false);

/**
 * Type-check one argument; throws JSONRPCError if wrong type given.
 */
void RPCTypeCheckArgument(const UniValue& value, UniValue::VType typeExpected);

/*
  Check for expected keys/value types in an Object.
*/
void RPCTypeCheckObj(const UniValue& o,
    const std::map<std::string, UniValueType>& typesExpected,
    bool fAllowNull = false,
    bool fStrict = false);

/** Opaque base class for timers returned by NewTimerFunc.
 * This provides no methods at the moment, but makes sure that delete
 * cleans up the whole state.
 */
class RPCTimerBase
{
public:
    virtual ~RPCTimerBase() {}
};

/**
 * RPC timer "driver".
 */
class RPCTimerInterface
{
public:
    virtual ~RPCTimerInterface() {}
    /** Implementation name */
    virtual const char *Name() = 0;
    /** Factory function for timers.
     * RPC will call the function to create a timer that will call func in *millis* milliseconds.
     * @note As the RPC mechanism is backend-neutral, it can use different implementations of timers.
     * This is needed to cope with the case in which there is no HTTP server, but
     * only GUI RPC console, and to break the dependency of pcserver on httprpc.
     */
    virtual RPCTimerBase* NewTimer(std::function<void(void)>& func, int64_t millis) = 0;
};

/** Set the factory function for timers */
void RPCSetTimerInterface(RPCTimerInterface *iface);
/** Set the factory function for timer, but only, if unset */
void RPCSetTimerInterfaceIfUnset(RPCTimerInterface *iface);
/** Unset factory function for timers */
void RPCUnsetTimerInterface(RPCTimerInterface *iface);

/**
 * Run func nSeconds from now.
 * Overrides previous timer <name> (if any).
 */
void RPCRunLater(const std::string& name, std::function<void(void)> func, int64_t nSeconds);

typedef UniValue(*rpcfn_type)(const JSONRPCRequest& jsonRequest);

class CRPCCommand
{
public:
    std::string category;
    std::string name;
    rpcfn_type actor;
    bool okSafeMode;
    std::vector<std::string> argNames;
};

/**
 * Bitcoin RPC command dispatcher.
 */
class CRPCTable
{
private:
    std::map<std::string, const CRPCCommand*> mapCommands;
public:
    CRPCTable();
    const CRPCCommand* operator[](const std::string& name) const;
    std::string help(const std::string& name, const JSONRPCRequest& helpreq) const;

    /**
     * Execute a method.
     * @param request The JSONRPCRequest to execute
     * @returns Result of the call.
     * @throws an exception (UniValue) when an error happens.
     */
    UniValue execute(const JSONRPCRequest &request) const;

    /**
    * Returns a list of registered commands
    * @returns List of registered commands.
    */
    std::vector<std::string> listCommands() const;

    /**
     * Appends a CRPCCommand to the dispatch table.
     * Returns false if RPC server is already running (dump concurrency protection).
     * Commands cannot be overwritten (returns false).
     */
    bool appendCommand(const std::string& name, const CRPCCommand* pcmd);
};

extern CRPCTable tableRPC;

/**
 * Utilities: convert hex-encoded Values
 * (throws error if not hex).
 */
extern uint256 ParseHashV(const UniValue& v, std::string strName);
extern uint256 ParseHashO(const UniValue& o, std::string strKey);
extern std::vector<unsigned char> ParseHexV(const UniValue& v, std::string strName);
extern std::vector<unsigned char> ParseHexO(const UniValue& o, std::string strKey);

extern CAmount AmountFromValue(const UniValue& value);
<<<<<<< HEAD
extern UniValue ValueFromAmount(const CAmount& amount);
extern double GetPoSKernelPS();
extern std::string HelpRequiringPassphrase();
=======
>>>>>>> e44150fe
extern std::string HelpExampleCli(const std::string& methodname, const std::string& args);
extern std::string HelpExampleRpc(const std::string& methodname, const std::string& args);

bool StartRPC();
void InterruptRPC();
void StopRPC();
<<<<<<< HEAD
std::string JSONRPCExecBatch(const UniValue& vReq);
=======
std::string JSONRPCExecBatch(const JSONRPCRequest& jreq, const UniValue& vReq);
>>>>>>> e44150fe

// Retrieves any serialization flags requested in command line argument
int RPCSerializationFlags();

#endif // BITCOIN_RPCSERVER_H<|MERGE_RESOLUTION|>--- conflicted
+++ resolved
@@ -16,8 +16,6 @@
 #include <string>
 
 #include <univalue.h>
-
-static const unsigned int DEFAULT_RPC_SERIALIZE_VERSION = 1;
 
 class CRPCCommand;
 
@@ -184,23 +182,14 @@
 extern std::vector<unsigned char> ParseHexO(const UniValue& o, std::string strKey);
 
 extern CAmount AmountFromValue(const UniValue& value);
-<<<<<<< HEAD
-extern UniValue ValueFromAmount(const CAmount& amount);
 extern double GetPoSKernelPS();
-extern std::string HelpRequiringPassphrase();
-=======
->>>>>>> e44150fe
 extern std::string HelpExampleCli(const std::string& methodname, const std::string& args);
 extern std::string HelpExampleRpc(const std::string& methodname, const std::string& args);
 
 bool StartRPC();
 void InterruptRPC();
 void StopRPC();
-<<<<<<< HEAD
-std::string JSONRPCExecBatch(const UniValue& vReq);
-=======
 std::string JSONRPCExecBatch(const JSONRPCRequest& jreq, const UniValue& vReq);
->>>>>>> e44150fe
 
 // Retrieves any serialization flags requested in command line argument
 int RPCSerializationFlags();
