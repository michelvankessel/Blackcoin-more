--- conflicted
+++ resolved
@@ -158,23 +158,6 @@
 
 extern CRPCTable tableRPC;
 
-<<<<<<< HEAD
-/**
- * Utilities: convert hex-encoded Values
- * (throws error if not hex).
- */
-extern uint256 ParseHashV(const UniValue& v, std::string strName);
-extern uint256 ParseHashO(const UniValue& o, std::string strKey);
-extern std::vector<unsigned char> ParseHexV(const UniValue& v, std::string strName);
-extern std::vector<unsigned char> ParseHexO(const UniValue& o, std::string strKey);
-
-extern CAmount AmountFromValue(const UniValue& value, bool allowZero = false);
-extern double GetPoSKernelPS();
-extern std::string HelpExampleCli(const std::string& methodname, const std::string& args);
-extern std::string HelpExampleRpc(const std::string& methodname, const std::string& args);
-
-=======
->>>>>>> 2f9f9b37
 void StartRPC();
 void InterruptRPC();
 void StopRPC();
