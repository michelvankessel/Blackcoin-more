// Copyright (c) 2010 Satoshi Nakamoto
// Copyright (c) 2009-2018 The Bitcoin Core developers
// Distributed under the MIT software license, see the accompanying
// file COPYING or http://www.opensource.org/licenses/mit-license.php.

#include <rpc/client.h>
#include <rpc/protocol.h>
#include <util/system.h>

#include <set>
#include <stdint.h>

class CRPCConvertParam
{
public:
    std::string methodName; //!< method whose params want conversion
    int paramIdx;           //!< 0-based idx of param to convert
    std::string paramName;  //!< parameter name
};

// clang-format off
/**
 * Specify a (method, idx, name) here if the argument is a non-string RPC
 * argument and needs to be converted from JSON.
 *
 * @note Parameter indexes start from 0.
 */
static const CRPCConvertParam vRPCConvertParams[] =
{
    { "setmocktime", 0, "timestamp" },
    { "utxoupdatepsbt", 1, "descriptors" },
    { "generatetoaddress", 0, "nblocks" },
    { "generatetoaddress", 2, "maxtries" },
    { "getnetworkhashps", 0, "nblocks" },
    { "getnetworkhashps", 1, "height" },
    { "sendtoaddress", 1, "amount" },
    { "sendtoaddress", 4, "subtractfeefromamount" },
<<<<<<< HEAD
=======
    { "sendtoaddress", 5 , "replaceable" },
    { "sendtoaddress", 6 , "conf_target" },
    { "sendtoaddress", 8, "avoid_reuse" },
>>>>>>> 2f9f9b37
    { "settxfee", 0, "amount" },
    { "sethdseed", 0, "newkeypool" },
    { "getreceivedbyaddress", 1, "minconf" },
    { "getreceivedbylabel", 1, "minconf" },
    { "listreceivedbyaddress", 0, "minconf" },
    { "listreceivedbyaddress", 1, "include_empty" },
    { "listreceivedbyaddress", 2, "include_watchonly" },
    { "listreceivedbylabel", 0, "minconf" },
    { "listreceivedbylabel", 1, "include_empty" },
    { "listreceivedbylabel", 2, "include_watchonly" },
    { "getbalance", 1, "minconf" },
    { "getbalance", 2, "include_watchonly" },
    { "getbalance", 3, "avoid_reuse" },
    { "getblockhash", 0, "height" },
    { "waitforblockheight", 0, "height" },
    { "waitforblockheight", 1, "timeout" },
    { "waitforblock", 1, "timeout" },
    { "waitfornewblock", 0, "timeout" },
    { "listtransactions", 1, "count" },
    { "listtransactions", 2, "skip" },
    { "listtransactions", 3, "include_watchonly" },
    { "walletpassphrase", 1, "timeout" },
    { "walletpassphrase", 2, "stakingonly" },
    { "getblocktemplate", 0, "template_request" },
    { "listsinceblock", 1, "target_confirmations" },
    { "listsinceblock", 2, "include_watchonly" },
    { "listsinceblock", 3, "include_removed" },
    { "sendmany", 1, "amounts" },
    { "sendmany", 2, "minconf" },
    { "sendmany", 4, "subtractfeefrom" },
<<<<<<< HEAD
=======
    { "sendmany", 5 , "replaceable" },
    { "sendmany", 6 , "conf_target" },
>>>>>>> 2f9f9b37
    { "deriveaddresses", 1, "range" },
    { "scantxoutset", 1, "scanobjects" },
    { "addmultisigaddress", 0, "nrequired" },
    { "addmultisigaddress", 1, "keys" },
    { "createmultisig", 0, "nrequired" },
    { "createmultisig", 1, "keys" },
    { "listunspent", 0, "minconf" },
    { "listunspent", 1, "maxconf" },
    { "listunspent", 2, "addresses" },
    { "listunspent", 3, "include_unsafe" },
    { "listunspent", 4, "query_options" },
    { "getblock", 1, "verbosity" },
    { "getblock", 1, "verbose" },
    { "getblockheader", 1, "verbose" },
    { "getchaintxstats", 0, "nblocks" },
    { "gettransaction", 1, "include_watchonly" },
    { "gettransaction", 2, "verbose" },
    { "getrawtransaction", 1, "verbose" },
    { "createrawtransaction", 0, "inputs" },
    { "createrawtransaction", 1, "outputs" },
    { "createrawtransaction", 2, "locktime" },
    { "signrawtransactionwithkey", 1, "privkeys" },
    { "signrawtransactionwithkey", 2, "prevtxs" },
    { "signrawtransactionwithwallet", 1, "prevtxs" },
    { "sendrawtransaction", 1, "allowhighfees" },
    { "sendrawtransaction", 1, "maxfeerate" },
    { "testmempoolaccept", 0, "rawtxs" },
    { "testmempoolaccept", 1, "allowhighfees" },
    { "testmempoolaccept", 1, "maxfeerate" },
    { "combinerawtransaction", 0, "txs" },
    { "fundrawtransaction", 1, "options" },
    { "walletcreatefundedpsbt", 0, "inputs" },
    { "walletcreatefundedpsbt", 1, "outputs" },
    { "walletcreatefundedpsbt", 2, "locktime" },
    { "walletcreatefundedpsbt", 3, "options" },
    { "walletcreatefundedpsbt", 4, "bip32derivs" },
    { "walletprocesspsbt", 1, "sign" },
    { "walletprocesspsbt", 3, "bip32derivs" },
    { "createpsbt", 0, "inputs" },
    { "createpsbt", 1, "outputs" },
    { "createpsbt", 2, "locktime" },
    { "createpsbt", 3, "replaceable" },
    { "combinepsbt", 0, "txs"},
    { "joinpsbts", 0, "txs"},
    { "finalizepsbt", 1, "extract"},
    { "converttopsbt", 1, "permitsigdata"},
    { "gettxout", 1, "n" },
    { "gettxout", 2, "include_mempool" },
    { "gettxoutproof", 0, "txids" },
    { "lockunspent", 0, "unlock" },
    { "lockunspent", 1, "transactions" },
    { "importprivkey", 2, "rescan" },
    { "importaddress", 2, "rescan" },
    { "importaddress", 3, "p2sh" },
    { "importpubkey", 2, "rescan" },
    { "importmulti", 0, "requests" },
    { "importmulti", 1, "options" },
    { "verifychain", 0, "checklevel" },
    { "verifychain", 1, "nblocks" },
    { "getblockstats", 0, "hash_or_height" },
    { "getblockstats", 1, "stats" },
    { "pruneblockchain", 0, "height" },
    { "keypoolrefill", 0, "newsize" },
    { "getrawmempool", 0, "verbose" },
    { "estimaterawfee", 0, "conf_target" },
    { "estimaterawfee", 1, "threshold" },
    { "prioritisetransaction", 1, "dummy" },
    { "prioritisetransaction", 2, "fee_delta" },
    { "setban", 2, "bantime" },
    { "setban", 3, "absolute" },
    { "setnetworkactive", 0, "state" },
    { "setwalletflag", 1, "value" },
    { "getmempoolancestors", 1, "verbose" },
    { "getmempooldescendants", 1, "verbose" },
    { "reservebalance", 0, "reserve" },
    { "reservebalance", 1, "amount" },
    { "burn", 0, "amount" },
    { "burn", 1, "hex_string" },
    /*
    // Blackcoin ToDo: fix burnwallet
    { "burnwallet", 0, "hex_string" },
    { "burnwallet", 1, "force" },
    */
    { "logging", 0, "include" },
    { "logging", 1, "exclude" },
    { "disconnectnode", 1, "nodeid" },
    // Echo with conversion (For testing only)
    { "echojson", 0, "arg0" },
    { "echojson", 1, "arg1" },
    { "echojson", 2, "arg2" },
    { "echojson", 3, "arg3" },
    { "echojson", 4, "arg4" },
    { "echojson", 5, "arg5" },
    { "echojson", 6, "arg6" },
    { "echojson", 7, "arg7" },
    { "echojson", 8, "arg8" },
    { "echojson", 9, "arg9" },
    { "rescanblockchain", 0, "start_height"},
    { "rescanblockchain", 1, "stop_height"},
    { "createwallet", 1, "disable_private_keys"},
    { "createwallet", 2, "blank"},
    { "createwallet", 4, "avoid_reuse"},
    { "getnodeaddresses", 0, "count"},
    { "stop", 0, "wait" },
};
// clang-format on

class CRPCConvertTable
{
private:
    std::set<std::pair<std::string, int>> members;
    std::set<std::pair<std::string, std::string>> membersByName;

public:
    CRPCConvertTable();

    bool convert(const std::string& method, int idx) {
        return (members.count(std::make_pair(method, idx)) > 0);
    }
    bool convert(const std::string& method, const std::string& name) {
        return (membersByName.count(std::make_pair(method, name)) > 0);
    }
};

CRPCConvertTable::CRPCConvertTable()
{
    const unsigned int n_elem =
        (sizeof(vRPCConvertParams) / sizeof(vRPCConvertParams[0]));

    for (unsigned int i = 0; i < n_elem; i++) {
        members.insert(std::make_pair(vRPCConvertParams[i].methodName,
                                      vRPCConvertParams[i].paramIdx));
        membersByName.insert(std::make_pair(vRPCConvertParams[i].methodName,
                                            vRPCConvertParams[i].paramName));
    }
}

static CRPCConvertTable rpcCvtTable;

/** Non-RFC4627 JSON parser, accepts internal values (such as numbers, true, false, null)
 * as well as objects and arrays.
 */
UniValue ParseNonRFCJSONValue(const std::string& strVal)
{
    UniValue jVal;
    if (!jVal.read(std::string("[")+strVal+std::string("]")) ||
        !jVal.isArray() || jVal.size()!=1)
        throw std::runtime_error(std::string("Error parsing JSON:")+strVal);
    return jVal[0];
}

UniValue RPCConvertValues(const std::string &strMethod, const std::vector<std::string> &strParams)
{
    UniValue params(UniValue::VARR);

    for (unsigned int idx = 0; idx < strParams.size(); idx++) {
        const std::string& strVal = strParams[idx];

        if (!rpcCvtTable.convert(strMethod, idx)) {
            // insert string value directly
            params.push_back(strVal);
        } else {
            // parse string as JSON, insert bool/number/object/etc. value
            params.push_back(ParseNonRFCJSONValue(strVal));
        }
    }

    return params;
}

UniValue RPCConvertNamedValues(const std::string &strMethod, const std::vector<std::string> &strParams)
{
    UniValue params(UniValue::VOBJ);

    for (const std::string &s: strParams) {
        size_t pos = s.find('=');
        if (pos == std::string::npos) {
            throw(std::runtime_error("No '=' in named argument '"+s+"', this needs to be present for every argument (even if it is empty)"));
        }

        std::string name = s.substr(0, pos);
        std::string value = s.substr(pos+1);

        if (!rpcCvtTable.convert(strMethod, name)) {
            // insert string value directly
            params.pushKV(name, value);
        } else {
            // parse string as JSON, insert bool/number/object/etc. value
            params.pushKV(name, ParseNonRFCJSONValue(value));
        }
    }

    return params;
}<|MERGE_RESOLUTION|>--- conflicted
+++ resolved
@@ -35,12 +35,7 @@
     { "getnetworkhashps", 1, "height" },
     { "sendtoaddress", 1, "amount" },
     { "sendtoaddress", 4, "subtractfeefromamount" },
-<<<<<<< HEAD
-=======
-    { "sendtoaddress", 5 , "replaceable" },
-    { "sendtoaddress", 6 , "conf_target" },
-    { "sendtoaddress", 8, "avoid_reuse" },
->>>>>>> 2f9f9b37
+    { "sendtoaddress", 5, "avoid_reuse" },
     { "settxfee", 0, "amount" },
     { "sethdseed", 0, "newkeypool" },
     { "getreceivedbyaddress", 1, "minconf" },
@@ -71,11 +66,6 @@
     { "sendmany", 1, "amounts" },
     { "sendmany", 2, "minconf" },
     { "sendmany", 4, "subtractfeefrom" },
-<<<<<<< HEAD
-=======
-    { "sendmany", 5 , "replaceable" },
-    { "sendmany", 6 , "conf_target" },
->>>>>>> 2f9f9b37
     { "deriveaddresses", 1, "range" },
     { "scantxoutset", 1, "scanobjects" },
     { "addmultisigaddress", 0, "nrequired" },
