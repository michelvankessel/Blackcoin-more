--- conflicted
+++ resolved
@@ -87,11 +87,6 @@
     { "createrawtransaction", 0, "inputs" },
     { "createrawtransaction", 1, "outputs" },
     { "createrawtransaction", 2, "locktime" },
-<<<<<<< HEAD
-=======
-    { "createrawtransaction", 3, "replaceable" },
-    { "decoderawtransaction", 1, "iswitness" },
->>>>>>> f56c00b2
     { "signrawtransaction", 1, "prevtxs" },
     { "signrawtransaction", 2, "privkeys" },
     { "sendrawtransaction", 1, "allowhighfees" },
@@ -115,12 +110,6 @@
     { "keypoolrefill", 0, "newsize" },
     { "getrawmempool", 0, "verbose" },
     { "estimatefee", 0, "nblocks" },
-<<<<<<< HEAD
-=======
-    { "estimatesmartfee", 0, "conf_target" },
-    { "estimaterawfee", 0, "conf_target" },
-    { "estimaterawfee", 1, "threshold" },
->>>>>>> f56c00b2
     { "prioritisetransaction", 1, "dummy" },
     { "prioritisetransaction", 2, "fee_delta" },
     { "setban", 2, "bantime" },
