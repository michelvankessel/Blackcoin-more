--- conflicted
+++ resolved
@@ -43,12 +43,6 @@
     { "listreceivedbyaddress", 0, "minconf" },
     { "listreceivedbyaddress", 1, "include_empty" },
     { "listreceivedbyaddress", 2, "include_watchonly" },
-<<<<<<< HEAD
-    { "listreceivedbyaccount", 0, "minconf" },
-    { "listreceivedbyaccount", 1, "include_empty" },
-    { "listreceivedbyaccount", 2, "include_watchonly" },
-=======
->>>>>>> 8b676984
     { "listreceivedbylabel", 0, "minconf" },
     { "listreceivedbylabel", 1, "include_empty" },
     { "listreceivedbylabel", 2, "include_watchonly" },
@@ -71,12 +65,7 @@
     { "sendmany", 1, "amounts" },
     { "sendmany", 2, "minconf" },
     { "sendmany", 4, "subtractfeefrom" },
-<<<<<<< HEAD
-=======
-    { "sendmany", 5 , "replaceable" },
-    { "sendmany", 6 , "conf_target" },
     { "deriveaddresses", 1, "range" },
->>>>>>> 8b676984
     { "scantxoutset", 1, "scanobjects" },
     { "addmultisigaddress", 0, "nrequired" },
     { "addmultisigaddress", 1, "keys" },
@@ -96,13 +85,6 @@
     { "createrawtransaction", 0, "inputs" },
     { "createrawtransaction", 1, "outputs" },
     { "createrawtransaction", 2, "locktime" },
-<<<<<<< HEAD
-    { "signrawtransaction", 1, "prevtxs" },
-    { "signrawtransaction", 2, "privkeys" },
-=======
-    { "createrawtransaction", 3, "replaceable" },
-    { "decoderawtransaction", 1, "iswitness" },
->>>>>>> 8b676984
     { "signrawtransactionwithkey", 1, "privkeys" },
     { "signrawtransactionwithkey", 2, "prevtxs" },
     { "signrawtransactionwithwallet", 1, "prevtxs" },
