--- conflicted
+++ resolved
@@ -215,23 +215,11 @@
     if (request.fHelp || request.params.size() != 2 ||
         (strCommand != "onetry" && strCommand != "add" && strCommand != "remove"))
         throw std::runtime_error(
-<<<<<<< HEAD
-            "addnode \"node\" \"add|remove|onetry\"\n"
-            "\nAttempts to add or remove a node from the addnode list.\n"
-            "Or try a connection to a node once.\n"
-            "Nodes added using addnode (or -connect) are protected from DoS disconnection and are not required to be\n"
-            "full nodes as other outbound peers are (though such peers will not be synced from).\n"
-            "\nArguments:\n"
-            "1. \"node\"     (string, required) The node (see getpeerinfo for nodes)\n"
-            "2. \"command\"  (string, required) 'add' to add a node to the list, 'remove' to remove a node from the list, 'onetry' to try a connection to the node once\n"
-            "\nExamples:\n"
-            + HelpExampleCli("addnode", "\"192.168.0.6:8333\" \"onetry\"")
-=======
             RPCHelpMan{"addnode",
                 "\nAttempts to add or remove a node from the addnode list.\n"
                 "Or try a connection to a node once.\n"
                 "Nodes added using addnode (or -connect) are protected from DoS disconnection and are not required to be\n"
-                "full nodes/support SegWit as other outbound peers are (though such peers will not be synced from).\n",
+                "full nodes as other outbound peers are (though such peers will not be synced from).\n",
                 {
                     {"node", RPCArg::Type::STR, RPCArg::Optional::NO, "The node (see getpeerinfo for nodes)"},
                     {"command", RPCArg::Type::STR, RPCArg::Optional::NO, "'add' to add a node to the list, 'remove' to remove a node from the list, 'onetry' to try a connection to the node once"},
@@ -239,7 +227,6 @@
                 RPCResults{},
                 RPCExamples{
                     HelpExampleCli("addnode", "\"192.168.0.6:8333\" \"onetry\"")
->>>>>>> 8b676984
             + HelpExampleRpc("addnode", "\"192.168.0.6:8333\", \"onetry\"")
                 },
             }.ToString());
