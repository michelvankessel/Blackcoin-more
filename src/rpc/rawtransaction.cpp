--- conflicted
+++ resolved
@@ -84,17 +84,6 @@
             o.push_back(Pair("hex", HexStr(txin.scriptSig.begin(), txin.scriptSig.end())));
             in.push_back(Pair("scriptSig", o));
         }
-<<<<<<< HEAD
-=======
-        if (tx.HasWitness()) {
-                UniValue txinwitness(UniValue::VARR);
-                for (unsigned int j = 0; j < tx.vin[i].scriptWitness.stack.size(); j++) {
-                    std::vector<unsigned char> item = tx.vin[i].scriptWitness.stack[j];
-                    txinwitness.push_back(HexStr(item.begin(), item.end()));
-                }
-                in.push_back(Pair("txinwitness", txinwitness));
-        }
->>>>>>> a7b486d6
         in.push_back(Pair("sequence", (int64_t)txin.nSequence));
         vin.push_back(in);
     }
@@ -179,11 +168,7 @@
             "         \"reqSigs\" : n,            (numeric) The required sigs\n"
             "         \"type\" : \"pubkeyhash\",  (string) The type, eg 'pubkeyhash'\n"
             "         \"addresses\" : [           (json array of string)\n"
-<<<<<<< HEAD
             "           \"address\"        (string) blackcoin address\n"
-=======
-            "           \"address\"        (string) bitcoin address\n"
->>>>>>> a7b486d6
             "           ,...\n"
             "         ]\n"
             "       }\n"
@@ -335,11 +320,7 @@
             "[\"txid\"]      (array, strings) The txid(s) which the proof commits to, or empty array if the proof is invalid\n"
         );
 
-<<<<<<< HEAD
     CDataStream ssMB(ParseHexV(request.params[0], "proof"), SER_NETWORK, PROTOCOL_VERSION);
-=======
-    CDataStream ssMB(ParseHexV(request.params[0], "proof"), SER_NETWORK, PROTOCOL_VERSION | SERIALIZE_TRANSACTION_NO_WITNESS);
->>>>>>> a7b486d6
     CMerkleBlock merkleBlock;
     ssMB >> merkleBlock;
 
@@ -383,11 +364,7 @@
             "     ]\n"
             "2. \"outputs\"               (object, required) a json object with outputs\n"
             "    {\n"
-<<<<<<< HEAD
             "      \"address\": x.xxx,    (numeric or string, required) The key is the blackcoin address, the numeric value (can be string) is the " + CURRENCY_UNIT + " amount\n"
-=======
-            "      \"address\": x.xxx,    (numeric or string, required) The key is the bitcoin address, the numeric value (can be string) is the " + CURRENCY_UNIT + " amount\n"
->>>>>>> a7b486d6
             "      \"data\": \"hex\"      (string, required) The key is \"data\", the value is hex encoded data\n"
             "      ,...\n"
             "    }\n"
@@ -538,11 +515,7 @@
 
     CMutableTransaction mtx;
 
-<<<<<<< HEAD
     if (!DecodeHexTx(mtx, request.params[0].get_str()))
-=======
-    if (!DecodeHexTx(mtx, request.params[0].get_str(), true))
->>>>>>> a7b486d6
         throw JSONRPCError(RPC_DESERIALIZATION_ERROR, "TX decode failed");
 
     UniValue result(UniValue::VOBJ);
@@ -594,11 +567,7 @@
     if (type.isStr() && type.get_str() != "scripthash") {
         // P2SH cannot be wrapped in a P2SH. If this script is already a P2SH,
         // don't return the address for a P2SH of the P2SH.
-<<<<<<< HEAD
         r.push_back(Pair("p2sh", EncodeDestination(CScriptID(script))));
-=======
-        r.push_back(Pair("p2sh", CBitcoinAddress(CScriptID(script)).ToString()));
->>>>>>> a7b486d6
     }
 
     return r;
@@ -616,7 +585,6 @@
     vErrorsRet.push_back(entry);
 }
 
-<<<<<<< HEAD
 UniValue getnormalizedtxid(const JSONRPCRequest& request)
 {
 	if (request.fHelp || request.params.size() != 1)
@@ -634,10 +602,6 @@
 
 UniValue signrawtransaction(const JSONRPCRequest& request)
 {
-=======
-UniValue signrawtransaction(const JSONRPCRequest& request)
-{
->>>>>>> a7b486d6
     if (request.fHelp || request.params.size() < 1 || request.params.size() > 4)
         throw runtime_error(
             "signrawtransaction \"hexstring\" ( [{\"txid\":\"id\",\"vout\":n,\"scriptPubKey\":\"hex\",\"redeemScript\":\"hex\"},...] [\"privatekey1\",...] sighashtype )\n"
@@ -886,11 +850,7 @@
         UpdateTransaction(mergedTx, i, sigdata);
 
         ScriptError serror = SCRIPT_ERR_OK;
-<<<<<<< HEAD
         if (!VerifyScript(txin.scriptSig, prevPubKey, STANDARD_SCRIPT_VERIFY_FLAGS, TransactionSignatureChecker(&txConst, i, amount), &serror)) {
-=======
-        if (!VerifyScript(txin.scriptSig, prevPubKey, &txin.scriptWitness, STANDARD_SCRIPT_VERIFY_FLAGS, TransactionSignatureChecker(&txConst, i, amount), &serror)) {
->>>>>>> a7b486d6
             TxInErrorToJSON(txin, vErrors, ScriptErrorString(serror));
         }
     }
@@ -939,11 +899,7 @@
     CTransactionRef tx(MakeTransactionRef(std::move(mtx)));
     const uint256& hashTx = tx->GetHash();
 
-<<<<<<< HEAD
     bool fLimitFree = true;
-=======
-    bool fLimitFree = false;
->>>>>>> a7b486d6
     CAmount nMaxRawTxFee = maxTxFee;
     if (request.params.size() > 1 && request.params[1].get_bool())
         nMaxRawTxFee = 0;
@@ -989,10 +945,7 @@
     { "rawtransactions",    "decodescript",           &decodescript,           true,  {"hexstring"} },
     { "rawtransactions",    "sendrawtransaction",     &sendrawtransaction,     false, {"hexstring","allowhighfees"} },
     { "rawtransactions",    "signrawtransaction",     &signrawtransaction,     false, {"hexstring","prevtxs","privkeys","sighashtype"} }, /* uses wallet if enabled */
-<<<<<<< HEAD
 	{ "rawtransactions",    "getnormalizedtxid",      &getnormalizedtxid,      true,  {"hexstring"} },
-=======
->>>>>>> a7b486d6
 
     { "blockchain",         "gettxoutproof",          &gettxoutproof,          true,  {"txids", "blockhash"} },
     { "blockchain",         "verifytxoutproof",       &verifytxoutproof,       true,  {"proof"} },
