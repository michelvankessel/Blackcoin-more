// Copyright (c) 2010 Satoshi Nakamoto
// Copyright (c) 2009-2016 The Bitcoin Core developers
// Distributed under the MIT software license, see the accompanying
// file COPYING or http://www.opensource.org/licenses/mit-license.php.

#include "base58.h"
#include "amount.h"
#include "chain.h"
#include "chainparams.h"
#include "consensus/consensus.h"
#include "consensus/params.h"
#include "consensus/validation.h"
#include "core_io.h"
#include "dstencode.h"
#include "init.h"
#include "validation.h"
#include "miner.h"
#include "net.h"
#include "policy/fees.h"
#include "pow.h"
<<<<<<< HEAD
#include "pos.h"
#include "rpc/blockchain.h"
=======
#include "rpc/blockchain.h"
#include "rpc/mining.h"
>>>>>>> e44150fe
#include "rpc/server.h"
#include "txmempool.h"
#include "timedata.h"
#include "util.h"
#include "utilstrencodings.h"
#include "validationinterface.h"
<<<<<<< HEAD
#ifdef ENABLE_WALLET
#include "wallet/wallet.h"
#endif
=======
#include "warnings.h"
>>>>>>> e44150fe

#include <memory>
#include <stdint.h>

<<<<<<< HEAD
#include <boost/assign/list_of.hpp>

=======
>>>>>>> e44150fe
#include <univalue.h>

unsigned int ParseConfirmTarget(const UniValue& value)
{
    int target = value.get_int();
    unsigned int max_target = ::feeEstimator.HighestTargetTracked(FeeEstimateHorizon::LONG_HALFLIFE);
    if (target < 1 || (unsigned int)target > max_target) {
        throw JSONRPCError(RPC_INVALID_PARAMETER, strprintf("Invalid conf_target, must be between %u - %u", 1, max_target));
    }
    return (unsigned int)target;
}

/**
 * Return average network hashes per second based on the last 'lookup' blocks,
 * or from the last difficulty change if 'lookup' is nonpositive.
 * If 'height' is nonnegative, compute the estimate at the time when a given block was found.
 */
UniValue GetNetworkHashPS(int lookup, int height) {
    CBlockIndex *pb = chainActive.Tip();

    if (height >= 0 && height < chainActive.Height())
        pb = chainActive[height];

    if (pb == nullptr || !pb->nHeight)
        return 0;

    // If lookup is -1, then use blocks since last difficulty change.
    if (lookup <= 0)
        lookup = pb->nHeight % Params().GetConsensus().DifficultyAdjustmentInterval() + 1;

    // If lookup is larger than chain, then set it to chain length.
    if (lookup > pb->nHeight)
        lookup = pb->nHeight;

    CBlockIndex *pb0 = pb;
    int64_t minTime = pb0->GetBlockTime();
    int64_t maxTime = minTime;
    for (int i = 0; i < lookup; i++) {
        pb0 = pb0->pprev;
        int64_t time = pb0->GetBlockTime();
        minTime = std::min(time, minTime);
        maxTime = std::max(time, maxTime);
    }

    // In case there's a situation where minTime == maxTime, we don't want a divide by zero exception.
    if (minTime == maxTime)
        return 0;

    arith_uint256 workDiff = pb->nChainWork - pb0->nChainWork;
    int64_t timeDiff = maxTime - minTime;

    return workDiff.getdouble() / timeDiff;
}

UniValue getnetworkhashps(const JSONRPCRequest& request)
{
    if (request.fHelp || request.params.size() > 2)
        throw std::runtime_error(
            "getnetworkhashps ( nblocks height )\n"
            "\nReturns the estimated network hashes per second based on the last n blocks.\n"
            "Pass in [blocks] to override # of blocks, -1 specifies since last difficulty change.\n"
            "Pass in [height] to estimate the network speed at the time when a certain block was found.\n"
            "\nArguments:\n"
            "1. nblocks     (numeric, optional, default=120) The number of blocks, or -1 for blocks since last difficulty change.\n"
            "2. height      (numeric, optional, default=-1) To estimate at the time of the given height.\n"
            "\nResult:\n"
            "x             (numeric) Hashes per second estimated\n"
            "\nExamples:\n"
            + HelpExampleCli("getnetworkhashps", "")
            + HelpExampleRpc("getnetworkhashps", "")
       );

    LOCK(cs_main);
    return GetNetworkHashPS(!request.params[0].isNull() ? request.params[0].get_int() : 120, !request.params[1].isNull() ? request.params[1].get_int() : -1);
}

UniValue generateBlocks(std::shared_ptr<CReserveScript> coinbaseScript, int nGenerate, uint64_t nMaxTries, bool keepScript)
{
    static const int nInnerLoopCount = 0x10000;
    int nHeightEnd = 0;
    int nHeight = 0;
    {   // Don't keep cs_main locked
        LOCK(cs_main);
        nHeight = chainActive.Height();
        nHeightEnd = nHeight+nGenerate;
    }
    unsigned int nExtraNonce = 0;
    UniValue blockHashes(UniValue::VARR);
    while (nHeight < nHeightEnd)
    {
        std::unique_ptr<CBlockTemplate> pblocktemplate(BlockAssembler(Params()).CreateNewBlock(coinbaseScript->reserveScript, 0, false));
        if (!pblocktemplate.get())
            throw JSONRPCError(RPC_INTERNAL_ERROR, "Couldn't create new block");
        CBlock *pblock = &pblocktemplate->block;
        {
            LOCK(cs_main);
            IncrementExtraNonce(pblock, chainActive.Tip(), nExtraNonce);
        }
        while (nMaxTries > 0 && pblock->nNonce < nInnerLoopCount && !CheckProofOfWork(pblock->GetPoWHash(), pblock->nBits, Params().GetConsensus())) {
            ++pblock->nNonce;
            --nMaxTries;
        }
        if (nMaxTries == 0) {
            break;
        }
        if (pblock->nNonce == nInnerLoopCount) {
            continue;
        }
        std::shared_ptr<const CBlock> shared_pblock = std::make_shared<const CBlock>(*pblock);
        if (!ProcessNewBlock(Params(), shared_pblock, true, nullptr))
            throw JSONRPCError(RPC_INTERNAL_ERROR, "ProcessNewBlock, block not accepted");
        ++nHeight;
        blockHashes.push_back(pblock->GetHash().GetHex());

        //mark script as important because it was used at least for one coinbase output if the script came from the wallet
        if (keepScript)
        {
            coinbaseScript->KeepScript();
        }
    }
    return blockHashes;
}

<<<<<<< HEAD
UniValue generate(const JSONRPCRequest& request)
{
    if (request.fHelp || request.params.size() < 1 || request.params.size() > 2)
        throw runtime_error(
            "generate nblocks ( maxtries )\n"
            "\nMine up to nblocks blocks immediately (before the RPC call returns)\n"
            "\nArguments:\n"
            "1. nblocks      (numeric, required) How many blocks are generated immediately.\n"
            "2. maxtries     (numeric, optional) How many iterations to try (default = 1000000).\n"
            "\nResult:\n"
            "[ blockhashes ]     (array) hashes of blocks generated\n"
            "\nExamples:\n"
            "\nGenerate 11 blocks\n"
            + HelpExampleCli("generate", "11")
        );

    int nGenerate = request.params[0].get_int();
    uint64_t nMaxTries = 1000000;
    if (request.params.size() > 1) {
        nMaxTries = request.params[1].get_int();
    }

    std::shared_ptr<CReserveScript> coinbaseScript;
    GetMainSignals().ScriptForMining(coinbaseScript);

    // If the keypool is exhausted, no script is returned at all.  Catch this.
    if (!coinbaseScript)
        throw JSONRPCError(RPC_WALLET_KEYPOOL_RAN_OUT, "Error: Keypool ran out, please call keypoolrefill first");

    //throw an error if no script was provided
    if (coinbaseScript->reserveScript.empty())
        throw JSONRPCError(RPC_INTERNAL_ERROR, "No coinbase script available (mining requires a wallet)");

    return generateBlocks(coinbaseScript, nGenerate, nMaxTries, true);
}

=======
>>>>>>> e44150fe
UniValue generatetoaddress(const JSONRPCRequest& request)
{
    if (request.fHelp || request.params.size() < 2 || request.params.size() > 3)
        throw std::runtime_error(
            "generatetoaddress nblocks address (maxtries)\n"
            "\nMine blocks immediately to a specified address (before the RPC call returns)\n"
            "\nArguments:\n"
            "1. nblocks      (numeric, required) How many blocks are generated immediately.\n"
            "2. address      (string, required) The address to send the newly generated blackcoin to.\n"
            "3. maxtries     (numeric, optional) How many iterations to try (default = 1000000).\n"
            "\nResult:\n"
            "[ blockhashes ]     (array) hashes of blocks generated\n"
            "\nExamples:\n"
            "\nGenerate 11 blocks to myaddress\n"
            + HelpExampleCli("generatetoaddress", "11 \"myaddress\"")
        );

    int nGenerate = request.params[0].get_int();
    uint64_t nMaxTries = 1000000;
    if (!request.params[2].isNull()) {
        nMaxTries = request.params[2].get_int();
    }

    CTxDestination destination = DecodeDestination(request.params[1].get_str());
    if (!IsValidDestination(destination)) {
        throw JSONRPCError(RPC_INVALID_ADDRESS_OR_KEY, "Error: Invalid address");
<<<<<<< HEAD
}

    std::shared_ptr<CReserveScript> coinbaseScript = std::make_shared<CReserveScript>();
    coinbaseScript->reserveScript = GetScriptForDestination(destination);
=======

    std::shared_ptr<CReserveScript> coinbaseScript = std::make_shared<CReserveScript>();
    coinbaseScript->reserveScript = GetScriptForDestination(address.Get());
>>>>>>> e44150fe

    return generateBlocks(coinbaseScript, nGenerate, nMaxTries, false);
}

UniValue getmininginfo(const JSONRPCRequest& request)
{
    if (request.fHelp || request.params.size() != 0)
        throw std::runtime_error(
            "getmininginfo\n"
            "\nReturns a json object containing mining-related information."
            "\nResult:\n"
            "{\n"
            "  \"blocks\": nnn,             (numeric) The current block\n"
<<<<<<< HEAD
            "  \"currentblocksize\": nnn,   (numeric) The last block size\n"
=======
            "  \"currentblockweight\": nnn, (numeric) The last block weight\n"
>>>>>>> e44150fe
            "  \"currentblocktx\": nnn,     (numeric) The last block transaction\n"
            "  \"difficulty\": xxx.xxxxx    (numeric) The current difficulty\n"
            "  \"errors\": \"...\"            (string) Current errors\n"
            "  \"networkhashps\": nnn,      (numeric) The network hashes per second\n"
            "  \"pooledtx\": n              (numeric) The size of the mempool\n"
            "  \"chain\": \"xxxx\",           (string) current network name as defined in BIP70 (main, test, regtest)\n"
            "}\n"
            "\nExamples:\n"
            + HelpExampleCli("getmininginfo", "")
            + HelpExampleRpc("getmininginfo", "")
        );


    LOCK(cs_main);

    UniValue obj(UniValue::VOBJ);
    obj.push_back(Pair("blocks",           (int)chainActive.Height()));
<<<<<<< HEAD
    obj.push_back(Pair("currentblocksize", (uint64_t)nLastBlockSize));
=======
    obj.push_back(Pair("currentblockweight", (uint64_t)nLastBlockWeight));
>>>>>>> e44150fe
    obj.push_back(Pair("currentblocktx",   (uint64_t)nLastBlockTx));
    obj.push_back(Pair("difficulty",       (double)GetDifficulty()));
    obj.push_back(Pair("errors",           GetWarnings("statusbar")));
    obj.push_back(Pair("networkhashps",    getnetworkhashps(request)));
    obj.push_back(Pair("pooledtx",         (uint64_t)mempool.size()));
    obj.push_back(Pair("chain",            Params().NetworkIDString()));
    return obj;
}

UniValue getstakinginfo(const JSONRPCRequest& request)
{
    if (request.fHelp || request.params.size() != 0)
        throw runtime_error(
            "getstakinginfo\n"
            "Returns an object containing staking-related information.");

    uint64_t nWeight = 0;
    if (pwalletMain)
        nWeight = pwalletMain->GetStakeWeight();

    uint64_t nNetworkWeight = GetPoSKernelPS();
    bool staking = nLastCoinStakeSearchInterval && nWeight;
    uint64_t nExpectedTime = staking ? 1.0455 * 64 * nNetworkWeight / nWeight : 0;

    UniValue obj(UniValue::VOBJ);

    obj.push_back(Pair("enabled", GetBoolArg("-staking", true)));
    obj.push_back(Pair("staking", staking));
    obj.push_back(Pair("errors", GetWarnings("statusbar")));

    obj.push_back(Pair("currentblocksize", (uint64_t)nLastBlockSize));
    obj.push_back(Pair("currentblocktx", (uint64_t)nLastBlockTx));
    obj.push_back(Pair("pooledtx", (uint64_t)mempool.size()));

    obj.push_back(Pair("difficulty", GetDifficulty(GetLastBlockIndex(chainActive.Tip(), true))));
    obj.push_back(Pair("search-interval", (int)nLastCoinStakeSearchInterval));

    obj.push_back(Pair("weight", (uint64_t)nWeight));
    obj.push_back(Pair("netstakeweight", (uint64_t)nNetworkWeight));

    obj.push_back(Pair("expectedtime", nExpectedTime));

    return obj;
}


// NOTE: Unlike wallet RPC (which use BTC values), mining RPCs follow GBT (BIP 22) in using satoshi amounts
UniValue prioritisetransaction(const JSONRPCRequest& request)
{
<<<<<<< HEAD
    if (request.fHelp || request.params.size() != 2)
        throw runtime_error(
            "prioritisetransaction <txid> <fee delta>\n"
            "Accepts the transaction into mined blocks at a higher (or lower) priority\n"
            "\nArguments:\n"
            "1. \"txid\"       (string, required) The transaction id.\n"
            "2. fee_delta      (numeric, required) The fee value (in satoshis) to add (or subtract, if negative).\n"
=======
    if (request.fHelp || request.params.size() != 3)
        throw std::runtime_error(
            "prioritisetransaction <txid> <dummy value> <fee delta>\n"
            "Accepts the transaction into mined blocks at a higher (or lower) priority\n"
            "\nArguments:\n"
            "1. \"txid\"       (string, required) The transaction id.\n"
            "2. dummy          (numeric, optional) API-Compatibility for previous API. Must be zero or null.\n"
            "                  DEPRECATED. For forward compatibility use named arguments and omit this parameter.\n"
            "3. fee_delta      (numeric, required) The fee value (in satoshis) to add (or subtract, if negative).\n"
>>>>>>> e44150fe
            "                  The fee is not actually paid, only the algorithm for selecting transactions into a block\n"
            "                  considers the transaction as it would have paid a higher (or lower) fee.\n"
            "\nResult:\n"
            "true              (boolean) Returns true\n"
            "\nExamples:\n"
            + HelpExampleCli("prioritisetransaction", "\"txid\" 10000")
            + HelpExampleRpc("prioritisetransaction", "\"txid\", 10000")
        );

    LOCK(cs_main);

    uint256 hash = ParseHashStr(request.params[0].get_str(), "txid");
    CAmount nAmount = request.params[1].get_int64();

<<<<<<< HEAD
=======
    if (!(request.params[1].isNull() || request.params[1].get_real() == 0)) {
        throw JSONRPCError(RPC_INVALID_PARAMETER, "Priority is no longer supported, dummy argument to prioritisetransaction must be 0.");
    }

>>>>>>> e44150fe
    mempool.PrioritiseTransaction(hash, nAmount);
    return true;
}


// NOTE: Assumes a conclusive result; if result is inconclusive, it must be handled by caller
static UniValue BIP22ValidationResult(const CValidationState& state)
{
    if (state.IsValid())
        return NullUniValue;

    std::string strRejectReason = state.GetRejectReason();
    if (state.IsError())
        throw JSONRPCError(RPC_VERIFY_ERROR, strRejectReason);
    if (state.IsInvalid())
    {
        if (strRejectReason.empty())
            return "rejected";
        return strRejectReason;
    }
    // Should be impossible
    return "valid?";
}

std::string gbt_vb_name(const Consensus::DeploymentPos pos) {
    const struct VBDeploymentInfo& vbinfo = VersionBitsDeploymentInfo[pos];
    std::string s = vbinfo.name;
    if (!vbinfo.gbt_force) {
        s.insert(s.begin(), '!');
    }
    return s;
}

UniValue getblocktemplate(const JSONRPCRequest& request)
{
    if (request.fHelp || request.params.size() > 1)
        throw std::runtime_error(
            "getblocktemplate ( TemplateRequest )\n"
            "\nIf the request parameters include a 'mode' key, that is used to explicitly select between the default 'template' request or a 'proposal'.\n"
            "It returns data needed to construct a block to work on.\n"
            "For full specification, see BIPs 22, 23, and 9:\n"
            "    https://github.com/bitcoin/bips/blob/master/bip-0022.mediawiki\n"
            "    https://github.com/bitcoin/bips/blob/master/bip-0023.mediawiki\n"
            "    https://github.com/bitcoin/bips/blob/master/bip-0009.mediawiki#getblocktemplate_changes\n"

            "\nArguments:\n"
            "1. template_request         (json object, optional) A json object in the following spec\n"
            "     {\n"
            "       \"mode\":\"template\"    (string, optional) This must be set to \"template\", \"proposal\" (see BIP 23), or omitted\n"
            "       \"capabilities\":[     (array, optional) A list of strings\n"
            "           \"support\"          (string) client side supported feature, 'longpoll', 'coinbasetxn', 'coinbasevalue', 'proposal', 'serverlist', 'workid'\n"
            "           ,...\n"
            "       ],\n"
            "       \"rules\":[            (array, optional) A list of strings\n"
            "           \"support\"          (string) client side supported softfork deployment\n"
            "           ,...\n"
            "       ]\n"
            "     }\n"
            "\n"

            "\nResult:\n"
            "{\n"
            "  \"version\" : n,                    (numeric) The preferred block version\n"
            "  \"rules\" : [ \"rulename\", ... ],    (array of strings) specific block rules that are to be enforced\n"
            "  \"vbavailable\" : {                 (json object) set of pending, supported versionbit (BIP 9) softfork deployments\n"
            "      \"rulename\" : bitnumber          (numeric) identifies the bit number as indicating acceptance and readiness for the named softfork rule\n"
            "      ,...\n"
            "  },\n"
            "  \"vbrequired\" : n,                 (numeric) bit mask of versionbits the server requires set in submissions\n"
            "  \"previousblockhash\" : \"xxxx\",     (string) The hash of current highest block\n"
            "  \"transactions\" : [                (array) contents of non-coinbase transactions that should be included in the next block\n"
            "      {\n"
            "         \"data\" : \"xxxx\",             (string) transaction data encoded in hexadecimal (byte-for-byte)\n"
            "         \"txid\" : \"xxxx\",             (string) transaction id encoded in little-endian hexadecimal\n"
            "         \"hash\" : \"xxxx\",             (string) hash encoded in little-endian hexadecimal (including witness data)\n"
            "         \"depends\" : [                (array) array of numbers \n"
            "             n                          (numeric) transactions before this one (by 1-based index in 'transactions' list) that must be present in the final block if this one is\n"
            "             ,...\n"
            "         ],\n"
            "         \"fee\": n,                    (numeric) difference in value between transaction inputs and outputs (in Satoshis); for coinbase transactions, this is a negative Number of the total collected block fees (ie, not including the block subsidy); if key is not present, fee is unknown and clients MUST NOT assume there isn't one\n"
            "         \"sigops\" : n,                (numeric) total SigOps cost, as counted for purposes of block limits; if key is not present, sigop cost is unknown and clients MUST NOT assume it is zero\n"
            "         \"weight\" : n,                (numeric) total transaction weight, as counted for purposes of block limits\n"
            "         \"required\" : true|false      (boolean) if provided and true, this transaction must be in the final block\n"
            "      }\n"
            "      ,...\n"
            "  ],\n"
            "  \"coinbaseaux\" : {                 (json object) data that should be included in the coinbase's scriptSig content\n"
            "      \"flags\" : \"xx\"                  (string) key name is to be ignored, and value included in scriptSig\n"
            "  },\n"
            "  \"coinbasevalue\" : n,              (numeric) maximum allowable input to coinbase transaction, including the generation award and transaction fees (in Satoshis)\n"
            "  \"coinbasetxn\" : { ... },          (json object) information for coinbase transaction\n"
            "  \"target\" : \"xxxx\",                (string) The hash target\n"
            "  \"mintime\" : xxx,                  (numeric) The minimum timestamp appropriate for next block time in seconds since epoch (Jan 1 1970 GMT)\n"
            "  \"mutable\" : [                     (array of string) list of ways the block template may be changed \n"
            "     \"value\"                          (string) A way the block template may be changed, e.g. 'time', 'transactions', 'prevblock'\n"
            "     ,...\n"
            "  ],\n"
            "  \"noncerange\" : \"00000000ffffffff\",(string) A range of valid nonces\n"
            "  \"sigoplimit\" : n,                 (numeric) limit of sigops in blocks\n"
            "  \"sizelimit\" : n,                  (numeric) limit of block size\n"
            "  \"curtime\" : ttt,                  (numeric) current timestamp in seconds since epoch (Jan 1 1970 GMT)\n"
            "  \"bits\" : \"xxxxxxxx\",              (string) compressed target of next block\n"
            "  \"height\" : n                      (numeric) The height of the next block\n"
            "}\n"

            "\nExamples:\n"
            + HelpExampleCli("getblocktemplate", "")
            + HelpExampleRpc("getblocktemplate", "")
         );

    LOCK(cs_main);

    std::string strMode = "template";
    UniValue lpval = NullUniValue;
    std::set<std::string> setClientRules;
    int64_t nMaxVersionPreVB = -1;
    if (!request.params[0].isNull())
    {
        const UniValue& oparam = request.params[0].get_obj();
        const UniValue& modeval = find_value(oparam, "mode");
        if (modeval.isStr())
            strMode = modeval.get_str();
        else if (modeval.isNull())
        {
            /* Do nothing */
        }
        else
            throw JSONRPCError(RPC_INVALID_PARAMETER, "Invalid mode");
        lpval = find_value(oparam, "longpollid");

        if (strMode == "proposal")
        {
            const UniValue& dataval = find_value(oparam, "data");
            if (!dataval.isStr())
                throw JSONRPCError(RPC_TYPE_ERROR, "Missing data String key for proposal");

            CBlock block;
            if (!DecodeHexBlk(block, dataval.get_str()))
                throw JSONRPCError(RPC_DESERIALIZATION_ERROR, "Block decode failed");

            uint256 hash = block.GetHash();
            BlockMap::iterator mi = mapBlockIndex.find(hash);
            if (mi != mapBlockIndex.end()) {
                CBlockIndex *pindex = mi->second;
                if (pindex->IsValid(BLOCK_VALID_SCRIPTS))
                    return "duplicate";
                if (pindex->nStatus & BLOCK_FAILED_MASK)
                    return "duplicate-invalid";
                return "duplicate-inconclusive";
            }

            CBlockIndex* const pindexPrev = chainActive.Tip();
            // TestBlockValidity only supports blocks built on the current Tip
            if (block.hashPrevBlock != pindexPrev->GetBlockHash())
                return "inconclusive-not-best-prevblk";
            CValidationState state;
            TestBlockValidity(state, Params(), block, pindexPrev, false, true, true);
            return BIP22ValidationResult(state);
        }

        const UniValue& aClientRules = find_value(oparam, "rules");
        if (aClientRules.isArray()) {
            for (unsigned int i = 0; i < aClientRules.size(); ++i) {
                const UniValue& v = aClientRules[i];
                setClientRules.insert(v.get_str());
            }
        } else {
            // NOTE: It is important that this NOT be read if versionbits is supported
            const UniValue& uvMaxVersion = find_value(oparam, "maxversion");
            if (uvMaxVersion.isNum()) {
                nMaxVersionPreVB = uvMaxVersion.get_int64();
            }
        }
    }

    if (strMode != "template")
        throw JSONRPCError(RPC_INVALID_PARAMETER, "Invalid mode");

    if(!g_connman)
        throw JSONRPCError(RPC_CLIENT_P2P_DISABLED, "Error: Peer-to-peer functionality missing or disabled");

    if (g_connman->GetNodeCount(CConnman::CONNECTIONS_ALL) == 0)
        throw JSONRPCError(RPC_CLIENT_NOT_CONNECTED, "Blackcoin is not connected!");

    if (IsInitialBlockDownload())
        throw JSONRPCError(RPC_CLIENT_IN_INITIAL_DOWNLOAD, "Blackcoin is downloading blocks...");

    if (chainActive.Tip()->nHeight > Params().GetConsensus().nLastPOWBlock)
    	throw JSONRPCError(RPC_MISC_ERROR, "No more PoW blocks");

    static unsigned int nTransactionsUpdatedLast;

    if (!lpval.isNull())
    {
        // Wait to respond until either the best block changes, OR a minute has passed and there are more transactions
        uint256 hashWatchedChain;
        boost::system_time checktxtime;
        unsigned int nTransactionsUpdatedLastLP;

        if (lpval.isStr())
        {
            // Format: <hashBestChain><nTransactionsUpdatedLast>
            std::string lpstr = lpval.get_str();

            hashWatchedChain.SetHex(lpstr.substr(0, 64));
            nTransactionsUpdatedLastLP = atoi64(lpstr.substr(64));
        }
        else
        {
            // NOTE: Spec does not specify behaviour for non-string longpollid, but this makes testing easier
            hashWatchedChain = chainActive.Tip()->GetBlockHash();
            nTransactionsUpdatedLastLP = nTransactionsUpdatedLast;
        }

        // Release the wallet and main lock while waiting
        LEAVE_CRITICAL_SECTION(cs_main);
        {
            checktxtime = boost::get_system_time() + boost::posix_time::minutes(1);

            boost::unique_lock<boost::mutex> lock(csBestBlock);
            while (chainActive.Tip()->GetBlockHash() == hashWatchedChain && IsRPCRunning())
            {
                if (!cvBlockChange.timed_wait(lock, checktxtime))
                {
                    // Timeout: Check transactions for update
                    if (mempool.GetTransactionsUpdated() != nTransactionsUpdatedLastLP)
                        break;
                    checktxtime += boost::posix_time::seconds(10);
                }
            }
        }
        ENTER_CRITICAL_SECTION(cs_main);

        if (!IsRPCRunning())
            throw JSONRPCError(RPC_CLIENT_NOT_CONNECTED, "Shutting down");
        // TODO: Maybe recheck connections/IBD and (if something wrong) send an expires-immediately template to stop miners?
    }

    const struct VBDeploymentInfo& segwit_info = VersionBitsDeploymentInfo[Consensus::DEPLOYMENT_SEGWIT];
    // If the caller is indicating segwit support, then allow CreateNewBlock()
    // to select witness transactions, after segwit activates (otherwise
    // don't).
    bool fSupportsSegwit = setClientRules.find(segwit_info.name) != setClientRules.end();

    // Update block
    static CBlockIndex* pindexPrev;
    static int64_t nStart;
    static std::unique_ptr<CBlockTemplate> pblocktemplate;
    // Cache whether the last invocation was with segwit support, to avoid returning
    // a segwit-block to a non-segwit caller.
    static bool fLastTemplateSupportsSegwit = true;
    if (pindexPrev != chainActive.Tip() ||
        (mempool.GetTransactionsUpdated() != nTransactionsUpdatedLast && GetTime() - nStart > 5) ||
        fLastTemplateSupportsSegwit != fSupportsSegwit)
    {
        // Clear pindexPrev so future calls make a new block, despite any failures from here on
        pindexPrev = nullptr;

        // Store the pindexBest used before CreateNewBlock, to avoid races
        nTransactionsUpdatedLast = mempool.GetTransactionsUpdated();
        CBlockIndex* pindexPrevNew = chainActive.Tip();
        nStart = GetTime();
        fLastTemplateSupportsSegwit = fSupportsSegwit;

        // Create new block
        CScript scriptDummy = CScript() << OP_TRUE;
<<<<<<< HEAD
        pblocktemplate = BlockAssembler(Params()).CreateNewBlock(scriptDummy, 0, false);
=======
        pblocktemplate = BlockAssembler(Params()).CreateNewBlock(scriptDummy, fSupportsSegwit);
>>>>>>> e44150fe
        if (!pblocktemplate)
            throw JSONRPCError(RPC_OUT_OF_MEMORY, "Out of memory");

        // Need to update only after we know CreateNewBlock succeeded
        pindexPrev = pindexPrevNew;
    }
    CBlock* pblock = &pblocktemplate->block; // pointer for convenience
    const Consensus::Params& consensusParams = Params().GetConsensus();

    // Update nTime
    UpdateTime(pblock, consensusParams, pindexPrev);
    pblock->nNonce = 0;

    UniValue aCaps(UniValue::VARR); aCaps.push_back("proposal");

    UniValue transactions(UniValue::VARR);
    std::map<uint256, int64_t> setTxIndex;
    int i = 0;
    for (const auto& it : pblock->vtx) {
        const CTransaction& tx = *it;
        uint256 txHash = tx.GetHash();
        setTxIndex[txHash] = i++;

        if (tx.IsCoinBase())
            continue;

        UniValue entry(UniValue::VOBJ);

        entry.push_back(Pair("data", EncodeHexTx(tx)));
        entry.push_back(Pair("hash", txHash.GetHex()));

        UniValue deps(UniValue::VARR);
        for (const CTxIn &in : tx.vin)
        {
            if (setTxIndex.count(in.prevout.hash))
                deps.push_back(setTxIndex[in.prevout.hash]);
        }
        entry.push_back(Pair("depends", deps));

        int index_in_template = i - 1;
        entry.push_back(Pair("fee", pblocktemplate->vTxFees[index_in_template]));
        entry.push_back(Pair("sigops", pblocktemplate->vTxSigOpsCost[index_in_template]));

        transactions.push_back(entry);
    }

    UniValue aux(UniValue::VOBJ);
    aux.push_back(Pair("flags", HexStr(COINBASE_FLAGS.begin(), COINBASE_FLAGS.end())));

    arith_uint256 hashTarget = arith_uint256().SetCompact(pblock->nBits);

    UniValue aMutable(UniValue::VARR);
    aMutable.push_back("time");
    aMutable.push_back("transactions");
    aMutable.push_back("prevblock");

    UniValue result(UniValue::VOBJ);
    result.push_back(Pair("capabilities", aCaps));

    UniValue aRules(UniValue::VARR);
    UniValue vbavailable(UniValue::VOBJ);
    for (int j = 0; j < (int)Consensus::MAX_VERSION_BITS_DEPLOYMENTS; ++j) {
        Consensus::DeploymentPos pos = Consensus::DeploymentPos(j);
        ThresholdState state = VersionBitsState(pindexPrev, consensusParams, pos, versionbitscache);
        switch (state) {
            case THRESHOLD_DEFINED:
            case THRESHOLD_FAILED:
                // Not exposed to GBT at all
                break;
            case THRESHOLD_LOCKED_IN:
                // Ensure bit is set in block version
                pblock->nVersion |= VersionBitsMask(consensusParams, pos);
                // FALL THROUGH to get vbavailable set...
            case THRESHOLD_STARTED:
            {
                const struct VBDeploymentInfo& vbinfo = VersionBitsDeploymentInfo[pos];
                vbavailable.push_back(Pair(gbt_vb_name(pos), consensusParams.vDeployments[pos].bit));
                if (setClientRules.find(vbinfo.name) == setClientRules.end()) {
                    if (!vbinfo.gbt_force) {
                        // If the client doesn't support this, don't indicate it in the [default] version
                        pblock->nVersion &= ~VersionBitsMask(consensusParams, pos);
                    }
                }
                break;
            }
            case THRESHOLD_ACTIVE:
            {
                // Add to rules only
                const struct VBDeploymentInfo& vbinfo = VersionBitsDeploymentInfo[pos];
                aRules.push_back(gbt_vb_name(pos));
                if (setClientRules.find(vbinfo.name) == setClientRules.end()) {
                    // Not supported by the client; make sure it's safe to proceed
                    if (!vbinfo.gbt_force) {
                        // If we do anything other than throw an exception here, be sure version/force isn't sent to old clients
                        throw JSONRPCError(RPC_INVALID_PARAMETER, strprintf("Support for '%s' rule requires explicit client support", vbinfo.name));
                    }
                }
                break;
            }
        }
    }
    result.push_back(Pair("version", pblock->nVersion));
    result.push_back(Pair("rules", aRules));
    result.push_back(Pair("vbavailable", vbavailable));
    result.push_back(Pair("vbrequired", int(0)));

    if (nMaxVersionPreVB >= 2) {
        // If VB is supported by the client, nMaxVersionPreVB is -1, so we won't get here
        // Because BIP 34 changed how the generation transaction is serialized, we can only use version/force back to v2 blocks
        // This is safe to do [otherwise-]unconditionally only because we are throwing an exception above if a non-force deployment gets activated
        // Note that this can probably also be removed entirely after the first BIP9 non-force deployment (ie, probably segwit) gets activated
        aMutable.push_back("version/force");
    }

    result.push_back(Pair("previousblockhash", pblock->hashPrevBlock.GetHex()));
    result.push_back(Pair("transactions", transactions));
    result.push_back(Pair("coinbaseaux", aux));
    result.push_back(Pair("coinbasevalue", (int64_t)pblock->vtx[0]->vout[0].nValue));
    result.push_back(Pair("longpollid", chainActive.Tip()->GetBlockHash().GetHex() + i64tostr(nTransactionsUpdatedLast)));
    result.push_back(Pair("target", hashTarget.GetHex()));
    result.push_back(Pair("mintime", (int64_t)pindexPrev->GetPastTimeLimit()+1));
    result.push_back(Pair("mutable", aMutable));
    result.push_back(Pair("noncerange", "00000000ffffffff"));
<<<<<<< HEAD
    result.push_back(Pair("sigoplimit", (int64_t)MAX_BLOCK_SIGOPS));
    result.push_back(Pair("sizelimit", (int64_t)MAX_BLOCK_SIZE));
=======
    int64_t nSigOpLimit = MAX_BLOCK_SIGOPS_COST;
    int64_t nSizeLimit = MAX_BLOCK_SERIALIZED_SIZE;
    if (fPreSegWit) {
        assert(nSigOpLimit % WITNESS_SCALE_FACTOR == 0);
        nSigOpLimit /= WITNESS_SCALE_FACTOR;
        assert(nSizeLimit % WITNESS_SCALE_FACTOR == 0);
        nSizeLimit /= WITNESS_SCALE_FACTOR;
    }
    result.push_back(Pair("sigoplimit", nSigOpLimit));
    result.push_back(Pair("sizelimit", nSizeLimit));
    if (!fPreSegWit) {
        result.push_back(Pair("weightlimit", (int64_t)MAX_BLOCK_WEIGHT));
    }
>>>>>>> e44150fe
    result.push_back(Pair("curtime", pblock->GetBlockTime()));
    result.push_back(Pair("bits", strprintf("%08x", pblock->nBits)));
    result.push_back(Pair("height", (int64_t)(pindexPrev->nHeight+1)));

<<<<<<< HEAD
=======
    if (!pblocktemplate->vchCoinbaseCommitment.empty() && fSupportsSegwit) {
        result.push_back(Pair("default_witness_commitment", HexStr(pblocktemplate->vchCoinbaseCommitment.begin(), pblocktemplate->vchCoinbaseCommitment.end())));
    }

>>>>>>> e44150fe
    return result;
}

class submitblock_StateCatcher : public CValidationInterface
{
public:
    uint256 hash;
    bool found;
    CValidationState state;

    submitblock_StateCatcher(const uint256 &hashIn) : hash(hashIn), found(false), state() {}

protected:
    void BlockChecked(const CBlock& block, const CValidationState& stateIn) override {
        if (block.GetHash() != hash)
            return;
        found = true;
        state = stateIn;
    }
};

UniValue submitblock(const JSONRPCRequest& request)
{
<<<<<<< HEAD
    if (request.fHelp || request.params.size() < 1 || request.params.size() > 2) {
        throw std::runtime_error(
            "submitblock \"hexdata\" ( \"jsonparametersobject\" )\n"
=======
    // We allow 2 arguments for compliance with BIP22. Argument 2 is ignored.
    if (request.fHelp || request.params.size() < 1 || request.params.size() > 2) {
        throw std::runtime_error(
            "submitblock \"hexdata\"  ( \"dummy\" )\n"
>>>>>>> e44150fe
            "\nAttempts to submit new block to network.\n"
            "See https://en.bitcoin.it/wiki/BIP_0022 for full specification.\n"

            "\nArguments\n"
            "1. \"hexdata\"        (string, required) the hex-encoded block data to submit\n"
            "2. \"dummy\"          (optional) dummy value, for compatibility with BIP22. This value is ignored.\n"
            "\nResult:\n"
            "\nExamples:\n"
            + HelpExampleCli("submitblock", "\"mydata\"")
            + HelpExampleRpc("submitblock", "\"mydata\"")
        );
    }

    std::shared_ptr<CBlock> blockptr = std::make_shared<CBlock>();
    CBlock& block = *blockptr;
    if (!DecodeHexBlk(block, request.params[0].get_str())) {
        throw JSONRPCError(RPC_DESERIALIZATION_ERROR, "Block decode failed");
    }

    if (block.vtx.empty() || !block.vtx[0]->IsCoinBase()) {
        throw JSONRPCError(RPC_DESERIALIZATION_ERROR, "Block does not start with a coinbase");
    }

    uint256 hash = block.GetHash();
    bool fBlockPresent = false;
    {
        LOCK(cs_main);
        BlockMap::iterator mi = mapBlockIndex.find(hash);
        if (mi != mapBlockIndex.end()) {
            CBlockIndex *pindex = mi->second;
            if (pindex->IsValid(BLOCK_VALID_SCRIPTS)) {
                return "duplicate";
            }
            if (pindex->nStatus & BLOCK_FAILED_MASK) {
                return "duplicate-invalid";
            }
            // Otherwise, we might only have the header - process the block before returning
            fBlockPresent = true;
        }
    }

    submitblock_StateCatcher sc(block.GetHash());
    RegisterValidationInterface(&sc);
    bool fAccepted = ProcessNewBlock(Params(), blockptr, true, nullptr);
    UnregisterValidationInterface(&sc);
    if (fBlockPresent) {
        if (fAccepted && !sc.found) {
            return "duplicate-inconclusive";
        }
        return "duplicate";
    }
    if (!sc.found) {
        return "inconclusive";
    }
    return BIP22ValidationResult(sc.state);
}

UniValue estimatefee(const JSONRPCRequest& request)
{
    if (request.fHelp || request.params.size() != 1)
        throw std::runtime_error(
            "estimatefee nblocks\n"
            "\nDEPRECATED. Please use estimatesmartfee for more intelligent estimates."
            "\nEstimates the approximate fee per kilobyte needed for a transaction to begin\n"
            "confirmation within nblocks blocks.\n"
            "\nArguments:\n"
            "1. nblocks     (numeric, required)\n"
            "\nResult:\n"
            "n              (numeric) estimated fee-per-kilobyte\n"
            "\n"
            "A negative value is returned if not enough transactions and blocks\n"
            "have been observed to make an estimate.\n"
            "-1 is always returned for nblocks == 1 as it is impossible to calculate\n"
            "a fee that is high enough to get reliably included in the next block.\n"
            "\nExample:\n"
            + HelpExampleCli("estimatefee", "6")
            );

    RPCTypeCheck(request.params, {UniValue::VNUM});

    int nBlocks = request.params[0].get_int();
    if (nBlocks < 1)
        nBlocks = 1;

    CFeeRate feeRate = ::feeEstimator.estimateFee(nBlocks);
    if (feeRate == CFeeRate(0))
        return -1.0;

    return ValueFromAmount(feeRate.GetFeePerK());
}

<<<<<<< HEAD
UniValue checkkernel(const JSONRPCRequest& request)
{
    if (request.fHelp || request.params.size() < 1 || request.params.size() > 2)
            throw runtime_error(
                "checkkernel [{\"txid\":txid,\"vout\":n},...] [createblocktemplate=false]\n"
                "Check if one of given inputs is a kernel input at the moment.\n"
            );

        RPCTypeCheck(request.params, boost::assign::list_of(UniValue::VARR)(UniValue::VBOOL));

        UniValue inputs = request.params[0].get_array();
        bool fCreateBlockTemplate = request.params.size() > 1 ? request.params[1].get_bool() : false;

        if (g_connman->GetNodeCount(CConnman::CONNECTIONS_ALL) == 0)
            throw JSONRPCError(-9, "Blackcoin is not connected!");

        if (IsInitialBlockDownload())
            throw JSONRPCError(-10, "Blackcoin is downloading blocks...");

        COutPoint kernel;
        CBlockIndex* pindexPrev = chainActive.Tip();
        CBlockHeader blockHeader = pindexPrev->GetBlockHeader();
        unsigned int nBits = GetNextTargetRequired(pindexPrev, &blockHeader, Params().GetConsensus(), true);
        int64_t nTime = GetAdjustedTime();
        nTime &= ~Params().GetConsensus().nStakeTimestampMask;

        for (unsigned int idx = 0; idx < inputs.size(); idx++) {
            const UniValue& input = inputs[idx];
            const UniValue& o = input.get_obj();

            const UniValue& txid_v = find_value(o, "txid");
            if (!txid_v.isStr())
                throw JSONRPCError(RPC_INVALID_PARAMETER, "Invalid parameter, missing txid key");
            string txid = txid_v.get_str();
            if (!IsHex(txid))
                throw JSONRPCError(RPC_INVALID_PARAMETER, "Invalid parameter, expected hex txid");

            const UniValue& vout_v = find_value(o, "vout");
            if (!vout_v.isNum())
                throw JSONRPCError(RPC_INVALID_PARAMETER, "Invalid parameter, missing vout key");
            int nOutput = vout_v.get_int();
            if (nOutput < 0)
                throw JSONRPCError(RPC_INVALID_PARAMETER, "Invalid parameter, vout must be positive");

            COutPoint cInput(uint256S(txid), nOutput);
            if (CheckKernel(pindexPrev, nBits, nTime, cInput, *pcoinsTip))
            {
                kernel = cInput;
                break;
            }
        }

        UniValue result(UniValue::VOBJ);
        result.push_back(Pair("found", !kernel.IsNull()));

        if (kernel.IsNull())
            return result;

        UniValue oKernel(UniValue::VOBJ);
        oKernel.push_back(Pair("txid", kernel.hash.GetHex()));
        oKernel.push_back(Pair("vout", (int64_t)kernel.n));
        oKernel.push_back(Pair("time", nTime));
        result.push_back(Pair("kernel", oKernel));

        if (!fCreateBlockTemplate)
            return result;

        int64_t nFees;
        if (!pwalletMain->IsLocked())
            pwalletMain->TopUpKeyPool();

        CReserveKey pMiningKey(pwalletMain);
        std::unique_ptr<CBlockTemplate> pblocktemplate(BlockAssembler(Params()).CreateNewBlock(pMiningKey.reserveScript, &nFees, true));
        if (!pblocktemplate.get())
            throw JSONRPCError(RPC_INTERNAL_ERROR, "Couldn't create new block");

        CBlock *pblock = &pblocktemplate->block;
        CMutableTransaction coinstakeTx(*pblock->vtx[0]);
        pblock->nTime = coinstakeTx.nTime = nTime;
        pblock->vtx[0] = MakeTransactionRef(std::move(coinstakeTx));

        CDataStream ss(SER_DISK, PROTOCOL_VERSION);
        ss << *pblock;

        result.push_back(Pair("blocktemplate", HexStr(ss.begin(), ss.end())));
        result.push_back(Pair("blocktemplatefees", nFees));

        CPubKey pubkey;
        if (!pMiningKey.GetReservedKey(pubkey))
            throw JSONRPCError(RPC_MISC_ERROR, "GetReservedKey failed");

        result.push_back(Pair("blocktemplatesignkey", HexStr(pubkey)));

        return result;
=======
UniValue estimatesmartfee(const JSONRPCRequest& request)
{
    if (request.fHelp || request.params.size() < 1 || request.params.size() > 2)
        throw std::runtime_error(
            "estimatesmartfee conf_target (\"estimate_mode\")\n"
            "\nEstimates the approximate fee per kilobyte needed for a transaction to begin\n"
            "confirmation within conf_target blocks if possible and return the number of blocks\n"
            "for which the estimate is valid. Uses virtual transaction size as defined\n"
            "in BIP 141 (witness data is discounted).\n"
            "\nArguments:\n"
            "1. conf_target     (numeric) Confirmation target in blocks (1 - 1008)\n"
            "2. \"estimate_mode\" (string, optional, default=CONSERVATIVE) The fee estimate mode.\n"
            "                   Whether to return a more conservative estimate which also satisfies\n"
            "                   a longer history. A conservative estimate potentially returns a\n"
            "                   higher feerate and is more likely to be sufficient for the desired\n"
            "                   target, but is not as responsive to short term drops in the\n"
            "                   prevailing fee market.  Must be one of:\n"
            "       \"UNSET\" (defaults to CONSERVATIVE)\n"
            "       \"ECONOMICAL\"\n"
            "       \"CONSERVATIVE\"\n"
            "\nResult:\n"
            "{\n"
            "  \"feerate\" : x.x,     (numeric, optional) estimate fee-per-kilobyte (in BTC)\n"
            "  \"errors\": [ str... ] (json array of strings, optional) Errors encountered during processing\n"
            "  \"blocks\" : n         (numeric) block number where estimate was found\n"
            "}\n"
            "\n"
            "The request target will be clamped between 2 and the highest target\n"
            "fee estimation is able to return based on how long it has been running.\n"
            "An error is returned if not enough transactions and blocks\n"
            "have been observed to make an estimate for any number of blocks.\n"
            "\nExample:\n"
            + HelpExampleCli("estimatesmartfee", "6")
            );

    RPCTypeCheck(request.params, {UniValue::VNUM, UniValue::VSTR});
    RPCTypeCheckArgument(request.params[0], UniValue::VNUM);
    unsigned int conf_target = ParseConfirmTarget(request.params[0]);
    bool conservative = true;
    if (request.params.size() > 1 && !request.params[1].isNull()) {
        FeeEstimateMode fee_mode;
        if (!FeeModeFromString(request.params[1].get_str(), fee_mode)) {
            throw JSONRPCError(RPC_INVALID_PARAMETER, "Invalid estimate_mode parameter");
        }
        if (fee_mode == FeeEstimateMode::ECONOMICAL) conservative = false;
    }

    UniValue result(UniValue::VOBJ);
    UniValue errors(UniValue::VARR);
    FeeCalculation feeCalc;
    CFeeRate feeRate = ::feeEstimator.estimateSmartFee(conf_target, &feeCalc, conservative);
    if (feeRate != CFeeRate(0)) {
        result.push_back(Pair("feerate", ValueFromAmount(feeRate.GetFeePerK())));
    } else {
        errors.push_back("Insufficient data or no feerate found");
        result.push_back(Pair("errors", errors));
    }
    result.push_back(Pair("blocks", feeCalc.returnedTarget));
    return result;
}

UniValue estimaterawfee(const JSONRPCRequest& request)
{
    if (request.fHelp || request.params.size() < 1 || request.params.size() > 2)
        throw std::runtime_error(
            "estimaterawfee conf_target (threshold)\n"
            "\nWARNING: This interface is unstable and may disappear or change!\n"
            "\nWARNING: This is an advanced API call that is tightly coupled to the specific\n"
            "         implementation of fee estimation. The parameters it can be called with\n"
            "         and the results it returns will change if the internal implementation changes.\n"
            "\nEstimates the approximate fee per kilobyte needed for a transaction to begin\n"
            "confirmation within conf_target blocks if possible. Uses virtual transaction size as\n"
            "defined in BIP 141 (witness data is discounted).\n"
            "\nArguments:\n"
            "1. conf_target (numeric) Confirmation target in blocks (1 - 1008)\n"
            "2. threshold   (numeric, optional) The proportion of transactions in a given feerate range that must have been\n"
            "               confirmed within conf_target in order to consider those feerates as high enough and proceed to check\n"
            "               lower buckets.  Default: 0.95\n"
            "\nResult:\n"
            "{\n"
            "  \"short\" : {            (json object, optional) estimate for short time horizon\n"
            "      \"feerate\" : x.x,        (numeric, optional) estimate fee-per-kilobyte (in BTC)\n"
            "      \"decay\" : x.x,          (numeric) exponential decay (per block) for historical moving average of confirmation data\n"
            "      \"scale\" : x,            (numeric) The resolution of confirmation targets at this time horizon\n"
            "      \"pass\" : {              (json object, optional) information about the lowest range of feerates to succeed in meeting the threshold\n"
            "          \"startrange\" : x.x,     (numeric) start of feerate range\n"
            "          \"endrange\" : x.x,       (numeric) end of feerate range\n"
            "          \"withintarget\" : x.x,   (numeric) number of txs over history horizon in the feerate range that were confirmed within target\n"
            "          \"totalconfirmed\" : x.x, (numeric) number of txs over history horizon in the feerate range that were confirmed at any point\n"
            "          \"inmempool\" : x.x,      (numeric) current number of txs in mempool in the feerate range unconfirmed for at least target blocks\n"
            "          \"leftmempool\" : x.x,    (numeric) number of txs over history horizon in the feerate range that left mempool unconfirmed after target\n"
            "      },\n"
            "      \"fail\" : { ... },       (json object, optional) information about the highest range of feerates to fail to meet the threshold\n"
            "      \"errors\":  [ str... ]   (json array of strings, optional) Errors encountered during processing\n"
            "  },\n"
            "  \"medium\" : { ... },    (json object, optional) estimate for medium time horizon\n"
            "  \"long\" : { ... }       (json object) estimate for long time horizon\n"
            "}\n"
            "\n"
            "Results are returned for any horizon which tracks blocks up to the confirmation target.\n"
            "\nExample:\n"
            + HelpExampleCli("estimaterawfee", "6 0.9")
            );

    RPCTypeCheck(request.params, {UniValue::VNUM, UniValue::VNUM}, true);
    RPCTypeCheckArgument(request.params[0], UniValue::VNUM);
    unsigned int conf_target = ParseConfirmTarget(request.params[0]);
    double threshold = 0.95;
    if (!request.params[1].isNull()) {
        threshold = request.params[1].get_real();
    }
    if (threshold < 0 || threshold > 1) {
        throw JSONRPCError(RPC_INVALID_PARAMETER, "Invalid threshold");
    }

    UniValue result(UniValue::VOBJ);

    for (FeeEstimateHorizon horizon : {FeeEstimateHorizon::SHORT_HALFLIFE, FeeEstimateHorizon::MED_HALFLIFE, FeeEstimateHorizon::LONG_HALFLIFE}) {
        CFeeRate feeRate;
        EstimationResult buckets;

        // Only output results for horizons which track the target
        if (conf_target > ::feeEstimator.HighestTargetTracked(horizon)) continue;

        feeRate = ::feeEstimator.estimateRawFee(conf_target, threshold, horizon, &buckets);
        UniValue horizon_result(UniValue::VOBJ);
        UniValue errors(UniValue::VARR);
        UniValue passbucket(UniValue::VOBJ);
        passbucket.push_back(Pair("startrange", round(buckets.pass.start)));
        passbucket.push_back(Pair("endrange", round(buckets.pass.end)));
        passbucket.push_back(Pair("withintarget", round(buckets.pass.withinTarget * 100.0) / 100.0));
        passbucket.push_back(Pair("totalconfirmed", round(buckets.pass.totalConfirmed * 100.0) / 100.0));
        passbucket.push_back(Pair("inmempool", round(buckets.pass.inMempool * 100.0) / 100.0));
        passbucket.push_back(Pair("leftmempool", round(buckets.pass.leftMempool * 100.0) / 100.0));
        UniValue failbucket(UniValue::VOBJ);
        failbucket.push_back(Pair("startrange", round(buckets.fail.start)));
        failbucket.push_back(Pair("endrange", round(buckets.fail.end)));
        failbucket.push_back(Pair("withintarget", round(buckets.fail.withinTarget * 100.0) / 100.0));
        failbucket.push_back(Pair("totalconfirmed", round(buckets.fail.totalConfirmed * 100.0) / 100.0));
        failbucket.push_back(Pair("inmempool", round(buckets.fail.inMempool * 100.0) / 100.0));
        failbucket.push_back(Pair("leftmempool", round(buckets.fail.leftMempool * 100.0) / 100.0));

        // CFeeRate(0) is used to indicate error as a return value from estimateRawFee
        if (feeRate != CFeeRate(0)) {
            horizon_result.push_back(Pair("feerate", ValueFromAmount(feeRate.GetFeePerK())));
            horizon_result.push_back(Pair("decay", buckets.decay));
            horizon_result.push_back(Pair("scale", (int)buckets.scale));
            horizon_result.push_back(Pair("pass", passbucket));
            // buckets.fail.start == -1 indicates that all buckets passed, there is no fail bucket to output
            if (buckets.fail.start != -1) horizon_result.push_back(Pair("fail", failbucket));
        } else {
            // Output only information that is still meaningful in the event of error
            horizon_result.push_back(Pair("decay", buckets.decay));
            horizon_result.push_back(Pair("scale", (int)buckets.scale));
            horizon_result.push_back(Pair("fail", failbucket));
            errors.push_back("Insufficient data or no feerate found which meets threshold");
            horizon_result.push_back(Pair("errors",errors));
        }
        result.push_back(Pair(StringForFeeEstimateHorizon(horizon), horizon_result));
    }
    return result;
>>>>>>> e44150fe
}

static const CRPCCommand commands[] =
{ //  category              name                      actor (function)         okSafeMode
  //  --------------------- ------------------------  -----------------------  ----------
    { "mining",             "getnetworkhashps",       &getnetworkhashps,       true,  {"nblocks","height"} },
    { "mining",             "getmininginfo",          &getmininginfo,          true,  {} },
<<<<<<< HEAD
    { "mining",             "prioritisetransaction",  &prioritisetransaction,  true,  {"txid","fee_delta"} },
    { "mining",             "getblocktemplate",       &getblocktemplate,       true,  {"template_request"} },
    { "mining",             "submitblock",            &submitblock,            true,  {"hexdata","parameters"} },
    { "mining",             "checkkernel",            &checkkernel,            true,  {"kernel_input"} },
    { "mining",             "getstakinginfo",         &getstakinginfo,         true,  {} },
=======
    { "mining",             "prioritisetransaction",  &prioritisetransaction,  true,  {"txid","dummy","fee_delta"} },
    { "mining",             "getblocktemplate",       &getblocktemplate,       true,  {"template_request"} },
    { "mining",             "submitblock",            &submitblock,            true,  {"hexdata","dummy"} },
>>>>>>> e44150fe

    { "generating",         "generatetoaddress",      &generatetoaddress,      true,  {"nblocks","address","maxtries"} },

    { "util",               "estimatefee",            &estimatefee,            true,  {"nblocks"} },
<<<<<<< HEAD
=======
    { "util",               "estimatesmartfee",       &estimatesmartfee,       true,  {"conf_target", "estimate_mode"} },

    { "hidden",             "estimaterawfee",         &estimaterawfee,         true,  {"conf_target", "threshold"} },
>>>>>>> e44150fe
};

void RegisterMiningRPCCommands(CRPCTable &t)
{
    for (unsigned int vcidx = 0; vcidx < ARRAYLEN(commands); vcidx++)
        t.appendCommand(commands[vcidx].name, &commands[vcidx]);
}<|MERGE_RESOLUTION|>--- conflicted
+++ resolved
@@ -17,47 +17,22 @@
 #include "miner.h"
 #include "net.h"
 #include "policy/fees.h"
+#include "pos.h"
 #include "pow.h"
-<<<<<<< HEAD
-#include "pos.h"
-#include "rpc/blockchain.h"
-=======
 #include "rpc/blockchain.h"
 #include "rpc/mining.h"
->>>>>>> e44150fe
 #include "rpc/server.h"
 #include "txmempool.h"
 #include "timedata.h"
 #include "util.h"
 #include "utilstrencodings.h"
 #include "validationinterface.h"
-<<<<<<< HEAD
-#ifdef ENABLE_WALLET
-#include "wallet/wallet.h"
-#endif
-=======
 #include "warnings.h"
->>>>>>> e44150fe
 
 #include <memory>
 #include <stdint.h>
 
-<<<<<<< HEAD
-#include <boost/assign/list_of.hpp>
-
-=======
->>>>>>> e44150fe
 #include <univalue.h>
-
-unsigned int ParseConfirmTarget(const UniValue& value)
-{
-    int target = value.get_int();
-    unsigned int max_target = ::feeEstimator.HighestTargetTracked(FeeEstimateHorizon::LONG_HALFLIFE);
-    if (target < 1 || (unsigned int)target > max_target) {
-        throw JSONRPCError(RPC_INVALID_PARAMETER, strprintf("Invalid conf_target, must be between %u - %u", 1, max_target));
-    }
-    return (unsigned int)target;
-}
 
 /**
  * Return average network hashes per second based on the last 'lookup' blocks,
@@ -170,45 +145,6 @@
     return blockHashes;
 }
 
-<<<<<<< HEAD
-UniValue generate(const JSONRPCRequest& request)
-{
-    if (request.fHelp || request.params.size() < 1 || request.params.size() > 2)
-        throw runtime_error(
-            "generate nblocks ( maxtries )\n"
-            "\nMine up to nblocks blocks immediately (before the RPC call returns)\n"
-            "\nArguments:\n"
-            "1. nblocks      (numeric, required) How many blocks are generated immediately.\n"
-            "2. maxtries     (numeric, optional) How many iterations to try (default = 1000000).\n"
-            "\nResult:\n"
-            "[ blockhashes ]     (array) hashes of blocks generated\n"
-            "\nExamples:\n"
-            "\nGenerate 11 blocks\n"
-            + HelpExampleCli("generate", "11")
-        );
-
-    int nGenerate = request.params[0].get_int();
-    uint64_t nMaxTries = 1000000;
-    if (request.params.size() > 1) {
-        nMaxTries = request.params[1].get_int();
-    }
-
-    std::shared_ptr<CReserveScript> coinbaseScript;
-    GetMainSignals().ScriptForMining(coinbaseScript);
-
-    // If the keypool is exhausted, no script is returned at all.  Catch this.
-    if (!coinbaseScript)
-        throw JSONRPCError(RPC_WALLET_KEYPOOL_RAN_OUT, "Error: Keypool ran out, please call keypoolrefill first");
-
-    //throw an error if no script was provided
-    if (coinbaseScript->reserveScript.empty())
-        throw JSONRPCError(RPC_INTERNAL_ERROR, "No coinbase script available (mining requires a wallet)");
-
-    return generateBlocks(coinbaseScript, nGenerate, nMaxTries, true);
-}
-
-=======
->>>>>>> e44150fe
 UniValue generatetoaddress(const JSONRPCRequest& request)
 {
     if (request.fHelp || request.params.size() < 2 || request.params.size() > 3)
@@ -235,16 +171,10 @@
     CTxDestination destination = DecodeDestination(request.params[1].get_str());
     if (!IsValidDestination(destination)) {
         throw JSONRPCError(RPC_INVALID_ADDRESS_OR_KEY, "Error: Invalid address");
-<<<<<<< HEAD
-}
+    }
 
     std::shared_ptr<CReserveScript> coinbaseScript = std::make_shared<CReserveScript>();
     coinbaseScript->reserveScript = GetScriptForDestination(destination);
-=======
-
-    std::shared_ptr<CReserveScript> coinbaseScript = std::make_shared<CReserveScript>();
-    coinbaseScript->reserveScript = GetScriptForDestination(address.Get());
->>>>>>> e44150fe
 
     return generateBlocks(coinbaseScript, nGenerate, nMaxTries, false);
 }
@@ -258,11 +188,7 @@
             "\nResult:\n"
             "{\n"
             "  \"blocks\": nnn,             (numeric) The current block\n"
-<<<<<<< HEAD
             "  \"currentblocksize\": nnn,   (numeric) The last block size\n"
-=======
-            "  \"currentblockweight\": nnn, (numeric) The last block weight\n"
->>>>>>> e44150fe
             "  \"currentblocktx\": nnn,     (numeric) The last block transaction\n"
             "  \"difficulty\": xxx.xxxxx    (numeric) The current difficulty\n"
             "  \"errors\": \"...\"            (string) Current errors\n"
@@ -280,11 +206,7 @@
 
     UniValue obj(UniValue::VOBJ);
     obj.push_back(Pair("blocks",           (int)chainActive.Height()));
-<<<<<<< HEAD
     obj.push_back(Pair("currentblocksize", (uint64_t)nLastBlockSize));
-=======
-    obj.push_back(Pair("currentblockweight", (uint64_t)nLastBlockWeight));
->>>>>>> e44150fe
     obj.push_back(Pair("currentblocktx",   (uint64_t)nLastBlockTx));
     obj.push_back(Pair("difficulty",       (double)GetDifficulty()));
     obj.push_back(Pair("errors",           GetWarnings("statusbar")));
@@ -334,15 +256,6 @@
 // NOTE: Unlike wallet RPC (which use BTC values), mining RPCs follow GBT (BIP 22) in using satoshi amounts
 UniValue prioritisetransaction(const JSONRPCRequest& request)
 {
-<<<<<<< HEAD
-    if (request.fHelp || request.params.size() != 2)
-        throw runtime_error(
-            "prioritisetransaction <txid> <fee delta>\n"
-            "Accepts the transaction into mined blocks at a higher (or lower) priority\n"
-            "\nArguments:\n"
-            "1. \"txid\"       (string, required) The transaction id.\n"
-            "2. fee_delta      (numeric, required) The fee value (in satoshis) to add (or subtract, if negative).\n"
-=======
     if (request.fHelp || request.params.size() != 3)
         throw std::runtime_error(
             "prioritisetransaction <txid> <dummy value> <fee delta>\n"
@@ -352,7 +265,6 @@
             "2. dummy          (numeric, optional) API-Compatibility for previous API. Must be zero or null.\n"
             "                  DEPRECATED. For forward compatibility use named arguments and omit this parameter.\n"
             "3. fee_delta      (numeric, required) The fee value (in satoshis) to add (or subtract, if negative).\n"
->>>>>>> e44150fe
             "                  The fee is not actually paid, only the algorithm for selecting transactions into a block\n"
             "                  considers the transaction as it would have paid a higher (or lower) fee.\n"
             "\nResult:\n"
@@ -367,13 +279,10 @@
     uint256 hash = ParseHashStr(request.params[0].get_str(), "txid");
     CAmount nAmount = request.params[1].get_int64();
 
-<<<<<<< HEAD
-=======
     if (!(request.params[1].isNull() || request.params[1].get_real() == 0)) {
         throw JSONRPCError(RPC_INVALID_PARAMETER, "Priority is no longer supported, dummy argument to prioritisetransaction must be 0.");
     }
 
->>>>>>> e44150fe
     mempool.PrioritiseTransaction(hash, nAmount);
     return true;
 }
@@ -448,7 +357,7 @@
             "      {\n"
             "         \"data\" : \"xxxx\",             (string) transaction data encoded in hexadecimal (byte-for-byte)\n"
             "         \"txid\" : \"xxxx\",             (string) transaction id encoded in little-endian hexadecimal\n"
-            "         \"hash\" : \"xxxx\",             (string) hash encoded in little-endian hexadecimal (including witness data)\n"
+            "         \"hash\" : \"xxxx\",             (string) hash encoded in little-endian hexadecima\n"
             "         \"depends\" : [                (array) array of numbers \n"
             "             n                          (numeric) transactions before this one (by 1-based index in 'transactions' list) that must be present in the final block if this one is\n"
             "             ,...\n"
@@ -612,22 +521,12 @@
         // TODO: Maybe recheck connections/IBD and (if something wrong) send an expires-immediately template to stop miners?
     }
 
-    const struct VBDeploymentInfo& segwit_info = VersionBitsDeploymentInfo[Consensus::DEPLOYMENT_SEGWIT];
-    // If the caller is indicating segwit support, then allow CreateNewBlock()
-    // to select witness transactions, after segwit activates (otherwise
-    // don't).
-    bool fSupportsSegwit = setClientRules.find(segwit_info.name) != setClientRules.end();
-
     // Update block
     static CBlockIndex* pindexPrev;
     static int64_t nStart;
     static std::unique_ptr<CBlockTemplate> pblocktemplate;
-    // Cache whether the last invocation was with segwit support, to avoid returning
-    // a segwit-block to a non-segwit caller.
-    static bool fLastTemplateSupportsSegwit = true;
     if (pindexPrev != chainActive.Tip() ||
-        (mempool.GetTransactionsUpdated() != nTransactionsUpdatedLast && GetTime() - nStart > 5) ||
-        fLastTemplateSupportsSegwit != fSupportsSegwit)
+        (mempool.GetTransactionsUpdated() != nTransactionsUpdatedLast && GetTime() - nStart > 5))
     {
         // Clear pindexPrev so future calls make a new block, despite any failures from here on
         pindexPrev = nullptr;
@@ -636,15 +535,10 @@
         nTransactionsUpdatedLast = mempool.GetTransactionsUpdated();
         CBlockIndex* pindexPrevNew = chainActive.Tip();
         nStart = GetTime();
-        fLastTemplateSupportsSegwit = fSupportsSegwit;
 
         // Create new block
         CScript scriptDummy = CScript() << OP_TRUE;
-<<<<<<< HEAD
         pblocktemplate = BlockAssembler(Params()).CreateNewBlock(scriptDummy, 0, false);
-=======
-        pblocktemplate = BlockAssembler(Params()).CreateNewBlock(scriptDummy, fSupportsSegwit);
->>>>>>> e44150fe
         if (!pblocktemplate)
             throw JSONRPCError(RPC_OUT_OF_MEMORY, "Out of memory");
 
@@ -674,6 +568,7 @@
         UniValue entry(UniValue::VOBJ);
 
         entry.push_back(Pair("data", EncodeHexTx(tx)));
+        entry.push_back(Pair("txid", txHash.GetHex()));
         entry.push_back(Pair("hash", txHash.GetHex()));
 
         UniValue deps(UniValue::VARR);
@@ -768,35 +663,12 @@
     result.push_back(Pair("mintime", (int64_t)pindexPrev->GetPastTimeLimit()+1));
     result.push_back(Pair("mutable", aMutable));
     result.push_back(Pair("noncerange", "00000000ffffffff"));
-<<<<<<< HEAD
     result.push_back(Pair("sigoplimit", (int64_t)MAX_BLOCK_SIGOPS));
     result.push_back(Pair("sizelimit", (int64_t)MAX_BLOCK_SIZE));
-=======
-    int64_t nSigOpLimit = MAX_BLOCK_SIGOPS_COST;
-    int64_t nSizeLimit = MAX_BLOCK_SERIALIZED_SIZE;
-    if (fPreSegWit) {
-        assert(nSigOpLimit % WITNESS_SCALE_FACTOR == 0);
-        nSigOpLimit /= WITNESS_SCALE_FACTOR;
-        assert(nSizeLimit % WITNESS_SCALE_FACTOR == 0);
-        nSizeLimit /= WITNESS_SCALE_FACTOR;
-    }
-    result.push_back(Pair("sigoplimit", nSigOpLimit));
-    result.push_back(Pair("sizelimit", nSizeLimit));
-    if (!fPreSegWit) {
-        result.push_back(Pair("weightlimit", (int64_t)MAX_BLOCK_WEIGHT));
-    }
->>>>>>> e44150fe
     result.push_back(Pair("curtime", pblock->GetBlockTime()));
     result.push_back(Pair("bits", strprintf("%08x", pblock->nBits)));
     result.push_back(Pair("height", (int64_t)(pindexPrev->nHeight+1)));
 
-<<<<<<< HEAD
-=======
-    if (!pblocktemplate->vchCoinbaseCommitment.empty() && fSupportsSegwit) {
-        result.push_back(Pair("default_witness_commitment", HexStr(pblocktemplate->vchCoinbaseCommitment.begin(), pblocktemplate->vchCoinbaseCommitment.end())));
-    }
-
->>>>>>> e44150fe
     return result;
 }
 
@@ -820,16 +692,10 @@
 
 UniValue submitblock(const JSONRPCRequest& request)
 {
-<<<<<<< HEAD
-    if (request.fHelp || request.params.size() < 1 || request.params.size() > 2) {
-        throw std::runtime_error(
-            "submitblock \"hexdata\" ( \"jsonparametersobject\" )\n"
-=======
     // We allow 2 arguments for compliance with BIP22. Argument 2 is ignored.
     if (request.fHelp || request.params.size() < 1 || request.params.size() > 2) {
         throw std::runtime_error(
             "submitblock \"hexdata\"  ( \"dummy\" )\n"
->>>>>>> e44150fe
             "\nAttempts to submit new block to network.\n"
             "See https://en.bitcoin.it/wiki/BIP_0022 for full specification.\n"
 
@@ -889,39 +755,22 @@
 
 UniValue estimatefee(const JSONRPCRequest& request)
 {
-    if (request.fHelp || request.params.size() != 1)
+    if (request.fHelp || request.params.size() > 0)
         throw std::runtime_error(
-            "estimatefee nblocks\n"
-            "\nDEPRECATED. Please use estimatesmartfee for more intelligent estimates."
-            "\nEstimates the approximate fee per kilobyte needed for a transaction to begin\n"
-            "confirmation within nblocks blocks.\n"
-            "\nArguments:\n"
-            "1. nblocks     (numeric, required)\n"
+            "estimatefee\n"
+            "\nEstimates the approximate fee per kilobyte needed for a "
+            "transaction\n"
             "\nResult:\n"
             "n              (numeric) estimated fee-per-kilobyte\n"
-            "\n"
-            "A negative value is returned if not enough transactions and blocks\n"
-            "have been observed to make an estimate.\n"
-            "-1 is always returned for nblocks == 1 as it is impossible to calculate\n"
-            "a fee that is high enough to get reliably included in the next block.\n"
             "\nExample:\n"
-            + HelpExampleCli("estimatefee", "6")
+            + HelpExampleCli("estimatefee", "")
             );
 
-    RPCTypeCheck(request.params, {UniValue::VNUM});
-
-    int nBlocks = request.params[0].get_int();
-    if (nBlocks < 1)
-        nBlocks = 1;
-
-    CFeeRate feeRate = ::feeEstimator.estimateFee(nBlocks);
-    if (feeRate == CFeeRate(0))
-        return -1.0;
+    CFeeRate feeRate = CFeeRate(DEFAULT_TRANSACTION_MINFEE);
 
     return ValueFromAmount(feeRate.GetFeePerK());
 }
 
-<<<<<<< HEAD
 UniValue checkkernel(const JSONRPCRequest& request)
 {
     if (request.fHelp || request.params.size() < 1 || request.params.size() > 2)
@@ -1016,169 +865,6 @@
         result.push_back(Pair("blocktemplatesignkey", HexStr(pubkey)));
 
         return result;
-=======
-UniValue estimatesmartfee(const JSONRPCRequest& request)
-{
-    if (request.fHelp || request.params.size() < 1 || request.params.size() > 2)
-        throw std::runtime_error(
-            "estimatesmartfee conf_target (\"estimate_mode\")\n"
-            "\nEstimates the approximate fee per kilobyte needed for a transaction to begin\n"
-            "confirmation within conf_target blocks if possible and return the number of blocks\n"
-            "for which the estimate is valid. Uses virtual transaction size as defined\n"
-            "in BIP 141 (witness data is discounted).\n"
-            "\nArguments:\n"
-            "1. conf_target     (numeric) Confirmation target in blocks (1 - 1008)\n"
-            "2. \"estimate_mode\" (string, optional, default=CONSERVATIVE) The fee estimate mode.\n"
-            "                   Whether to return a more conservative estimate which also satisfies\n"
-            "                   a longer history. A conservative estimate potentially returns a\n"
-            "                   higher feerate and is more likely to be sufficient for the desired\n"
-            "                   target, but is not as responsive to short term drops in the\n"
-            "                   prevailing fee market.  Must be one of:\n"
-            "       \"UNSET\" (defaults to CONSERVATIVE)\n"
-            "       \"ECONOMICAL\"\n"
-            "       \"CONSERVATIVE\"\n"
-            "\nResult:\n"
-            "{\n"
-            "  \"feerate\" : x.x,     (numeric, optional) estimate fee-per-kilobyte (in BTC)\n"
-            "  \"errors\": [ str... ] (json array of strings, optional) Errors encountered during processing\n"
-            "  \"blocks\" : n         (numeric) block number where estimate was found\n"
-            "}\n"
-            "\n"
-            "The request target will be clamped between 2 and the highest target\n"
-            "fee estimation is able to return based on how long it has been running.\n"
-            "An error is returned if not enough transactions and blocks\n"
-            "have been observed to make an estimate for any number of blocks.\n"
-            "\nExample:\n"
-            + HelpExampleCli("estimatesmartfee", "6")
-            );
-
-    RPCTypeCheck(request.params, {UniValue::VNUM, UniValue::VSTR});
-    RPCTypeCheckArgument(request.params[0], UniValue::VNUM);
-    unsigned int conf_target = ParseConfirmTarget(request.params[0]);
-    bool conservative = true;
-    if (request.params.size() > 1 && !request.params[1].isNull()) {
-        FeeEstimateMode fee_mode;
-        if (!FeeModeFromString(request.params[1].get_str(), fee_mode)) {
-            throw JSONRPCError(RPC_INVALID_PARAMETER, "Invalid estimate_mode parameter");
-        }
-        if (fee_mode == FeeEstimateMode::ECONOMICAL) conservative = false;
-    }
-
-    UniValue result(UniValue::VOBJ);
-    UniValue errors(UniValue::VARR);
-    FeeCalculation feeCalc;
-    CFeeRate feeRate = ::feeEstimator.estimateSmartFee(conf_target, &feeCalc, conservative);
-    if (feeRate != CFeeRate(0)) {
-        result.push_back(Pair("feerate", ValueFromAmount(feeRate.GetFeePerK())));
-    } else {
-        errors.push_back("Insufficient data or no feerate found");
-        result.push_back(Pair("errors", errors));
-    }
-    result.push_back(Pair("blocks", feeCalc.returnedTarget));
-    return result;
-}
-
-UniValue estimaterawfee(const JSONRPCRequest& request)
-{
-    if (request.fHelp || request.params.size() < 1 || request.params.size() > 2)
-        throw std::runtime_error(
-            "estimaterawfee conf_target (threshold)\n"
-            "\nWARNING: This interface is unstable and may disappear or change!\n"
-            "\nWARNING: This is an advanced API call that is tightly coupled to the specific\n"
-            "         implementation of fee estimation. The parameters it can be called with\n"
-            "         and the results it returns will change if the internal implementation changes.\n"
-            "\nEstimates the approximate fee per kilobyte needed for a transaction to begin\n"
-            "confirmation within conf_target blocks if possible. Uses virtual transaction size as\n"
-            "defined in BIP 141 (witness data is discounted).\n"
-            "\nArguments:\n"
-            "1. conf_target (numeric) Confirmation target in blocks (1 - 1008)\n"
-            "2. threshold   (numeric, optional) The proportion of transactions in a given feerate range that must have been\n"
-            "               confirmed within conf_target in order to consider those feerates as high enough and proceed to check\n"
-            "               lower buckets.  Default: 0.95\n"
-            "\nResult:\n"
-            "{\n"
-            "  \"short\" : {            (json object, optional) estimate for short time horizon\n"
-            "      \"feerate\" : x.x,        (numeric, optional) estimate fee-per-kilobyte (in BTC)\n"
-            "      \"decay\" : x.x,          (numeric) exponential decay (per block) for historical moving average of confirmation data\n"
-            "      \"scale\" : x,            (numeric) The resolution of confirmation targets at this time horizon\n"
-            "      \"pass\" : {              (json object, optional) information about the lowest range of feerates to succeed in meeting the threshold\n"
-            "          \"startrange\" : x.x,     (numeric) start of feerate range\n"
-            "          \"endrange\" : x.x,       (numeric) end of feerate range\n"
-            "          \"withintarget\" : x.x,   (numeric) number of txs over history horizon in the feerate range that were confirmed within target\n"
-            "          \"totalconfirmed\" : x.x, (numeric) number of txs over history horizon in the feerate range that were confirmed at any point\n"
-            "          \"inmempool\" : x.x,      (numeric) current number of txs in mempool in the feerate range unconfirmed for at least target blocks\n"
-            "          \"leftmempool\" : x.x,    (numeric) number of txs over history horizon in the feerate range that left mempool unconfirmed after target\n"
-            "      },\n"
-            "      \"fail\" : { ... },       (json object, optional) information about the highest range of feerates to fail to meet the threshold\n"
-            "      \"errors\":  [ str... ]   (json array of strings, optional) Errors encountered during processing\n"
-            "  },\n"
-            "  \"medium\" : { ... },    (json object, optional) estimate for medium time horizon\n"
-            "  \"long\" : { ... }       (json object) estimate for long time horizon\n"
-            "}\n"
-            "\n"
-            "Results are returned for any horizon which tracks blocks up to the confirmation target.\n"
-            "\nExample:\n"
-            + HelpExampleCli("estimaterawfee", "6 0.9")
-            );
-
-    RPCTypeCheck(request.params, {UniValue::VNUM, UniValue::VNUM}, true);
-    RPCTypeCheckArgument(request.params[0], UniValue::VNUM);
-    unsigned int conf_target = ParseConfirmTarget(request.params[0]);
-    double threshold = 0.95;
-    if (!request.params[1].isNull()) {
-        threshold = request.params[1].get_real();
-    }
-    if (threshold < 0 || threshold > 1) {
-        throw JSONRPCError(RPC_INVALID_PARAMETER, "Invalid threshold");
-    }
-
-    UniValue result(UniValue::VOBJ);
-
-    for (FeeEstimateHorizon horizon : {FeeEstimateHorizon::SHORT_HALFLIFE, FeeEstimateHorizon::MED_HALFLIFE, FeeEstimateHorizon::LONG_HALFLIFE}) {
-        CFeeRate feeRate;
-        EstimationResult buckets;
-
-        // Only output results for horizons which track the target
-        if (conf_target > ::feeEstimator.HighestTargetTracked(horizon)) continue;
-
-        feeRate = ::feeEstimator.estimateRawFee(conf_target, threshold, horizon, &buckets);
-        UniValue horizon_result(UniValue::VOBJ);
-        UniValue errors(UniValue::VARR);
-        UniValue passbucket(UniValue::VOBJ);
-        passbucket.push_back(Pair("startrange", round(buckets.pass.start)));
-        passbucket.push_back(Pair("endrange", round(buckets.pass.end)));
-        passbucket.push_back(Pair("withintarget", round(buckets.pass.withinTarget * 100.0) / 100.0));
-        passbucket.push_back(Pair("totalconfirmed", round(buckets.pass.totalConfirmed * 100.0) / 100.0));
-        passbucket.push_back(Pair("inmempool", round(buckets.pass.inMempool * 100.0) / 100.0));
-        passbucket.push_back(Pair("leftmempool", round(buckets.pass.leftMempool * 100.0) / 100.0));
-        UniValue failbucket(UniValue::VOBJ);
-        failbucket.push_back(Pair("startrange", round(buckets.fail.start)));
-        failbucket.push_back(Pair("endrange", round(buckets.fail.end)));
-        failbucket.push_back(Pair("withintarget", round(buckets.fail.withinTarget * 100.0) / 100.0));
-        failbucket.push_back(Pair("totalconfirmed", round(buckets.fail.totalConfirmed * 100.0) / 100.0));
-        failbucket.push_back(Pair("inmempool", round(buckets.fail.inMempool * 100.0) / 100.0));
-        failbucket.push_back(Pair("leftmempool", round(buckets.fail.leftMempool * 100.0) / 100.0));
-
-        // CFeeRate(0) is used to indicate error as a return value from estimateRawFee
-        if (feeRate != CFeeRate(0)) {
-            horizon_result.push_back(Pair("feerate", ValueFromAmount(feeRate.GetFeePerK())));
-            horizon_result.push_back(Pair("decay", buckets.decay));
-            horizon_result.push_back(Pair("scale", (int)buckets.scale));
-            horizon_result.push_back(Pair("pass", passbucket));
-            // buckets.fail.start == -1 indicates that all buckets passed, there is no fail bucket to output
-            if (buckets.fail.start != -1) horizon_result.push_back(Pair("fail", failbucket));
-        } else {
-            // Output only information that is still meaningful in the event of error
-            horizon_result.push_back(Pair("decay", buckets.decay));
-            horizon_result.push_back(Pair("scale", (int)buckets.scale));
-            horizon_result.push_back(Pair("fail", failbucket));
-            errors.push_back("Insufficient data or no feerate found which meets threshold");
-            horizon_result.push_back(Pair("errors",errors));
-        }
-        result.push_back(Pair(StringForFeeEstimateHorizon(horizon), horizon_result));
-    }
-    return result;
->>>>>>> e44150fe
 }
 
 static const CRPCCommand commands[] =
@@ -1186,27 +872,15 @@
   //  --------------------- ------------------------  -----------------------  ----------
     { "mining",             "getnetworkhashps",       &getnetworkhashps,       true,  {"nblocks","height"} },
     { "mining",             "getmininginfo",          &getmininginfo,          true,  {} },
-<<<<<<< HEAD
-    { "mining",             "prioritisetransaction",  &prioritisetransaction,  true,  {"txid","fee_delta"} },
-    { "mining",             "getblocktemplate",       &getblocktemplate,       true,  {"template_request"} },
-    { "mining",             "submitblock",            &submitblock,            true,  {"hexdata","parameters"} },
-    { "mining",             "checkkernel",            &checkkernel,            true,  {"kernel_input"} },
-    { "mining",             "getstakinginfo",         &getstakinginfo,         true,  {} },
-=======
     { "mining",             "prioritisetransaction",  &prioritisetransaction,  true,  {"txid","dummy","fee_delta"} },
     { "mining",             "getblocktemplate",       &getblocktemplate,       true,  {"template_request"} },
     { "mining",             "submitblock",            &submitblock,            true,  {"hexdata","dummy"} },
->>>>>>> e44150fe
+    { "mining",             "checkkernel",            &checkkernel,            true,  {"kernel_input"} },
+    { "mining",             "getstakinginfo",         &getstakinginfo,         true,  {} },
 
     { "generating",         "generatetoaddress",      &generatetoaddress,      true,  {"nblocks","address","maxtries"} },
 
     { "util",               "estimatefee",            &estimatefee,            true,  {"nblocks"} },
-<<<<<<< HEAD
-=======
-    { "util",               "estimatesmartfee",       &estimatesmartfee,       true,  {"conf_target", "estimate_mode"} },
-
-    { "hidden",             "estimaterawfee",         &estimaterawfee,         true,  {"conf_target", "threshold"} },
->>>>>>> e44150fe
 };
 
 void RegisterMiningRPCCommands(CRPCTable &t)
