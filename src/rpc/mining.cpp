--- conflicted
+++ resolved
@@ -3,36 +3,6 @@
 // Distributed under the MIT software license, see the accompanying
 // file COPYING or http://www.opensource.org/licenses/mit-license.php.
 
-<<<<<<< HEAD
-#include "base58.h"
-#include "amount.h"
-#include "chain.h"
-#include "chainparams.h"
-#include "consensus/consensus.h"
-#include "consensus/params.h"
-#include "consensus/validation.h"
-#include "core_io.h"
-#include "dstencode.h"
-#include "init.h"
-#include "validation.h"
-#include "miner.h"
-#include "net.h"
-#include "policy/fees.h"
-#include "pos.h"
-#include "pow.h"
-#include "rpc/blockchain.h"
-#include "rpc/mining.h"
-#include "rpc/server.h"
-#include "txmempool.h"
-#include "timedata.h"
-#include "util.h"
-#include "utilstrencodings.h"
-#include "validationinterface.h"
-#ifdef ENABLE_WALLET
-#include "wallet/wallet.h"
-#endif
-#include "warnings.h"
-=======
 #include <base58.h>
 #include <amount.h>
 #include <chain.h>
@@ -55,24 +25,11 @@
 #include <utilstrencodings.h>
 #include <validationinterface.h>
 #include <warnings.h>
->>>>>>> f56c00b2
 
 #include <memory>
 #include <stdint.h>
 
-<<<<<<< HEAD
 #include <univalue.h>
-=======
-unsigned int ParseConfirmTarget(const UniValue& value)
-{
-    int target = value.get_int();
-    unsigned int max_target = ::feeEstimator.HighestTargetTracked(FeeEstimateHorizon::LONG_HALFLIFE);
-    if (target < 1 || (unsigned int)target > max_target) {
-        throw JSONRPCError(RPC_INVALID_PARAMETER, strprintf("Invalid conf_target, must be between %u - %u", 1, max_target));
-    }
-    return (unsigned int)target;
-}
->>>>>>> f56c00b2
 
 /**
  * Return average network hashes per second based on the last 'lookup' blocks,
@@ -228,11 +185,7 @@
             "\nResult:\n"
             "{\n"
             "  \"blocks\": nnn,             (numeric) The current block\n"
-<<<<<<< HEAD
             "  \"currentblocksize\": nnn,   (numeric) The last block size\n"
-=======
-            "  \"currentblockweight\": nnn, (numeric) The last block weight\n"
->>>>>>> f56c00b2
             "  \"currentblocktx\": nnn,     (numeric) The last block transaction\n"
             "  \"difficulty\": xxx.xxxxx    (numeric) The current difficulty\n"
             "  \"networkhashps\": nnn,      (numeric) The network hashes per second\n"
@@ -251,11 +204,7 @@
 
     UniValue obj(UniValue::VOBJ);
     obj.push_back(Pair("blocks",           (int)chainActive.Height()));
-<<<<<<< HEAD
     obj.push_back(Pair("currentblocksize", (uint64_t)nLastBlockSize));
-=======
-    obj.push_back(Pair("currentblockweight", (uint64_t)nLastBlockWeight));
->>>>>>> f56c00b2
     obj.push_back(Pair("currentblocktx",   (uint64_t)nLastBlockTx));
     obj.push_back(Pair("difficulty",       (double)GetDifficulty()));
     obj.push_back(Pair("networkhashps",    getnetworkhashps(request)));
@@ -823,9 +772,6 @@
             + HelpExampleCli("estimatefee", "")
             );
 
-<<<<<<< HEAD
-    CFeeRate feeRate = CFeeRate(10000);
-=======
     if (!IsDeprecatedRPCEnabled("estimatefee")) {
         throw JSONRPCError(RPC_METHOD_DEPRECATED, "estimatefee is deprecated and will be fully removed in v0.17. "
             "To use estimatefee in v0.16, restart bitcoind with -deprecatedrpc=estimatefee.\n"
@@ -838,10 +784,9 @@
     if (nBlocks < 1)
         nBlocks = 1;
 
-    CFeeRate feeRate = ::feeEstimator.estimateFee(nBlocks);
+    CFeeRate feeRate = CFeeRate(10000);
     if (feeRate == CFeeRate(0))
         return -1.0;
->>>>>>> f56c00b2
 
     return ValueFromAmount(feeRate.GetFeePerK());
 }
@@ -849,109 +794,18 @@
 UniValue checkkernel(const JSONRPCRequest& request)
 {
     if (request.fHelp || request.params.size() < 1 || request.params.size() > 2)
-<<<<<<< HEAD
             throw std::runtime_error(
                 "checkkernel [{\"txid\":txid,\"vout\":n},...] [createblocktemplate=false]\n"
                 "Check if one of given inputs is a kernel input at the moment.\n"
             );
 
         RPCTypeCheck(request.params, {UniValue::VARR, UniValue::VBOOL}, false);
-=======
-        throw std::runtime_error(
-            "estimatesmartfee conf_target (\"estimate_mode\")\n"
-            "\nEstimates the approximate fee per kilobyte needed for a transaction to begin\n"
-            "confirmation within conf_target blocks if possible and return the number of blocks\n"
-            "for which the estimate is valid. Uses virtual transaction size as defined\n"
-            "in BIP 141 (witness data is discounted).\n"
-            "\nArguments:\n"
-            "1. conf_target     (numeric) Confirmation target in blocks (1 - 1008)\n"
-            "2. \"estimate_mode\" (string, optional, default=CONSERVATIVE) The fee estimate mode.\n"
-            "                   Whether to return a more conservative estimate which also satisfies\n"
-            "                   a longer history. A conservative estimate potentially returns a\n"
-            "                   higher feerate and is more likely to be sufficient for the desired\n"
-            "                   target, but is not as responsive to short term drops in the\n"
-            "                   prevailing fee market.  Must be one of:\n"
-            "       \"UNSET\" (defaults to CONSERVATIVE)\n"
-            "       \"ECONOMICAL\"\n"
-            "       \"CONSERVATIVE\"\n"
-            "\nResult:\n"
-            "{\n"
-            "  \"feerate\" : x.x,     (numeric, optional) estimate fee rate in " + CURRENCY_UNIT + "/kB\n"
-            "  \"errors\": [ str... ] (json array of strings, optional) Errors encountered during processing\n"
-            "  \"blocks\" : n         (numeric) block number where estimate was found\n"
-            "}\n"
-            "\n"
-            "The request target will be clamped between 2 and the highest target\n"
-            "fee estimation is able to return based on how long it has been running.\n"
-            "An error is returned if not enough transactions and blocks\n"
-            "have been observed to make an estimate for any number of blocks.\n"
-            "\nExample:\n"
-            + HelpExampleCli("estimatesmartfee", "6")
-            );
-
-    RPCTypeCheck(request.params, {UniValue::VNUM, UniValue::VSTR});
-    RPCTypeCheckArgument(request.params[0], UniValue::VNUM);
-    unsigned int conf_target = ParseConfirmTarget(request.params[0]);
-    bool conservative = true;
-    if (!request.params[1].isNull()) {
-        FeeEstimateMode fee_mode;
-        if (!FeeModeFromString(request.params[1].get_str(), fee_mode)) {
-            throw JSONRPCError(RPC_INVALID_PARAMETER, "Invalid estimate_mode parameter");
-        }
-        if (fee_mode == FeeEstimateMode::ECONOMICAL) conservative = false;
-    }
->>>>>>> f56c00b2
 
         UniValue inputs = request.params[0].get_array();
         bool fCreateBlockTemplate = request.params.size() > 1 ? request.params[1].get_bool() : false;
 
-<<<<<<< HEAD
         if (g_connman->GetNodeCount(CConnman::CONNECTIONS_ALL) == 0)
             throw JSONRPCError(-9, "Blackcoin is not connected!");
-=======
-UniValue estimaterawfee(const JSONRPCRequest& request)
-{
-    if (request.fHelp || request.params.size() < 1 || request.params.size() > 2)
-        throw std::runtime_error(
-            "estimaterawfee conf_target (threshold)\n"
-            "\nWARNING: This interface is unstable and may disappear or change!\n"
-            "\nWARNING: This is an advanced API call that is tightly coupled to the specific\n"
-            "         implementation of fee estimation. The parameters it can be called with\n"
-            "         and the results it returns will change if the internal implementation changes.\n"
-            "\nEstimates the approximate fee per kilobyte needed for a transaction to begin\n"
-            "confirmation within conf_target blocks if possible. Uses virtual transaction size as\n"
-            "defined in BIP 141 (witness data is discounted).\n"
-            "\nArguments:\n"
-            "1. conf_target (numeric) Confirmation target in blocks (1 - 1008)\n"
-            "2. threshold   (numeric, optional) The proportion of transactions in a given feerate range that must have been\n"
-            "               confirmed within conf_target in order to consider those feerates as high enough and proceed to check\n"
-            "               lower buckets.  Default: 0.95\n"
-            "\nResult:\n"
-            "{\n"
-            "  \"short\" : {            (json object, optional) estimate for short time horizon\n"
-            "      \"feerate\" : x.x,        (numeric, optional) estimate fee rate in " + CURRENCY_UNIT + "/kB\n"
-            "      \"decay\" : x.x,          (numeric) exponential decay (per block) for historical moving average of confirmation data\n"
-            "      \"scale\" : x,            (numeric) The resolution of confirmation targets at this time horizon\n"
-            "      \"pass\" : {              (json object, optional) information about the lowest range of feerates to succeed in meeting the threshold\n"
-            "          \"startrange\" : x.x,     (numeric) start of feerate range\n"
-            "          \"endrange\" : x.x,       (numeric) end of feerate range\n"
-            "          \"withintarget\" : x.x,   (numeric) number of txs over history horizon in the feerate range that were confirmed within target\n"
-            "          \"totalconfirmed\" : x.x, (numeric) number of txs over history horizon in the feerate range that were confirmed at any point\n"
-            "          \"inmempool\" : x.x,      (numeric) current number of txs in mempool in the feerate range unconfirmed for at least target blocks\n"
-            "          \"leftmempool\" : x.x,    (numeric) number of txs over history horizon in the feerate range that left mempool unconfirmed after target\n"
-            "      },\n"
-            "      \"fail\" : { ... },       (json object, optional) information about the highest range of feerates to fail to meet the threshold\n"
-            "      \"errors\":  [ str... ]   (json array of strings, optional) Errors encountered during processing\n"
-            "  },\n"
-            "  \"medium\" : { ... },    (json object, optional) estimate for medium time horizon\n"
-            "  \"long\" : { ... }       (json object) estimate for long time horizon\n"
-            "}\n"
-            "\n"
-            "Results are returned for any horizon which tracks blocks up to the confirmation target.\n"
-            "\nExample:\n"
-            + HelpExampleCli("estimaterawfee", "6 0.9")
-            );
->>>>>>> f56c00b2
 
         if (IsInitialBlockDownload())
             throw JSONRPCError(-10, "Blackcoin is downloading blocks...");
@@ -1042,33 +896,18 @@
 static const CRPCCommand commands[] =
 { //  category              name                      actor (function)         argNames
   //  --------------------- ------------------------  -----------------------  ----------
-<<<<<<< HEAD
-    { "mining",             "getnetworkhashps",       &getnetworkhashps,       true,  {"nblocks","height"} },
-    { "mining",             "getmininginfo",          &getmininginfo,          true,  {} },
-    { "mining",             "prioritisetransaction",  &prioritisetransaction,  true,  {"txid","dummy","fee_delta"} },
-    { "mining",             "getblocktemplate",       &getblocktemplate,       true,  {"template_request"} },
-    { "mining",             "submitblock",            &submitblock,            true,  {"hexdata","dummy"} },
-    { "mining",             "checkkernel",            &checkkernel,            true,  {"kernel_input"} },
-    { "mining",             "getstakinginfo",         &getstakinginfo,         true,  {} },
-=======
     { "mining",             "getnetworkhashps",       &getnetworkhashps,       {"nblocks","height"} },
     { "mining",             "getmininginfo",          &getmininginfo,          {} },
     { "mining",             "prioritisetransaction",  &prioritisetransaction,  {"txid","dummy","fee_delta"} },
     { "mining",             "getblocktemplate",       &getblocktemplate,       {"template_request"} },
     { "mining",             "submitblock",            &submitblock,            {"hexdata","dummy"} },
-
->>>>>>> f56c00b2
+    { "mining",             "checkkernel",            &checkkernel,            {"kernel_input"} },
+    { "mining",             "getstakinginfo",         &getstakinginfo,         {} },
+
 
     { "generating",         "generatetoaddress",      &generatetoaddress,      {"nblocks","address","maxtries"} },
 
-<<<<<<< HEAD
-    { "util",               "estimatefee",            &estimatefee,            true,  {"nblocks"} },
-=======
     { "util",               "estimatefee",            &estimatefee,            {"nblocks"} },
-    { "util",               "estimatesmartfee",       &estimatesmartfee,       {"conf_target", "estimate_mode"} },
-
-    { "hidden",             "estimaterawfee",         &estimaterawfee,         {"conf_target", "threshold"} },
->>>>>>> f56c00b2
 };
 
 void RegisterMiningRPCCommands(CRPCTable &t)
