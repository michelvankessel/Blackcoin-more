--- conflicted
+++ resolved
@@ -1,9 +1,5 @@
 // Copyright (c) 2010 Satoshi Nakamoto
-<<<<<<< HEAD
-// Copyright (c) 2009-2017 The Bitcoin Core developers
-=======
 // Copyright (c) 2009-2018 The Bitcoin Core developers
->>>>>>> 2f4f2d38
 // Distributed under the MIT software license, see the accompanying
 // file COPYING or http://www.opensource.org/licenses/mit-license.php.
 
@@ -33,19 +29,7 @@
 #include <memory>
 #include <stdint.h>
 
-<<<<<<< HEAD
 #include <univalue.h>
-=======
-unsigned int ParseConfirmTarget(const UniValue& value)
-{
-    int target = value.get_int();
-    unsigned int max_target = ::feeEstimator.HighestTargetTracked(FeeEstimateHorizon::LONG_HALFLIFE);
-    if (target < 1 || (unsigned int)target > max_target) {
-        throw JSONRPCError(RPC_INVALID_PARAMETER, strprintf("Invalid conf_target, must be between %u - %u", 1, max_target));
-    }
-    return (unsigned int)target;
-}
->>>>>>> 2f4f2d38
 
 /**
  * Return average network hashes per second based on the last 'lookup' blocks,
@@ -218,29 +202,14 @@
     LOCK(cs_main);
 
     UniValue obj(UniValue::VOBJ);
-<<<<<<< HEAD
-    obj.push_back(Pair("blocks",           (int)chainActive.Height()));
-    obj.push_back(Pair("currentblocksize", (uint64_t)nLastBlockSize));
-    obj.push_back(Pair("currentblocktx",   (uint64_t)nLastBlockTx));
-    obj.push_back(Pair("difficulty",       (double)GetDifficulty()));
-    obj.push_back(Pair("networkhashps",    getnetworkhashps(request)));
-    obj.push_back(Pair("pooledtx",         (uint64_t)mempool.size()));
-    obj.push_back(Pair("chain",            Params().NetworkIDString()));
-    if (IsDeprecatedRPCEnabled("getmininginfo")) {
-        obj.push_back(Pair("errors",       GetWarnings("statusbar")));
-    } else {
-        obj.push_back(Pair("warnings",     GetWarnings("statusbar")));
-    }
-=======
     obj.pushKV("blocks",           (int)chainActive.Height());
-    obj.pushKV("currentblockweight", (uint64_t)nLastBlockWeight);
+    obj.pushKV("currentblocksize", (uint64_t)nLastBlockSize);
     obj.pushKV("currentblocktx",   (uint64_t)nLastBlockTx);
     obj.pushKV("difficulty",       (double)GetDifficulty(chainActive.Tip()));
     obj.pushKV("networkhashps",    getnetworkhashps(request));
     obj.pushKV("pooledtx",         (uint64_t)mempool.size());
     obj.pushKV("chain",            Params().NetworkIDString());
     obj.pushKV("warnings",         GetWarnings("statusbar"));
->>>>>>> 2f4f2d38
     return obj;
 }
 
@@ -252,16 +221,25 @@
             "Returns an object containing staking-related information.");
 
     uint64_t nWeight = 0;
+    uint64_t lastCoinStakeSearchInterval = 0;
+
 #ifdef ENABLE_WALLET
-    CWallet * const pwallet = GetWalletForJSONRPCRequest(request);
+    std::shared_ptr<CWallet> const wallet = GetWalletForJSONRPCRequest(request);
+    CWallet* const pwallet = wallet.get();
 
     if (pwallet)
+    {
         nWeight = pwallet->GetStakeWeight();
+        lastCoinStakeSearchInterval = pwallet->m_last_coin_stake_search_interval;
+    }
 #endif
 
     uint64_t nNetworkWeight = GetPoSKernelPS();
     bool staking = nLastCoinStakeSearchInterval && nWeight;
-    uint64_t nExpectedTime = staking ? 1.0455 * 64 * nNetworkWeight / nWeight : 0;
+
+    const Consensus::Params& consensusParams = Params().GetConsensus();
+    int64_t nTargetSpacing = consensusParams.nTargetSpacing;
+    uint64_t nExpectedTime = staking ? 1.0455 * nTargetSpacing * nNetworkWeight / nWeight : 0;
 
     UniValue obj(UniValue::VOBJ);
 
@@ -533,13 +511,8 @@
         {
             checktxtime = std::chrono::steady_clock::now() + std::chrono::minutes(1);
 
-<<<<<<< HEAD
-            WaitableLock lock(csBestBlock);
-            while (hashBestBlock == hashWatchedChain && IsRPCRunning())
-=======
             WaitableLock lock(g_best_block_mutex);
             while (g_best_block == hashWatchedChain && IsRPCRunning())
->>>>>>> 2f4f2d38
             {
                 if (g_best_block_cv.wait_until(lock, checktxtime) == std::cv_status::timeout)
                 {
@@ -589,12 +562,6 @@
     UpdateTime(pblock, consensusParams, pindexPrev);
     pblock->nNonce = 0;
 
-<<<<<<< HEAD
-=======
-    // NOTE: If at some point we support pre-segwit miners post-segwit-activation, this needs to take segwit support into consideration
-    const bool fPreSegWit = (ThresholdState::ACTIVE != VersionBitsState(pindexPrev, consensusParams, Consensus::DEPLOYMENT_SEGWIT, versionbitscache));
-
->>>>>>> 2f4f2d38
     UniValue aCaps(UniValue::VARR); aCaps.push_back("proposal");
 
     UniValue transactions(UniValue::VARR);
@@ -610,15 +577,9 @@
 
         UniValue entry(UniValue::VOBJ);
 
-<<<<<<< HEAD
-        entry.push_back(Pair("data", EncodeHexTx(tx)));
-        entry.push_back(Pair("txid", txHash.GetHex()));
-        entry.push_back(Pair("hash", txHash.GetHex()));
-=======
         entry.pushKV("data", EncodeHexTx(tx));
         entry.pushKV("txid", txHash.GetHex());
         entry.pushKV("hash", tx.GetWitnessHash().GetHex());
->>>>>>> 2f4f2d38
 
         UniValue deps(UniValue::VARR);
         for (const CTxIn &in : tx.vin)
@@ -629,19 +590,8 @@
         entry.pushKV("depends", deps);
 
         int index_in_template = i - 1;
-<<<<<<< HEAD
-        entry.push_back(Pair("fee", pblocktemplate->vTxFees[index_in_template]));
-        entry.push_back(Pair("sigops", pblocktemplate->vTxSigOpsCost[index_in_template]));
-=======
         entry.pushKV("fee", pblocktemplate->vTxFees[index_in_template]);
-        int64_t nTxSigOps = pblocktemplate->vTxSigOpsCost[index_in_template];
-        if (fPreSegWit) {
-            assert(nTxSigOps % WITNESS_SCALE_FACTOR == 0);
-            nTxSigOps /= WITNESS_SCALE_FACTOR;
-        }
-        entry.pushKV("sigops", nTxSigOps);
-        entry.pushKV("weight", GetTransactionWeight(tx));
->>>>>>> 2f4f2d38
+        entry.pushKV("sigops", pblocktemplate->vTxSigOpsCount[index_in_template]);
 
         transactions.push_back(entry);
     }
@@ -714,54 +664,21 @@
         aMutable.push_back("version/force");
     }
 
-<<<<<<< HEAD
-    result.push_back(Pair("previousblockhash", pblock->hashPrevBlock.GetHex()));
-    result.push_back(Pair("transactions", transactions));
-    result.push_back(Pair("coinbaseaux", aux));
-    result.push_back(Pair("coinbasevalue", (int64_t)pblock->vtx[0]->vout[0].nValue));
-    result.push_back(Pair("longpollid", chainActive.Tip()->GetBlockHash().GetHex() + i64tostr(nTransactionsUpdatedLast)));
-    result.push_back(Pair("target", hashTarget.GetHex()));
-    result.push_back(Pair("mintime", (int64_t)pindexPrev->GetPastTimeLimit()+1));
-    result.push_back(Pair("mutable", aMutable));
-    result.push_back(Pair("noncerange", "00000000ffffffff"));
-    result.push_back(Pair("sigoplimit", (int64_t)MAX_BLOCK_SIGOPS));
-    result.push_back(Pair("sizelimit", (int64_t)MAX_BLOCK_SIZE));
-    result.push_back(Pair("curtime", pblock->GetBlockTime()));
-    result.push_back(Pair("bits", strprintf("%08x", pblock->nBits)));
-    result.push_back(Pair("height", (int64_t)(pindexPrev->nHeight+1)));
-
-=======
     result.pushKV("previousblockhash", pblock->hashPrevBlock.GetHex());
     result.pushKV("transactions", transactions);
     result.pushKV("coinbaseaux", aux);
     result.pushKV("coinbasevalue", (int64_t)pblock->vtx[0]->vout[0].nValue);
     result.pushKV("longpollid", chainActive.Tip()->GetBlockHash().GetHex() + i64tostr(nTransactionsUpdatedLast));
     result.pushKV("target", hashTarget.GetHex());
-    result.pushKV("mintime", (int64_t)pindexPrev->GetMedianTimePast()+1);
+    result.pushKV("mintime", (int64_t)pindexPrev->GetPastTimeLimit()+1);
     result.pushKV("mutable", aMutable);
     result.pushKV("noncerange", "00000000ffffffff");
-    int64_t nSigOpLimit = MAX_BLOCK_SIGOPS_COST;
-    int64_t nSizeLimit = MAX_BLOCK_SERIALIZED_SIZE;
-    if (fPreSegWit) {
-        assert(nSigOpLimit % WITNESS_SCALE_FACTOR == 0);
-        nSigOpLimit /= WITNESS_SCALE_FACTOR;
-        assert(nSizeLimit % WITNESS_SCALE_FACTOR == 0);
-        nSizeLimit /= WITNESS_SCALE_FACTOR;
-    }
-    result.pushKV("sigoplimit", nSigOpLimit);
-    result.pushKV("sizelimit", nSizeLimit);
-    if (!fPreSegWit) {
-        result.pushKV("weightlimit", (int64_t)MAX_BLOCK_WEIGHT);
-    }
+    result.pushKV("sigoplimit", (int64_t)MAX_BLOCK_SIGOPS));
+    result.pushKV("sizelimit", (int64_t)MAX_BLOCK_SIZE));
     result.pushKV("curtime", pblock->GetBlockTime());
     result.pushKV("bits", strprintf("%08x", pblock->nBits));
     result.pushKV("height", (int64_t)(pindexPrev->nHeight+1));
 
-    if (!pblocktemplate->vchCoinbaseCommitment.empty() && fSupportsSegwit) {
-        result.pushKV("default_witness_commitment", HexStr(pblocktemplate->vchCoinbaseCommitment.begin(), pblocktemplate->vchCoinbaseCommitment.end()));
-    }
-
->>>>>>> 2f4f2d38
     return result;
 }
 
@@ -826,8 +743,6 @@
         }
     }
 
-<<<<<<< HEAD
-=======
     {
         LOCK(cs_main);
         const CBlockIndex* pindex = LookupBlockIndex(block.hashPrevBlock);
@@ -837,7 +752,6 @@
     }
 
     bool new_block;
->>>>>>> 2f4f2d38
     submitblock_StateCatcher sc(block.GetHash());
     RegisterValidationInterface(&sc);
     bool accepted = ProcessNewBlock(Params(), blockptr, /* fForceProcessing */ true, /* fNewBlock */ &new_block);
@@ -857,7 +771,6 @@
 
 static UniValue estimatefee(const JSONRPCRequest& request)
 {
-<<<<<<< HEAD
     if (request.fHelp || request.params.size() > 0)
         throw std::runtime_error(
             "estimatefee\n"
@@ -869,33 +782,18 @@
             + HelpExampleCli("estimatefee", "")
             );
 
-    if (!IsDeprecatedRPCEnabled("estimatefee")) {
-        throw JSONRPCError(RPC_METHOD_DEPRECATED, "estimatefee is deprecated and will be fully removed in v0.17. "
-            "To use estimatefee in v0.16, restart bitcoind with -deprecatedrpc=estimatefee.\n"
-            "Projects should transition to using estimatesmartfee before upgrading to v0.17");
-    }
-
-    RPCTypeCheck(request.params, {UniValue::VNUM});
-
-    int nBlocks = request.params[0].get_int();
-    if (nBlocks < 1)
-        nBlocks = 1;
-
     CFeeRate feeRate = CFeeRate(10000);
-    if (feeRate == CFeeRate(0))
-        return -1.0;
-
-    return ValueFromAmount(feeRate.GetFeePerK());
+
+    if (feeRate != CFeeRate(0)) {
+        result.pushKV("feerate", ValueFromAmount(feeRate.GetFeePerK()));
+    } else {
+        errors.push_back("Insufficient data or no feerate found");
+        result.pushKV("errors", errors);
+    }
+    return result;
 }
 
 UniValue checkkernel(const JSONRPCRequest& request)
-=======
-    throw JSONRPCError(RPC_METHOD_DEPRECATED, "estimatefee was removed in v0.17.\n"
-        "Clients should use estimatesmartfee.");
-}
-
-static UniValue estimatesmartfee(const JSONRPCRequest& request)
->>>>>>> 2f4f2d38
 {
     if (request.fHelp || request.params.size() < 1 || request.params.size() > 2)
             throw std::runtime_error(
@@ -905,70 +803,11 @@
 
         RPCTypeCheck(request.params, {UniValue::VARR, UniValue::VBOOL}, false);
 
-<<<<<<< HEAD
         UniValue inputs = request.params[0].get_array();
         bool fCreateBlockTemplate = request.params.size() > 1 ? request.params[1].get_bool() : false;
 
         if (g_connman->GetNodeCount(CConnman::CONNECTIONS_ALL) == 0)
             throw JSONRPCError(-9, "Blackcoin is not connected!");
-=======
-    UniValue result(UniValue::VOBJ);
-    UniValue errors(UniValue::VARR);
-    FeeCalculation feeCalc;
-    CFeeRate feeRate = ::feeEstimator.estimateSmartFee(conf_target, &feeCalc, conservative);
-    if (feeRate != CFeeRate(0)) {
-        result.pushKV("feerate", ValueFromAmount(feeRate.GetFeePerK()));
-    } else {
-        errors.push_back("Insufficient data or no feerate found");
-        result.pushKV("errors", errors);
-    }
-    result.pushKV("blocks", feeCalc.returnedTarget);
-    return result;
-}
-
-static UniValue estimaterawfee(const JSONRPCRequest& request)
-{
-    if (request.fHelp || request.params.size() < 1 || request.params.size() > 2)
-        throw std::runtime_error(
-            "estimaterawfee conf_target (threshold)\n"
-            "\nWARNING: This interface is unstable and may disappear or change!\n"
-            "\nWARNING: This is an advanced API call that is tightly coupled to the specific\n"
-            "         implementation of fee estimation. The parameters it can be called with\n"
-            "         and the results it returns will change if the internal implementation changes.\n"
-            "\nEstimates the approximate fee per kilobyte needed for a transaction to begin\n"
-            "confirmation within conf_target blocks if possible. Uses virtual transaction size as\n"
-            "defined in BIP 141 (witness data is discounted).\n"
-            "\nArguments:\n"
-            "1. conf_target (numeric) Confirmation target in blocks (1 - 1008)\n"
-            "2. threshold   (numeric, optional) The proportion of transactions in a given feerate range that must have been\n"
-            "               confirmed within conf_target in order to consider those feerates as high enough and proceed to check\n"
-            "               lower buckets.  Default: 0.95\n"
-            "\nResult:\n"
-            "{\n"
-            "  \"short\" : {            (json object, optional) estimate for short time horizon\n"
-            "      \"feerate\" : x.x,        (numeric, optional) estimate fee rate in " + CURRENCY_UNIT + "/kB\n"
-            "      \"decay\" : x.x,          (numeric) exponential decay (per block) for historical moving average of confirmation data\n"
-            "      \"scale\" : x,            (numeric) The resolution of confirmation targets at this time horizon\n"
-            "      \"pass\" : {              (json object, optional) information about the lowest range of feerates to succeed in meeting the threshold\n"
-            "          \"startrange\" : x.x,     (numeric) start of feerate range\n"
-            "          \"endrange\" : x.x,       (numeric) end of feerate range\n"
-            "          \"withintarget\" : x.x,   (numeric) number of txs over history horizon in the feerate range that were confirmed within target\n"
-            "          \"totalconfirmed\" : x.x, (numeric) number of txs over history horizon in the feerate range that were confirmed at any point\n"
-            "          \"inmempool\" : x.x,      (numeric) current number of txs in mempool in the feerate range unconfirmed for at least target blocks\n"
-            "          \"leftmempool\" : x.x,    (numeric) number of txs over history horizon in the feerate range that left mempool unconfirmed after target\n"
-            "      },\n"
-            "      \"fail\" : { ... },       (json object, optional) information about the highest range of feerates to fail to meet the threshold\n"
-            "      \"errors\":  [ str... ]   (json array of strings, optional) Errors encountered during processing\n"
-            "  },\n"
-            "  \"medium\" : { ... },    (json object, optional) estimate for medium time horizon\n"
-            "  \"long\" : { ... }       (json object) estimate for long time horizon\n"
-            "}\n"
-            "\n"
-            "Results are returned for any horizon which tracks blocks up to the confirmation target.\n"
-            "\nExample:\n"
-            + HelpExampleCli("estimaterawfee", "6 0.9")
-            );
->>>>>>> 2f4f2d38
 
         if (IsInitialBlockDownload())
             throw JSONRPCError(-10, "Blackcoin is downloading blocks...");
@@ -980,7 +819,6 @@
         int64_t nTime = GetAdjustedTime();
         nTime &= ~Params().GetConsensus().nStakeTimestampMask;
 
-<<<<<<< HEAD
         for (unsigned int idx = 0; idx < inputs.size(); idx++) {
             const UniValue& input = inputs[idx];
             const UniValue& o = input.get_obj();
@@ -1055,52 +893,6 @@
         result.push_back(Pair("blocktemplatesignkey", HexStr(pubkey)));
 #endif
         return result;
-=======
-    for (FeeEstimateHorizon horizon : {FeeEstimateHorizon::SHORT_HALFLIFE, FeeEstimateHorizon::MED_HALFLIFE, FeeEstimateHorizon::LONG_HALFLIFE}) {
-        CFeeRate feeRate;
-        EstimationResult buckets;
-
-        // Only output results for horizons which track the target
-        if (conf_target > ::feeEstimator.HighestTargetTracked(horizon)) continue;
-
-        feeRate = ::feeEstimator.estimateRawFee(conf_target, threshold, horizon, &buckets);
-        UniValue horizon_result(UniValue::VOBJ);
-        UniValue errors(UniValue::VARR);
-        UniValue passbucket(UniValue::VOBJ);
-        passbucket.pushKV("startrange", round(buckets.pass.start));
-        passbucket.pushKV("endrange", round(buckets.pass.end));
-        passbucket.pushKV("withintarget", round(buckets.pass.withinTarget * 100.0) / 100.0);
-        passbucket.pushKV("totalconfirmed", round(buckets.pass.totalConfirmed * 100.0) / 100.0);
-        passbucket.pushKV("inmempool", round(buckets.pass.inMempool * 100.0) / 100.0);
-        passbucket.pushKV("leftmempool", round(buckets.pass.leftMempool * 100.0) / 100.0);
-        UniValue failbucket(UniValue::VOBJ);
-        failbucket.pushKV("startrange", round(buckets.fail.start));
-        failbucket.pushKV("endrange", round(buckets.fail.end));
-        failbucket.pushKV("withintarget", round(buckets.fail.withinTarget * 100.0) / 100.0);
-        failbucket.pushKV("totalconfirmed", round(buckets.fail.totalConfirmed * 100.0) / 100.0);
-        failbucket.pushKV("inmempool", round(buckets.fail.inMempool * 100.0) / 100.0);
-        failbucket.pushKV("leftmempool", round(buckets.fail.leftMempool * 100.0) / 100.0);
-
-        // CFeeRate(0) is used to indicate error as a return value from estimateRawFee
-        if (feeRate != CFeeRate(0)) {
-            horizon_result.pushKV("feerate", ValueFromAmount(feeRate.GetFeePerK()));
-            horizon_result.pushKV("decay", buckets.decay);
-            horizon_result.pushKV("scale", (int)buckets.scale);
-            horizon_result.pushKV("pass", passbucket);
-            // buckets.fail.start == -1 indicates that all buckets passed, there is no fail bucket to output
-            if (buckets.fail.start != -1) horizon_result.pushKV("fail", failbucket);
-        } else {
-            // Output only information that is still meaningful in the event of error
-            horizon_result.pushKV("decay", buckets.decay);
-            horizon_result.pushKV("scale", (int)buckets.scale);
-            horizon_result.pushKV("fail", failbucket);
-            errors.push_back("Insufficient data or no feerate found which meets threshold");
-            horizon_result.pushKV("errors",errors);
-        }
-        result.pushKV(StringForFeeEstimateHorizon(horizon), horizon_result);
-    }
-    return result;
->>>>>>> 2f4f2d38
 }
 
 static const CRPCCommand commands[] =
@@ -1114,17 +906,9 @@
     { "mining",             "checkkernel",            &checkkernel,            {"kernel_input"} },
     { "mining",             "getstakinginfo",         &getstakinginfo,         {} },
 
-
     { "generating",         "generatetoaddress",      &generatetoaddress,      {"nblocks","address","maxtries"} },
 
-<<<<<<< HEAD
-    { "util",               "estimatefee",            &estimatefee,            {"nblocks"} },
-=======
-    { "hidden",             "estimatefee",            &estimatefee,            {} },
-    { "util",               "estimatesmartfee",       &estimatesmartfee,       {"conf_target", "estimate_mode"} },
-
-    { "hidden",             "estimaterawfee",         &estimaterawfee,         {"conf_target", "threshold"} },
->>>>>>> 2f4f2d38
+    { "util",               "estimatefee",            &estimatefee,            {} },
 };
 
 void RegisterMiningRPCCommands(CRPCTable &t)
