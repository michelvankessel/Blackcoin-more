// Copyright (c) 2010 Satoshi Nakamoto
// Copyright (c) 2009-2016 The Bitcoin Core developers
// Distributed under the MIT software license, see the accompanying
// file COPYING or http://www.opensource.org/licenses/mit-license.php.

#include "base58.h"
#include "chain.h"
#include "clientversion.h"
<<<<<<< HEAD
#include "dstencode.h"
=======
#include "core_io.h"
>>>>>>> e44150fe
#include "init.h"
#include "validation.h"
#include "httpserver.h"
#include "net.h"
#include "netbase.h"
#include "rpc/blockchain.h"
#include "rpc/server.h"
#include "timedata.h"
#include "util.h"
#include "utilstrencodings.h"
#ifdef ENABLE_WALLET
#include "wallet/rpcwallet.h"
#include "wallet/wallet.h"
#include "wallet/walletdb.h"
#endif
#include "warnings.h"

#include <stdint.h>
#ifdef HAVE_MALLOC_INFO
#include <malloc.h>
#endif

#include <univalue.h>

/**
 * @note Do not add or change anything in the information returned by this
 * method. `getinfo` exists for backwards-compatibility only. It combines
 * information from wildly different sources in the program, which is a mess,
 * and is thus planned to be deprecated eventually.
 *
 * Based on the source of the information, new information should be added to:
 * - `getblockchaininfo`,
 * - `getnetworkinfo` or
 * - `getwalletinfo`
 *
 * Or alternatively, create a specific query method for the information.
 **/
UniValue getinfo(const JSONRPCRequest& request)
{
    if (request.fHelp || request.params.size() != 0)
        throw std::runtime_error(
            "getinfo\n"
            "\nDEPRECATED. Returns an object containing various state info.\n"
            "\nResult:\n"
            "{\n"
            "  \"deprecation-warning\": \"...\" (string) warning that the getinfo command is deprecated and will be removed in 0.16\n"
            "  \"version\": xxxxx,           (numeric) the server version\n"
            "  \"protocolversion\": xxxxx,   (numeric) the protocol version\n"
            "  \"walletversion\": xxxxx,     (numeric) the wallet version\n"
            "  \"balance\": xxxxxxx,         (numeric) the total confirmed balance of the wallet\n"
            "  \"blocks\": xxxxxx,           (numeric) the current number of blocks processed in the server\n"
            "  \"timeoffset\": xxxxx,        (numeric) the time offset\n"
            "  \"connections\": xxxxx,       (numeric) the number of connections\n"
<<<<<<< HEAD
            "  \"proxy\": \"host:port\",     (string, optional) the proxy used by the server\n"
            "  \"difficulty\": {             (json object)\n"
                        "    \"proof-of-work\": xxxxxx,  (numeric) the current proof-of-work difficulty\n"
                        "    \"proof-of-stake\": xxxxxx  (numeric) the current proof-of-stake difficulty\n"
            "  },\n"
=======
            "  \"proxy\": \"host:port\",       (string, optional) the proxy used by the server\n"
            "  \"difficulty\": xxxxxx,       (numeric) the current difficulty\n"
>>>>>>> e44150fe
            "  \"testnet\": true|false,      (boolean) if the server is using testnet or not\n"
            "  \"keypoololdest\": xxxxxx,    (numeric) the timestamp (seconds since Unix epoch) of the oldest pre-generated key in the key pool\n"
            "  \"keypoolsize\": xxxx,        (numeric) how many new keys are pre-generated\n"
            "  \"unlocked_until\": ttt,      (numeric) the timestamp in seconds since epoch (midnight Jan 1 1970 GMT) that the wallet is unlocked for transfers, or 0 if the wallet is locked\n"
            "  \"paytxfee\": x.xxxx,         (numeric) the transaction fee set in " + CURRENCY_UNIT + "/kB\n"
            "  \"relayfee\": x.xxxx,         (numeric) minimum relay fee for transactions in " + CURRENCY_UNIT + "/kB\n"
<<<<<<< HEAD
            "  \"errors\": \"...\"           (string) any error messages\n"
=======
            "  \"errors\": \"...\"             (string) any error messages\n"
>>>>>>> e44150fe
            "}\n"
            "\nExamples:\n"
            + HelpExampleCli("getinfo", "")
            + HelpExampleRpc("getinfo", "")
        );

#ifdef ENABLE_WALLET
    CWallet * const pwallet = GetWalletForJSONRPCRequest(request);

    LOCK2(cs_main, pwallet ? &pwallet->cs_wallet : nullptr);
#else
    LOCK(cs_main);
#endif

    proxyType proxy;
    GetProxy(NET_IPV4, proxy);

    UniValue diff(UniValue::VOBJ);
    diff.push_back(Pair("proof-of-work",  (double)GetDifficulty()));
    diff.push_back(Pair("proof-of-stake", (double)GetDifficulty(GetLastBlockIndex(chainActive.Tip(), true))));

    UniValue obj(UniValue::VOBJ);
    obj.push_back(Pair("deprecation-warning", "WARNING: getinfo is deprecated and will be fully removed in 0.16."
        " Projects should transition to using getblockchaininfo, getnetworkinfo, and getwalletinfo before upgrading to 0.16"));
    obj.push_back(Pair("version", CLIENT_VERSION));
    obj.push_back(Pair("protocolversion", PROTOCOL_VERSION));
#ifdef ENABLE_WALLET
    if (pwallet) {
        obj.push_back(Pair("walletversion", pwallet->GetVersion()));
        obj.push_back(Pair("balance",       ValueFromAmount(pwallet->GetBalance())));
    }
#endif
    obj.push_back(Pair("blocks",        (int)chainActive.Height()));
    obj.push_back(Pair("timeoffset",    GetTimeOffset()));
    if(g_connman)
        obj.push_back(Pair("connections",   (int)g_connman->GetNodeCount(CConnman::CONNECTIONS_ALL)));
<<<<<<< HEAD
    obj.push_back(Pair("proxy",         (proxy.IsValid() ? proxy.proxy.ToStringIPPort() : string())));
    obj.push_back(Pair("difficulty",    diff));
=======
    obj.push_back(Pair("proxy",         (proxy.IsValid() ? proxy.proxy.ToStringIPPort() : std::string())));
    obj.push_back(Pair("difficulty",    (double)GetDifficulty()));
>>>>>>> e44150fe
    obj.push_back(Pair("testnet",       Params().NetworkIDString() == CBaseChainParams::TESTNET));
#ifdef ENABLE_WALLET
    if (pwallet) {
        obj.push_back(Pair("keypoololdest", pwallet->GetOldestKeyPoolTime()));
        obj.push_back(Pair("keypoolsize",   (int)pwallet->GetKeyPoolSize()));
    }
    if (pwallet && pwallet->IsCrypted()) {
        obj.push_back(Pair("unlocked_until", pwallet->nRelockTime));
    }
    obj.push_back(Pair("paytxfee",      ValueFromAmount(payTxFee.GetFeePerK())));
#endif
    obj.push_back(Pair("relayfee",      ValueFromAmount(::minRelayTxFee.GetFeePerK())));
    obj.push_back(Pair("errors",        GetWarnings("statusbar")));
    return obj;
}

#ifdef ENABLE_WALLET
class DescribeAddressVisitor : public boost::static_visitor<UniValue>
{
public:
    CWallet * const pwallet;

    DescribeAddressVisitor(CWallet *_pwallet) : pwallet(_pwallet) {}

    UniValue operator()(const CNoDestination &dest) const { return UniValue(UniValue::VOBJ); }

    UniValue operator()(const CKeyID &keyID) const {
        UniValue obj(UniValue::VOBJ);
        CPubKey vchPubKey;
        obj.push_back(Pair("isscript", false));
        if (pwallet && pwallet->GetPubKey(keyID, vchPubKey)) {
            obj.push_back(Pair("pubkey", HexStr(vchPubKey)));
            obj.push_back(Pair("iscompressed", vchPubKey.IsCompressed()));
        }
        return obj;
    }

    UniValue operator()(const CScriptID &scriptID) const {
        UniValue obj(UniValue::VOBJ);
        CScript subscript;
        obj.push_back(Pair("isscript", true));
        if (pwallet && pwallet->GetCScript(scriptID, subscript)) {
            std::vector<CTxDestination> addresses;
            txnouttype whichType;
            int nRequired;
            ExtractDestinations(subscript, whichType, addresses, nRequired);
            obj.push_back(Pair("script", GetTxnOutputType(whichType)));
            obj.push_back(Pair("hex", HexStr(subscript.begin(), subscript.end())));
            UniValue a(UniValue::VARR);
<<<<<<< HEAD
            for (const CTxDestination &addr : addresses) {
                a.push_back(EncodeDestination(addr));
            }
=======
            for (const CTxDestination& addr : addresses)
                a.push_back(CBitcoinAddress(addr).ToString());
>>>>>>> e44150fe
            obj.push_back(Pair("addresses", a));
            if (whichType == TX_MULTISIG)
                obj.push_back(Pair("sigsrequired", nRequired));
        }
        return obj;
    }
};
#endif

UniValue validateaddress(const JSONRPCRequest& request)
{
    if (request.fHelp || request.params.size() != 1)
        throw std::runtime_error(
            "validateaddress \"address\"\n"
            "\nReturn information about the given blackcoin address.\n"
            "\nArguments:\n"
            "1. \"address\"     (string, required) The blackcoin address to validate\n"
            "\nResult:\n"
            "{\n"
            "  \"isvalid\" : true|false,       (boolean) If the address is valid or not. If not, this is the only property returned.\n"
            "  \"address\" : \"address\", (string) The blackcoin address validated\n"
            "  \"scriptPubKey\" : \"hex\",       (string) The hex encoded scriptPubKey generated by the address\n"
            "  \"ismine\" : true|false,        (boolean) If the address is yours or not\n"
            "  \"iswatchonly\" : true|false,   (boolean) If the address is watchonly\n"
            "  \"isscript\" : true|false,      (boolean) If the key is a script\n"
            "  \"script\" : \"type\"             (string, optional) The output script type. Possible types: nonstandard, pubkey, pubkeyhash, scripthash, multisig, nulldata, witness_v0_keyhash, witness_v0_scripthash\n"
            "  \"hex\" : \"hex\",                (string, optional) The redeemscript for the p2sh address\n"
            "  \"addresses\"                   (string, optional) Array of addresses associated with the known redeemscript\n"
            "    [\n"
            "      \"address\"\n"
            "      ,...\n"
            "    ]\n"
            "  \"sigsrequired\" : xxxxx        (numeric, optional) Number of signatures required to spend multisig output\n"
            "  \"pubkey\" : \"publickeyhex\",    (string) The hex value of the raw public key\n"
            "  \"iscompressed\" : true|false,  (boolean) If the address is compressed\n"
            "  \"account\" : \"account\"         (string) DEPRECATED. The account associated with the address, \"\" is the default account\n"
            "  \"timestamp\" : timestamp,        (number, optional) The creation time of the key if available in seconds since epoch (Jan 1 1970 GMT)\n"
            "  \"hdkeypath\" : \"keypath\"       (string, optional) The HD keypath if the key is HD and available\n"
            "  \"hdmasterkeyid\" : \"<hash160>\" (string, optional) The Hash160 of the HD master pubkey\n"
            "}\n"
            "\nExamples:\n"
            + HelpExampleCli("validateaddress", "\"1PSSGeFHDnKNxiEyFrD1wcEaHr9hrQDDWc\"")
            + HelpExampleRpc("validateaddress", "\"1PSSGeFHDnKNxiEyFrD1wcEaHr9hrQDDWc\"")
        );

#ifdef ENABLE_WALLET
    CWallet * const pwallet = GetWalletForJSONRPCRequest(request);

    LOCK2(cs_main, pwallet ? &pwallet->cs_wallet : nullptr);
#else
    LOCK(cs_main);
#endif

    CTxDestination dest = DecodeDestination(request.params[0].get_str());
    bool isValid = IsValidDestination(dest);

    UniValue ret(UniValue::VOBJ);
    ret.push_back(Pair("isvalid", isValid));
<<<<<<< HEAD
    if (isValid) {
        std::string currentAddress = EncodeDestination(dest);
=======
    if (isValid)
    {
        CTxDestination dest = address.Get();
        std::string currentAddress = address.ToString();
>>>>>>> e44150fe
        ret.push_back(Pair("address", currentAddress));

        CScript scriptPubKey = GetScriptForDestination(dest);
        ret.push_back(Pair("scriptPubKey", HexStr(scriptPubKey.begin(), scriptPubKey.end())));

#ifdef ENABLE_WALLET
        isminetype mine = pwallet ? IsMine(*pwallet, dest) : ISMINE_NO;
        ret.push_back(Pair("ismine", bool(mine & ISMINE_SPENDABLE)));
        ret.push_back(Pair("iswatchonly", bool(mine & ISMINE_WATCH_ONLY)));
        UniValue detail = boost::apply_visitor(DescribeAddressVisitor(pwallet), dest);
        ret.pushKVs(detail);
<<<<<<< HEAD
        if (pwalletMain && pwalletMain->mapAddressBook.count(dest))
            ret.push_back(Pair("account", pwalletMain->mapAddressBook[dest].name));
        if (pwalletMain) {
            const auto &meta = pwalletMain->mapKeyMetadata;
            const CKeyID *keyID = boost::get<CKeyID>(&dest);
            auto it = keyID ? meta.find(*keyID) : meta.end();
=======
        if (pwallet && pwallet->mapAddressBook.count(dest)) {
            ret.push_back(Pair("account", pwallet->mapAddressBook[dest].name));
        }
        CKeyID keyID;
        if (pwallet) {
            const auto& meta = pwallet->mapKeyMetadata;
            auto it = address.GetKeyID(keyID) ? meta.find(keyID) : meta.end();
>>>>>>> e44150fe
            if (it == meta.end()) {
                it = meta.find(CScriptID(scriptPubKey));
            }
            if (it != meta.end()) {
                ret.push_back(Pair("timestamp", it->second.nCreateTime));
                if (!it->second.hdKeypath.empty()) {
                    ret.push_back(Pair("hdkeypath", it->second.hdKeypath));
                    ret.push_back(Pair("hdmasterkeyid", it->second.hdMasterKeyID.GetHex()));
                }
            }
        }
#endif
    }
    return ret;
}

// Needed even with !ENABLE_WALLET, to pass (ignored) pointers around
class CWallet;

/**
 * Used by addmultisigaddress / createmultisig:
 */
CScript _createmultisig_redeemScript(CWallet * const pwallet, const UniValue& params)
{
    int nRequired = params[0].get_int();
    const UniValue& keys = params[1].get_array();

    // Gather public keys
    if (nRequired < 1)
        throw std::runtime_error("a multisignature address must require at least one key to redeem");
    if ((int)keys.size() < nRequired)
        throw std::runtime_error(
            strprintf("not enough keys supplied "
                      "(got %u keys, but need at least %d to redeem)", keys.size(), nRequired));
    if (keys.size() > 16)
        throw std::runtime_error("Number of addresses involved in the multisignature address creation > 16\nReduce the number");
    std::vector<CPubKey> pubkeys;
    pubkeys.resize(keys.size());
    for (unsigned int i = 0; i < keys.size(); i++)
    {
        const std::string& ks = keys[i].get_str();
#ifdef ENABLE_WALLET
        // Case 1: Bitcoin address and we have full public key:
<<<<<<< HEAD
        CTxDestination dest = DecodeDestination(ks);
        if (pwalletMain && IsValidDestination(dest)) {
            const CKeyID *keyID = boost::get<CKeyID>(&dest);
            if (!keyID) {
                throw std::runtime_error(
                    strprintf("%s does not refer to a key", ks));
            }
            CPubKey vchPubKey;
            if (!pwalletMain->GetPubKey(*keyID, vchPubKey)) {
                throw std::runtime_error(
                    strprintf("no full public key for address %s", ks));
=======
        CBitcoinAddress address(ks);
        if (pwallet && address.IsValid()) {
            CKeyID keyID;
            if (!address.GetKeyID(keyID))
                throw std::runtime_error(
                    strprintf("%s does not refer to a key",ks));
            CPubKey vchPubKey;
            if (!pwallet->GetPubKey(keyID, vchPubKey)) {
                throw std::runtime_error(
                    strprintf("no full public key for address %s",ks));
>>>>>>> e44150fe
            }
            if (!vchPubKey.IsFullyValid())
                throw std::runtime_error(" Invalid public key: "+ks);
            pubkeys[i] = vchPubKey;
        }

        // Case 2: hex public key
        else
#endif
        if (IsHex(ks))
        {
            CPubKey vchPubKey(ParseHex(ks));
            if (!vchPubKey.IsFullyValid())
                throw std::runtime_error(" Invalid public key: "+ks);
            pubkeys[i] = vchPubKey;
        }
        else
        {
            throw std::runtime_error(" Invalid public key: "+ks);
        }
    }
    CScript result = GetScriptForMultisig(nRequired, pubkeys);

    if (result.size() > MAX_SCRIPT_ELEMENT_SIZE)
        throw std::runtime_error(
                strprintf("redeemScript exceeds size limit: %d > %d", result.size(), MAX_SCRIPT_ELEMENT_SIZE));

    return result;
}

UniValue createmultisig(const JSONRPCRequest& request)
{
#ifdef ENABLE_WALLET
    CWallet * const pwallet = GetWalletForJSONRPCRequest(request);
#else
    CWallet * const pwallet = nullptr;
#endif

    if (request.fHelp || request.params.size() < 2 || request.params.size() > 2)
    {
        std::string msg = "createmultisig nrequired [\"key\",...]\n"
            "\nCreates a multi-signature address with n signature of m keys required.\n"
            "It returns a json object with the address and redeemScript.\n"

            "\nArguments:\n"
            "1. nrequired      (numeric, required) The number of required signatures out of the n keys or addresses.\n"
            "2. \"keys\"       (string, required) A json array of keys which are blackcoin addresses or hex-encoded public keys\n"
            "     [\n"
            "       \"key\"    (string) blackcoin address or hex-encoded public key\n"
            "       ,...\n"
            "     ]\n"

            "\nResult:\n"
            "{\n"
            "  \"address\":\"multisigaddress\",  (string) The value of the new multisig address.\n"
            "  \"redeemScript\":\"script\"       (string) The string value of the hex-encoded redemption script.\n"
            "}\n"

            "\nExamples:\n"
            "\nCreate a multisig address from 2 addresses\n"
            + HelpExampleCli("createmultisig", "2 \"[\\\"16sSauSf5pF2UkUwvKGq4qjNRzBZYqgEL5\\\",\\\"171sgjn4YtPu27adkKGrdDwzRTxnRkBfKV\\\"]\"") +
            "\nAs a json rpc call\n"
            + HelpExampleRpc("createmultisig", "2, \"[\\\"16sSauSf5pF2UkUwvKGq4qjNRzBZYqgEL5\\\",\\\"171sgjn4YtPu27adkKGrdDwzRTxnRkBfKV\\\"]\"")
        ;
        throw std::runtime_error(msg);
    }

    // Construct using pay-to-script-hash:
    CScript inner = _createmultisig_redeemScript(pwallet, request.params);
    CScriptID innerID(inner);

    UniValue result(UniValue::VOBJ);
    result.push_back(Pair("address", EncodeDestination(innerID)));
    result.push_back(Pair("redeemScript", HexStr(inner.begin(), inner.end())));

    return result;
}

UniValue verifymessage(const JSONRPCRequest& request)
{
    if (request.fHelp || request.params.size() != 3)
        throw std::runtime_error(
            "verifymessage \"address\" \"signature\" \"message\"\n"
            "\nVerify a signed message\n"
            "\nArguments:\n"
            "1. \"address\"         (string, required) The blackcoin address to use for the signature.\n"
            "2. \"signature\"       (string, required) The signature provided by the signer in base 64 encoding (see signmessage).\n"
            "3. \"message\"         (string, required) The message that was signed.\n"
            "\nResult:\n"
            "true|false   (boolean) If the signature is verified or not.\n"
            "\nExamples:\n"
            "\nUnlock the wallet for 30 seconds\n"
            + HelpExampleCli("walletpassphrase", "\"mypassphrase\" 30") +
            "\nCreate the signature\n"
            + HelpExampleCli("signmessage", "\"1D1ZrZNe3JUo7ZycKEYQQiQAWd9y54F4XX\" \"my message\"") +
            "\nVerify the signature\n"
            + HelpExampleCli("verifymessage", "\"1D1ZrZNe3JUo7ZycKEYQQiQAWd9y54F4XX\" \"signature\" \"my message\"") +
            "\nAs json rpc\n"
            + HelpExampleRpc("verifymessage", "\"1D1ZrZNe3JUo7ZycKEYQQiQAWd9y54F4XX\", \"signature\", \"my message\"")
        );

    LOCK(cs_main);

    std::string strAddress  = request.params[0].get_str();
    std::string strSign     = request.params[1].get_str();
    std::string strMessage  = request.params[2].get_str();

    CTxDestination destination = DecodeDestination(strAddress);
    if (!IsValidDestination(destination)) {
        throw JSONRPCError(RPC_TYPE_ERROR, "Invalid address");
    }

    const CKeyID *keyID = boost::get<CKeyID>(&destination);
    if (!keyID) {
        throw JSONRPCError(RPC_TYPE_ERROR, "Address does not refer to key");
    }

    bool fInvalid = false;
    std::vector<unsigned char> vchSig = DecodeBase64(strSign.c_str(), &fInvalid);

    if (fInvalid)
        throw JSONRPCError(RPC_INVALID_ADDRESS_OR_KEY, "Malformed base64 encoding");

    CHashWriter ss(SER_GETHASH, 0);
    ss << strMessageMagic;
    ss << strMessage;

    CPubKey pubkey;
    if (!pubkey.RecoverCompact(ss.GetHash(), vchSig))
        return false;

    return (pubkey.GetID() == *keyID);
}

UniValue signmessagewithprivkey(const JSONRPCRequest& request)
{
    if (request.fHelp || request.params.size() != 2)
        throw std::runtime_error(
            "signmessagewithprivkey \"privkey\" \"message\"\n"
            "\nSign a message with the private key of an address\n"
            "\nArguments:\n"
            "1. \"privkey\"         (string, required) The private key to sign the message with.\n"
            "2. \"message\"         (string, required) The message to create a signature of.\n"
            "\nResult:\n"
            "\"signature\"          (string) The signature of the message encoded in base 64\n"
            "\nExamples:\n"
            "\nCreate the signature\n"
            + HelpExampleCli("signmessagewithprivkey", "\"privkey\" \"my message\"") +
            "\nVerify the signature\n"
            + HelpExampleCli("verifymessage", "\"1D1ZrZNe3JUo7ZycKEYQQiQAWd9y54F4XX\" \"signature\" \"my message\"") +
            "\nAs json rpc\n"
            + HelpExampleRpc("signmessagewithprivkey", "\"privkey\", \"my message\"")
        );

    std::string strPrivkey = request.params[0].get_str();
    std::string strMessage = request.params[1].get_str();

    CBitcoinSecret vchSecret;
    bool fGood = vchSecret.SetString(strPrivkey);
    if (!fGood)
        throw JSONRPCError(RPC_INVALID_ADDRESS_OR_KEY, "Invalid private key");
    CKey key = vchSecret.GetKey();
    if (!key.IsValid())
        throw JSONRPCError(RPC_INVALID_ADDRESS_OR_KEY, "Private key outside allowed range");

    CHashWriter ss(SER_GETHASH, 0);
    ss << strMessageMagic;
    ss << strMessage;

    std::vector<unsigned char> vchSig;
    if (!key.SignCompact(ss.GetHash(), vchSig))
        throw JSONRPCError(RPC_INVALID_ADDRESS_OR_KEY, "Sign failed");

    return EncodeBase64(&vchSig[0], vchSig.size());
}

UniValue setmocktime(const JSONRPCRequest& request)
{
    if (request.fHelp || request.params.size() != 1)
        throw std::runtime_error(
            "setmocktime timestamp\n"
            "\nSet the local time to given timestamp (-regtest only)\n"
            "\nArguments:\n"
            "1. timestamp  (integer, required) Unix seconds-since-epoch timestamp\n"
            "   Pass 0 to go back to using the system time."
        );

    if (!Params().MineBlocksOnDemand())
        throw std::runtime_error("setmocktime for regression testing (-regtest mode) only");

    // For now, don't change mocktime if we're in the middle of validation, as
    // this could have an effect on mempool time-based eviction, as well as
    // IsCurrentForFeeEstimation() and IsInitialBlockDownload().
    // TODO: figure out the right way to synchronize around mocktime, and
    // ensure all call sites of GetTime() are accessing this safely.
    LOCK(cs_main);

    RPCTypeCheck(request.params, {UniValue::VNUM});
    SetMockTime(request.params[0].get_int64());

    return NullUniValue;
}

static UniValue RPCLockedMemoryInfo()
{
    LockedPool::Stats stats = LockedPoolManager::Instance().stats();
    UniValue obj(UniValue::VOBJ);
    obj.push_back(Pair("used", uint64_t(stats.used)));
    obj.push_back(Pair("free", uint64_t(stats.free)));
    obj.push_back(Pair("total", uint64_t(stats.total)));
    obj.push_back(Pair("locked", uint64_t(stats.locked)));
    obj.push_back(Pair("chunks_used", uint64_t(stats.chunks_used)));
    obj.push_back(Pair("chunks_free", uint64_t(stats.chunks_free)));
    return obj;
}

#ifdef HAVE_MALLOC_INFO
static std::string RPCMallocInfo()
{
    char *ptr = nullptr;
    size_t size = 0;
    FILE *f = open_memstream(&ptr, &size);
    if (f) {
        malloc_info(0, f);
        fclose(f);
        if (ptr) {
            std::string rv(ptr, size);
            free(ptr);
            return rv;
        }
    }
    return "";
}
#endif

UniValue getmemoryinfo(const JSONRPCRequest& request)
{
    /* Please, avoid using the word "pool" here in the RPC interface or help,
     * as users will undoubtedly confuse it with the other "memory pool"
     */
    if (request.fHelp || request.params.size() > 1)
        throw std::runtime_error(
            "getmemoryinfo (\"mode\")\n"
            "Returns an object containing information about memory usage.\n"
            "Arguments:\n"
            "1. \"mode\" determines what kind of information is returned. This argument is optional, the default mode is \"stats\".\n"
            "  - \"stats\" returns general statistics about memory usage in the daemon.\n"
            "  - \"mallocinfo\" returns an XML string describing low-level heap state (only available if compiled with glibc 2.10+).\n"
            "\nResult (mode \"stats\"):\n"
            "{\n"
            "  \"locked\": {               (json object) Information about locked memory manager\n"
            "    \"used\": xxxxx,          (numeric) Number of bytes used\n"
            "    \"free\": xxxxx,          (numeric) Number of bytes available in current arenas\n"
            "    \"total\": xxxxxxx,       (numeric) Total number of bytes managed\n"
            "    \"locked\": xxxxxx,       (numeric) Amount of bytes that succeeded locking. If this number is smaller than total, locking pages failed at some point and key data could be swapped to disk.\n"
            "    \"chunks_used\": xxxxx,   (numeric) Number allocated chunks\n"
            "    \"chunks_free\": xxxxx,   (numeric) Number unused chunks\n"
            "  }\n"
            "}\n"
            "\nResult (mode \"mallocinfo\"):\n"
            "\"<malloc version=\"1\">...\"\n"
            "\nExamples:\n"
            + HelpExampleCli("getmemoryinfo", "")
            + HelpExampleRpc("getmemoryinfo", "")
        );

    std::string mode = (request.params.size() < 1 || request.params[0].isNull()) ? "stats" : request.params[0].get_str();
    if (mode == "stats") {
        UniValue obj(UniValue::VOBJ);
        obj.push_back(Pair("locked", RPCLockedMemoryInfo()));
        return obj;
    } else if (mode == "mallocinfo") {
#ifdef HAVE_MALLOC_INFO
        return RPCMallocInfo();
#else
        throw JSONRPCError(RPC_INVALID_PARAMETER, "mallocinfo is only available when compiled with glibc 2.10+");
#endif
    } else {
        throw JSONRPCError(RPC_INVALID_PARAMETER, "unknown mode " + mode);
    }
}

uint32_t getCategoryMask(UniValue cats) {
    cats = cats.get_array();
    uint32_t mask = 0;
    for (unsigned int i = 0; i < cats.size(); ++i) {
        uint32_t flag = 0;
        std::string cat = cats[i].get_str();
        if (!GetLogCategory(&flag, &cat)) {
            throw JSONRPCError(RPC_INVALID_PARAMETER, "unknown logging category " + cat);
        }
        mask |= flag;
    }
    return mask;
}

UniValue logging(const JSONRPCRequest& request)
{
    if (request.fHelp || request.params.size() > 2) {
        throw std::runtime_error(
            "logging [include,...] <exclude>\n"
            "Gets and sets the logging configuration.\n"
            "When called without an argument, returns the list of categories that are currently being debug logged.\n"
            "When called with arguments, adds or removes categories from debug logging.\n"
            "The valid logging categories are: " + ListLogCategories() + "\n"
            "libevent logging is configured on startup and cannot be modified by this RPC during runtime."
            "Arguments:\n"
            "1. \"include\" (array of strings) add debug logging for these categories.\n"
            "2. \"exclude\" (array of strings) remove debug logging for these categories.\n"
            "\nResult: <categories>  (string): a list of the logging categories that are active.\n"
            "\nExamples:\n"
            + HelpExampleCli("logging", "\"[\\\"all\\\"]\" \"[\\\"http\\\"]\"")
            + HelpExampleRpc("logging", "[\"all\"], \"[libevent]\"")
        );
    }

    uint32_t originalLogCategories = logCategories;
    if (request.params.size() > 0 && request.params[0].isArray()) {
        logCategories |= getCategoryMask(request.params[0]);
    }

    if (request.params.size() > 1 && request.params[1].isArray()) {
        logCategories &= ~getCategoryMask(request.params[1]);
    }

    // Update libevent logging if BCLog::LIBEVENT has changed.
    // If the library version doesn't allow it, UpdateHTTPServerLogging() returns false,
    // in which case we should clear the BCLog::LIBEVENT flag.
    // Throw an error if the user has explicitly asked to change only the libevent
    // flag and it failed.
    uint32_t changedLogCategories = originalLogCategories ^ logCategories;
    if (changedLogCategories & BCLog::LIBEVENT) {
        if (!UpdateHTTPServerLogging(logCategories & BCLog::LIBEVENT)) {
            logCategories &= ~BCLog::LIBEVENT;
            if (changedLogCategories == BCLog::LIBEVENT) {
            throw JSONRPCError(RPC_INVALID_PARAMETER, "libevent logging cannot be updated when using libevent before v2.1.1.");
            }
        }
    }

    UniValue result(UniValue::VOBJ);
    std::vector<CLogCategoryActive> vLogCatActive = ListActiveLogCategories();
    for (const auto& logCatActive : vLogCatActive) {
        result.pushKV(logCatActive.category, logCatActive.active);
    }

    return result;
}

UniValue echo(const JSONRPCRequest& request)
{
    if (request.fHelp)
        throw std::runtime_error(
            "echo|echojson \"message\" ...\n"
            "\nSimply echo back the input arguments. This command is for testing.\n"
            "\nThe difference between echo and echojson is that echojson has argument conversion enabled in the client-side table in"
            "bitcoin-cli and the GUI. There is no server-side difference."
        );

    return request.params;
}

static const CRPCCommand commands[] =
{ //  category              name                      actor (function)         okSafeMode
  //  --------------------- ------------------------  -----------------------  ----------
    { "control",            "getinfo",                &getinfo,                true,  {} }, /* uses wallet if enabled */
    { "control",            "getmemoryinfo",          &getmemoryinfo,          true,  {"mode"} },
    { "util",               "validateaddress",        &validateaddress,        true,  {"address"} }, /* uses wallet if enabled */
    { "util",               "createmultisig",         &createmultisig,         true,  {"nrequired","keys"} },
    { "util",               "verifymessage",          &verifymessage,          true,  {"address","signature","message"} },
    { "util",               "signmessagewithprivkey", &signmessagewithprivkey, true,  {"privkey","message"} },

    /* Not shown in help */
    { "hidden",             "setmocktime",            &setmocktime,            true,  {"timestamp"}},
    { "hidden",             "echo",                   &echo,                   true,  {"arg0","arg1","arg2","arg3","arg4","arg5","arg6","arg7","arg8","arg9"}},
    { "hidden",             "echojson",               &echo,                   true,  {"arg0","arg1","arg2","arg3","arg4","arg5","arg6","arg7","arg8","arg9"}},
    { "hidden",             "logging",                &logging,                true,  {"include", "exclude"}},
};

void RegisterMiscRPCCommands(CRPCTable &t)
{
    for (unsigned int vcidx = 0; vcidx < ARRAYLEN(commands); vcidx++)
        t.appendCommand(commands[vcidx].name, &commands[vcidx]);
}<|MERGE_RESOLUTION|>--- conflicted
+++ resolved
@@ -6,11 +6,8 @@
 #include "base58.h"
 #include "chain.h"
 #include "clientversion.h"
-<<<<<<< HEAD
 #include "dstencode.h"
-=======
 #include "core_io.h"
->>>>>>> e44150fe
 #include "init.h"
 #include "validation.h"
 #include "httpserver.h"
@@ -64,27 +61,18 @@
             "  \"blocks\": xxxxxx,           (numeric) the current number of blocks processed in the server\n"
             "  \"timeoffset\": xxxxx,        (numeric) the time offset\n"
             "  \"connections\": xxxxx,       (numeric) the number of connections\n"
-<<<<<<< HEAD
-            "  \"proxy\": \"host:port\",     (string, optional) the proxy used by the server\n"
+            "  \"proxy\": \"host:port\",       (string, optional) the proxy used by the server\n"
             "  \"difficulty\": {             (json object)\n"
                         "    \"proof-of-work\": xxxxxx,  (numeric) the current proof-of-work difficulty\n"
                         "    \"proof-of-stake\": xxxxxx  (numeric) the current proof-of-stake difficulty\n"
             "  },\n"
-=======
-            "  \"proxy\": \"host:port\",       (string, optional) the proxy used by the server\n"
-            "  \"difficulty\": xxxxxx,       (numeric) the current difficulty\n"
->>>>>>> e44150fe
             "  \"testnet\": true|false,      (boolean) if the server is using testnet or not\n"
             "  \"keypoololdest\": xxxxxx,    (numeric) the timestamp (seconds since Unix epoch) of the oldest pre-generated key in the key pool\n"
             "  \"keypoolsize\": xxxx,        (numeric) how many new keys are pre-generated\n"
             "  \"unlocked_until\": ttt,      (numeric) the timestamp in seconds since epoch (midnight Jan 1 1970 GMT) that the wallet is unlocked for transfers, or 0 if the wallet is locked\n"
             "  \"paytxfee\": x.xxxx,         (numeric) the transaction fee set in " + CURRENCY_UNIT + "/kB\n"
             "  \"relayfee\": x.xxxx,         (numeric) minimum relay fee for transactions in " + CURRENCY_UNIT + "/kB\n"
-<<<<<<< HEAD
-            "  \"errors\": \"...\"           (string) any error messages\n"
-=======
             "  \"errors\": \"...\"             (string) any error messages\n"
->>>>>>> e44150fe
             "}\n"
             "\nExamples:\n"
             + HelpExampleCli("getinfo", "")
@@ -121,13 +109,8 @@
     obj.push_back(Pair("timeoffset",    GetTimeOffset()));
     if(g_connman)
         obj.push_back(Pair("connections",   (int)g_connman->GetNodeCount(CConnman::CONNECTIONS_ALL)));
-<<<<<<< HEAD
-    obj.push_back(Pair("proxy",         (proxy.IsValid() ? proxy.proxy.ToStringIPPort() : string())));
+    obj.push_back(Pair("proxy",         (proxy.IsValid() ? proxy.proxy.ToStringIPPort() : std::string())));
     obj.push_back(Pair("difficulty",    diff));
-=======
-    obj.push_back(Pair("proxy",         (proxy.IsValid() ? proxy.proxy.ToStringIPPort() : std::string())));
-    obj.push_back(Pair("difficulty",    (double)GetDifficulty()));
->>>>>>> e44150fe
     obj.push_back(Pair("testnet",       Params().NetworkIDString() == CBaseChainParams::TESTNET));
 #ifdef ENABLE_WALLET
     if (pwallet) {
@@ -177,14 +160,8 @@
             obj.push_back(Pair("script", GetTxnOutputType(whichType)));
             obj.push_back(Pair("hex", HexStr(subscript.begin(), subscript.end())));
             UniValue a(UniValue::VARR);
-<<<<<<< HEAD
-            for (const CTxDestination &addr : addresses) {
+            for (const CTxDestination& addr : addresses)
                 a.push_back(EncodeDestination(addr));
-            }
-=======
-            for (const CTxDestination& addr : addresses)
-                a.push_back(CBitcoinAddress(addr).ToString());
->>>>>>> e44150fe
             obj.push_back(Pair("addresses", a));
             if (whichType == TX_MULTISIG)
                 obj.push_back(Pair("sigsrequired", nRequired));
@@ -210,7 +187,7 @@
             "  \"ismine\" : true|false,        (boolean) If the address is yours or not\n"
             "  \"iswatchonly\" : true|false,   (boolean) If the address is watchonly\n"
             "  \"isscript\" : true|false,      (boolean) If the key is a script\n"
-            "  \"script\" : \"type\"             (string, optional) The output script type. Possible types: nonstandard, pubkey, pubkeyhash, scripthash, multisig, nulldata, witness_v0_keyhash, witness_v0_scripthash\n"
+            "  \"script\" : \"type\"             (string, optional) The output script type. Possible types: nonstandard, pubkey, pubkeyhash, scripthash, multisig, nulldata\n"
             "  \"hex\" : \"hex\",                (string, optional) The redeemscript for the p2sh address\n"
             "  \"addresses\"                   (string, optional) Array of addresses associated with the known redeemscript\n"
             "    [\n"
@@ -243,15 +220,9 @@
 
     UniValue ret(UniValue::VOBJ);
     ret.push_back(Pair("isvalid", isValid));
-<<<<<<< HEAD
-    if (isValid) {
-        std::string currentAddress = EncodeDestination(dest);
-=======
     if (isValid)
     {
-        CTxDestination dest = address.Get();
-        std::string currentAddress = address.ToString();
->>>>>>> e44150fe
+        std::string currentAddress = EncodeDestination(dest);
         ret.push_back(Pair("address", currentAddress));
 
         CScript scriptPubKey = GetScriptForDestination(dest);
@@ -263,14 +234,6 @@
         ret.push_back(Pair("iswatchonly", bool(mine & ISMINE_WATCH_ONLY)));
         UniValue detail = boost::apply_visitor(DescribeAddressVisitor(pwallet), dest);
         ret.pushKVs(detail);
-<<<<<<< HEAD
-        if (pwalletMain && pwalletMain->mapAddressBook.count(dest))
-            ret.push_back(Pair("account", pwalletMain->mapAddressBook[dest].name));
-        if (pwalletMain) {
-            const auto &meta = pwalletMain->mapKeyMetadata;
-            const CKeyID *keyID = boost::get<CKeyID>(&dest);
-            auto it = keyID ? meta.find(*keyID) : meta.end();
-=======
         if (pwallet && pwallet->mapAddressBook.count(dest)) {
             ret.push_back(Pair("account", pwallet->mapAddressBook[dest].name));
         }
@@ -278,7 +241,6 @@
         if (pwallet) {
             const auto& meta = pwallet->mapKeyMetadata;
             auto it = address.GetKeyID(keyID) ? meta.find(keyID) : meta.end();
->>>>>>> e44150fe
             if (it == meta.end()) {
                 it = meta.find(CScriptID(scriptPubKey));
             }
@@ -322,30 +284,16 @@
         const std::string& ks = keys[i].get_str();
 #ifdef ENABLE_WALLET
         // Case 1: Bitcoin address and we have full public key:
-<<<<<<< HEAD
         CTxDestination dest = DecodeDestination(ks);
-        if (pwalletMain && IsValidDestination(dest)) {
+        if (pwallet && IsValidDestination(dest)) {
             const CKeyID *keyID = boost::get<CKeyID>(&dest);
             if (!keyID) {
                 throw std::runtime_error(
-                    strprintf("%s does not refer to a key", ks));
-            }
-            CPubKey vchPubKey;
-            if (!pwalletMain->GetPubKey(*keyID, vchPubKey)) {
-                throw std::runtime_error(
-                    strprintf("no full public key for address %s", ks));
-=======
-        CBitcoinAddress address(ks);
-        if (pwallet && address.IsValid()) {
-            CKeyID keyID;
-            if (!address.GetKeyID(keyID))
-                throw std::runtime_error(
                     strprintf("%s does not refer to a key",ks));
             CPubKey vchPubKey;
-            if (!pwallet->GetPubKey(keyID, vchPubKey)) {
+            if (!pwallet->GetPubKey(*keyID, vchPubKey)) {
                 throw std::runtime_error(
                     strprintf("no full public key for address %s",ks));
->>>>>>> e44150fe
             }
             if (!vchPubKey.IsFullyValid())
                 throw std::runtime_error(" Invalid public key: "+ks);
