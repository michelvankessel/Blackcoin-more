--- conflicted
+++ resolved
@@ -79,11 +79,8 @@
   test/sanity_tests.cpp \
   test/scheduler_tests.cpp \
   test/script_P2SH_tests.cpp \
-<<<<<<< HEAD
-=======
   test/script_P2PKH_tests.cpp \
   test/script_tests.cpp \
->>>>>>> 1f059870
   test/scriptnum_tests.cpp \
   test/serialize_tests.cpp \
   test/sigopcount_tests.cpp \
