--- conflicted
+++ resolved
@@ -50,12 +50,9 @@
   test/blockencodings_tests.cpp \
   test/bloom_tests.cpp \
   test/bswap_tests.cpp \
-<<<<<<< HEAD
   test/checkblock_tests.cpp \
   test/cashaddr_tests.cpp \
   test/cashaddrenc_tests.cpp \
-=======
->>>>>>> b6548420
   test/coins_tests.cpp \
   test/compress_tests.cpp \
   test/crypto_tests.cpp \
@@ -104,14 +101,9 @@
   wallet/test/wallet_test_fixture.h \
   wallet/test/accounting_tests.cpp \
   wallet/test/wallet_tests.cpp \
-<<<<<<< HEAD
-  wallet/test/rpc_wallet_tests.cpp \
   wallet/test/walletdb_tests.cpp \
-  wallet/test/crypto_tests.cpp
-=======
   wallet/test/crypto_tests.cpp \
   wallet/test/rpc_wallet_tests.cpp
->>>>>>> b6548420
 endif
 
 test_test_bitcoin_SOURCES = $(BITCOIN_TESTS) $(JSON_TEST_FILES) $(RAW_TEST_FILES)
