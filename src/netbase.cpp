// Copyright (c) 2009-2010 Satoshi Nakamoto
// Copyright (c) 2009-2016 The Bitcoin Core developers
// Distributed under the MIT software license, see the accompanying
// file COPYING or http://www.opensource.org/licenses/mit-license.php.

#ifdef HAVE_CONFIG_H
#include "config/bitcoin-config.h"
#endif

#include "netbase.h"

#include "hash.h"
#include "sync.h"
#include "uint256.h"
#include "random.h"
#include "util.h"
#include "utilstrencodings.h"

#include <atomic>

#ifndef WIN32
#include <fcntl.h>
#endif

#include <boost/algorithm/string/case_conv.hpp> // for to_lower()
#include <boost/algorithm/string/predicate.hpp> // for startswith() and endswith()

#if !defined(HAVE_MSG_NOSIGNAL)
#define MSG_NOSIGNAL 0
#endif

// Settings
static proxyType proxyInfo[NET_MAX];
static proxyType nameProxy;
static CCriticalSection cs_proxyInfos;
int nConnectTimeout = DEFAULT_CONNECT_TIMEOUT;
bool fNameLookup = DEFAULT_NAME_LOOKUP;

// Need ample time for negotiation for very slow proxies such as Tor (milliseconds)
static const int SOCKS5_RECV_TIMEOUT = 20 * 1000;
static std::atomic<bool> interruptSocks5Recv(false);

enum Network ParseNetwork(std::string net) {
    boost::to_lower(net);
    if (net == "ipv4") return NET_IPV4;
    if (net == "ipv6") return NET_IPV6;
    if (net == "tor" || net == "onion")  return NET_TOR;
    return NET_UNROUTABLE;
}

std::string GetNetworkName(enum Network net) {
    switch(net)
    {
    case NET_IPV4: return "ipv4";
    case NET_IPV6: return "ipv6";
    case NET_TOR: return "onion";
    default: return "";
    }
}

bool static LookupIntern(const char *pszName, std::vector<CNetAddr>& vIP, unsigned int nMaxSolutions, bool fAllowLookup)
{
    vIP.clear();

    {
        CNetAddr addr;
        if (addr.SetSpecial(std::string(pszName))) {
            vIP.push_back(addr);
            return true;
        }
    }

    struct addrinfo aiHint;
    memset(&aiHint, 0, sizeof(struct addrinfo));

    aiHint.ai_socktype = SOCK_STREAM;
    aiHint.ai_protocol = IPPROTO_TCP;
    aiHint.ai_family = AF_UNSPEC;
#ifdef WIN32
    aiHint.ai_flags = fAllowLookup ? 0 : AI_NUMERICHOST;
#else
    aiHint.ai_flags = fAllowLookup ? AI_ADDRCONFIG : AI_NUMERICHOST;
#endif
    struct addrinfo *aiRes = nullptr;
    int nErr = getaddrinfo(pszName, nullptr, &aiHint, &aiRes);
    if (nErr)
        return false;

    struct addrinfo *aiTrav = aiRes;
    while (aiTrav != nullptr && (nMaxSolutions == 0 || vIP.size() < nMaxSolutions))
    {
        CNetAddr resolved;
        if (aiTrav->ai_family == AF_INET)
        {
            assert(aiTrav->ai_addrlen >= sizeof(sockaddr_in));
            resolved = CNetAddr(((struct sockaddr_in*)(aiTrav->ai_addr))->sin_addr);
        }

        if (aiTrav->ai_family == AF_INET6)
        {
            assert(aiTrav->ai_addrlen >= sizeof(sockaddr_in6));
            struct sockaddr_in6* s6 = (struct sockaddr_in6*) aiTrav->ai_addr;
            resolved = CNetAddr(s6->sin6_addr, s6->sin6_scope_id);
        }
        /* Never allow resolving to an internal address. Consider any such result invalid */
        if (!resolved.IsInternal()) {
            vIP.push_back(resolved);
        }

        aiTrav = aiTrav->ai_next;
    }

    freeaddrinfo(aiRes);

    return (vIP.size() > 0);
}

bool LookupHost(const char *pszName, std::vector<CNetAddr>& vIP, unsigned int nMaxSolutions, bool fAllowLookup)
{
    std::string strHost(pszName);
    if (strHost.empty())
        return false;
    if (boost::algorithm::starts_with(strHost, "[") && boost::algorithm::ends_with(strHost, "]"))
    {
        strHost = strHost.substr(1, strHost.size() - 2);
    }

    return LookupIntern(strHost.c_str(), vIP, nMaxSolutions, fAllowLookup);
}

bool LookupHost(const char *pszName, CNetAddr& addr, bool fAllowLookup)
{
    std::vector<CNetAddr> vIP;
    LookupHost(pszName, vIP, 1, fAllowLookup);
    if(vIP.empty())
        return false;
    addr = vIP.front();
    return true;
}

bool Lookup(const char *pszName, std::vector<CService>& vAddr, int portDefault, bool fAllowLookup, unsigned int nMaxSolutions)
{
    if (pszName[0] == 0)
        return false;
    int port = portDefault;
    std::string hostname = "";
    SplitHostPort(std::string(pszName), port, hostname);

    std::vector<CNetAddr> vIP;
    bool fRet = LookupIntern(hostname.c_str(), vIP, nMaxSolutions, fAllowLookup);
    if (!fRet)
        return false;
    vAddr.resize(vIP.size());
    for (unsigned int i = 0; i < vIP.size(); i++)
        vAddr[i] = CService(vIP[i], port);
    return true;
}

bool Lookup(const char *pszName, CService& addr, int portDefault, bool fAllowLookup)
{
    std::vector<CService> vService;
    bool fRet = Lookup(pszName, vService, portDefault, fAllowLookup, 1);
    if (!fRet)
        return false;
    addr = vService[0];
    return true;
}

CService LookupNumeric(const char *pszName, int portDefault)
{
    CService addr;
    // "1.2:345" will fail to resolve the ip, but will still set the port.
    // If the ip fails to resolve, re-init the result.
    if(!Lookup(pszName, addr, portDefault, false))
        addr = CService();
    return addr;
}

struct timeval MillisToTimeval(int64_t nTimeout)
{
    struct timeval timeout;
    timeout.tv_sec  = nTimeout / 1000;
    timeout.tv_usec = (nTimeout % 1000) * 1000;
    return timeout;
}

<<<<<<< HEAD
=======
/** SOCKS version */
enum SOCKSVersion: uint8_t {
    SOCKS4 = 0x04,
    SOCKS5 = 0x05
};

/** Values defined for METHOD in RFC1928 */
enum SOCKS5Method: uint8_t {
    NOAUTH = 0x00,        //! No authentication required
    GSSAPI = 0x01,        //! GSSAPI
    USER_PASS = 0x02,     //! Username/password
    NO_ACCEPTABLE = 0xff, //! No acceptable methods
};

/** Values defined for CMD in RFC1928 */
enum SOCKS5Command: uint8_t {
    CONNECT = 0x01,
    BIND = 0x02,
    UDP_ASSOCIATE = 0x03
};

/** Values defined for REP in RFC1928 */
enum SOCKS5Reply: uint8_t {
    SUCCEEDED = 0x00,        //! Succeeded
    GENFAILURE = 0x01,       //! General failure
    NOTALLOWED = 0x02,       //! Connection not allowed by ruleset
    NETUNREACHABLE = 0x03,   //! Network unreachable
    HOSTUNREACHABLE = 0x04,  //! Network unreachable
    CONNREFUSED = 0x05,      //! Connection refused
    TTLEXPIRED = 0x06,       //! TTL expired
    CMDUNSUPPORTED = 0x07,   //! Command not supported
    ATYPEUNSUPPORTED = 0x08, //! Address type not supported
};

/** Values defined for ATYPE in RFC1928 */
enum SOCKS5Atyp: uint8_t {
    IPV4 = 0x01,
    DOMAINNAME = 0x03,
    IPV6 = 0x04,
};

/** Status codes that can be returned by InterruptibleRecv */
>>>>>>> e44150fe
enum class IntrRecvError {
    OK,
    Timeout,
    Disconnected,
    NetworkError,
    Interrupted
};

/**
 * Read bytes from socket. This will either read the full number of bytes requested
 * or return False on error or timeout.
 * This function can be interrupted by calling InterruptSocks5()
 *
 * @param data Buffer to receive into
 * @param len  Length of data to receive
 * @param timeout  Timeout in milliseconds for receive operation
 *
 * @note This function requires that hSocket is in non-blocking mode.
 */
<<<<<<< HEAD
static IntrRecvError InterruptibleRecv(char* data, size_t len, int timeout, SOCKET& hSocket)
=======
static IntrRecvError InterruptibleRecv(uint8_t* data, size_t len, int timeout, const SOCKET& hSocket)
>>>>>>> e44150fe
{
    int64_t curTime = GetTimeMillis();
    int64_t endTime = curTime + timeout;
    // Maximum time to wait in one select call. It will take up until this time (in millis)
    // to break off in case of an interruption.
    const int64_t maxWait = 1000;
    while (len > 0 && curTime < endTime) {
        ssize_t ret = recv(hSocket, (char*)data, len, 0); // Optimistically try the recv first
        if (ret > 0) {
            len -= ret;
            data += ret;
        } else if (ret == 0) { // Unexpected disconnection
            return IntrRecvError::Disconnected;
        } else { // Other error or blocking
            int nErr = WSAGetLastError();
            if (nErr == WSAEINPROGRESS || nErr == WSAEWOULDBLOCK || nErr == WSAEINVAL) {
                if (!IsSelectableSocket(hSocket)) {
                    return IntrRecvError::NetworkError;
                }
                struct timeval tval = MillisToTimeval(std::min(endTime - curTime, maxWait));
                fd_set fdset;
                FD_ZERO(&fdset);
                FD_SET(hSocket, &fdset);
                int nRet = select(hSocket + 1, &fdset, nullptr, nullptr, &tval);
                if (nRet == SOCKET_ERROR) {
                    return IntrRecvError::NetworkError;
                }
            } else {
                return IntrRecvError::NetworkError;
            }
        }
        if (interruptSocks5Recv)
            return IntrRecvError::Interrupted;
        curTime = GetTimeMillis();
    }
    return len == 0 ? IntrRecvError::OK : IntrRecvError::Timeout;
}

/** Credentials for proxy authentication */
struct ProxyCredentials
{
    std::string username;
    std::string password;
};

/** Convert SOCKS5 reply to a an error message */
std::string Socks5ErrorString(uint8_t err)
{
    switch(err) {
        case SOCKS5Reply::GENFAILURE:
            return "general failure";
        case SOCKS5Reply::NOTALLOWED:
            return "connection not allowed";
        case SOCKS5Reply::NETUNREACHABLE:
            return "network unreachable";
        case SOCKS5Reply::HOSTUNREACHABLE:
            return "host unreachable";
        case SOCKS5Reply::CONNREFUSED:
            return "connection refused";
        case SOCKS5Reply::TTLEXPIRED:
            return "TTL expired";
        case SOCKS5Reply::CMDUNSUPPORTED:
            return "protocol error";
        case SOCKS5Reply::ATYPEUNSUPPORTED:
            return "address type not supported";
        default:
            return "unknown";
    }
}

/** Connect using SOCKS5 (as described in RFC1928) */
static bool Socks5(const std::string& strDest, int port, const ProxyCredentials *auth, SOCKET& hSocket)
{
    IntrRecvError recvr;
    LogPrint(BCLog::NET, "SOCKS5 connecting %s\n", strDest);
    if (strDest.size() > 255) {
        CloseSocket(hSocket);
        return error("Hostname too long");
    }
    // Accepted authentication methods
    std::vector<uint8_t> vSocks5Init;
    vSocks5Init.push_back(SOCKSVersion::SOCKS5);
    if (auth) {
        vSocks5Init.push_back(0x02); // Number of methods
        vSocks5Init.push_back(SOCKS5Method::NOAUTH);
        vSocks5Init.push_back(SOCKS5Method::USER_PASS);
    } else {
        vSocks5Init.push_back(0x01); // Number of methods
        vSocks5Init.push_back(SOCKS5Method::NOAUTH);
    }
    ssize_t ret = send(hSocket, (const char*)vSocks5Init.data(), vSocks5Init.size(), MSG_NOSIGNAL);
    if (ret != (ssize_t)vSocks5Init.size()) {
        CloseSocket(hSocket);
        return error("Error sending to proxy");
    }
<<<<<<< HEAD
    char pchRet1[2];
=======
    uint8_t pchRet1[2];
>>>>>>> e44150fe
    if ((recvr = InterruptibleRecv(pchRet1, 2, SOCKS5_RECV_TIMEOUT, hSocket)) != IntrRecvError::OK) {
        CloseSocket(hSocket);
        LogPrintf("Socks5() connect to %s:%d failed: InterruptibleRecv() timeout or other failure\n", strDest, port);
        return false;
    }
    if (pchRet1[0] != SOCKSVersion::SOCKS5) {
        CloseSocket(hSocket);
        return error("Proxy failed to initialize");
    }
    if (pchRet1[1] == SOCKS5Method::USER_PASS && auth) {
        // Perform username/password authentication (as described in RFC1929)
        std::vector<uint8_t> vAuth;
        vAuth.push_back(0x01); // Current (and only) version of user/pass subnegotiation
        if (auth->username.size() > 255 || auth->password.size() > 255)
            return error("Proxy username or password too long");
        vAuth.push_back(auth->username.size());
        vAuth.insert(vAuth.end(), auth->username.begin(), auth->username.end());
        vAuth.push_back(auth->password.size());
        vAuth.insert(vAuth.end(), auth->password.begin(), auth->password.end());
        ret = send(hSocket, (const char*)vAuth.data(), vAuth.size(), MSG_NOSIGNAL);
        if (ret != (ssize_t)vAuth.size()) {
            CloseSocket(hSocket);
            return error("Error sending authentication to proxy");
        }
        LogPrint(BCLog::PROXY, "SOCKS5 sending proxy authentication %s:%s\n", auth->username, auth->password);
<<<<<<< HEAD
        char pchRetA[2];
=======
        uint8_t pchRetA[2];
>>>>>>> e44150fe
        if ((recvr = InterruptibleRecv(pchRetA, 2, SOCKS5_RECV_TIMEOUT, hSocket)) != IntrRecvError::OK) {
            CloseSocket(hSocket);
            return error("Error reading proxy authentication response");
        }
        if (pchRetA[0] != 0x01 || pchRetA[1] != 0x00) {
            CloseSocket(hSocket);
            return error("Proxy authentication unsuccessful");
        }
    } else if (pchRet1[1] == SOCKS5Method::NOAUTH) {
        // Perform no authentication
    } else {
        CloseSocket(hSocket);
        return error("Proxy requested wrong authentication method %02x", pchRet1[1]);
    }
    std::vector<uint8_t> vSocks5;
    vSocks5.push_back(SOCKSVersion::SOCKS5); // VER protocol version
    vSocks5.push_back(SOCKS5Command::CONNECT); // CMD CONNECT
    vSocks5.push_back(0x00); // RSV Reserved must be 0
    vSocks5.push_back(SOCKS5Atyp::DOMAINNAME); // ATYP DOMAINNAME
    vSocks5.push_back(strDest.size()); // Length<=255 is checked at beginning of function
    vSocks5.insert(vSocks5.end(), strDest.begin(), strDest.end());
    vSocks5.push_back((port >> 8) & 0xFF);
    vSocks5.push_back((port >> 0) & 0xFF);
    ret = send(hSocket, (const char*)vSocks5.data(), vSocks5.size(), MSG_NOSIGNAL);
    if (ret != (ssize_t)vSocks5.size()) {
        CloseSocket(hSocket);
        return error("Error sending to proxy");
    }
<<<<<<< HEAD
    char pchRet2[4];
=======
    uint8_t pchRet2[4];
>>>>>>> e44150fe
    if ((recvr = InterruptibleRecv(pchRet2, 4, SOCKS5_RECV_TIMEOUT, hSocket)) != IntrRecvError::OK) {
        CloseSocket(hSocket);
        if (recvr == IntrRecvError::Timeout) {
            /* If a timeout happens here, this effectively means we timed out while connecting
             * to the remote node. This is very common for Tor, so do not print an
             * error message. */
            return false;
        } else {
            return error("Error while reading proxy response");
        }
    }
    if (pchRet2[0] != SOCKSVersion::SOCKS5) {
        CloseSocket(hSocket);
        return error("Proxy failed to accept request");
    }
    if (pchRet2[1] != SOCKS5Reply::SUCCEEDED) {
        // Failures to connect to a peer that are not proxy errors
        CloseSocket(hSocket);
        LogPrintf("Socks5() connect to %s:%d failed: %s\n", strDest, port, Socks5ErrorString(pchRet2[1]));
        return false;
    }
    if (pchRet2[2] != 0x00) { // Reserved field must be 0
        CloseSocket(hSocket);
        return error("Error: malformed proxy response");
    }
    uint8_t pchRet3[256];
    switch (pchRet2[3])
    {
<<<<<<< HEAD
        case 0x01: recvr = InterruptibleRecv(pchRet3, 4, SOCKS5_RECV_TIMEOUT, hSocket); break;
        case 0x04: recvr = InterruptibleRecv(pchRet3, 16, SOCKS5_RECV_TIMEOUT, hSocket); break;
        case 0x03:
=======
        case SOCKS5Atyp::IPV4: recvr = InterruptibleRecv(pchRet3, 4, SOCKS5_RECV_TIMEOUT, hSocket); break;
        case SOCKS5Atyp::IPV6: recvr = InterruptibleRecv(pchRet3, 16, SOCKS5_RECV_TIMEOUT, hSocket); break;
        case SOCKS5Atyp::DOMAINNAME:
>>>>>>> e44150fe
        {
            recvr = InterruptibleRecv(pchRet3, 1, SOCKS5_RECV_TIMEOUT, hSocket);
            if (recvr != IntrRecvError::OK) {
                CloseSocket(hSocket);
                return error("Error reading from proxy");
            }
            int nRecv = pchRet3[0];
            recvr = InterruptibleRecv(pchRet3, nRecv, SOCKS5_RECV_TIMEOUT, hSocket);
            break;
        }
        default: CloseSocket(hSocket); return error("Error: malformed proxy response");
    }
    if (recvr != IntrRecvError::OK) {
        CloseSocket(hSocket);
        return error("Error reading from proxy");
    }
    if ((recvr = InterruptibleRecv(pchRet3, 2, SOCKS5_RECV_TIMEOUT, hSocket)) != IntrRecvError::OK) {
        CloseSocket(hSocket);
        return error("Error reading from proxy");
    }
    LogPrint(BCLog::NET, "SOCKS5 connected %s\n", strDest);
    return true;
}

bool static ConnectSocketDirectly(const CService &addrConnect, SOCKET& hSocketRet, int nTimeout)
{
    hSocketRet = INVALID_SOCKET;

    struct sockaddr_storage sockaddr;
    socklen_t len = sizeof(sockaddr);
    if (!addrConnect.GetSockAddr((struct sockaddr*)&sockaddr, &len)) {
        LogPrintf("Cannot connect to %s: unsupported network\n", addrConnect.ToString());
        return false;
    }

    SOCKET hSocket = socket(((struct sockaddr*)&sockaddr)->sa_family, SOCK_STREAM, IPPROTO_TCP);
    if (hSocket == INVALID_SOCKET)
        return false;

#ifdef SO_NOSIGPIPE
    int set = 1;
    // Different way of disabling SIGPIPE on BSD
    setsockopt(hSocket, SOL_SOCKET, SO_NOSIGPIPE, (void*)&set, sizeof(int));
#endif

    //Disable Nagle's algorithm
    SetSocketNoDelay(hSocket);

    // Set to non-blocking
    if (!SetSocketNonBlocking(hSocket, true)) {
        CloseSocket(hSocket);
        return error("ConnectSocketDirectly: Setting socket to non-blocking failed, error %s\n", NetworkErrorString(WSAGetLastError()));
    }

    if (connect(hSocket, (struct sockaddr*)&sockaddr, len) == SOCKET_ERROR)
    {
        int nErr = WSAGetLastError();
        // WSAEINVAL is here because some legacy version of winsock uses it
        if (nErr == WSAEINPROGRESS || nErr == WSAEWOULDBLOCK || nErr == WSAEINVAL)
        {
            struct timeval timeout = MillisToTimeval(nTimeout);
            fd_set fdset;
            FD_ZERO(&fdset);
            FD_SET(hSocket, &fdset);
            int nRet = select(hSocket + 1, nullptr, &fdset, nullptr, &timeout);
            if (nRet == 0)
            {
                LogPrint(BCLog::NET, "connection to %s timeout\n", addrConnect.ToString());
                CloseSocket(hSocket);
                return false;
            }
            if (nRet == SOCKET_ERROR)
            {
                LogPrintf("select() for %s failed: %s\n", addrConnect.ToString(), NetworkErrorString(WSAGetLastError()));
                CloseSocket(hSocket);
                return false;
            }
            socklen_t nRetSize = sizeof(nRet);
#ifdef WIN32
            if (getsockopt(hSocket, SOL_SOCKET, SO_ERROR, (char*)(&nRet), &nRetSize) == SOCKET_ERROR)
#else
            if (getsockopt(hSocket, SOL_SOCKET, SO_ERROR, &nRet, &nRetSize) == SOCKET_ERROR)
#endif
            {
                LogPrintf("getsockopt() for %s failed: %s\n", addrConnect.ToString(), NetworkErrorString(WSAGetLastError()));
                CloseSocket(hSocket);
                return false;
            }
            if (nRet != 0)
            {
                LogPrintf("connect() to %s failed after select(): %s\n", addrConnect.ToString(), NetworkErrorString(nRet));
                CloseSocket(hSocket);
                return false;
            }
        }
#ifdef WIN32
        else if (WSAGetLastError() != WSAEISCONN)
#else
        else
#endif
        {
            LogPrintf("connect() to %s failed: %s\n", addrConnect.ToString(), NetworkErrorString(WSAGetLastError()));
            CloseSocket(hSocket);
            return false;
        }
    }

    hSocketRet = hSocket;
    return true;
}

bool SetProxy(enum Network net, const proxyType &addrProxy) {
    assert(net >= 0 && net < NET_MAX);
    if (!addrProxy.IsValid())
        return false;
    LOCK(cs_proxyInfos);
    proxyInfo[net] = addrProxy;
    return true;
}

bool GetProxy(enum Network net, proxyType &proxyInfoOut) {
    assert(net >= 0 && net < NET_MAX);
    LOCK(cs_proxyInfos);
    if (!proxyInfo[net].IsValid())
        return false;
    proxyInfoOut = proxyInfo[net];
    return true;
}

bool SetNameProxy(const proxyType &addrProxy) {
    if (!addrProxy.IsValid())
        return false;
    LOCK(cs_proxyInfos);
    nameProxy = addrProxy;
    return true;
}

bool GetNameProxy(proxyType &nameProxyOut) {
    LOCK(cs_proxyInfos);
    if(!nameProxy.IsValid())
        return false;
    nameProxyOut = nameProxy;
    return true;
}

bool HaveNameProxy() {
    LOCK(cs_proxyInfos);
    return nameProxy.IsValid();
}

bool IsProxy(const CNetAddr &addr) {
    LOCK(cs_proxyInfos);
    for (int i = 0; i < NET_MAX; i++) {
        if (addr == (CNetAddr)proxyInfo[i].proxy)
            return true;
    }
    return false;
}

static bool ConnectThroughProxy(const proxyType &proxy, const std::string& strDest, int port, SOCKET& hSocketRet, int nTimeout, bool *outProxyConnectionFailed)
{
    SOCKET hSocket = INVALID_SOCKET;
    // first connect to proxy server
    if (!ConnectSocketDirectly(proxy.proxy, hSocket, nTimeout)) {
        if (outProxyConnectionFailed)
            *outProxyConnectionFailed = true;
        return false;
    }
    // do socks negotiation
    if (proxy.randomize_credentials) {
        ProxyCredentials random_auth;
        static std::atomic_int counter(0);
        random_auth.username = random_auth.password = strprintf("%i", counter++);
        if (!Socks5(strDest, (unsigned short)port, &random_auth, hSocket))
            return false;
    } else {
        if (!Socks5(strDest, (unsigned short)port, 0, hSocket))
            return false;
    }

    hSocketRet = hSocket;
    return true;
}

bool ConnectSocket(const CService &addrDest, SOCKET& hSocketRet, int nTimeout, bool *outProxyConnectionFailed)
{
    proxyType proxy;
    if (outProxyConnectionFailed)
        *outProxyConnectionFailed = false;

    if (GetProxy(addrDest.GetNetwork(), proxy))
        return ConnectThroughProxy(proxy, addrDest.ToStringIP(), addrDest.GetPort(), hSocketRet, nTimeout, outProxyConnectionFailed);
    else // no proxy needed (none set for target network)
        return ConnectSocketDirectly(addrDest, hSocketRet, nTimeout);
}

bool ConnectSocketByName(CService &addr, SOCKET& hSocketRet, const char *pszDest, int portDefault, int nTimeout, bool *outProxyConnectionFailed)
{
    std::string strDest;
    int port = portDefault;

    if (outProxyConnectionFailed)
        *outProxyConnectionFailed = false;

    SplitHostPort(std::string(pszDest), port, strDest);

    proxyType proxy;
    GetNameProxy(proxy);

    std::vector<CService> addrResolved;
    if (Lookup(strDest.c_str(), addrResolved, port, fNameLookup && !HaveNameProxy(), 256)) {
        if (addrResolved.size() > 0) {
            addr = addrResolved[GetRand(addrResolved.size())];
            return ConnectSocket(addr, hSocketRet, nTimeout);
        }
    }

    addr = CService();

    if (!HaveNameProxy())
        return false;
    return ConnectThroughProxy(proxy, strDest, port, hSocketRet, nTimeout, outProxyConnectionFailed);
}

bool LookupSubNet(const char* pszName, CSubNet& ret)
{
    std::string strSubnet(pszName);
    size_t slash = strSubnet.find_last_of('/');
    std::vector<CNetAddr> vIP;

    std::string strAddress = strSubnet.substr(0, slash);
    if (LookupHost(strAddress.c_str(), vIP, 1, false))
    {
        CNetAddr network = vIP[0];
        if (slash != strSubnet.npos)
        {
            std::string strNetmask = strSubnet.substr(slash + 1);
            int32_t n;
            // IPv4 addresses start at offset 12, and first 12 bytes must match, so just offset n
            if (ParseInt32(strNetmask, &n)) { // If valid number, assume /24 syntax
                ret = CSubNet(network, n);
                return ret.IsValid();
            }
            else // If not a valid number, try full netmask syntax
            {
                // Never allow lookup for netmask
                if (LookupHost(strNetmask.c_str(), vIP, 1, false)) {
                    ret = CSubNet(network, vIP[0]);
                    return ret.IsValid();
                }
            }
        }
        else
        {
            ret = CSubNet(network);
            return ret.IsValid();
        }
    }
    return false;
}

#ifdef WIN32
std::string NetworkErrorString(int err)
{
    char buf[256];
    buf[0] = 0;
    if(FormatMessageA(FORMAT_MESSAGE_FROM_SYSTEM | FORMAT_MESSAGE_IGNORE_INSERTS | FORMAT_MESSAGE_MAX_WIDTH_MASK,
            nullptr, err, MAKELANGID(LANG_NEUTRAL, SUBLANG_DEFAULT),
            buf, sizeof(buf), nullptr))
    {
        return strprintf("%s (%d)", buf, err);
    }
    else
    {
        return strprintf("Unknown error (%d)", err);
    }
}
#else
std::string NetworkErrorString(int err)
{
    char buf[256];
    buf[0] = 0;
    /* Too bad there are two incompatible implementations of the
     * thread-safe strerror. */
    const char *s;
#ifdef STRERROR_R_CHAR_P /* GNU variant can return a pointer outside the passed buffer */
    s = strerror_r(err, buf, sizeof(buf));
#else /* POSIX variant always returns message in buffer */
    s = buf;
    if (strerror_r(err, buf, sizeof(buf)))
        buf[0] = 0;
#endif
    return strprintf("%s (%d)", s, err);
}
#endif

bool CloseSocket(SOCKET& hSocket)
{
    if (hSocket == INVALID_SOCKET)
        return false;
#ifdef WIN32
    int ret = closesocket(hSocket);
#else
    int ret = close(hSocket);
#endif
    hSocket = INVALID_SOCKET;
    return ret != SOCKET_ERROR;
}

bool SetSocketNonBlocking(const SOCKET& hSocket, bool fNonBlocking)
{
    if (fNonBlocking) {
#ifdef WIN32
        u_long nOne = 1;
        if (ioctlsocket(hSocket, FIONBIO, &nOne) == SOCKET_ERROR) {
#else
        int fFlags = fcntl(hSocket, F_GETFL, 0);
        if (fcntl(hSocket, F_SETFL, fFlags | O_NONBLOCK) == SOCKET_ERROR) {
#endif
            return false;
        }
    } else {
#ifdef WIN32
        u_long nZero = 0;
        if (ioctlsocket(hSocket, FIONBIO, &nZero) == SOCKET_ERROR) {
#else
        int fFlags = fcntl(hSocket, F_GETFL, 0);
        if (fcntl(hSocket, F_SETFL, fFlags & ~O_NONBLOCK) == SOCKET_ERROR) {
#endif
            return false;
        }
    }

    return true;
}

<<<<<<< HEAD
bool SetSocketNoDelay(SOCKET& hSocket)
=======
bool SetSocketNoDelay(const SOCKET& hSocket)
>>>>>>> e44150fe
{
    int set = 1;
    int rc = setsockopt(hSocket, IPPROTO_TCP, TCP_NODELAY, (const char*)&set, sizeof(int));
    return rc == 0;
}

void InterruptSocks5(bool interrupt)
{
    interruptSocks5Recv = interrupt;
}<|MERGE_RESOLUTION|>--- conflicted
+++ resolved
@@ -184,8 +184,6 @@
     return timeout;
 }
 
-<<<<<<< HEAD
-=======
 /** SOCKS version */
 enum SOCKSVersion: uint8_t {
     SOCKS4 = 0x04,
@@ -228,7 +226,6 @@
 };
 
 /** Status codes that can be returned by InterruptibleRecv */
->>>>>>> e44150fe
 enum class IntrRecvError {
     OK,
     Timeout,
@@ -248,11 +245,7 @@
  *
  * @note This function requires that hSocket is in non-blocking mode.
  */
-<<<<<<< HEAD
-static IntrRecvError InterruptibleRecv(char* data, size_t len, int timeout, SOCKET& hSocket)
-=======
 static IntrRecvError InterruptibleRecv(uint8_t* data, size_t len, int timeout, const SOCKET& hSocket)
->>>>>>> e44150fe
 {
     int64_t curTime = GetTimeMillis();
     int64_t endTime = curTime + timeout;
@@ -348,11 +341,7 @@
         CloseSocket(hSocket);
         return error("Error sending to proxy");
     }
-<<<<<<< HEAD
-    char pchRet1[2];
-=======
     uint8_t pchRet1[2];
->>>>>>> e44150fe
     if ((recvr = InterruptibleRecv(pchRet1, 2, SOCKS5_RECV_TIMEOUT, hSocket)) != IntrRecvError::OK) {
         CloseSocket(hSocket);
         LogPrintf("Socks5() connect to %s:%d failed: InterruptibleRecv() timeout or other failure\n", strDest, port);
@@ -378,11 +367,7 @@
             return error("Error sending authentication to proxy");
         }
         LogPrint(BCLog::PROXY, "SOCKS5 sending proxy authentication %s:%s\n", auth->username, auth->password);
-<<<<<<< HEAD
-        char pchRetA[2];
-=======
         uint8_t pchRetA[2];
->>>>>>> e44150fe
         if ((recvr = InterruptibleRecv(pchRetA, 2, SOCKS5_RECV_TIMEOUT, hSocket)) != IntrRecvError::OK) {
             CloseSocket(hSocket);
             return error("Error reading proxy authentication response");
@@ -411,11 +396,7 @@
         CloseSocket(hSocket);
         return error("Error sending to proxy");
     }
-<<<<<<< HEAD
-    char pchRet2[4];
-=======
     uint8_t pchRet2[4];
->>>>>>> e44150fe
     if ((recvr = InterruptibleRecv(pchRet2, 4, SOCKS5_RECV_TIMEOUT, hSocket)) != IntrRecvError::OK) {
         CloseSocket(hSocket);
         if (recvr == IntrRecvError::Timeout) {
@@ -444,15 +425,9 @@
     uint8_t pchRet3[256];
     switch (pchRet2[3])
     {
-<<<<<<< HEAD
-        case 0x01: recvr = InterruptibleRecv(pchRet3, 4, SOCKS5_RECV_TIMEOUT, hSocket); break;
-        case 0x04: recvr = InterruptibleRecv(pchRet3, 16, SOCKS5_RECV_TIMEOUT, hSocket); break;
-        case 0x03:
-=======
         case SOCKS5Atyp::IPV4: recvr = InterruptibleRecv(pchRet3, 4, SOCKS5_RECV_TIMEOUT, hSocket); break;
         case SOCKS5Atyp::IPV6: recvr = InterruptibleRecv(pchRet3, 16, SOCKS5_RECV_TIMEOUT, hSocket); break;
         case SOCKS5Atyp::DOMAINNAME:
->>>>>>> e44150fe
         {
             recvr = InterruptibleRecv(pchRet3, 1, SOCKS5_RECV_TIMEOUT, hSocket);
             if (recvr != IntrRecvError::OK) {
@@ -789,11 +764,7 @@
     return true;
 }
 
-<<<<<<< HEAD
-bool SetSocketNoDelay(SOCKET& hSocket)
-=======
 bool SetSocketNoDelay(const SOCKET& hSocket)
->>>>>>> e44150fe
 {
     int set = 1;
     int rc = setsockopt(hSocket, IPPROTO_TCP, TCP_NODELAY, (const char*)&set, sizeof(int));
