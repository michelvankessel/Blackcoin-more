--- conflicted
+++ resolved
@@ -10,11 +10,7 @@
 #include <util/strencodings.h>
 #include <netbase.h>
 #include <rpc/protocol.h> // For HTTP status codes
-<<<<<<< HEAD
-#include <rpc/server.h> // For HTTP status codes
-=======
 #include <shutdown.h>
->>>>>>> 8b676984
 #include <sync.h>
 #include <ui_interface.h>
 
