--- conflicted
+++ resolved
@@ -19,12 +19,9 @@
 }
 
 
-<<<<<<< HEAD
-CAmount GetMinimumFee(unsigned int nTxBytes, const CCoinControl& coin_control, const CTxMemPool& pool)
-=======
-CAmount GetMinimumFee(const CWallet& wallet, unsigned int nTxBytes, const CCoinControl& coin_control, const CTxMemPool& pool, const CBlockPolicyEstimator& estimator, FeeCalculation* feeCalc)
+CAmount GetMinimumFee(const CWallet& wallet, unsigned int nTxBytes, const CCoinControl& coin_control)
 {
-    return GetMinimumFeeRate(wallet, coin_control, pool, estimator, feeCalc).GetFee(nTxBytes);
+    return GetMinimumFeeRate(wallet, coin_control).GetFee(nTxBytes);
 }
 
 CFeeRate GetRequiredFeeRate(const CWallet& wallet)
@@ -32,104 +29,32 @@
     return std::max(wallet.m_min_fee, ::minRelayTxFee);
 }
 
-CFeeRate GetMinimumFeeRate(const CWallet& wallet, const CCoinControl& coin_control, const CTxMemPool& pool, const CBlockPolicyEstimator& estimator, FeeCalculation* feeCalc)
->>>>>>> 2f4f2d38
+CFeeRate GetMinimumFeeRate(const CWallet& wallet, const CCoinControl& coin_control)
 {
     /* User control of how to calculate fee uses the following parameter precedence:
        1. coin_control.m_feerate
-       2. coin_control.m_confirm_target
-       3. m_pay_tx_fee (user-set member variable of wallet)
-       4. m_confirm_target (user-set member variable of wallet)
-       The first parameter that is set is used.
+       2. m_pay_tx_fee (user-set member variable of wallet)
     */
     CFeeRate feerate_needed;
     if (coin_control.m_feerate) { // 1.
         feerate_needed = *(coin_control.m_feerate);
-        if (feeCalc) feeCalc->reason = FeeReason::PAYTXFEE;
         // Allow to override automatic min/max check over coin control instance
         if (coin_control.fOverrideFeeRate) return feerate_needed;
     }
-    else if (!coin_control.m_confirm_target && wallet.m_pay_tx_fee != CFeeRate(0)) { // 3. TODO: remove magic value of 0 for wallet member m_pay_tx_fee
+    else if (wallet.m_pay_tx_fee != CFeeRate(0)) { // 2. TODO: remove magic value of 0 for wallet member m_pay_tx_fee
         feerate_needed = wallet.m_pay_tx_fee;
-        if (feeCalc) feeCalc->reason = FeeReason::PAYTXFEE;
-    }
-    else { // 2. or 4.
-        // We will use smart fee estimation
-        unsigned int target = coin_control.m_confirm_target ? *coin_control.m_confirm_target : wallet.m_confirm_target;
-        // By default estimates are economical iff we are signaling opt-in-RBF
-        bool conservative_estimate = !coin_control.m_signal_bip125_rbf.get_value_or(wallet.m_signal_rbf);
-        // Allow to override the default fee estimate mode over the CoinControl instance
-        if (coin_control.m_fee_mode == FeeEstimateMode::CONSERVATIVE) conservative_estimate = true;
-        else if (coin_control.m_fee_mode == FeeEstimateMode::ECONOMICAL) conservative_estimate = false;
-
-        feerate_needed = estimator.estimateSmartFee(target, feeCalc, conservative_estimate);
-        if (feerate_needed == CFeeRate(0)) {
-            // if we don't have enough data for estimateSmartFee, then use fallback fee
-            feerate_needed = wallet.m_fallback_fee;
-            if (feeCalc) feeCalc->reason = FeeReason::FALLBACK;
-
-            // directly return if fallback fee is disabled (feerate 0 == disabled)
-            if (wallet.m_fallback_fee == CFeeRate(0)) return feerate_needed;
-        }
-        // Obey mempool min fee when using smart fee estimation
-        CFeeRate min_mempool_feerate = pool.GetMinFee(gArgs.GetArg("-maxmempool", DEFAULT_MAX_MEMPOOL_SIZE) * 1000000);
-        if (feerate_needed < min_mempool_feerate) {
-            feerate_needed = min_mempool_feerate;
-            if (feeCalc) feeCalc->reason = FeeReason::MEMPOOL_MIN;
-        }
     }
 
     // prevent user from paying a fee below the required fee rate
     CFeeRate required_feerate = GetRequiredFeeRate(wallet);
     if (required_feerate > feerate_needed) {
         feerate_needed = required_feerate;
-        if (feeCalc) feeCalc->reason = FeeReason::REQUIRED;
     }
-<<<<<<< HEAD
-    // But always obey the maximum
-    if (fee_needed > maxTxFee) {
-        fee_needed = maxTxFee;
-        if (feeCalc) feeCalc->reason = FeeReason::MAXTXFEE;
-    }
-    return fee_needed;
-
-    // BLK
-
-        CAmount fee_needed;
-    if (::payTxFee != CFeeRate(0)) {
-        fee_needed = ::payTxFee.GetFee(nTxBytes);
-    }
-
-    // prevent user from paying a fee below minRelayTxFee or minTxFee
-    CAmount required_fee = GetRequiredFee(nTxBytes);
-    if (required_fee > fee_needed) {
-        fee_needed = required_fee;
-    }
-    // But always obey the maximum
-    if (fee_needed > maxTxFee) {
-        fee_needed = maxTxFee;
-    }
-    if (fee_needed < DEFAULT_TRANSACTION_FEE)
-    	fee_needed = DEFAULT_TRANSACTION_FEE;
-    return fee_needed;
-}
-
-
-
-
-CFeeRate GetDiscardRate(const CBlockPolicyEstimator& estimator)
-=======
     return feerate_needed;
 }
 
-CFeeRate GetDiscardRate(const CWallet& wallet, const CBlockPolicyEstimator& estimator)
->>>>>>> 2f4f2d38
+CFeeRate GetDiscardRate(const CWallet& wallet)
 {
-    unsigned int highest_target = estimator.HighestTargetTracked(FeeEstimateHorizon::LONG_HALFLIFE);
-    CFeeRate discard_rate = estimator.estimateSmartFee(highest_target, nullptr /* FeeCalculation */, false /* conservative */);
-    // Don't let discard_rate be greater than longest possible fee estimate if we get a valid fee estimate
-    discard_rate = (discard_rate == CFeeRate(0)) ? wallet.m_discard_rate : std::min(discard_rate, wallet.m_discard_rate);
-    // Discard rate must be at least dustRelayFee
-    discard_rate = std::max(discard_rate, ::dustRelayFee);
+    discard_rate = ::dustRelayFee;
     return discard_rate;
 }