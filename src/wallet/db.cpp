--- conflicted
+++ resolved
@@ -107,11 +107,7 @@
 
     strPath = pathIn.string();
     fs::path pathLogDir = pathIn / "database";
-<<<<<<< HEAD
-    TryCreateDirectory(pathLogDir);
-=======
     TryCreateDirectories(pathLogDir);
->>>>>>> e44150fe
     fs::path pathErrorFile = pathIn / "db.log";
     LogPrintf("CDBEnv::Open: LogDir=%s ErrorFile=%s\n", pathLogDir.string(), pathErrorFile.string());
 
@@ -181,11 +177,7 @@
     fMockDb = true;
 }
 
-<<<<<<< HEAD
-CDBEnv::VerifyResult CDBEnv::Verify(const std::string& strFile, bool (*recoverFunc)(const std::string& strFile))
-=======
 CDBEnv::VerifyResult CDBEnv::Verify(const std::string& strFile, recoverFunc_type recoverFunc, std::string& out_backup_filename)
->>>>>>> e44150fe
 {
     LOCK(cs_db);
     assert(mapFileUseCount.count(strFile) == 0);
@@ -198,16 +190,6 @@
         return RECOVER_FAIL;
 
     // Try to recover:
-<<<<<<< HEAD
-    bool fRecovered = (*recoverFunc)(strFile);
-    return (fRecovered ? RECOVER_OK : RECOVER_FAIL);
-}
-
-bool CDB::Recover(const std::string& filename, void *callbackDataIn, bool (*recoverKVcallback)(void* callbackData, CDataStream ssKey, CDataStream ssValue))
-{
-    // Recovery procedure:
-    // move wallet file to wallet.timestamp.bak
-=======
     bool fRecovered = (*recoverFunc)(strFile, out_backup_filename);
     return (fRecovered ? RECOVER_OK : RECOVER_FAIL);
 }
@@ -216,22 +198,15 @@
 {
     // Recovery procedure:
     // move wallet file to walletfilename.timestamp.bak
->>>>>>> e44150fe
     // Call Salvage with fAggressive=true to
     // get as much data as possible.
     // Rewrite salvaged data to fresh wallet file
     // Set -rescan so any missing transactions will be
     // found.
     int64_t now = GetTime();
-<<<<<<< HEAD
-    std::string newFilename = strprintf("wallet.%d.bak", now);
-
-    int result = bitdb.dbenv->dbrename(NULL, filename.c_str(), NULL,
-=======
     newFilename = strprintf("%s.%d.bak", filename, now);
 
     int result = bitdb.dbenv->dbrename(nullptr, filename.c_str(), nullptr,
->>>>>>> e44150fe
                                        newFilename.c_str(), DB_AUTO_COMMIT);
     if (result == 0)
         LogPrintf("Renamed %s to %s\n", filename, newFilename);
@@ -251,25 +226,15 @@
     LogPrintf("Salvage(aggressive) found %u records\n", salvagedData.size());
 
     std::unique_ptr<Db> pdbCopy(new Db(bitdb.dbenv, 0));
-<<<<<<< HEAD
-    int ret = pdbCopy->open(NULL,               // Txn pointer
-=======
     int ret = pdbCopy->open(nullptr,               // Txn pointer
->>>>>>> e44150fe
                             filename.c_str(),   // Filename
                             "main",             // Logical db name
                             DB_BTREE,           // Database type
                             DB_CREATE,          // Flags
                             0);
-<<<<<<< HEAD
-    if (ret > 0)
-    {
-        LogPrintf("Cannot create database file %s\n", filename);
-=======
     if (ret > 0) {
         LogPrintf("Cannot create database file %s\n", filename);
         pdbCopy->close(0);
->>>>>>> e44150fe
         return false;
     }
 
@@ -280,10 +245,6 @@
         {
             CDataStream ssKey(row.first, SER_DISK, CLIENT_VERSION);
             CDataStream ssValue(row.second, SER_DISK, CLIENT_VERSION);
-<<<<<<< HEAD
-            string strType, strErr;
-=======
->>>>>>> e44150fe
             if (!(*recoverKVcallback)(callbackDataIn, ssKey, ssValue))
                 continue;
         }
@@ -333,31 +294,19 @@
     return true;
 }
 
-<<<<<<< HEAD
-bool CDB::VerifyDatabaseFile(const std::string& walletFile, const fs::path& dataDir, std::string& warningStr, std::string& errorStr, bool (*recoverFunc)(const std::string& strFile))
-{
-    if (fs::exists(dataDir / walletFile))
-    {
-        CDBEnv::VerifyResult r = bitdb.Verify(walletFile, recoverFunc);
-=======
 bool CDB::VerifyDatabaseFile(const std::string& walletFile, const fs::path& dataDir, std::string& warningStr, std::string& errorStr, CDBEnv::recoverFunc_type recoverFunc)
 {
     if (fs::exists(dataDir / walletFile))
     {
         std::string backup_filename;
         CDBEnv::VerifyResult r = bitdb.Verify(walletFile, recoverFunc, backup_filename);
->>>>>>> e44150fe
         if (r == CDBEnv::RECOVER_OK)
         {
             warningStr = strprintf(_("Warning: Wallet file corrupt, data salvaged!"
                                      " Original %s saved as %s in %s; if"
                                      " your balance or transactions are incorrect you should"
                                      " restore from a backup."),
-<<<<<<< HEAD
-                                   walletFile, "wallet.{timestamp}.bak", dataDir);
-=======
                                    walletFile, backup_filename, dataDir);
->>>>>>> e44150fe
         }
         if (r == CDBEnv::RECOVER_FAIL)
         {
@@ -686,11 +635,6 @@
     }
 }
 
-<<<<<<< HEAD
-bool CDB::PeriodicFlush(std::string strFile)
-{
-    bool ret = false;
-=======
 bool CDB::PeriodicFlush(CWalletDBWrapper& dbw)
 {
     if (dbw.IsDummy()) {
@@ -699,53 +643,32 @@
     bool ret = false;
     CDBEnv *env = dbw.env;
     const std::string& strFile = dbw.strFile;
->>>>>>> e44150fe
     TRY_LOCK(bitdb.cs_db,lockDb);
     if (lockDb)
     {
         // Don't do this if any databases are in use
         int nRefCount = 0;
-<<<<<<< HEAD
-        map<string, int>::iterator mi = bitdb.mapFileUseCount.begin();
-        while (mi != bitdb.mapFileUseCount.end())
-        {
-            nRefCount += (*mi).second;
-            mi++;
-=======
         std::map<std::string, int>::iterator mit = env->mapFileUseCount.begin();
         while (mit != env->mapFileUseCount.end())
         {
             nRefCount += (*mit).second;
             mit++;
->>>>>>> e44150fe
         }
 
         if (nRefCount == 0)
         {
             boost::this_thread::interruption_point();
-<<<<<<< HEAD
-            map<string, int>::iterator mi = bitdb.mapFileUseCount.find(strFile);
-            if (mi != bitdb.mapFileUseCount.end())
-=======
             std::map<std::string, int>::iterator mi = env->mapFileUseCount.find(strFile);
             if (mi != env->mapFileUseCount.end())
->>>>>>> e44150fe
             {
                 LogPrint(BCLog::DB, "Flushing %s\n", strFile);
                 int64_t nStart = GetTimeMillis();
 
                 // Flush wallet file so it's self contained
-<<<<<<< HEAD
-                bitdb.CloseDb(strFile);
-                bitdb.CheckpointLSN(strFile);
-
-                bitdb.mapFileUseCount.erase(mi++);
-=======
                 env->CloseDb(strFile);
                 env->CheckpointLSN(strFile);
 
                 env->mapFileUseCount.erase(mi++);
->>>>>>> e44150fe
                 LogPrint(BCLog::DB, "Flushed %s %dms\n", strFile, GetTimeMillis() - nStart);
                 ret = true;
             }
@@ -753,8 +676,6 @@
     }
 
     return ret;
-<<<<<<< HEAD
-=======
 }
 
 bool CWalletDBWrapper::Rewrite(const char* pszSkip)
@@ -809,5 +730,4 @@
     if (!IsDummy()) {
         env->Flush(shutdown);
     }
->>>>>>> e44150fe
 }