--- conflicted
+++ resolved
@@ -154,10 +154,7 @@
 
 BerkeleyEnvironment::~BerkeleyEnvironment()
 {
-<<<<<<< HEAD
-=======
     LOCK(cs_db);
->>>>>>> 8b676984
     g_dbenvs.erase(strPath);
     Close();
 }
@@ -580,11 +577,7 @@
             // be implemented, so no equality checks are needed at all. (Newer
             // versions of BDB have an set_lk_exclusive method for this
             // purpose, but the older version we use does not.)
-<<<<<<< HEAD
-            for (auto& env : g_dbenvs) {
-=======
             for (const auto& env : g_dbenvs) {
->>>>>>> 8b676984
                 CheckUniqueFileid(*env.second.lock().get(), strFilename, *pdb_temp, this->env->m_fileids[strFilename]);
             }
 
