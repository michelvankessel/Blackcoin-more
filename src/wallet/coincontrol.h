<<<<<<< HEAD
// Copyright (c) 2011-2017 The Bitcoin Core developers
=======
// Copyright (c) 2011-2018 The Bitcoin Core developers
>>>>>>> 2f4f2d38
// Distributed under the MIT software license, see the accompanying
// file COPYING or http://www.opensource.org/licenses/mit-license.php.

#ifndef BITCOIN_WALLET_COINCONTROL_H
#define BITCOIN_WALLET_COINCONTROL_H

#include <policy/feerate.h>
#include <policy/fees.h>
#include <primitives/transaction.h>
#include <wallet/wallet.h>

#include <boost/optional.hpp>

/** Coin Control Features. */
class CCoinControl
{
public:
    //! Custom change destination, if not set an address is generated
    CTxDestination destChange;
<<<<<<< HEAD
    //! Custom change type, ignored if destChange is set, defaults to g_change_type
    OutputType change_type;
=======
    //! Override the default change type if set, ignored if destChange is set
    boost::optional<OutputType> m_change_type;
>>>>>>> 2f4f2d38
    //! If false, allows unselected inputs, but requires all selected inputs be used
    bool fAllowOtherInputs;
    //! Includes watch only addresses which are solvable
    bool fAllowWatchOnly;
    //! Override automatic min/max checks on fee, m_feerate must be set if true
    bool fOverrideFeeRate;
    //! Override the wallet's m_pay_tx_fee if set
    boost::optional<CFeeRate> m_feerate;
<<<<<<< HEAD
=======
    //! Override the default confirmation target if set
    boost::optional<unsigned int> m_confirm_target;
    //! Override the wallet's m_signal_rbf if set
    boost::optional<bool> m_signal_bip125_rbf;
    //! Avoid partial use of funds sent to a given address
    bool m_avoid_partial_spends;
    //! Fee estimation mode to control arguments to estimateSmartFee
    FeeEstimateMode m_fee_mode;
>>>>>>> 2f4f2d38

    CCoinControl()
    {
        SetNull();
    }

<<<<<<< HEAD
    void SetNull()
    {
        destChange = CNoDestination();
        change_type = g_change_type;
        fAllowOtherInputs = false;
        fAllowWatchOnly = false;
        setSelected.clear();
        m_feerate.reset();
        fOverrideFeeRate = false;
    }
=======
    void SetNull();
>>>>>>> 2f4f2d38

    bool HasSelected() const
    {
        return (setSelected.size() > 0);
    }

    bool IsSelected(const COutPoint& output) const
    {
        return (setSelected.count(output) > 0);
    }

    void Select(const COutPoint& output)
    {
        setSelected.insert(output);
    }

    void UnSelect(const COutPoint& output)
    {
        setSelected.erase(output);
    }

    void UnSelectAll()
    {
        setSelected.clear();
    }

    void ListSelected(std::vector<COutPoint>& vOutpoints) const
    {
        vOutpoints.assign(setSelected.begin(), setSelected.end());
    }

private:
    std::set<COutPoint> setSelected;
};

#endif // BITCOIN_WALLET_COINCONTROL_H<|MERGE_RESOLUTION|>--- conflicted
+++ resolved
@@ -1,8 +1,4 @@
-<<<<<<< HEAD
-// Copyright (c) 2011-2017 The Bitcoin Core developers
-=======
 // Copyright (c) 2011-2018 The Bitcoin Core developers
->>>>>>> 2f4f2d38
 // Distributed under the MIT software license, see the accompanying
 // file COPYING or http://www.opensource.org/licenses/mit-license.php.
 
@@ -22,13 +18,8 @@
 public:
     //! Custom change destination, if not set an address is generated
     CTxDestination destChange;
-<<<<<<< HEAD
-    //! Custom change type, ignored if destChange is set, defaults to g_change_type
-    OutputType change_type;
-=======
     //! Override the default change type if set, ignored if destChange is set
     boost::optional<OutputType> m_change_type;
->>>>>>> 2f4f2d38
     //! If false, allows unselected inputs, but requires all selected inputs be used
     bool fAllowOtherInputs;
     //! Includes watch only addresses which are solvable
@@ -37,37 +28,15 @@
     bool fOverrideFeeRate;
     //! Override the wallet's m_pay_tx_fee if set
     boost::optional<CFeeRate> m_feerate;
-<<<<<<< HEAD
-=======
-    //! Override the default confirmation target if set
-    boost::optional<unsigned int> m_confirm_target;
-    //! Override the wallet's m_signal_rbf if set
-    boost::optional<bool> m_signal_bip125_rbf;
     //! Avoid partial use of funds sent to a given address
     bool m_avoid_partial_spends;
-    //! Fee estimation mode to control arguments to estimateSmartFee
-    FeeEstimateMode m_fee_mode;
->>>>>>> 2f4f2d38
 
     CCoinControl()
     {
         SetNull();
     }
 
-<<<<<<< HEAD
-    void SetNull()
-    {
-        destChange = CNoDestination();
-        change_type = g_change_type;
-        fAllowOtherInputs = false;
-        fAllowWatchOnly = false;
-        setSelected.clear();
-        m_feerate.reset();
-        fOverrideFeeRate = false;
-    }
-=======
     void SetNull();
->>>>>>> 2f4f2d38
 
     bool HasSelected() const
     {
