// Copyright (c) 2009-2010 Satoshi Nakamoto
// Copyright (c) 2009-2016 The Bitcoin Core developers
// Copyright (c) 2015-2017 The Bitcoin Unlimited developers
// Copyright (c) 2017 The Bitcoin developers
// Distributed under the MIT software license, see the accompanying
// file COPYING or http://www.opensource.org/licenses/mit-license.php.

#ifndef BITCOIN_WALLET_WALLETDB_H
#define BITCOIN_WALLET_WALLETDB_H

#include "amount.h"
#include "key.h"
#include "primitives/transaction.h"
#include "script/standard.h" // for CTxDestination
#include "wallet/db.h"
#include "key.h"

#include <list>
#include <stdint.h>
#include <string>
#include <utility>
#include <vector>

/**
 * Overview of wallet database classes:
 *
 * - CDBEnv is an environment in which the database exists (has no analog in dbwrapper.h)
 * - CWalletDBWrapper represents a wallet database (similar to CDBWrapper in dbwrapper.h)
 * - CDB is a low-level database transaction (similar to CDBBatch in dbwrapper.h)
 * - CWalletDB is a modifier object for the wallet, and encapsulates a database
 *   transaction as well as methods to act on the database (no analog in
 *   dbwrapper.h)
 *
 * The latter two are named confusingly, in contrast to what the names CDB
 * and CWalletDB suggest they are transient transaction objects and don't
 * represent the database itself.
 */

static const bool DEFAULT_FLUSHWALLET = true;

class CAccount;
class CAccountingEntry;
struct CBlockLocator;
class CKeyPool;
class CMasterKey;
class CScript;
class CWallet;
class CWalletTx;
class uint160;
class uint256;

/** Error statuses for the wallet database */
enum DBErrors
{
    DB_LOAD_OK,
    DB_CORRUPT,
    DB_NONCRITICAL_ERROR,
    DB_TOO_NEW,
    DB_LOAD_FAIL,
    DB_NEED_REWRITE
};

/* simple HD chain data model */
class CHDChain
{
public:
    uint32_t nExternalChainCounter;
    uint32_t nInternalChainCounter;
    CKeyID masterKeyID; //!< master key hash160

    static const int VERSION_HD_BASE        = 1;
    static const int VERSION_HD_CHAIN_SPLIT = 2;
    static const int CURRENT_VERSION        = VERSION_HD_CHAIN_SPLIT;
    int nVersion;

    CHDChain() { SetNull(); }
    ADD_SERIALIZE_METHODS;
    template <typename Stream, typename Operation>
    inline void SerializationOp(Stream& s, Operation ser_action)
    {
        READWRITE(this->nVersion);
        READWRITE(nExternalChainCounter);
        READWRITE(masterKeyID);
        if (this->nVersion >= VERSION_HD_CHAIN_SPLIT)
            READWRITE(nInternalChainCounter);
    }

    void SetNull()
    {
        nVersion = CHDChain::CURRENT_VERSION;
        nExternalChainCounter = 0;
        nInternalChainCounter = 0;
        masterKeyID.SetNull();
    }
};

class CKeyMetadata
{
public:
    static const int VERSION_BASIC=1;
    static const int VERSION_WITH_HDDATA=10;
    static const int CURRENT_VERSION=VERSION_WITH_HDDATA;
    int nVersion;
    int64_t nCreateTime; // 0 means unknown
    std::string hdKeypath; //optional HD/bip32 keypath
    CKeyID hdMasterKeyID; //id of the HD masterkey used to derive this key

    CKeyMetadata()
    {
        SetNull();
    }
    CKeyMetadata(int64_t nCreateTime_)
    {
        SetNull();
        nCreateTime = nCreateTime_;
    }

    ADD_SERIALIZE_METHODS;

    template <typename Stream, typename Operation>
    inline void SerializationOp(Stream& s, Operation ser_action) {
        READWRITE(this->nVersion);
        READWRITE(nCreateTime);
        if (this->nVersion >= VERSION_WITH_HDDATA)
        {
            READWRITE(hdKeypath);
            READWRITE(hdMasterKeyID);
        }
    }

    void SetNull()
    {
        nVersion = CKeyMetadata::CURRENT_VERSION;
        nCreateTime = 0;
        hdKeypath.clear();
        hdMasterKeyID.SetNull();
    }
};

/** Access to the wallet database.
 * This should really be named CWalletDBBatch, as it represents a single transaction at the
 * database. It will be committed when the object goes out of scope.
 * Optionally (on by default) it will flush to disk as well.
 */
class CWalletDB
{
private:
    template <typename K, typename T>
    bool WriteIC(const K& key, const T& value, bool fOverwrite = true)
    {
        if (!batch.Write(key, value, fOverwrite)) {
            return false;
        }
        m_dbw.IncrementUpdateCounter();
        return true;
    }

    template <typename K>
    bool EraseIC(const K& key)
    {
        if (!batch.Erase(key)) {
            return false;
        }
        m_dbw.IncrementUpdateCounter();
        return true;
    }

public:
    CWalletDB(CWalletDBWrapper& dbw, const char* pszMode = "r+", bool _fFlushOnClose = true) :
        batch(dbw, pszMode, _fFlushOnClose),
        m_dbw(dbw)
    {
    }

    bool WriteName(const CTxDestination &address, const std::string &strName);
    bool EraseName(const CTxDestination &address);

    bool WritePurpose(const CTxDestination &address, const std::string &purpose);
    bool ErasePurpose(const CTxDestination &address);

    bool WriteTx(const CWalletTx& wtx);
    bool EraseTx(uint256 hash);

    bool WriteKey(const CPubKey& vchPubKey, const CPrivKey& vchPrivKey, const CKeyMetadata &keyMeta);
    bool WriteCryptedKey(const CPubKey& vchPubKey, const std::vector<unsigned char>& vchCryptedSecret, const CKeyMetadata &keyMeta);
    bool WriteMasterKey(unsigned int nID, const CMasterKey& kMasterKey);

    bool WriteCScript(const uint160& hash, const CScript& redeemScript);

    bool WriteWatchOnly(const CScript &script, const CKeyMetadata &keymeta);
    bool EraseWatchOnly(const CScript &script);

    bool WriteBestBlock(const CBlockLocator& locator);
    bool ReadBestBlock(CBlockLocator& locator);

    bool WriteOrderPosNext(int64_t nOrderPosNext);

    bool WriteDefaultKey(const CPubKey& vchPubKey);

    bool ReadPool(int64_t nPool, CKeyPool& keypool);
    bool WritePool(int64_t nPool, const CKeyPool& keypool);
    bool ErasePool(int64_t nPool);

    bool WriteMinVersion(int nVersion);

    /// This writes directly to the database, and will not update the CWallet's cached accounting entries!
    /// Use wallet.AddAccountingEntry instead, to write *and* update its caches.
    bool WriteAccountingEntry(const uint64_t nAccEntryNum, const CAccountingEntry& acentry);
    bool ReadAccount(const std::string& strAccount, CAccount& account);
    bool WriteAccount(const std::string& strAccount, const CAccount& account);

    /// Write destination data key,value tuple to database
    bool WriteDestData(const CTxDestination &address, const std::string &key, const std::string &value);
    /// Erase destination data tuple from wallet database
    bool EraseDestData(const CTxDestination &address, const std::string &key);
    CAmount GetAccountCreditDebit(const std::string& strAccount);
    void ListAccountCreditDebit(const std::string& strAccount, std::list<CAccountingEntry>& acentries);

    DBErrors LoadWallet(CWallet* pwallet);
    DBErrors FindWalletTx(std::vector<uint256>& vTxHash, std::vector<CWalletTx>& vWtx);
    DBErrors ZapWalletTx(std::vector<CWalletTx>& vWtx);
    DBErrors ZapSelectTx(std::vector<uint256>& vHashIn, std::vector<uint256>& vHashOut);
    /* Try to (very carefully!) recover wallet database (with a possible key type filter) */
<<<<<<< HEAD
    static bool Recover(const std::string& filename, void *callbackDataIn, bool (*recoverKVcallback)(void* callbackData, CDataStream ssKey, CDataStream ssValue));
    /* Recover convenience-function to bypass the key filter callback, called when verify failes, recoveres everything */
    static bool Recover(const std::string& filename);
    /* Recover filter (used as callback), will only let keys (cryptographical keys) as KV/key-type pass through */
    static bool RecoverKeysOnlyFilter(void *callbackData, CDataStream ssKey, CDataStream ssValue);
    /* Function to determin if a certain KV/key-type is a key (cryptographical key) type */
=======
    static bool Recover(const std::string& filename, void *callbackDataIn, bool (*recoverKVcallback)(void* callbackData, CDataStream ssKey, CDataStream ssValue), std::string& out_backup_filename);
    /* Recover convenience-function to bypass the key filter callback, called when verify fails, recovers everything */
    static bool Recover(const std::string& filename, std::string& out_backup_filename);
    /* Recover filter (used as callback), will only let keys (cryptographical keys) as KV/key-type pass through */
    static bool RecoverKeysOnlyFilter(void *callbackData, CDataStream ssKey, CDataStream ssValue);
    /* Function to determine if a certain KV/key-type is a key (cryptographical key) type */
>>>>>>> e44150fe
    static bool IsKeyType(const std::string& strType);
    /* verifies the database environment */
    static bool VerifyEnvironment(const std::string& walletFile, const fs::path& dataDir, std::string& errorStr);
    /* verifies the database file */
    static bool VerifyDatabaseFile(const std::string& walletFile, const fs::path& dataDir, std::string& warningStr, std::string& errorStr);

    //! write the hdchain model (external chain child index counter)
    bool WriteHDChain(const CHDChain& chain);

    //! Begin a new transaction
    bool TxnBegin();
    //! Commit current transaction
    bool TxnCommit();
    //! Abort current transaction
    bool TxnAbort();
    //! Read wallet version
    bool ReadVersion(int& nVersion);
    //! Write wallet version
    bool WriteVersion(int nVersion);
private:
    CDB batch;
    CWalletDBWrapper& m_dbw;

    CWalletDB(const CWalletDB&);
    void operator=(const CWalletDB&);
};

//! Compacts BDB state so that wallet.dat is self-contained (if there are changes)
void MaybeCompactWalletDB();

#endif // BITCOIN_WALLET_WALLETDB_H<|MERGE_RESOLUTION|>--- conflicted
+++ resolved
@@ -221,21 +221,12 @@
     DBErrors ZapWalletTx(std::vector<CWalletTx>& vWtx);
     DBErrors ZapSelectTx(std::vector<uint256>& vHashIn, std::vector<uint256>& vHashOut);
     /* Try to (very carefully!) recover wallet database (with a possible key type filter) */
-<<<<<<< HEAD
-    static bool Recover(const std::string& filename, void *callbackDataIn, bool (*recoverKVcallback)(void* callbackData, CDataStream ssKey, CDataStream ssValue));
-    /* Recover convenience-function to bypass the key filter callback, called when verify failes, recoveres everything */
-    static bool Recover(const std::string& filename);
-    /* Recover filter (used as callback), will only let keys (cryptographical keys) as KV/key-type pass through */
-    static bool RecoverKeysOnlyFilter(void *callbackData, CDataStream ssKey, CDataStream ssValue);
-    /* Function to determin if a certain KV/key-type is a key (cryptographical key) type */
-=======
     static bool Recover(const std::string& filename, void *callbackDataIn, bool (*recoverKVcallback)(void* callbackData, CDataStream ssKey, CDataStream ssValue), std::string& out_backup_filename);
     /* Recover convenience-function to bypass the key filter callback, called when verify fails, recovers everything */
     static bool Recover(const std::string& filename, std::string& out_backup_filename);
     /* Recover filter (used as callback), will only let keys (cryptographical keys) as KV/key-type pass through */
     static bool RecoverKeysOnlyFilter(void *callbackData, CDataStream ssKey, CDataStream ssValue);
     /* Function to determine if a certain KV/key-type is a key (cryptographical key) type */
->>>>>>> e44150fe
     static bool IsKeyType(const std::string& strType);
     /* verifies the database environment */
     static bool VerifyEnvironment(const std::string& walletFile, const fs::path& dataDir, std::string& errorStr);
