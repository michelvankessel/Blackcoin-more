--- conflicted
+++ resolved
@@ -1,10 +1,7 @@
 // Copyright (c) 2009-2010 Satoshi Nakamoto
 // Copyright (c) 2009-2015 The Bitcoin Core developers
-<<<<<<< HEAD
 // Copyright (c) 2015-2017 The Bitcoin Unlimited developers
 // Copyright (c) 2017 The Bitcoin developers
-=======
->>>>>>> b6548420
 // Distributed under the MIT software license, see the accompanying
 // file COPYING or http://www.opensource.org/licenses/mit-license.php.
 
@@ -12,13 +9,9 @@
 #define BITCOIN_WALLET_WALLETDB_H
 
 #include "amount.h"
-<<<<<<< HEAD
 #include "key.h"
 #include "primitives/transaction.h"
 #include "script/standard.h" // for CTxDestination
-=======
-#include "primitives/transaction.h"
->>>>>>> b6548420
 #include "wallet/db.h"
 #include "key.h"
 
@@ -98,11 +91,7 @@
     }
     CKeyMetadata(int64_t nCreateTime_)
     {
-<<<<<<< HEAD
-    	SetNull();
-=======
         SetNull();
->>>>>>> b6548420
         nCreateTime = nCreateTime_;
     }
 
@@ -179,7 +168,6 @@
     bool WriteDestData(const CTxDestination &address, const std::string &key, const std::string &value);
     /// Erase destination data tuple from wallet database
     bool EraseDestData(const CTxDestination &address, const std::string &key);
-    bool WriteHDChain(const CHDChain& chain);
     CAmount GetAccountCreditDebit(const std::string& strAccount);
     void ListAccountCreditDebit(const std::string& strAccount, std::list<CAccountingEntry>& acentries);
 
