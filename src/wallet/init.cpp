// Copyright (c) 2009-2010 Satoshi Nakamoto
// Copyright (c) 2009-2018 The Bitcoin Core developers
// Distributed under the MIT software license, see the accompanying
// file COPYING or http://www.opensource.org/licenses/mit-license.php.

#include <chainparams.h>
#include <init.h>
#include <net.h>
#include <scheduler.h>
#include <outputtype.h>
#include <util.h>
#include <utilmoneystr.h>
#include <validation.h>
#include <walletinitinterface.h>
#include <wallet/rpcwallet.h>
#include <wallet/wallet.h>
#include <wallet/walletutil.h>

<<<<<<< HEAD
std::string GetWalletHelpString(bool showDebug)
{
    std::string strUsage = HelpMessageGroup(_("Wallet options:"));
    strUsage += HelpMessageOpt("-addresstype", strprintf("What type of addresses to use (\"legacy\", \"p2sh-segwit\", or \"bech32\", default: \"%s\")", FormatOutputType(OUTPUT_TYPE_DEFAULT)));
    strUsage += HelpMessageOpt("-changetype", "What type of change to use (\"legacy\", \"p2sh-segwit\", or \"bech32\"). Default is same as -addresstype, except when -addresstype=p2sh-segwit a native segwit output is used when sending to a native segwit address)");
    strUsage += HelpMessageOpt("-disablewallet", _("Do not load the wallet and disable wallet RPC calls"));
    strUsage += HelpMessageOpt("-keypool=<n>", strprintf(_("Set key pool size to <n> (default: %u)"), DEFAULT_KEYPOOL_SIZE));
    strUsage += HelpMessageOpt("-fallbackfee=<amt>", strprintf(_("A fee rate (in %s/kB) that will be used when fee estimation has insufficient data (default: %s)"),
                                                               CURRENCY_UNIT, FormatMoney(DEFAULT_FALLBACK_FEE)));
    strUsage += HelpMessageOpt("-discardfee=<amt>", strprintf(_("The fee rate (in %s/kB) that indicates your tolerance for discarding change by adding it to the fee (default: %s). "
                                                                "Note: An output is discarded if it is dust at this rate, but we will always discard up to the dust relay fee and a discard fee above that is limited by the fee estimate for the longest target"),
                                                              CURRENCY_UNIT, FormatMoney(DEFAULT_DISCARD_FEE)));
    strUsage += HelpMessageOpt("-mintxfee=<amt>", strprintf(_("Fees (in %s/kB) smaller than this are considered zero fee for transaction creation (default: %s)"),
                                                            CURRENCY_UNIT, FormatMoney(DEFAULT_TRANSACTION_MINFEE)));
    strUsage += HelpMessageOpt("-paytxfee=<amt>", strprintf(_("Fee (in %s/kB) to add to transactions you send (default: %s)"),
                                                            CURRENCY_UNIT, FormatMoney(payTxFee.GetFeePerK())));
    strUsage += HelpMessageOpt("-rescan", _("Rescan the block chain for missing wallet transactions on startup"));
    strUsage += HelpMessageOpt("-salvagewallet", _("Attempt to recover private keys from a corrupt wallet on startup"));
    strUsage += HelpMessageOpt("-spendzeroconfchange", strprintf(_("Spend unconfirmed change when sending transactions (default: %u)"), DEFAULT_SPEND_ZEROCONF_CHANGE));
    strUsage += HelpMessageOpt("-txconfirmtarget=<n>", strprintf(_("If paytxfee is not set, include enough fee so transactions begin confirmation on average within n blocks (default: %u)"), DEFAULT_TX_CONFIRM_TARGET));
    strUsage += HelpMessageOpt("-upgradewallet", _("Upgrade wallet to latest format on startup"));
    strUsage += HelpMessageOpt("-wallet=<file>", _("Specify wallet file (within data directory)") + " " + strprintf(_("(default: %s)"), DEFAULT_WALLET_DAT));
    strUsage += HelpMessageOpt("-walletbroadcast", _("Make the wallet broadcast transactions") + " " + strprintf(_("(default: %u)"), DEFAULT_WALLETBROADCAST));
    strUsage += HelpMessageOpt("-walletdir=<dir>", _("Specify directory to hold wallets (default: <datadir>/wallets if it exists, otherwise <datadir>)"));
    strUsage += HelpMessageOpt("-walletnotify=<cmd>", _("Execute command when a wallet transaction changes (%s in cmd is replaced by TxID)"));
    strUsage += HelpMessageOpt("-zapwallettxes=<mode>", _("Delete all wallet transactions and only recover those parts of the blockchain through -rescan on startup") +
                               " " + _("(1 = keep tx meta data e.g. account owner and payment request information, 2 = drop tx meta data)"));

    if (showDebug)
    {
        strUsage += HelpMessageGroup(_("Wallet debugging/testing options:"));
=======
class WalletInit : public WalletInitInterface {
public:
>>>>>>> 2f4f2d38

    //! Return the wallets help message.
    void AddWalletOptions() const override;

    //! Wallets parameter interaction
    bool ParameterInteraction() const override;

    //! Register wallet RPCs.
    void RegisterRPC(CRPCTable &tableRPC) const override;

    //! Responsible for reading and validating the -wallet arguments and verifying the wallet database.
    //  This function will perform salvage on the wallet if requested, as long as only one wallet is
    //  being loaded (WalletParameterInteraction forbids -salvagewallet, -zapwallettxes or -upgradewallet with multiwallet).
    bool Verify() const override;

    //! Load wallet databases.
    bool Open() const override;

    //! Complete startup of wallets.
    void Start(CScheduler& scheduler) const override;

    //! Flush all wallets in preparation for shutdown.
    void Flush() const override;

    //! Stop all wallets. Wallets will be flushed first.
    void Stop() const override;

    //! Close all wallets.
    void Close() const override;
};

const WalletInitInterface& g_wallet_init_interface = WalletInit();

void WalletInit::AddWalletOptions() const
{
    gArgs.AddArg("-addresstype", strprintf("What type of addresses to use (\"legacy\", \"p2sh-segwit\", or \"bech32\", default: \"%s\")", FormatOutputType(DEFAULT_ADDRESS_TYPE)), false, OptionsCategory::WALLET);
    gArgs.AddArg("-avoidpartialspends", strprintf(_("Group outputs by address, selecting all or none, instead of selecting on a per-output basis. Privacy is improved as an address is only used once (unless someone sends to it after spending from it), but may result in slightly higher fees as suboptimal coin selection may result due to the added limitation (default: %u)"), DEFAULT_AVOIDPARTIALSPENDS), false, OptionsCategory::WALLET);
    gArgs.AddArg("-changetype", "What type of change to use (\"legacy\", \"p2sh-segwit\", or \"bech32\"). Default is same as -addresstype, except when -addresstype=p2sh-segwit a native segwit output is used when sending to a native segwit address)", false, OptionsCategory::WALLET);
    gArgs.AddArg("-disablewallet", "Do not load the wallet and disable wallet RPC calls", false, OptionsCategory::WALLET);
    gArgs.AddArg("-discardfee=<amt>", strprintf("The fee rate (in %s/kB) that indicates your tolerance for discarding change by adding it to the fee (default: %s). "
                                                                "Note: An output is discarded if it is dust at this rate, but we will always discard up to the dust relay fee and a discard fee above that is limited by the fee estimate for the longest target",
                                                              CURRENCY_UNIT, FormatMoney(DEFAULT_DISCARD_FEE)), false, OptionsCategory::WALLET);
    gArgs.AddArg("-fallbackfee=<amt>", strprintf("A fee rate (in %s/kB) that will be used when fee estimation has insufficient data (default: %s)",
                                                               CURRENCY_UNIT, FormatMoney(DEFAULT_FALLBACK_FEE)), false, OptionsCategory::WALLET);
    gArgs.AddArg("-keypool=<n>", strprintf("Set key pool size to <n> (default: %u)", DEFAULT_KEYPOOL_SIZE), false, OptionsCategory::WALLET);
    gArgs.AddArg("-mintxfee=<amt>", strprintf("Fees (in %s/kB) smaller than this are considered zero fee for transaction creation (default: %s)",
                                                            CURRENCY_UNIT, FormatMoney(DEFAULT_TRANSACTION_MINFEE)), false, OptionsCategory::WALLET);
    gArgs.AddArg("-paytxfee=<amt>", strprintf("Fee (in %s/kB) to add to transactions you send (default: %s)",
                                                            CURRENCY_UNIT, FormatMoney(CFeeRate{DEFAULT_PAY_TX_FEE}.GetFeePerK())), false, OptionsCategory::WALLET);
    gArgs.AddArg("-rescan", "Rescan the block chain for missing wallet transactions on startup", false, OptionsCategory::WALLET);
    gArgs.AddArg("-salvagewallet", "Attempt to recover private keys from a corrupt wallet on startup", false, OptionsCategory::WALLET);
    gArgs.AddArg("-spendzeroconfchange", strprintf("Spend unconfirmed change when sending transactions (default: %u)", DEFAULT_SPEND_ZEROCONF_CHANGE), false, OptionsCategory::WALLET);
    gArgs.AddArg("-txconfirmtarget=<n>", strprintf("If paytxfee is not set, include enough fee so transactions begin confirmation on average within n blocks (default: %u)", DEFAULT_TX_CONFIRM_TARGET), false, OptionsCategory::WALLET);
    gArgs.AddArg("-upgradewallet", "Upgrade wallet to latest format on startup", false, OptionsCategory::WALLET);
    gArgs.AddArg("-wallet=<path>", "Specify wallet database path. Can be specified multiple times to load multiple wallets. Path is interpreted relative to <walletdir> if it is not absolute, and will be created if it does not exist (as a directory containing a wallet.dat file and log files). For backwards compatibility this will also accept names of existing data files in <walletdir>.)", false, OptionsCategory::WALLET);
    gArgs.AddArg("-walletbroadcast",  strprintf("Make the wallet broadcast transactions (default: %u)", DEFAULT_WALLETBROADCAST), false, OptionsCategory::WALLET);
    gArgs.AddArg("-walletdir=<dir>", "Specify directory to hold wallets (default: <datadir>/wallets if it exists, otherwise <datadir>)", false, OptionsCategory::WALLET);
    gArgs.AddArg("-walletnotify=<cmd>", "Execute command when a wallet transaction changes (%s in cmd is replaced by TxID)", false, OptionsCategory::WALLET);
    gArgs.AddArg("-walletrbf", strprintf("Send transactions with full-RBF opt-in enabled (RPC only, default: %u)", DEFAULT_WALLET_RBF), false, OptionsCategory::WALLET);
    gArgs.AddArg("-zapwallettxes=<mode>", "Delete all wallet transactions and only recover those parts of the blockchain through -rescan on startup"
                               " (1 = keep tx meta data e.g. account owner and payment request information, 2 = drop tx meta data)", false, OptionsCategory::WALLET);

    gArgs.AddArg("-dblogsize=<n>", strprintf("Flush wallet database activity from memory to disk log every <n> megabytes (default: %u)", DEFAULT_WALLET_DBLOGSIZE), true, OptionsCategory::WALLET_DEBUG_TEST);
    gArgs.AddArg("-flushwallet", strprintf("Run a thread to flush wallet periodically (default: %u)", DEFAULT_FLUSHWALLET), true, OptionsCategory::WALLET_DEBUG_TEST);
    gArgs.AddArg("-privdb", strprintf("Sets the DB_PRIVATE flag in the wallet db environment (default: %u)", DEFAULT_WALLET_PRIVDB), true, OptionsCategory::WALLET_DEBUG_TEST);
    gArgs.AddArg("-walletrejectlongchains", strprintf("Wallet will not create transactions that violate mempool chain limits (default: %u)", DEFAULT_WALLET_REJECT_LONG_CHAINS), true, OptionsCategory::WALLET_DEBUG_TEST);
}

bool WalletInit::ParameterInteraction() const
{
    if (gArgs.GetBoolArg("-disablewallet", DEFAULT_DISABLE_WALLET)) {
        for (const std::string& wallet : gArgs.GetArgs("-wallet")) {
            LogPrintf("%s: parameter interaction: -disablewallet -> ignoring -wallet=%s\n", __func__, wallet);
        }

        return true;
    }

    gArgs.SoftSetArg("-wallet", "");
    const bool is_multiwallet = gArgs.GetArgs("-wallet").size() > 1;

    if (gArgs.GetBoolArg("-blocksonly", DEFAULT_BLOCKSONLY) && gArgs.SoftSetBoolArg("-walletbroadcast", false)) {
        LogPrintf("%s: parameter interaction: -blocksonly=1 -> setting -walletbroadcast=0\n", __func__);
    }

    if (gArgs.GetBoolArg("-salvagewallet", false)) {
        if (is_multiwallet) {
            return InitError(strprintf("%s is only allowed with a single wallet file", "-salvagewallet"));
        }
        // Rewrite just private keys: rescan to find transactions
        if (gArgs.SoftSetBoolArg("-rescan", true)) {
            LogPrintf("%s: parameter interaction: -salvagewallet=1 -> setting -rescan=1\n", __func__);
        }
    }

    bool zapwallettxes = gArgs.GetBoolArg("-zapwallettxes", false);
    // -zapwallettxes implies dropping the mempool on startup
    if (zapwallettxes && gArgs.SoftSetBoolArg("-persistmempool", false)) {
        LogPrintf("%s: parameter interaction: -zapwallettxes enabled -> setting -persistmempool=0\n", __func__);
    }

    // -zapwallettxes implies a rescan
    if (zapwallettxes) {
        if (is_multiwallet) {
            return InitError(strprintf("%s is only allowed with a single wallet file", "-zapwallettxes"));
        }
        if (gArgs.SoftSetBoolArg("-rescan", true)) {
            LogPrintf("%s: parameter interaction: -zapwallettxes enabled -> setting -rescan=1\n", __func__);
        }
    }

    if (is_multiwallet) {
        if (gArgs.GetBoolArg("-upgradewallet", false)) {
            return InitError(strprintf("%s is only allowed with a single wallet file", "-upgradewallet"));
        }
    }

    if (gArgs.GetBoolArg("-sysperms", false))
        return InitError("-sysperms is not allowed in combination with enabled wallet functionality");
    if (gArgs.GetArg("-prune", 0) && gArgs.GetBoolArg("-rescan", false))
        return InitError(_("Rescans are not possible in pruned mode. You will need to use -reindex which will download the whole blockchain again."));

    if (::minRelayTxFee.GetFeePerK() > HIGH_TX_FEE_PER_KB)
        InitWarning(AmountHighWarn("-minrelaytxfee") + " " +
                    _("The wallet will avoid paying less than the minimum relay fee."));

<<<<<<< HEAD
    if (gArgs.IsArgSet("-mintxfee"))
    {
        CAmount n = 0;
        if (!ParseMoney(gArgs.GetArg("-mintxfee", ""), n) || 0 == n)
            return InitError(AmountErrMsg("mintxfee", gArgs.GetArg("-mintxfee", "")));
        if (n > HIGH_TX_FEE_PER_KB)
            InitWarning(AmountHighWarn("-mintxfee") + " " +
                        _("This is the minimum transaction fee you pay on every transaction."));
        CWallet::minTxFee = CFeeRate(n);
    }
    if (gArgs.IsArgSet("-fallbackfee"))
    {
        CAmount nFeePerK = 0;
        if (!ParseMoney(gArgs.GetArg("-fallbackfee", ""), nFeePerK))
            return InitError(strprintf(_("Invalid amount for -fallbackfee=<amount>: '%s'"), gArgs.GetArg("-fallbackfee", "")));
        if (nFeePerK > HIGH_TX_FEE_PER_KB)
            InitWarning(AmountHighWarn("-fallbackfee") + " " +
                        _("This is the transaction fee you may pay when fee estimates are not available."));
        CWallet::fallbackFee = CFeeRate(nFeePerK);
    }
    if (gArgs.IsArgSet("-discardfee"))
    {
        CAmount nFeePerK = 0;
        if (!ParseMoney(gArgs.GetArg("-discardfee", ""), nFeePerK))
            return InitError(strprintf(_("Invalid amount for -discardfee=<amount>: '%s'"), gArgs.GetArg("-discardfee", "")));
        if (nFeePerK > HIGH_TX_FEE_PER_KB)
            InitWarning(AmountHighWarn("-discardfee") + " " +
                        _("This is the transaction fee you may discard if change is smaller than dust at this level"));
        CWallet::m_discard_rate = CFeeRate(nFeePerK);
    }
    if (gArgs.IsArgSet("-paytxfee"))
    {
        CAmount nFeePerK = 0;
        if (!ParseMoney(gArgs.GetArg("-paytxfee", ""), nFeePerK))
            return InitError(AmountErrMsg("paytxfee", gArgs.GetArg("-paytxfee", "")));
        if (nFeePerK > HIGH_TX_FEE_PER_KB)
            InitWarning(AmountHighWarn("-paytxfee") + " " +
                        _("This is the transaction fee you will pay if you send a transaction."));

        payTxFee = CFeeRate(nFeePerK, 10000);
        if (payTxFee < ::minRelayTxFee)
        {
            return InitError(strprintf(_("Invalid amount for -paytxfee=<amount>: '%s' (must be at least %s)"),
                                       gArgs.GetArg("-paytxfee", ""), ::minRelayTxFee.ToString()));
        }
    }
=======
>>>>>>> 2f4f2d38
    if (gArgs.IsArgSet("-maxtxfee"))
    {
        CAmount nMaxFee = 0;
        if (!ParseMoney(gArgs.GetArg("-maxtxfee", ""), nMaxFee))
            return InitError(AmountErrMsg("maxtxfee", gArgs.GetArg("-maxtxfee", "")));
        if (nMaxFee > HIGH_MAX_TX_FEE)
            InitWarning(_("-maxtxfee is set very high! Fees this large could be paid on a single transaction."));
        maxTxFee = nMaxFee;
        if (CFeeRate(maxTxFee, 10000) < ::minRelayTxFee)
        {
            return InitError(strprintf(_("Invalid amount for -maxtxfee=<amount>: '%s' (must be at least the minrelay fee of %s to prevent stuck transactions)"),
                                       gArgs.GetArg("-maxtxfee", ""), ::minRelayTxFee.ToString()));
        }
    }
<<<<<<< HEAD
    nTxConfirmTarget = gArgs.GetArg("-txconfirmtarget", DEFAULT_TX_CONFIRM_TARGET);
    bSpendZeroConfChange = gArgs.GetBoolArg("-spendzeroconfchange", DEFAULT_SPEND_ZEROCONF_CHANGE);

    g_address_type = ParseOutputType(gArgs.GetArg("-addresstype", ""));
    if (g_address_type == OUTPUT_TYPE_NONE) {
        return InitError(strprintf("Unknown address type '%s'", gArgs.GetArg("-addresstype", "")));
    }

    // If changetype is set in config file or parameter, check that it's valid.
    // Default to OUTPUT_TYPE_NONE if not set.
    g_change_type = ParseOutputType(gArgs.GetArg("-changetype", ""), OUTPUT_TYPE_NONE);
    if (g_change_type == OUTPUT_TYPE_NONE && !gArgs.GetArg("-changetype", "").empty()) {
        return InitError(strprintf("Unknown change type '%s'", gArgs.GetArg("-changetype", "")));
    }
=======
>>>>>>> 2f4f2d38

    return true;
}

void WalletInit::RegisterRPC(CRPCTable &t) const
{
    if (gArgs.GetBoolArg("-disablewallet", DEFAULT_DISABLE_WALLET)) {
        return;
    }

    RegisterWalletRPCCommands(t);
}

bool WalletInit::Verify() const
{
    if (gArgs.GetBoolArg("-disablewallet", DEFAULT_DISABLE_WALLET)) {
        return true;
    }

    if (gArgs.IsArgSet("-walletdir")) {
        fs::path wallet_dir = gArgs.GetArg("-walletdir", "");
        if (!fs::exists(wallet_dir)) {
            return InitError(strprintf(_("Specified -walletdir \"%s\" does not exist"), wallet_dir.string()));
        } else if (!fs::is_directory(wallet_dir)) {
            return InitError(strprintf(_("Specified -walletdir \"%s\" is not a directory"), wallet_dir.string()));
        } else if (!wallet_dir.is_absolute()) {
            return InitError(strprintf(_("Specified -walletdir \"%s\" is a relative path"), wallet_dir.string()));
        }
    }

    LogPrintf("Using wallet directory %s\n", GetWalletDir().string());

    uiInterface.InitMessage(_("Verifying wallet(s)..."));

    std::vector<std::string> wallet_files = gArgs.GetArgs("-wallet");

    // Parameter interaction code should have thrown an error if -salvagewallet
    // was enabled with more than wallet file, so the wallet_files size check
    // here should have no effect.
    bool salvage_wallet = gArgs.GetBoolArg("-salvagewallet", false) && wallet_files.size() <= 1;

    // Keep track of each wallet absolute path to detect duplicates.
    std::set<fs::path> wallet_paths;

    for (const auto& wallet_file : wallet_files) {
        WalletLocation location(wallet_file);

        if (!wallet_paths.insert(location.GetPath()).second) {
            return InitError(strprintf(_("Error loading wallet %s. Duplicate -wallet filename specified."), wallet_file));
        }

        std::string error_string;
        std::string warning_string;
        bool verify_success = CWallet::Verify(location, salvage_wallet, error_string, warning_string);
        if (!error_string.empty()) InitError(error_string);
        if (!warning_string.empty()) InitWarning(warning_string);
        if (!verify_success) return false;
    }

    return true;
}

bool WalletInit::Open() const
{
    if (gArgs.GetBoolArg("-disablewallet", DEFAULT_DISABLE_WALLET)) {
        LogPrintf("Wallet disabled!\n");
        return true;
    }

    for (const std::string& walletFile : gArgs.GetArgs("-wallet")) {
        std::shared_ptr<CWallet> pwallet = CWallet::CreateWalletFromFile(WalletLocation(walletFile));
        if (!pwallet) {
            return false;
        }
        AddWallet(pwallet);
    }

    return true;
}

void WalletInit::Start(CScheduler& scheduler) const
{
    for (const std::shared_ptr<CWallet>& pwallet : GetWallets()) {
        pwallet->postInitProcess();
    }

    // Run a thread to flush wallet periodically
    scheduler.scheduleEvery(MaybeCompactWalletDB, 500);
}

void WalletInit::Flush() const
{
    for (const std::shared_ptr<CWallet>& pwallet : GetWallets()) {
        pwallet->Flush(false);
    }
}

void WalletInit::Stop() const
{
    for (const std::shared_ptr<CWallet>& pwallet : GetWallets()) {
        pwallet->Flush(true);
    }
}

void WalletInit::Close() const
{
    auto wallets = GetWallets();
    while (!wallets.empty()) {
        auto wallet = wallets.back();
        wallets.pop_back();
        RemoveWallet(wallet);
        UnloadWallet(std::move(wallet));
    }
}<|MERGE_RESOLUTION|>--- conflicted
+++ resolved
@@ -16,42 +16,8 @@
 #include <wallet/wallet.h>
 #include <wallet/walletutil.h>
 
-<<<<<<< HEAD
-std::string GetWalletHelpString(bool showDebug)
-{
-    std::string strUsage = HelpMessageGroup(_("Wallet options:"));
-    strUsage += HelpMessageOpt("-addresstype", strprintf("What type of addresses to use (\"legacy\", \"p2sh-segwit\", or \"bech32\", default: \"%s\")", FormatOutputType(OUTPUT_TYPE_DEFAULT)));
-    strUsage += HelpMessageOpt("-changetype", "What type of change to use (\"legacy\", \"p2sh-segwit\", or \"bech32\"). Default is same as -addresstype, except when -addresstype=p2sh-segwit a native segwit output is used when sending to a native segwit address)");
-    strUsage += HelpMessageOpt("-disablewallet", _("Do not load the wallet and disable wallet RPC calls"));
-    strUsage += HelpMessageOpt("-keypool=<n>", strprintf(_("Set key pool size to <n> (default: %u)"), DEFAULT_KEYPOOL_SIZE));
-    strUsage += HelpMessageOpt("-fallbackfee=<amt>", strprintf(_("A fee rate (in %s/kB) that will be used when fee estimation has insufficient data (default: %s)"),
-                                                               CURRENCY_UNIT, FormatMoney(DEFAULT_FALLBACK_FEE)));
-    strUsage += HelpMessageOpt("-discardfee=<amt>", strprintf(_("The fee rate (in %s/kB) that indicates your tolerance for discarding change by adding it to the fee (default: %s). "
-                                                                "Note: An output is discarded if it is dust at this rate, but we will always discard up to the dust relay fee and a discard fee above that is limited by the fee estimate for the longest target"),
-                                                              CURRENCY_UNIT, FormatMoney(DEFAULT_DISCARD_FEE)));
-    strUsage += HelpMessageOpt("-mintxfee=<amt>", strprintf(_("Fees (in %s/kB) smaller than this are considered zero fee for transaction creation (default: %s)"),
-                                                            CURRENCY_UNIT, FormatMoney(DEFAULT_TRANSACTION_MINFEE)));
-    strUsage += HelpMessageOpt("-paytxfee=<amt>", strprintf(_("Fee (in %s/kB) to add to transactions you send (default: %s)"),
-                                                            CURRENCY_UNIT, FormatMoney(payTxFee.GetFeePerK())));
-    strUsage += HelpMessageOpt("-rescan", _("Rescan the block chain for missing wallet transactions on startup"));
-    strUsage += HelpMessageOpt("-salvagewallet", _("Attempt to recover private keys from a corrupt wallet on startup"));
-    strUsage += HelpMessageOpt("-spendzeroconfchange", strprintf(_("Spend unconfirmed change when sending transactions (default: %u)"), DEFAULT_SPEND_ZEROCONF_CHANGE));
-    strUsage += HelpMessageOpt("-txconfirmtarget=<n>", strprintf(_("If paytxfee is not set, include enough fee so transactions begin confirmation on average within n blocks (default: %u)"), DEFAULT_TX_CONFIRM_TARGET));
-    strUsage += HelpMessageOpt("-upgradewallet", _("Upgrade wallet to latest format on startup"));
-    strUsage += HelpMessageOpt("-wallet=<file>", _("Specify wallet file (within data directory)") + " " + strprintf(_("(default: %s)"), DEFAULT_WALLET_DAT));
-    strUsage += HelpMessageOpt("-walletbroadcast", _("Make the wallet broadcast transactions") + " " + strprintf(_("(default: %u)"), DEFAULT_WALLETBROADCAST));
-    strUsage += HelpMessageOpt("-walletdir=<dir>", _("Specify directory to hold wallets (default: <datadir>/wallets if it exists, otherwise <datadir>)"));
-    strUsage += HelpMessageOpt("-walletnotify=<cmd>", _("Execute command when a wallet transaction changes (%s in cmd is replaced by TxID)"));
-    strUsage += HelpMessageOpt("-zapwallettxes=<mode>", _("Delete all wallet transactions and only recover those parts of the blockchain through -rescan on startup") +
-                               " " + _("(1 = keep tx meta data e.g. account owner and payment request information, 2 = drop tx meta data)"));
-
-    if (showDebug)
-    {
-        strUsage += HelpMessageGroup(_("Wallet debugging/testing options:"));
-=======
 class WalletInit : public WalletInitInterface {
 public:
->>>>>>> 2f4f2d38
 
     //! Return the wallets help message.
     void AddWalletOptions() const override;
@@ -104,15 +70,17 @@
     gArgs.AddArg("-rescan", "Rescan the block chain for missing wallet transactions on startup", false, OptionsCategory::WALLET);
     gArgs.AddArg("-salvagewallet", "Attempt to recover private keys from a corrupt wallet on startup", false, OptionsCategory::WALLET);
     gArgs.AddArg("-spendzeroconfchange", strprintf("Spend unconfirmed change when sending transactions (default: %u)", DEFAULT_SPEND_ZEROCONF_CHANGE), false, OptionsCategory::WALLET);
-    gArgs.AddArg("-txconfirmtarget=<n>", strprintf("If paytxfee is not set, include enough fee so transactions begin confirmation on average within n blocks (default: %u)", DEFAULT_TX_CONFIRM_TARGET), false, OptionsCategory::WALLET);
     gArgs.AddArg("-upgradewallet", "Upgrade wallet to latest format on startup", false, OptionsCategory::WALLET);
     gArgs.AddArg("-wallet=<path>", "Specify wallet database path. Can be specified multiple times to load multiple wallets. Path is interpreted relative to <walletdir> if it is not absolute, and will be created if it does not exist (as a directory containing a wallet.dat file and log files). For backwards compatibility this will also accept names of existing data files in <walletdir>.)", false, OptionsCategory::WALLET);
     gArgs.AddArg("-walletbroadcast",  strprintf("Make the wallet broadcast transactions (default: %u)", DEFAULT_WALLETBROADCAST), false, OptionsCategory::WALLET);
     gArgs.AddArg("-walletdir=<dir>", "Specify directory to hold wallets (default: <datadir>/wallets if it exists, otherwise <datadir>)", false, OptionsCategory::WALLET);
     gArgs.AddArg("-walletnotify=<cmd>", "Execute command when a wallet transaction changes (%s in cmd is replaced by TxID)", false, OptionsCategory::WALLET);
-    gArgs.AddArg("-walletrbf", strprintf("Send transactions with full-RBF opt-in enabled (RPC only, default: %u)", DEFAULT_WALLET_RBF), false, OptionsCategory::WALLET);
     gArgs.AddArg("-zapwallettxes=<mode>", "Delete all wallet transactions and only recover those parts of the blockchain through -rescan on startup"
                                " (1 = keep tx meta data e.g. account owner and payment request information, 2 = drop tx meta data)", false, OptionsCategory::WALLET);
+							   
+    gArgs.AddArg("-staking=<true/false>", "Enables or disables staking (enabled by default)", false, OptionsCategory::WALLET);
+	gArgs.AddArg("-stakecache=<true/false>", "Enables or disables the staking cache; significantly improves staking performance, but can use a lot of memory (enabled by default)", false, OptionsCategory::WALLET);
+	gArgs.AddArg("-reservebalance", strprintf("Reserved balance not used for staking (default: %u)", DEFAULT_RESERVE_BALANCE), false, OptionsCategory::WALLET);
 
     gArgs.AddArg("-dblogsize=<n>", strprintf("Flush wallet database activity from memory to disk log every <n> megabytes (default: %u)", DEFAULT_WALLET_DBLOGSIZE), true, OptionsCategory::WALLET_DEBUG_TEST);
     gArgs.AddArg("-flushwallet", strprintf("Run a thread to flush wallet periodically (default: %u)", DEFAULT_FLUSHWALLET), true, OptionsCategory::WALLET_DEBUG_TEST);
@@ -178,55 +146,6 @@
         InitWarning(AmountHighWarn("-minrelaytxfee") + " " +
                     _("The wallet will avoid paying less than the minimum relay fee."));
 
-<<<<<<< HEAD
-    if (gArgs.IsArgSet("-mintxfee"))
-    {
-        CAmount n = 0;
-        if (!ParseMoney(gArgs.GetArg("-mintxfee", ""), n) || 0 == n)
-            return InitError(AmountErrMsg("mintxfee", gArgs.GetArg("-mintxfee", "")));
-        if (n > HIGH_TX_FEE_PER_KB)
-            InitWarning(AmountHighWarn("-mintxfee") + " " +
-                        _("This is the minimum transaction fee you pay on every transaction."));
-        CWallet::minTxFee = CFeeRate(n);
-    }
-    if (gArgs.IsArgSet("-fallbackfee"))
-    {
-        CAmount nFeePerK = 0;
-        if (!ParseMoney(gArgs.GetArg("-fallbackfee", ""), nFeePerK))
-            return InitError(strprintf(_("Invalid amount for -fallbackfee=<amount>: '%s'"), gArgs.GetArg("-fallbackfee", "")));
-        if (nFeePerK > HIGH_TX_FEE_PER_KB)
-            InitWarning(AmountHighWarn("-fallbackfee") + " " +
-                        _("This is the transaction fee you may pay when fee estimates are not available."));
-        CWallet::fallbackFee = CFeeRate(nFeePerK);
-    }
-    if (gArgs.IsArgSet("-discardfee"))
-    {
-        CAmount nFeePerK = 0;
-        if (!ParseMoney(gArgs.GetArg("-discardfee", ""), nFeePerK))
-            return InitError(strprintf(_("Invalid amount for -discardfee=<amount>: '%s'"), gArgs.GetArg("-discardfee", "")));
-        if (nFeePerK > HIGH_TX_FEE_PER_KB)
-            InitWarning(AmountHighWarn("-discardfee") + " " +
-                        _("This is the transaction fee you may discard if change is smaller than dust at this level"));
-        CWallet::m_discard_rate = CFeeRate(nFeePerK);
-    }
-    if (gArgs.IsArgSet("-paytxfee"))
-    {
-        CAmount nFeePerK = 0;
-        if (!ParseMoney(gArgs.GetArg("-paytxfee", ""), nFeePerK))
-            return InitError(AmountErrMsg("paytxfee", gArgs.GetArg("-paytxfee", "")));
-        if (nFeePerK > HIGH_TX_FEE_PER_KB)
-            InitWarning(AmountHighWarn("-paytxfee") + " " +
-                        _("This is the transaction fee you will pay if you send a transaction."));
-
-        payTxFee = CFeeRate(nFeePerK, 10000);
-        if (payTxFee < ::minRelayTxFee)
-        {
-            return InitError(strprintf(_("Invalid amount for -paytxfee=<amount>: '%s' (must be at least %s)"),
-                                       gArgs.GetArg("-paytxfee", ""), ::minRelayTxFee.ToString()));
-        }
-    }
-=======
->>>>>>> 2f4f2d38
     if (gArgs.IsArgSet("-maxtxfee"))
     {
         CAmount nMaxFee = 0;
@@ -241,23 +160,6 @@
                                        gArgs.GetArg("-maxtxfee", ""), ::minRelayTxFee.ToString()));
         }
     }
-<<<<<<< HEAD
-    nTxConfirmTarget = gArgs.GetArg("-txconfirmtarget", DEFAULT_TX_CONFIRM_TARGET);
-    bSpendZeroConfChange = gArgs.GetBoolArg("-spendzeroconfchange", DEFAULT_SPEND_ZEROCONF_CHANGE);
-
-    g_address_type = ParseOutputType(gArgs.GetArg("-addresstype", ""));
-    if (g_address_type == OUTPUT_TYPE_NONE) {
-        return InitError(strprintf("Unknown address type '%s'", gArgs.GetArg("-addresstype", "")));
-    }
-
-    // If changetype is set in config file or parameter, check that it's valid.
-    // Default to OUTPUT_TYPE_NONE if not set.
-    g_change_type = ParseOutputType(gArgs.GetArg("-changetype", ""), OUTPUT_TYPE_NONE);
-    if (g_change_type == OUTPUT_TYPE_NONE && !gArgs.GetArg("-changetype", "").empty()) {
-        return InitError(strprintf("Unknown change type '%s'", gArgs.GetArg("-changetype", "")));
-    }
-=======
->>>>>>> 2f4f2d38
 
     return true;
 }
@@ -344,6 +246,16 @@
         pwallet->postInitProcess();
     }
 
+    // Mine proof-of-stake blocks in the background
+    if (!gArgs.GetBoolArg("-staking", DEFAULT_STAKE)) {
+        LogPrintf("Staking disabled\n");
+    }
+    else {
+        for (const std::shared_ptr<CWallet>& pwallet : GetWallets()) {
+            threadGroup.create_thread(boost::bind(&ThreadStakeMiner, pwallet, chainparams));
+        }
+    }
+
     // Run a thread to flush wallet periodically
     scheduler.scheduleEvery(MaybeCompactWalletDB, 500);
 }
