--- conflicted
+++ resolved
@@ -158,33 +158,6 @@
 }
 
 UniValue abortrescan(const JSONRPCRequest& request)
-<<<<<<< HEAD
-{
-    if (!EnsureWalletIsAvailable(request.fHelp))
-        return NullUniValue;
-
-    if (request.fHelp || request.params.size() > 0)
-        throw runtime_error(
-            "abortrescan\n"
-            "\nStops current wallet rescan triggered e.g. by an importprivkey call.\n"
-            "\nExamples:\n"
-            "\nImport a private key\n"
-            + HelpExampleCli("importprivkey", "\"mykey\"") +
-            "\nAbort the running wallet rescan\n"
-            + HelpExampleCli("abortrescan", "") +
-            "\nAs a JSON-RPC call\n"
-            + HelpExampleRpc("abortrescan", "")
-        );
-
-    if (!pwalletMain->IsScanning() || pwalletMain->IsAbortingRescan()) return false;
-    pwalletMain->AbortRescan();
-    return true;
-}
-
-void ImportAddress(const CTxDestination& dest, const string& strLabel);
-void ImportScript(const CScript& script, const string& strLabel, bool isRedeemScript)
-=======
->>>>>>> e44150fe
 {
     CWallet* const pwallet = GetWalletForJSONRPCRequest(request);
     if (!EnsureWalletIsAvailable(pwallet, request.fHelp)) {
@@ -209,7 +182,7 @@
     return true;
 }
 
-void ImportAddress(CWallet*, const CBitcoinAddress& address, const std::string& strLabel);
+void ImportAddress(CWallet*, const CTxDestination& dest, const std::string& strLabel);
 void ImportScript(CWallet* const pwallet, const CScript& script, const std::string& strLabel, bool isRedeemScript)
 {
     if (!isRedeemScript && ::IsMine(*pwallet, script) == ISMINE_SPENDABLE) {
@@ -225,12 +198,8 @@
     if (isRedeemScript) {
         if (!pwallet->HaveCScript(script) && !pwallet->AddCScript(script)) {
             throw JSONRPCError(RPC_WALLET_ERROR, "Error adding p2sh redeemScript to wallet");
-<<<<<<< HEAD
-        ImportAddress(CScriptID(script), strLabel);
-=======
-        }
-        ImportAddress(pwallet, CBitcoinAddress(CScriptID(script)), strLabel);
->>>>>>> e44150fe
+        }
+        ImportAddress(pwallet, CScriptID(script), strLabel);
     } else {
         CTxDestination destination;
         if (ExtractDestination(script, destination)) {
@@ -239,22 +208,13 @@
     }
 }
 
-<<<<<<< HEAD
-void ImportAddress(const CTxDestination &dest, const std::string &strLabel) {
+void ImportAddress(CWallet* const pwallet, const CTxDestination &dest, const std::string& strLabel)
+{
     CScript script = GetScriptForDestination(dest);
-    ImportScript(script, strLabel, false);
+    ImportScript(pwallet, script, strLabel, false);
     // add to address book or update label
     if (IsValidDestination(dest))
-        pwalletMain->SetAddressBook(dest, strLabel, "receive");
-=======
-void ImportAddress(CWallet* const pwallet, const CBitcoinAddress& address, const std::string& strLabel)
-{
-    CScript script = GetScriptForDestination(address.Get());
-    ImportScript(pwallet, script, strLabel, false);
-    // add to address book or update label
-    if (address.IsValid())
-        pwallet->SetAddressBook(address.Get(), strLabel, "receive");
->>>>>>> e44150fe
+        pwallet->SetAddressBook(dest, strLabel, "receive");
 }
 
 UniValue importaddress(const JSONRPCRequest& request)
@@ -310,17 +270,10 @@
     if (IsValidDestination(dest)) {
         if (fP2SH)
             throw JSONRPCError(RPC_INVALID_ADDRESS_OR_KEY, "Cannot use the p2sh flag with an address - use a script instead");
-<<<<<<< HEAD
-        ImportAddress(dest, strLabel);
-    } else if (IsHex(request.params[0].get_str())) {
-        std::vector<uint8_t> data(ParseHex(request.params[0].get_str()));
-        ImportScript(CScript(data.begin(), data.end()), strLabel, fP2SH);
-=======
-        ImportAddress(pwallet, address, strLabel);
+        ImportAddress(pwallet, dest, strLabel);
     } else if (IsHex(request.params[0].get_str())) {
         std::vector<unsigned char> data(ParseHex(request.params[0].get_str()));
         ImportScript(pwallet, CScript(data.begin(), data.end()), strLabel, fP2SH);
->>>>>>> e44150fe
     } else {
         throw JSONRPCError(RPC_INVALID_ADDRESS_OR_KEY, "Invalid Blackcoin address or script");
     }
@@ -422,11 +375,7 @@
     vHash.push_back(hash);
     std::vector<uint256> vHashOut;
 
-<<<<<<< HEAD
-    if(pwalletMain->ZapSelectTx(vHash, vHashOut) != DB_LOAD_OK) {
-=======
     if (pwallet->ZapSelectTx(vHash, vHashOut) != DB_LOAD_OK) {
->>>>>>> e44150fe
         throw JSONRPCError(RPC_WALLET_ERROR, "Could not properly delete the transaction.");
     }
 
@@ -484,13 +433,8 @@
 
     LOCK2(cs_main, pwallet->cs_wallet);
 
-<<<<<<< HEAD
-    ImportAddress(pubKey.GetID(), strLabel);
-    ImportScript(GetScriptForRawPubKey(pubKey), strLabel, false);
-=======
-    ImportAddress(pwallet, CBitcoinAddress(pubKey.GetID()), strLabel);
+    ImportAddress(pwallet, pubKey.GetID(), strLabel);
     ImportScript(pwallet, GetScriptForRawPubKey(pubKey), strLabel, false);
->>>>>>> e44150fe
 
     if (fRescan)
     {
@@ -562,14 +506,8 @@
         CPubKey pubkey = key.GetPubKey();
         assert(key.VerifyPubKey(pubkey));
         CKeyID keyid = pubkey.GetID();
-<<<<<<< HEAD
-        if (pwalletMain->HaveKey(keyid)) {
-            LogPrintf("Skipping import of %s (key already present)\n",
-                      EncodeDestination(keyid));
-=======
         if (pwallet->HaveKey(keyid)) {
-            LogPrintf("Skipping import of %s (key already present)\n", CBitcoinAddress(keyid).ToString());
->>>>>>> e44150fe
+            LogPrintf("Skipping import of %s (key already present)\n", EncodeDestination(keyid));
             continue;
         }
         int64_t nTime = DecodeDumpTime(vstr[1]);
@@ -587,13 +525,8 @@
                 fLabel = true;
             }
         }
-<<<<<<< HEAD
         LogPrintf("Importing %s...\n", EncodeDestination(keyid));
-        if (!pwalletMain->AddKeyPubKey(key, pubkey)) {
-=======
-        LogPrintf("Importing %s...\n", CBitcoinAddress(keyid).ToString());
         if (!pwallet->AddKeyPubKey(key, pubkey)) {
->>>>>>> e44150fe
             fGood = false;
             continue;
         }
@@ -603,21 +536,10 @@
         nTimeBegin = std::min(nTimeBegin, nTime);
     }
     file.close();
-<<<<<<< HEAD
-    pwalletMain->ShowProgress("", 100); // hide progress dialog in GUI
-    pwalletMain->UpdateTimeFirstKey(nTimeBegin);
-
-    CBlockIndex *pindex = chainActive.FindEarliestAtLeast(nTimeBegin - 7200);
-
-    LogPrintf("Rescanning last %i blocks\n", pindex ? chainActive.Height() - pindex->nHeight + 1 : 0);
-    pwalletMain->ScanForWalletTransactions(pindex);
-    pwalletMain->MarkDirty();
-=======
     pwallet->ShowProgress("", 100); // hide progress dialog in GUI
     pwallet->UpdateTimeFirstKey(nTimeBegin);
     pwallet->RescanFromTime(nTimeBegin, false /* update */);
     pwallet->MarkDirty();
->>>>>>> e44150fe
 
     if (!fGood)
         throw JSONRPCError(RPC_WALLET_ERROR, "Error adding some keys to wallet");
@@ -652,7 +574,6 @@
     EnsureWalletIsUnlocked(pwallet);
 
     std::string strAddress = request.params[0].get_str();
-<<<<<<< HEAD
     CTxDestination dest = DecodeDestination(strAddress);
     if (!IsValidDestination(dest))
         throw JSONRPCError(RPC_INVALID_ADDRESS_OR_KEY, "Invalid Blackcoin address");
@@ -660,21 +581,10 @@
         throw JSONRPCError(RPC_WALLET_UNLOCK_NEEDED, "Wallet is unlocked for staking only.");
     const CKeyID *keyID = boost::get<CKeyID>(&dest);
     if (!keyID) {
-=======
-    CBitcoinAddress address;
-    if (!address.SetString(strAddress))
-        throw JSONRPCError(RPC_INVALID_ADDRESS_OR_KEY, "Invalid Bitcoin address");
-    CKeyID keyID;
-    if (!address.GetKeyID(keyID))
->>>>>>> e44150fe
         throw JSONRPCError(RPC_TYPE_ERROR, "Address does not refer to a key");
     }
     CKey vchSecret;
-<<<<<<< HEAD
-    if (!pwalletMain->GetKey(*keyID, vchSecret))
-=======
-    if (!pwallet->GetKey(keyID, vchSecret)) {
->>>>>>> e44150fe
+    if (!pwallet->GetKey(*keyID, vchSecret)) {
         throw JSONRPCError(RPC_WALLET_ERROR, "Private key for address " + strAddress + " is not known");
     }
     return CBitcoinSecret(vchSecret).ToString();
@@ -880,11 +790,7 @@
 
             pwallet->MarkDirty();
 
-<<<<<<< HEAD
-            if (!pwalletMain->AddWatchOnly(redeemScript, timestamp)) {
-=======
             if (!pwallet->AddWatchOnly(redeemScript, timestamp)) {
->>>>>>> e44150fe
                 throw JSONRPCError(RPC_WALLET_ERROR, "Error adding address to wallet");
             }
 
@@ -901,11 +807,7 @@
 
             pwallet->MarkDirty();
 
-<<<<<<< HEAD
-            if (!pwalletMain->AddWatchOnly(redeemDestination, timestamp)) {
-=======
             if (!pwallet->AddWatchOnly(redeemDestination, timestamp)) {
->>>>>>> e44150fe
                 throw JSONRPCError(RPC_WALLET_ERROR, "Error adding address to wallet");
             }
 
@@ -998,11 +900,7 @@
 
                 pwallet->MarkDirty();
 
-<<<<<<< HEAD
-                if (!pwalletMain->AddWatchOnly(pubKeyScript, timestamp)) {
-=======
                 if (!pwallet->AddWatchOnly(pubKeyScript, timestamp)) {
->>>>>>> e44150fe
                     throw JSONRPCError(RPC_WALLET_ERROR, "Error adding address to wallet");
                 }
 
@@ -1020,11 +918,7 @@
 
                 pwallet->MarkDirty();
 
-<<<<<<< HEAD
-                if (!pwalletMain->AddWatchOnly(scriptRawPubKey, timestamp)) {
-=======
                 if (!pwallet->AddWatchOnly(scriptRawPubKey, timestamp)) {
->>>>>>> e44150fe
                     throw JSONRPCError(RPC_WALLET_ERROR, "Error adding address to wallet");
                 }
 
@@ -1098,11 +992,7 @@
 
                 pwallet->MarkDirty();
 
-<<<<<<< HEAD
-                if (!pwalletMain->AddWatchOnly(script, timestamp)) {
-=======
                 if (!pwallet->AddWatchOnly(script, timestamp)) {
->>>>>>> e44150fe
                     throw JSONRPCError(RPC_WALLET_ERROR, "Error adding address to wallet");
                 }
 
@@ -1250,13 +1140,6 @@
     }
 
     if (fRescan && fRunScan && requests.size()) {
-<<<<<<< HEAD
-        CBlockIndex* pindex = nLowestTimestamp > minimumTimestamp ? chainActive.FindEarliestAtLeast(std::max<int64_t>(nLowestTimestamp - 7200, 0)) : chainActive.Genesis();
-        CBlockIndex* scannedRange = nullptr;
-        if (pindex) {
-            scannedRange = pwalletMain->ScanForWalletTransactions(pindex, true);
-            pwalletMain->ReacceptWalletTransactions();
-=======
         int64_t scannedTime = pwallet->RescanFromTime(nLowestTimestamp, true /* update */);
         pwallet->ReacceptWalletTransactions();
 
@@ -1291,7 +1174,6 @@
                 }
                 ++i;
             }
->>>>>>> e44150fe
         }
 
         if (!scannedRange || scannedRange->nHeight > pindex->nHeight) {
