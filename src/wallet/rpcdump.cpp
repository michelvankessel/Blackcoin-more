// Copyright (c) 2009-2018 The Bitcoin Core developers
// Distributed under the MIT software license, see the accompanying
// file COPYING or http://www.opensource.org/licenses/mit-license.php.

#include <chain.h>
#include <core_io.h>
#include <interfaces/chain.h>
#include <key_io.h>
#include <merkleblock.h>
#include <rpc/server.h>
#include <rpc/util.h>
#include <script/descriptor.h>
#include <script/script.h>
#include <script/standard.h>
#include <sync.h>
#include <util/bip32.h>
#include <util/system.h>
#include <util/time.h>
#include <validation.h>
#include <wallet/wallet.h>

#include <wallet/rpcwallet.h>

#include <stdint.h>

#include <boost/algorithm/string.hpp>
#include <boost/date_time/posix_time/posix_time.hpp>

#include <univalue.h>


int64_t static DecodeDumpTime(const std::string &str) {
    static const boost::posix_time::ptime epoch = boost::posix_time::from_time_t(0);
    static const std::locale loc(std::locale::classic(),
        new boost::posix_time::time_input_facet("%Y-%m-%dT%H:%M:%SZ"));
    std::istringstream iss(str);
    iss.imbue(loc);
    boost::posix_time::ptime ptime(boost::date_time::not_a_date_time);
    iss >> ptime;
    if (ptime.is_not_a_date_time())
        return 0;
    return (ptime - epoch).total_seconds();
}

std::string static EncodeDumpString(const std::string &str) {
    std::stringstream ret;
    for (const unsigned char c : str) {
        if (c <= 32 || c >= 128 || c == '%') {
            ret << '%' << HexStr(&c, &c + 1);
        } else {
            ret << c;
        }
    }
    return ret.str();
}

static std::string DecodeDumpString(const std::string &str) {
    std::stringstream ret;
    for (unsigned int pos = 0; pos < str.length(); pos++) {
        unsigned char c = str[pos];
        if (c == '%' && pos+2 < str.length()) {
            c = (((str[pos+1]>>6)*9+((str[pos+1]-'0')&15)) << 4) |
                ((str[pos+2]>>6)*9+((str[pos+2]-'0')&15));
            pos += 2;
        }
        ret << c;
    }
    return ret.str();
}

static bool GetWalletAddressesForKey(CWallet* const pwallet, const CKeyID& keyid, std::string& strAddr, std::string& strLabel) EXCLUSIVE_LOCKS_REQUIRED(pwallet->cs_wallet)
{
    bool fLabelFound = false;
    CKey key;
    pwallet->GetKey(keyid, key);
    for (const auto& dest : GetAllDestinationsForKey(key.GetPubKey())) {
        if (pwallet->mapAddressBook.count(dest)) {
            if (!strAddr.empty()) {
                strAddr += ",";
            }
            strAddr += EncodeDestination(dest);
            strLabel = EncodeDumpString(pwallet->mapAddressBook[dest].name);
            fLabelFound = true;
        }
    }
    if (!fLabelFound) {
        strAddr = EncodeDestination(GetDestinationForKey(key.GetPubKey(), pwallet->m_default_address_type));
    }
    return fLabelFound;
}

static const int64_t TIMESTAMP_MIN = 0;

static void RescanWallet(CWallet& wallet, const WalletRescanReserver& reserver, int64_t time_begin = TIMESTAMP_MIN, bool update = true)
{
    int64_t scanned_time = wallet.RescanFromTime(time_begin, reserver, update);
    if (wallet.IsAbortingRescan()) {
        throw JSONRPCError(RPC_MISC_ERROR, "Rescan aborted by user.");
    } else if (scanned_time > time_begin) {
        throw JSONRPCError(RPC_WALLET_ERROR, "Rescan was unable to fully rescan the blockchain. Some transactions may be missing.");
    }
}

UniValue importprivkey(const JSONRPCRequest& request)
{
    std::shared_ptr<CWallet> const wallet = GetWalletForJSONRPCRequest(request);
    CWallet* const pwallet = wallet.get();
    if (!EnsureWalletIsAvailable(pwallet, request.fHelp)) {
        return NullUniValue;
    }

    if (request.fHelp || request.params.size() < 1 || request.params.size() > 3)
        throw std::runtime_error(
            RPCHelpMan{"importprivkey",
                "\nAdds a private key (as returned by dumpprivkey) to your wallet. Requires a new wallet backup.\n"
                "Hint: use importmulti to import more than one private key.\n"
            "\nNote: This call can take over an hour to complete if rescan is true, during that time, other rpc calls\n"
            "may report that the imported key exists but related transactions are still missing, leading to temporarily incorrect/bogus balances and unspent outputs until rescan completes.\n",
                {
                    {"privkey", RPCArg::Type::STR, RPCArg::Optional::NO, "The private key (see dumpprivkey)"},
                    {"label", RPCArg::Type::STR, /* default */ "current label if address exists, otherwise \"\"", "An optional label"},
                    {"rescan", RPCArg::Type::BOOL, /* default */ "true", "Rescan the wallet for transactions"},
                },
                RPCResults{},
                RPCExamples{
            "\nDump a private key\n"
            + HelpExampleCli("dumpprivkey", "\"myaddress\"") +
            "\nImport the private key with rescan\n"
            + HelpExampleCli("importprivkey", "\"mykey\"") +
            "\nImport using a label and without rescan\n"
            + HelpExampleCli("importprivkey", "\"mykey\" \"testing\" false") +
            "\nImport using default blank label and without rescan\n"
            + HelpExampleCli("importprivkey", "\"mykey\" \"\" false") +
            "\nAs a JSON-RPC call\n"
            + HelpExampleRpc("importprivkey", "\"mykey\", \"testing\", false")
                },
            }.ToString());

    if (pwallet->IsWalletFlagSet(WALLET_FLAG_DISABLE_PRIVATE_KEYS)) {
        throw JSONRPCError(RPC_WALLET_ERROR, "Cannot import private keys to a wallet with private keys disabled");
    }

    WalletRescanReserver reserver(pwallet);
    bool fRescan = true;
    {
        auto locked_chain = pwallet->chain().lock();
        LOCK(pwallet->cs_wallet);

        EnsureWalletIsUnlocked(pwallet);

        std::string strSecret = request.params[0].get_str();
        std::string strLabel = "";
        if (!request.params[1].isNull())
            strLabel = request.params[1].get_str();

        // Whether to perform rescan after import
        if (!request.params[2].isNull())
            fRescan = request.params[2].get_bool();

        if (fRescan && fPruneMode)
            throw JSONRPCError(RPC_WALLET_ERROR, "Rescan is disabled in pruned mode");

        if (fRescan && !reserver.reserve()) {
            throw JSONRPCError(RPC_WALLET_ERROR, "Wallet is currently rescanning. Abort existing rescan or wait.");
        }

        CKey key = DecodeSecret(strSecret);
        if (!key.IsValid()) throw JSONRPCError(RPC_INVALID_ADDRESS_OR_KEY, "Invalid private key encoding");

        if (pwallet->m_wallet_unlock_staking_only)
            throw JSONRPCError(RPC_WALLET_UNLOCK_NEEDED, "Wallet is unlocked for staking only.");

        CPubKey pubkey = key.GetPubKey();
        assert(key.VerifyPubKey(pubkey));
        CKeyID vchAddress = pubkey.GetID();
        {
            pwallet->MarkDirty();

            // We don't know which corresponding address will be used;
            // label all new addresses, and label existing addresses if a
            // label was passed.
            for (const auto& dest : GetAllDestinationsForKey(pubkey)) {
                if (!request.params[1].isNull() || pwallet->mapAddressBook.count(dest) == 0) {
                    pwallet->SetAddressBook(dest, strLabel, "receive");
                }
            }

            // Don't throw error in case a key is already there
            if (pwallet->HaveKey(vchAddress)) {
                return NullUniValue;
            }

            // whenever a key is imported, we need to scan the whole chain
            pwallet->UpdateTimeFirstKey(1);
            pwallet->mapKeyMetadata[vchAddress].nCreateTime = 1;

            if (!pwallet->AddKeyPubKey(key, pubkey)) {
                throw JSONRPCError(RPC_WALLET_ERROR, "Error adding key to wallet");
            }
            pwallet->LearnAllRelatedScripts(pubkey);
        }
    }
    if (fRescan) {
        RescanWallet(*pwallet, reserver);
    }

    return NullUniValue;
}

UniValue abortrescan(const JSONRPCRequest& request)
{
    std::shared_ptr<CWallet> const wallet = GetWalletForJSONRPCRequest(request);
    CWallet* const pwallet = wallet.get();
    if (!EnsureWalletIsAvailable(pwallet, request.fHelp)) {
        return NullUniValue;
    }

    if (request.fHelp || request.params.size() > 0)
        throw std::runtime_error(
            RPCHelpMan{"abortrescan",
                "\nStops current wallet rescan triggered by an RPC call, e.g. by an importprivkey call.\n",
                {},
                RPCResults{},
                RPCExamples{
            "\nImport a private key\n"
            + HelpExampleCli("importprivkey", "\"mykey\"") +
            "\nAbort the running wallet rescan\n"
            + HelpExampleCli("abortrescan", "") +
            "\nAs a JSON-RPC call\n"
            + HelpExampleRpc("abortrescan", "")
                },
            }.ToString());

    if (!pwallet->IsScanning() || pwallet->IsAbortingRescan()) return false;
    pwallet->AbortRescan();
    return true;
}

static void ImportAddress(CWallet*, const CTxDestination& dest, const std::string& strLabel);
static void ImportScript(CWallet* const pwallet, const CScript& script, const std::string& strLabel, bool isRedeemScript) EXCLUSIVE_LOCKS_REQUIRED(pwallet->cs_wallet)
{
    if (!isRedeemScript && ::IsMine(*pwallet, script) == ISMINE_SPENDABLE) {
        throw JSONRPCError(RPC_WALLET_ERROR, "The wallet already contains the private key for this address or script");
    }

    pwallet->MarkDirty();

    if (!pwallet->HaveWatchOnly(script) && !pwallet->AddWatchOnly(script, 0 /* nCreateTime */)) {
        throw JSONRPCError(RPC_WALLET_ERROR, "Error adding address to wallet");
    }

    if (isRedeemScript) {
        const CScriptID id(script);
        if (!pwallet->HaveCScript(id) && !pwallet->AddCScript(script)) {
            throw JSONRPCError(RPC_WALLET_ERROR, "Error adding p2sh redeemScript to wallet");
        }
        ImportAddress(pwallet, id, strLabel);
    } else {
        CTxDestination destination;
        if (ExtractDestination(script, destination)) {
            pwallet->SetAddressBook(destination, strLabel, "receive");
        }
    }
}

static void ImportAddress(CWallet* const pwallet, const CTxDestination& dest, const std::string& strLabel) EXCLUSIVE_LOCKS_REQUIRED(pwallet->cs_wallet)
{
    CScript script = GetScriptForDestination(dest);
    ImportScript(pwallet, script, strLabel, false);
    // add to address book or update label
    if (IsValidDestination(dest))
        pwallet->SetAddressBook(dest, strLabel, "receive");
}

UniValue importaddress(const JSONRPCRequest& request)
{
    std::shared_ptr<CWallet> const wallet = GetWalletForJSONRPCRequest(request);
    CWallet* const pwallet = wallet.get();
    if (!EnsureWalletIsAvailable(pwallet, request.fHelp)) {
        return NullUniValue;
    }

    if (request.fHelp || request.params.size() < 1 || request.params.size() > 4)
        throw std::runtime_error(
            RPCHelpMan{"importaddress",
                "\nAdds an address or script (in hex) that can be watched as if it were in your wallet but cannot be used to spend. Requires a new wallet backup.\n"
            "\nNote: This call can take over an hour to complete if rescan is true, during that time, other rpc calls\n"
            "may report that the imported address exists but related transactions are still missing, leading to temporarily incorrect/bogus balances and unspent outputs until rescan completes.\n"
            "If you have the full public key, you should call importpubkey instead of this.\n"
            "\nNote: If you import a non-standard raw script in hex form, outputs sending to it will be treated\n"
            "as change, and not show up in many RPCs.\n",
                {
                    {"address", RPCArg::Type::STR, RPCArg::Optional::NO, "The Bitcoin address (or hex-encoded script)"},
                    {"label", RPCArg::Type::STR, /* default */ "\"\"", "An optional label"},
                    {"rescan", RPCArg::Type::BOOL, /* default */ "true", "Rescan the wallet for transactions"},
                    {"p2sh", RPCArg::Type::BOOL, /* default */ "false", "Add the P2SH version of the script as well"},
                },
                RPCResults{},
                RPCExamples{
            "\nImport an address with rescan\n"
            + HelpExampleCli("importaddress", "\"myaddress\"") +
            "\nImport using a label without rescan\n"
            + HelpExampleCli("importaddress", "\"myaddress\" \"testing\" false") +
            "\nAs a JSON-RPC call\n"
            + HelpExampleRpc("importaddress", "\"myaddress\", \"testing\", false")
                },
            }.ToString());


    std::string strLabel;
    if (!request.params[1].isNull())
        strLabel = request.params[1].get_str();

    // Whether to perform rescan after import
    bool fRescan = true;
    if (!request.params[2].isNull())
        fRescan = request.params[2].get_bool();

    if (fRescan && fPruneMode)
        throw JSONRPCError(RPC_WALLET_ERROR, "Rescan is disabled in pruned mode");

    WalletRescanReserver reserver(pwallet);
    if (fRescan && !reserver.reserve()) {
        throw JSONRPCError(RPC_WALLET_ERROR, "Wallet is currently rescanning. Abort existing rescan or wait.");
    }

    // Whether to import a p2sh version, too
    bool fP2SH = false;
    if (!request.params[3].isNull())
        fP2SH = request.params[3].get_bool();

    {
        auto locked_chain = pwallet->chain().lock();
        LOCK(pwallet->cs_wallet);

        CTxDestination dest = DecodeDestination(request.params[0].get_str());
        if (IsValidDestination(dest)) {
            if (fP2SH) {
                throw JSONRPCError(RPC_INVALID_ADDRESS_OR_KEY, "Cannot use the p2sh flag with an address - use a script instead");
            }
            ImportAddress(pwallet, dest, strLabel);
        } else if (IsHex(request.params[0].get_str())) {
            std::vector<unsigned char> data(ParseHex(request.params[0].get_str()));
            ImportScript(pwallet, CScript(data.begin(), data.end()), strLabel, fP2SH);
        } else {
            throw JSONRPCError(RPC_INVALID_ADDRESS_OR_KEY, "Invalid Blackcoin address or script");
        }
    }
    if (fRescan)
    {
        RescanWallet(*pwallet, reserver);
        {
            auto locked_chain = pwallet->chain().lock();
            LOCK(pwallet->cs_wallet);
            pwallet->ReacceptWalletTransactions(*locked_chain);
        }
    }

    return NullUniValue;
}

UniValue importprunedfunds(const JSONRPCRequest& request)
{
    std::shared_ptr<CWallet> const wallet = GetWalletForJSONRPCRequest(request);
    CWallet* const pwallet = wallet.get();
    if (!EnsureWalletIsAvailable(pwallet, request.fHelp)) {
        return NullUniValue;
    }

    if (request.fHelp || request.params.size() != 2)
        throw std::runtime_error(
            RPCHelpMan{"importprunedfunds",
                "\nImports funds without rescan. Corresponding address or script must previously be included in wallet. Aimed towards pruned wallets. The end-user is responsible to import additional transactions that subsequently spend the imported outputs or rescan after the point in the blockchain the transaction is included.\n",
                {
                    {"rawtransaction", RPCArg::Type::STR_HEX, RPCArg::Optional::NO, "A raw transaction in hex funding an already-existing address in wallet"},
                    {"txoutproof", RPCArg::Type::STR_HEX, RPCArg::Optional::NO, "The hex output from gettxoutproof that contains the transaction"},
                },
                RPCResults{},
                RPCExamples{""},
            }.ToString()
        );

    CMutableTransaction tx;
    if (!DecodeHexTx(tx, request.params[0].get_str()))
        throw JSONRPCError(RPC_DESERIALIZATION_ERROR, "TX decode failed");
    uint256 hashTx = tx.GetHash();
    CWalletTx wtx(pwallet, MakeTransactionRef(std::move(tx)));

    CDataStream ssMB(ParseHexV(request.params[1], "proof"), SER_NETWORK, PROTOCOL_VERSION);
    CMerkleBlock merkleBlock;
    ssMB >> merkleBlock;

    //Search partial merkle tree in proof for our transaction and index in valid block
    std::vector<uint256> vMatch;
    std::vector<unsigned int> vIndex;
    unsigned int txnIndex = 0;
    if (merkleBlock.txn.ExtractMatches(vMatch, vIndex) == merkleBlock.header.hashMerkleRoot) {

        auto locked_chain = pwallet->chain().lock();
        if (locked_chain->getBlockHeight(merkleBlock.header.GetHash()) == nullopt) {
            throw JSONRPCError(RPC_INVALID_ADDRESS_OR_KEY, "Block not found in chain");
        }

        std::vector<uint256>::const_iterator it;
        if ((it = std::find(vMatch.begin(), vMatch.end(), hashTx))==vMatch.end()) {
            throw JSONRPCError(RPC_INVALID_ADDRESS_OR_KEY, "Transaction given doesn't exist in proof");
        }

        txnIndex = vIndex[it - vMatch.begin()];
    }
    else {
        throw JSONRPCError(RPC_INVALID_ADDRESS_OR_KEY, "Something wrong with merkleblock");
    }

    wtx.nIndex = txnIndex;
    wtx.hashBlock = merkleBlock.header.GetHash();

    auto locked_chain = pwallet->chain().lock();
    LOCK(pwallet->cs_wallet);

    if (pwallet->IsMine(*wtx.tx)) {
        pwallet->AddToWallet(wtx, false);
        return NullUniValue;
    }

    throw JSONRPCError(RPC_INVALID_ADDRESS_OR_KEY, "No addresses in wallet correspond to included transaction");
}

UniValue removeprunedfunds(const JSONRPCRequest& request)
{
    std::shared_ptr<CWallet> const wallet = GetWalletForJSONRPCRequest(request);
    CWallet* const pwallet = wallet.get();
    if (!EnsureWalletIsAvailable(pwallet, request.fHelp)) {
        return NullUniValue;
    }

    if (request.fHelp || request.params.size() != 1)
        throw std::runtime_error(
            RPCHelpMan{"removeprunedfunds",
                "\nDeletes the specified transaction from the wallet. Meant for use with pruned wallets and as a companion to importprunedfunds. This will affect wallet balances.\n",
                {
                    {"txid", RPCArg::Type::STR_HEX, RPCArg::Optional::NO, "The hex-encoded id of the transaction you are deleting"},
                },
                RPCResults{},
                RPCExamples{
                    HelpExampleCli("removeprunedfunds", "\"a8d0c0184dde994a09ec054286f1ce581bebf46446a512166eae7628734ea0a5\"") +
            "\nAs a JSON-RPC call\n"
            + HelpExampleRpc("removeprunedfunds", "\"a8d0c0184dde994a09ec054286f1ce581bebf46446a512166eae7628734ea0a5\"")
                },
            }.ToString());

    auto locked_chain = pwallet->chain().lock();
    LOCK(pwallet->cs_wallet);

    uint256 hash(ParseHashV(request.params[0], "txid"));
    std::vector<uint256> vHash;
    vHash.push_back(hash);
    std::vector<uint256> vHashOut;

    if (pwallet->ZapSelectTx(vHash, vHashOut) != DBErrors::LOAD_OK) {
        throw JSONRPCError(RPC_WALLET_ERROR, "Could not properly delete the transaction.");
    }

    if(vHashOut.empty()) {
        throw JSONRPCError(RPC_INVALID_PARAMETER, "Transaction does not exist in wallet.");
    }

    return NullUniValue;
}

UniValue importpubkey(const JSONRPCRequest& request)
{
    std::shared_ptr<CWallet> const wallet = GetWalletForJSONRPCRequest(request);
    CWallet* const pwallet = wallet.get();
    if (!EnsureWalletIsAvailable(pwallet, request.fHelp)) {
        return NullUniValue;
    }

    if (request.fHelp || request.params.size() < 1 || request.params.size() > 3)
        throw std::runtime_error(
            RPCHelpMan{"importpubkey",
                "\nAdds a public key (in hex) that can be watched as if it were in your wallet but cannot be used to spend. Requires a new wallet backup.\n"
            "\nNote: This call can take over an hour to complete if rescan is true, during that time, other rpc calls\n"
            "may report that the imported pubkey exists but related transactions are still missing, leading to temporarily incorrect/bogus balances and unspent outputs until rescan completes.\n",
                {
                    {"pubkey", RPCArg::Type::STR, RPCArg::Optional::NO, "The hex-encoded public key"},
                    {"label", RPCArg::Type::STR, /* default */ "\"\"", "An optional label"},
                    {"rescan", RPCArg::Type::BOOL, /* default */ "true", "Rescan the wallet for transactions"},
                },
                RPCResults{},
                RPCExamples{
            "\nImport a public key with rescan\n"
            + HelpExampleCli("importpubkey", "\"mypubkey\"") +
            "\nImport using a label without rescan\n"
            + HelpExampleCli("importpubkey", "\"mypubkey\" \"testing\" false") +
            "\nAs a JSON-RPC call\n"
            + HelpExampleRpc("importpubkey", "\"mypubkey\", \"testing\", false")
                },
            }.ToString());


    std::string strLabel;
    if (!request.params[1].isNull())
        strLabel = request.params[1].get_str();

    // Whether to perform rescan after import
    bool fRescan = true;
    if (!request.params[2].isNull())
        fRescan = request.params[2].get_bool();

    if (fRescan && fPruneMode)
        throw JSONRPCError(RPC_WALLET_ERROR, "Rescan is disabled in pruned mode");

    WalletRescanReserver reserver(pwallet);
    if (fRescan && !reserver.reserve()) {
        throw JSONRPCError(RPC_WALLET_ERROR, "Wallet is currently rescanning. Abort existing rescan or wait.");
    }

    if (!IsHex(request.params[0].get_str()))
        throw JSONRPCError(RPC_INVALID_ADDRESS_OR_KEY, "Pubkey must be a hex string");
    std::vector<unsigned char> data(ParseHex(request.params[0].get_str()));
    CPubKey pubKey(data.begin(), data.end());
    if (!pubKey.IsFullyValid())
        throw JSONRPCError(RPC_INVALID_ADDRESS_OR_KEY, "Pubkey is not a valid public key");

    {
        auto locked_chain = pwallet->chain().lock();
        LOCK(pwallet->cs_wallet);

        for (const auto& dest : GetAllDestinationsForKey(pubKey)) {
            ImportAddress(pwallet, dest, strLabel);
        }
        ImportScript(pwallet, GetScriptForRawPubKey(pubKey), strLabel, false);
        pwallet->LearnAllRelatedScripts(pubKey);
    }
    if (fRescan)
    {
        RescanWallet(*pwallet, reserver);
        {
            auto locked_chain = pwallet->chain().lock();
            LOCK(pwallet->cs_wallet);
            pwallet->ReacceptWalletTransactions(*locked_chain);
        }
    }

    return NullUniValue;
}


UniValue importwallet(const JSONRPCRequest& request)
{
    std::shared_ptr<CWallet> const wallet = GetWalletForJSONRPCRequest(request);
    CWallet* const pwallet = wallet.get();
    if (!EnsureWalletIsAvailable(pwallet, request.fHelp)) {
        return NullUniValue;
    }

    if (request.fHelp || request.params.size() != 1)
        throw std::runtime_error(
            RPCHelpMan{"importwallet",
                "\nImports keys from a wallet dump file (see dumpwallet). Requires a new wallet backup to include imported keys.\n",
                {
                    {"filename", RPCArg::Type::STR, RPCArg::Optional::NO, "The wallet file"},
                },
                RPCResults{},
                RPCExamples{
            "\nDump the wallet\n"
            + HelpExampleCli("dumpwallet", "\"test\"") +
            "\nImport the wallet\n"
            + HelpExampleCli("importwallet", "\"test\"") +
            "\nImport using the json rpc call\n"
            + HelpExampleRpc("importwallet", "\"test\"")
                },
            }.ToString());

    if (fPruneMode)
        throw JSONRPCError(RPC_WALLET_ERROR, "Importing wallets is disabled in pruned mode");

    WalletRescanReserver reserver(pwallet);
    if (!reserver.reserve()) {
        throw JSONRPCError(RPC_WALLET_ERROR, "Wallet is currently rescanning. Abort existing rescan or wait.");
    }

    int64_t nTimeBegin = 0;
    bool fGood = true;
    {
        auto locked_chain = pwallet->chain().lock();
        LOCK(pwallet->cs_wallet);

        EnsureWalletIsUnlocked(pwallet);

        fsbridge::ifstream file;
        file.open(request.params[0].get_str(), std::ios::in | std::ios::ate);
        if (!file.is_open()) {
            throw JSONRPCError(RPC_INVALID_PARAMETER, "Cannot open wallet dump file");
        }
        Optional<int> tip_height = locked_chain->getHeight();
        nTimeBegin = tip_height ? locked_chain->getBlockTime(*tip_height) : 0;

        int64_t nFilesize = std::max((int64_t)1, (int64_t)file.tellg());
        file.seekg(0, file.beg);

        // Use uiInterface.ShowProgress instead of pwallet.ShowProgress because pwallet.ShowProgress has a cancel button tied to AbortRescan which
        // we don't want for this progress bar showing the import progress. uiInterface.ShowProgress does not have a cancel button.
        uiInterface.ShowProgress(strprintf("%s " + _("Importing..."), pwallet->GetDisplayName()), 0, false); // show progress dialog in GUI
        std::vector<std::tuple<CKey, int64_t, bool, std::string>> keys;
        std::vector<std::pair<CScript, int64_t>> scripts;
        while (file.good()) {
            uiInterface.ShowProgress("", std::max(1, std::min(50, (int)(((double)file.tellg() / (double)nFilesize) * 100))), false);
            std::string line;
            std::getline(file, line);
            if (line.empty() || line[0] == '#')
                continue;

            std::vector<std::string> vstr;
            boost::split(vstr, line, boost::is_any_of(" "));
            if (vstr.size() < 2)
                continue;
            CKey key = DecodeSecret(vstr[0]);
            if (key.IsValid()) {
                int64_t nTime = DecodeDumpTime(vstr[1]);
                std::string strLabel;
                bool fLabel = true;
                for (unsigned int nStr = 2; nStr < vstr.size(); nStr++) {
                    if (vstr[nStr].front() == '#')
                        break;
                    if (vstr[nStr] == "change=1")
                        fLabel = false;
                    if (vstr[nStr] == "reserve=1")
                        fLabel = false;
                    if (vstr[nStr].substr(0,6) == "label=") {
                        strLabel = DecodeDumpString(vstr[nStr].substr(6));
                        fLabel = true;
                    }
                }
                keys.push_back(std::make_tuple(key, nTime, fLabel, strLabel));
            } else if(IsHex(vstr[0])) {
                std::vector<unsigned char> vData(ParseHex(vstr[0]));
                CScript script = CScript(vData.begin(), vData.end());
                int64_t birth_time = DecodeDumpTime(vstr[1]);
                scripts.push_back(std::pair<CScript, int64_t>(script, birth_time));
            }
        }
        file.close();
        // We now know whether we are importing private keys, so we can error if private keys are disabled
        if (keys.size() > 0 && pwallet->IsWalletFlagSet(WALLET_FLAG_DISABLE_PRIVATE_KEYS)) {
            uiInterface.ShowProgress("", 100, false); // hide progress dialog in GUI
            throw JSONRPCError(RPC_WALLET_ERROR, "Importing wallets is disabled when private keys are disabled");
        }
        double total = (double)(keys.size() + scripts.size());
        double progress = 0;
        for (const auto& key_tuple : keys) {
            uiInterface.ShowProgress("", std::max(50, std::min(75, (int)((progress / total) * 100) + 50)), false);
            const CKey& key = std::get<0>(key_tuple);
            int64_t time = std::get<1>(key_tuple);
            bool has_label = std::get<2>(key_tuple);
            std::string label = std::get<3>(key_tuple);

            CPubKey pubkey = key.GetPubKey();
            assert(key.VerifyPubKey(pubkey));
            CKeyID keyid = pubkey.GetID();
            if (pwallet->HaveKey(keyid)) {
                pwallet->WalletLogPrintf("Skipping import of %s (key already present)\n", EncodeDestination(keyid));
                continue;
            }
            pwallet->WalletLogPrintf("Importing %s...\n", EncodeDestination(keyid));
            if (!pwallet->AddKeyPubKey(key, pubkey)) {
                fGood = false;
                continue;
            }
            pwallet->mapKeyMetadata[keyid].nCreateTime = time;
            if (has_label)
                pwallet->SetAddressBook(keyid, label, "receive");
            nTimeBegin = std::min(nTimeBegin, time);
            progress++;
        }
        for (const auto& script_pair : scripts) {
            uiInterface.ShowProgress("", std::max(50, std::min(75, (int)((progress / total) * 100) + 50)), false);
            const CScript& script = script_pair.first;
            int64_t time = script_pair.second;
            CScriptID id(script);
            if (pwallet->HaveCScript(id)) {
                pwallet->WalletLogPrintf("Skipping import of %s (script already present)\n", HexStr(script));
                continue;
            }
            if(!pwallet->AddCScript(script)) {
                pwallet->WalletLogPrintf("Error importing script %s\n", HexStr(script));
                fGood = false;
                continue;
            }
            if (time > 0) {
                pwallet->m_script_metadata[id].nCreateTime = time;
                nTimeBegin = std::min(nTimeBegin, time);
            }
            progress++;
        }
        uiInterface.ShowProgress("", 100, false); // hide progress dialog in GUI
        pwallet->UpdateTimeFirstKey(nTimeBegin);
    }
    uiInterface.ShowProgress("", 100, false); // hide progress dialog in GUI
    RescanWallet(*pwallet, reserver, nTimeBegin, false /* update */);
    pwallet->MarkDirty();

    if (!fGood)
        throw JSONRPCError(RPC_WALLET_ERROR, "Error adding some keys/scripts to wallet");

    return NullUniValue;
}

UniValue dumpprivkey(const JSONRPCRequest& request)
{
    std::shared_ptr<CWallet> const wallet = GetWalletForJSONRPCRequest(request);
    CWallet* const pwallet = wallet.get();
    if (!EnsureWalletIsAvailable(pwallet, request.fHelp)) {
        return NullUniValue;
    }

    if (request.fHelp || request.params.size() != 1)
        throw std::runtime_error(
<<<<<<< HEAD
            "dumpprivkey \"address\"\n"
            "\nReveals the private key corresponding to 'address'.\n"
            "Then the importprivkey can be used with this output\n"
            "\nArguments:\n"
            "1. \"address\"   (string, required) The blackcoin address for the private key\n"
            "\nResult:\n"
=======
            RPCHelpMan{"dumpprivkey",
                "\nReveals the private key corresponding to 'address'.\n"
                "Then the importprivkey can be used with this output\n",
                {
                    {"address", RPCArg::Type::STR, RPCArg::Optional::NO, "The bitcoin address for the private key"},
                },
                RPCResult{
>>>>>>> 8b676984
            "\"key\"                (string) The private key\n"
                },
                RPCExamples{
                    HelpExampleCli("dumpprivkey", "\"myaddress\"")
            + HelpExampleCli("importprivkey", "\"mykey\"")
            + HelpExampleRpc("dumpprivkey", "\"myaddress\"")
                },
            }.ToString());

    auto locked_chain = pwallet->chain().lock();
    LOCK(pwallet->cs_wallet);

    EnsureWalletIsUnlocked(pwallet);

    std::string strAddress = request.params[0].get_str();
    CTxDestination dest = DecodeDestination(strAddress);
    if (!IsValidDestination(dest)) {
        throw JSONRPCError(RPC_INVALID_ADDRESS_OR_KEY, "Invalid Blackcoin address");
    }
    if (pwallet->m_wallet_unlock_staking_only)
        throw JSONRPCError(RPC_WALLET_UNLOCK_NEEDED, "Wallet is unlocked for staking only");
    auto keyid = GetKeyForDestination(*pwallet, dest);
    if (keyid.IsNull()) {
        throw JSONRPCError(RPC_TYPE_ERROR, "Address does not refer to a key");
    }
    CKey vchSecret;
    if (!pwallet->GetKey(keyid, vchSecret)) {
        throw JSONRPCError(RPC_WALLET_ERROR, "Private key for address " + strAddress + " is not known");
    }
    return EncodeSecret(vchSecret);
}


UniValue dumpwallet(const JSONRPCRequest& request)
{
    std::shared_ptr<CWallet> const wallet = GetWalletForJSONRPCRequest(request);
    CWallet* const pwallet = wallet.get();
    if (!EnsureWalletIsAvailable(pwallet, request.fHelp)) {
        return NullUniValue;
    }

    if (request.fHelp || request.params.size() != 1)
        throw std::runtime_error(
            RPCHelpMan{"dumpwallet",
                "\nDumps all wallet keys in a human-readable format to a server-side file. This does not allow overwriting existing files.\n"
                "Imported scripts are included in the dumpfile, but corresponding BIP173 addresses, etc. may not be added automatically by importwallet.\n"
                "Note that if your wallet contains keys which are not derived from your HD seed (e.g. imported keys), these are not covered by\n"
                "only backing up the seed itself, and must be backed up too (e.g. ensure you back up the whole dumpfile).\n",
                {
                    {"filename", RPCArg::Type::STR, RPCArg::Optional::NO, "The filename with path (either absolute or relative to bitcoind)"},
                },
                RPCResult{
            "{                           (json object)\n"
            "  \"filename\" : {        (string) The filename with full absolute path\n"
            "}\n"
                },
                RPCExamples{
                    HelpExampleCli("dumpwallet", "\"test\"")
            + HelpExampleRpc("dumpwallet", "\"test\"")
                },
            }.ToString());

    auto locked_chain = pwallet->chain().lock();
    LOCK(pwallet->cs_wallet);

    EnsureWalletIsUnlocked(pwallet);

    fs::path filepath = request.params[0].get_str();
    filepath = fs::absolute(filepath);

    /* Prevent arbitrary files from being overwritten. There have been reports
     * that users have overwritten wallet files this way:
     * https://github.com/bitcoin/bitcoin/issues/9934
     * It may also avoid other security issues.
     */
    if (fs::exists(filepath)) {
        throw JSONRPCError(RPC_INVALID_PARAMETER, filepath.string() + " already exists. If you are sure this is what you want, move it out of the way first");
    }

    fsbridge::ofstream file;
    file.open(filepath);
    if (!file.is_open())
        throw JSONRPCError(RPC_INVALID_PARAMETER, "Cannot open wallet dump file");

    std::map<CTxDestination, int64_t> mapKeyBirth;
    const std::map<CKeyID, int64_t>& mapKeyPool = pwallet->GetAllReserveKeys();
    pwallet->GetKeyBirthTimes(*locked_chain, mapKeyBirth);

    std::set<CScriptID> scripts = pwallet->GetCScripts();
    // TODO: include scripts in GetKeyBirthTimes() output instead of separate

    // sort time/key pairs
    std::vector<std::pair<int64_t, CKeyID> > vKeyBirth;
    for (const auto& entry : mapKeyBirth) {
        if (const CKeyID* keyID = boost::get<CKeyID>(&entry.first)) { // set and test
            vKeyBirth.push_back(std::make_pair(entry.second, *keyID));
        }
    }
    mapKeyBirth.clear();
    std::sort(vKeyBirth.begin(), vKeyBirth.end());

    // produce output
    file << strprintf("# Wallet dump created by Bitcoin %s\n", CLIENT_BUILD);
    file << strprintf("# * Created on %s\n", FormatISO8601DateTime(GetTime()));
    const Optional<int> tip_height = locked_chain->getHeight();
    file << strprintf("# * Best block at time of backup was %i (%s),\n", tip_height.get_value_or(-1), tip_height ? locked_chain->getBlockHash(*tip_height).ToString() : "(missing block hash)");
    file << strprintf("#   mined on %s\n", tip_height ? FormatISO8601DateTime(locked_chain->getBlockTime(*tip_height)) : "(missing block time)");
    file << "\n";

    // add the base58check encoded extended master if the wallet uses HD
    CKeyID seed_id = pwallet->GetHDChain().seed_id;
    if (!seed_id.IsNull())
    {
        CKey seed;
        if (pwallet->GetKey(seed_id, seed)) {
            CExtKey masterKey;
            masterKey.SetSeed(seed.begin(), seed.size());

            file << "# extended private masterkey: " << EncodeExtKey(masterKey) << "\n\n";
        }
    }

    for (std::vector<std::pair<int64_t, CKeyID> >::const_iterator it = vKeyBirth.begin(); it != vKeyBirth.end(); it++) {
        const CKeyID &keyid = it->second;
        std::string strTime = FormatISO8601DateTime(it->first);
        std::string strAddr;
        std::string strLabel;
        CKey key;
        if (pwallet->GetKey(keyid, key)) {
            file << strprintf("%s %s ", EncodeSecret(key), strTime);
            if (GetWalletAddressesForKey(pwallet, keyid, strAddr, strLabel)) {
               file << strprintf("label=%s", strLabel);
            } else if (keyid == seed_id) {
                file << "hdseed=1";
            } else if (mapKeyPool.count(keyid)) {
                file << "reserve=1";
            } else if (pwallet->mapKeyMetadata[keyid].hdKeypath == "s") {
                file << "inactivehdseed=1";
            } else {
                file << "change=1";
            }
            file << strprintf(" # addr=%s%s\n", strAddr, (pwallet->mapKeyMetadata[keyid].has_key_origin ? " hdkeypath="+WriteHDKeypath(pwallet->mapKeyMetadata[keyid].key_origin.path) : ""));
        }
    }
    file << "\n";
    for (const CScriptID &scriptid : scripts) {
        CScript script;
        std::string create_time = "0";
        std::string address = EncodeDestination(scriptid);
        // get birth times for scripts with metadata
        auto it = pwallet->m_script_metadata.find(scriptid);
        if (it != pwallet->m_script_metadata.end()) {
            create_time = FormatISO8601DateTime(it->second.nCreateTime);
        }
        if(pwallet->GetCScript(scriptid, script)) {
            file << strprintf("%s %s script=1", HexStr(script.begin(), script.end()), create_time);
            file << strprintf(" # addr=%s\n", address);
        }
    }
    file << "\n";
    file << "# End of dump\n";
    file.close();

    UniValue reply(UniValue::VOBJ);
    reply.pushKV("filename", filepath.string());

    return reply;
}

struct ImportData
{
    // Input data
    std::unique_ptr<CScript> redeemscript; //!< Provided redeemScript; will be moved to `import_scripts` if relevant.
    std::unique_ptr<CScript> witnessscript; //!< Provided witnessScript; will be moved to `import_scripts` if relevant.

    // Output data
    std::set<CScript> import_scripts;
    std::map<CKeyID, bool> used_keys; //!< Import these private keys if available (the value indicates whether if the key is required for solvability)
    std::map<CKeyID, std::pair<CPubKey, KeyOriginInfo>> key_origins;
};

enum class ScriptContext
{
    TOP, //!< Top-level scriptPubKey
    P2SH, //!< P2SH redeemScript
    WITNESS_V0, //!< P2WSH witnessScript
};

// Analyse the provided scriptPubKey, determining which keys and which redeem scripts from the ImportData struct are needed to spend it, and mark them as used.
// Returns an error string, or the empty string for success.
static std::string RecurseImportData(const CScript& script, ImportData& import_data, const ScriptContext script_ctx)
{
    // Use Solver to obtain script type and parsed pubkeys or hashes:
    std::vector<std::vector<unsigned char>> solverdata;
    txnouttype script_type = Solver(script, solverdata);

    switch (script_type) {
    case TX_PUBKEY: {
        CPubKey pubkey(solverdata[0].begin(), solverdata[0].end());
        import_data.used_keys.emplace(pubkey.GetID(), false);
        return "";
    }
    case TX_PUBKEYHASH: {
        CKeyID id = CKeyID(uint160(solverdata[0]));
        import_data.used_keys[id] = true;
        return "";
    }
    case TX_SCRIPTHASH: {
        if (script_ctx == ScriptContext::P2SH) throw JSONRPCError(RPC_INVALID_ADDRESS_OR_KEY, "Trying to nest P2SH inside another P2SH");
        if (script_ctx == ScriptContext::WITNESS_V0) throw JSONRPCError(RPC_INVALID_ADDRESS_OR_KEY, "Trying to nest P2SH inside a P2WSH");
        assert(script_ctx == ScriptContext::TOP);
        CScriptID id = CScriptID(uint160(solverdata[0]));
        auto subscript = std::move(import_data.redeemscript); // Remove redeemscript from import_data to check for superfluous script later.
        if (!subscript) return "missing redeemscript";
        if (CScriptID(*subscript) != id) return "redeemScript does not match the scriptPubKey";
        import_data.import_scripts.emplace(*subscript);
        return RecurseImportData(*subscript, import_data, ScriptContext::P2SH);
    }
    case TX_MULTISIG: {
        for (size_t i = 1; i + 1< solverdata.size(); ++i) {
            CPubKey pubkey(solverdata[i].begin(), solverdata[i].end());
            import_data.used_keys.emplace(pubkey.GetID(), false);
        }
        return "";
    }
    case TX_WITNESS_V0_SCRIPTHASH: {
        if (script_ctx == ScriptContext::WITNESS_V0) throw JSONRPCError(RPC_INVALID_ADDRESS_OR_KEY, "Trying to nest P2WSH inside another P2WSH");
        uint256 fullid(solverdata[0]);
        CScriptID id;
        CRIPEMD160().Write(fullid.begin(), fullid.size()).Finalize(id.begin());
        auto subscript = std::move(import_data.witnessscript); // Remove redeemscript from import_data to check for superfluous script later.
        if (!subscript) return "missing witnessscript";
        if (CScriptID(*subscript) != id) return "witnessScript does not match the scriptPubKey or redeemScript";
        if (script_ctx == ScriptContext::TOP) {
            import_data.import_scripts.emplace(script); // Special rule for IsMine: native P2WSH requires the TOP script imported (see script/ismine.cpp)
        }
        import_data.import_scripts.emplace(*subscript);
        return RecurseImportData(*subscript, import_data, ScriptContext::WITNESS_V0);
    }
    case TX_WITNESS_V0_KEYHASH: {
        if (script_ctx == ScriptContext::WITNESS_V0) throw JSONRPCError(RPC_INVALID_ADDRESS_OR_KEY, "Trying to nest P2WPKH inside P2WSH");
        CKeyID id = CKeyID(uint160(solverdata[0]));
        import_data.used_keys[id] = true;
        if (script_ctx == ScriptContext::TOP) {
            import_data.import_scripts.emplace(script); // Special rule for IsMine: native P2WPKH requires the TOP script imported (see script/ismine.cpp)
        }
        return "";
    }
    case TX_NULL_DATA:
        return "unspendable script";
    case TX_NONSTANDARD:
    case TX_WITNESS_UNKNOWN:
    default:
        return "unrecognized script";
    }
}

static UniValue ProcessImportLegacy(ImportData& import_data, std::map<CKeyID, CPubKey>& pubkey_map, std::map<CKeyID, CKey>& privkey_map, std::set<CScript>& script_pub_keys, bool& have_solving_data, const UniValue& data, std::vector<CKeyID>& ordered_pubkeys)
{
    UniValue warnings(UniValue::VARR);

    // First ensure scriptPubKey has either a script or JSON with "address" string
    const UniValue& scriptPubKey = data["scriptPubKey"];
    bool isScript = scriptPubKey.getType() == UniValue::VSTR;
    if (!isScript && !(scriptPubKey.getType() == UniValue::VOBJ && scriptPubKey.exists("address"))) {
        throw JSONRPCError(RPC_INVALID_PARAMETER, "scriptPubKey must be string with script or JSON with address string");
    }
    const std::string& output = isScript ? scriptPubKey.get_str() : scriptPubKey["address"].get_str();

    // Optional fields.
    const std::string& strRedeemScript = data.exists("redeemscript") ? data["redeemscript"].get_str() : "";
    const std::string& witness_script_hex = data.exists("witnessscript") ? data["witnessscript"].get_str() : "";
    const UniValue& pubKeys = data.exists("pubkeys") ? data["pubkeys"].get_array() : UniValue();
    const UniValue& keys = data.exists("keys") ? data["keys"].get_array() : UniValue();
    const bool internal = data.exists("internal") ? data["internal"].get_bool() : false;
    const bool watchOnly = data.exists("watchonly") ? data["watchonly"].get_bool() : false;

    if (data.exists("range")) {
        throw JSONRPCError(RPC_INVALID_PARAMETER, "Range should not be specified for a non-descriptor import");
    }

    // Generate the script and destination for the scriptPubKey provided
    CScript script;
    if (!isScript) {
        CTxDestination dest = DecodeDestination(output);
        if (!IsValidDestination(dest)) {
            throw JSONRPCError(RPC_INVALID_ADDRESS_OR_KEY, "Invalid address \"" + output + "\"");
        }
        script = GetScriptForDestination(dest);
    } else {
        if (!IsHex(output)) {
            throw JSONRPCError(RPC_INVALID_ADDRESS_OR_KEY, "Invalid scriptPubKey \"" + output + "\"");
        }
        std::vector<unsigned char> vData(ParseHex(output));
        script = CScript(vData.begin(), vData.end());
        CTxDestination dest;
        if (!ExtractDestination(script, dest) && !internal) {
            throw JSONRPCError(RPC_INVALID_PARAMETER, "Internal must be set to true for nonstandard scriptPubKey imports.");
        }
    }
    script_pub_keys.emplace(script);

    // Parse all arguments
    if (strRedeemScript.size()) {
        if (!IsHex(strRedeemScript)) {
            throw JSONRPCError(RPC_INVALID_ADDRESS_OR_KEY, "Invalid redeem script \"" + strRedeemScript + "\": must be hex string");
        }
        auto parsed_redeemscript = ParseHex(strRedeemScript);
        import_data.redeemscript = MakeUnique<CScript>(parsed_redeemscript.begin(), parsed_redeemscript.end());
    }
    if (witness_script_hex.size()) {
        if (!IsHex(witness_script_hex)) {
            throw JSONRPCError(RPC_INVALID_ADDRESS_OR_KEY, "Invalid witness script \"" + witness_script_hex + "\": must be hex string");
        }
        auto parsed_witnessscript = ParseHex(witness_script_hex);
        import_data.witnessscript = MakeUnique<CScript>(parsed_witnessscript.begin(), parsed_witnessscript.end());
    }
    for (size_t i = 0; i < pubKeys.size(); ++i) {
        const auto& str = pubKeys[i].get_str();
        if (!IsHex(str)) {
            throw JSONRPCError(RPC_INVALID_ADDRESS_OR_KEY, "Pubkey \"" + str + "\" must be a hex string");
        }
        auto parsed_pubkey = ParseHex(str);
        CPubKey pubkey(parsed_pubkey.begin(), parsed_pubkey.end());
        if (!pubkey.IsFullyValid()) {
            throw JSONRPCError(RPC_INVALID_ADDRESS_OR_KEY, "Pubkey \"" + str + "\" is not a valid public key");
        }
        pubkey_map.emplace(pubkey.GetID(), pubkey);
        ordered_pubkeys.push_back(pubkey.GetID());
    }
    for (size_t i = 0; i < keys.size(); ++i) {
        const auto& str = keys[i].get_str();
        CKey key = DecodeSecret(str);
        if (!key.IsValid()) {
            throw JSONRPCError(RPC_INVALID_ADDRESS_OR_KEY, "Invalid private key encoding");
        }
        CPubKey pubkey = key.GetPubKey();
        CKeyID id = pubkey.GetID();
        if (pubkey_map.count(id)) {
            pubkey_map.erase(id);
        }
        privkey_map.emplace(id, key);
    }


    // Verify and process input data
    have_solving_data = import_data.redeemscript || import_data.witnessscript || pubkey_map.size() || privkey_map.size();
    if (have_solving_data) {
        // Match up data in import_data with the scriptPubKey in script.
        auto error = RecurseImportData(script, import_data, ScriptContext::TOP);

        // Verify whether the watchonly option corresponds to the availability of private keys.
        bool spendable = std::all_of(import_data.used_keys.begin(), import_data.used_keys.end(), [&](const std::pair<CKeyID, bool>& used_key){ return privkey_map.count(used_key.first) > 0; });
        if (!watchOnly && !spendable) {
            warnings.push_back("Some private keys are missing, outputs will be considered watchonly. If this is intentional, specify the watchonly flag.");
        }
        if (watchOnly && spendable) {
            warnings.push_back("All private keys are provided, outputs will be considered spendable. If this is intentional, do not specify the watchonly flag.");
        }

        // Check that all required keys for solvability are provided.
        if (error.empty()) {
            for (const auto& require_key : import_data.used_keys) {
                if (!require_key.second) continue; // Not a required key
                if (pubkey_map.count(require_key.first) == 0 && privkey_map.count(require_key.first) == 0) {
                    error = "some required keys are missing";
                }
            }
        }

        if (!error.empty()) {
            warnings.push_back("Importing as non-solvable: " + error + ". If this is intentional, don't provide any keys, pubkeys, witnessscript, or redeemscript.");
            import_data = ImportData();
            pubkey_map.clear();
            privkey_map.clear();
            have_solving_data = false;
        } else {
<<<<<<< HEAD
            // Import public keys.
            if (pubKeys.size() && keys.size() == 0) {
                const std::string& strPubKey = pubKeys[0].get_str();

                if (!IsHex(strPubKey)) {
                    throw JSONRPCError(RPC_INVALID_ADDRESS_OR_KEY, "Pubkey must be a hex string");
                }

                std::vector<unsigned char> data(ParseHex(strPubKey));
                CPubKey pubKey(data.begin(), data.end());

                if (!pubKey.IsFullyValid()) {
                    throw JSONRPCError(RPC_INVALID_ADDRESS_OR_KEY, "Pubkey is not a valid public key");
                }

                CTxDestination pubkey_dest = pubKey.GetID();

                // Consistency check.
                if (!isScript && !(pubkey_dest == dest)) {
                    throw JSONRPCError(RPC_INVALID_ADDRESS_OR_KEY, "Consistency check failed");
                }

                // Consistency check.
                if (isScript) {
                    CTxDestination destination;

                    if (ExtractDestination(script, destination)) {
                        if (!(destination == pubkey_dest)) {
                            throw JSONRPCError(RPC_INVALID_ADDRESS_OR_KEY, "Consistency check failed");
                        }
                    }
                }

                CScript pubKeyScript = GetScriptForDestination(pubkey_dest);

                if (::IsMine(*pwallet, pubKeyScript) == ISMINE_SPENDABLE) {
                    throw JSONRPCError(RPC_WALLET_ERROR, "The wallet already contains the private key for this address or script");
                }

                pwallet->MarkDirty();

                if (!pwallet->AddWatchOnly(pubKeyScript, timestamp)) {
                    throw JSONRPCError(RPC_WALLET_ERROR, "Error adding address to wallet");
                }

                // if not internal add to address book or update label
                if (!internal) {
                    assert(IsValidDestination(pubkey_dest));
                    pwallet->SetAddressBook(pubkey_dest, label, "receive");
=======
            // RecurseImportData() removes any relevant redeemscript/witnessscript from import_data, so we can use that to discover if a superfluous one was provided.
            if (import_data.redeemscript) warnings.push_back("Ignoring redeemscript as this is not a P2SH script.");
            if (import_data.witnessscript) warnings.push_back("Ignoring witnessscript as this is not a (P2SH-)P2WSH script.");
            for (auto it = privkey_map.begin(); it != privkey_map.end(); ) {
                auto oldit = it++;
                if (import_data.used_keys.count(oldit->first) == 0) {
                    warnings.push_back("Ignoring irrelevant private key.");
                    privkey_map.erase(oldit);
                }
            }
            for (auto it = pubkey_map.begin(); it != pubkey_map.end(); ) {
                auto oldit = it++;
                auto key_data_it = import_data.used_keys.find(oldit->first);
                if (key_data_it == import_data.used_keys.end() || !key_data_it->second) {
                    warnings.push_back("Ignoring public key \"" + HexStr(oldit->first) + "\" as it doesn't appear inside P2PKH or P2WPKH.");
                    pubkey_map.erase(oldit);
>>>>>>> 8b676984
                }
            }
        }
    }

    return warnings;
}

static UniValue ProcessImportDescriptor(ImportData& import_data, std::map<CKeyID, CPubKey>& pubkey_map, std::map<CKeyID, CKey>& privkey_map, std::set<CScript>& script_pub_keys, bool& have_solving_data, const UniValue& data, std::vector<CKeyID>& ordered_pubkeys)
{
    UniValue warnings(UniValue::VARR);

    const std::string& descriptor = data["desc"].get_str();
    FlatSigningProvider keys;
    auto parsed_desc = Parse(descriptor, keys, /* require_checksum = */ true);
    if (!parsed_desc) {
        throw JSONRPCError(RPC_INVALID_ADDRESS_OR_KEY, "Descriptor is invalid");
    }

    have_solving_data = parsed_desc->IsSolvable();
    const bool watch_only = data.exists("watchonly") ? data["watchonly"].get_bool() : false;

    int64_t range_start = 0, range_end = 0;
    if (!parsed_desc->IsRange() && data.exists("range")) {
        throw JSONRPCError(RPC_INVALID_PARAMETER, "Range should not be specified for an un-ranged descriptor");
    } else if (parsed_desc->IsRange()) {
        if (!data.exists("range")) {
            throw JSONRPCError(RPC_INVALID_PARAMETER, "Descriptor is ranged, please specify the range");
        }
        auto range = ParseRange(data["range"]);
        range_start = range.first;
        range_end = range.second;
        if (range_start < 0 || (range_end >> 31) != 0 || range_end - range_start >= 1000000) {
            throw JSONRPCError(RPC_INVALID_PARAMETER, "Invalid descriptor range specified");
        }
    }

    const UniValue& priv_keys = data.exists("keys") ? data["keys"].get_array() : UniValue();

    // Expand all descriptors to get public keys and scripts.
    // TODO: get private keys from descriptors too
    for (int i = range_start; i <= range_end; ++i) {
        FlatSigningProvider out_keys;
        std::vector<CScript> scripts_temp;
        parsed_desc->Expand(i, keys, scripts_temp, out_keys);
        std::copy(scripts_temp.begin(), scripts_temp.end(), std::inserter(script_pub_keys, script_pub_keys.end()));
        for (const auto& key_pair : out_keys.pubkeys) {
            ordered_pubkeys.push_back(key_pair.first);
        }

        for (const auto& x : out_keys.scripts) {
            import_data.import_scripts.emplace(x.second);
        }

        std::copy(out_keys.pubkeys.begin(), out_keys.pubkeys.end(), std::inserter(pubkey_map, pubkey_map.end()));
        import_data.key_origins.insert(out_keys.origins.begin(), out_keys.origins.end());
    }

    for (size_t i = 0; i < priv_keys.size(); ++i) {
        const auto& str = priv_keys[i].get_str();
        CKey key = DecodeSecret(str);
        if (!key.IsValid()) {
            throw JSONRPCError(RPC_INVALID_ADDRESS_OR_KEY, "Invalid private key encoding");
        }
        CPubKey pubkey = key.GetPubKey();
        CKeyID id = pubkey.GetID();

        // Check if this private key corresponds to a public key from the descriptor
        if (!pubkey_map.count(id)) {
            warnings.push_back("Ignoring irrelevant private key.");
        } else {
            privkey_map.emplace(id, key);
        }
    }

    // Check if all the public keys have corresponding private keys in the import for spendability.
    // This does not take into account threshold multisigs which could be spendable without all keys.
    // Thus, threshold multisigs without all keys will be considered not spendable here, even if they are,
    // perhaps triggering a false warning message. This is consistent with the current wallet IsMine check.
    bool spendable = std::all_of(pubkey_map.begin(), pubkey_map.end(),
        [&](const std::pair<CKeyID, CPubKey>& used_key) {
            return privkey_map.count(used_key.first) > 0;
        }) && std::all_of(import_data.key_origins.begin(), import_data.key_origins.end(),
        [&](const std::pair<CKeyID, std::pair<CPubKey, KeyOriginInfo>>& entry) {
            return privkey_map.count(entry.first) > 0;
        });
    if (!watch_only && !spendable) {
        warnings.push_back("Some private keys are missing, outputs will be considered watchonly. If this is intentional, specify the watchonly flag.");
    }
    if (watch_only && spendable) {
        warnings.push_back("All private keys are provided, outputs will be considered spendable. If this is intentional, do not specify the watchonly flag.");
    }

    return warnings;
}

static UniValue ProcessImport(CWallet * const pwallet, const UniValue& data, const int64_t timestamp) EXCLUSIVE_LOCKS_REQUIRED(pwallet->cs_wallet)
{
    UniValue warnings(UniValue::VARR);
    UniValue result(UniValue::VOBJ);

    try {
        const bool internal = data.exists("internal") ? data["internal"].get_bool() : false;
        // Internal addresses should not have a label
        if (internal && data.exists("label")) {
            throw JSONRPCError(RPC_INVALID_PARAMETER, "Internal addresses should not have a label");
        }
        const std::string& label = data.exists("label") ? data["label"].get_str() : "";
        const bool add_keypool = data.exists("keypool") ? data["keypool"].get_bool() : false;

        // Add to keypool only works with privkeys disabled
        if (add_keypool && !pwallet->IsWalletFlagSet(WALLET_FLAG_DISABLE_PRIVATE_KEYS)) {
            throw JSONRPCError(RPC_INVALID_PARAMETER, "Keys can only be imported to the keypool when private keys are disabled");
        }

        ImportData import_data;
        std::map<CKeyID, CPubKey> pubkey_map;
        std::map<CKeyID, CKey> privkey_map;
        std::set<CScript> script_pub_keys;
        std::vector<CKeyID> ordered_pubkeys;
        bool have_solving_data;

        if (data.exists("scriptPubKey") && data.exists("desc")) {
            throw JSONRPCError(RPC_INVALID_PARAMETER, "Both a descriptor and a scriptPubKey should not be provided.");
        } else if (data.exists("scriptPubKey")) {
            warnings = ProcessImportLegacy(import_data, pubkey_map, privkey_map, script_pub_keys, have_solving_data, data, ordered_pubkeys);
        } else if (data.exists("desc")) {
            warnings = ProcessImportDescriptor(import_data, pubkey_map, privkey_map, script_pub_keys, have_solving_data, data, ordered_pubkeys);
        } else {
            throw JSONRPCError(RPC_INVALID_PARAMETER, "Either a descriptor or scriptPubKey must be provided.");
        }

        // If private keys are disabled, abort if private keys are being imported
        if (pwallet->IsWalletFlagSet(WALLET_FLAG_DISABLE_PRIVATE_KEYS) && !privkey_map.empty()) {
            throw JSONRPCError(RPC_WALLET_ERROR, "Cannot import private keys to a wallet with private keys disabled");
        }

        // Check whether we have any work to do
        for (const CScript& script : script_pub_keys) {
            if (::IsMine(*pwallet, script) & ISMINE_SPENDABLE) {
                throw JSONRPCError(RPC_WALLET_ERROR, "The wallet already contains the private key for this address or script (\"" + HexStr(script.begin(), script.end()) + "\")");
            }
        }

        // All good, time to import
        pwallet->MarkDirty();
        for (const auto& entry : import_data.import_scripts) {
            if (!pwallet->HaveCScript(CScriptID(entry)) && !pwallet->AddCScript(entry)) {
                throw JSONRPCError(RPC_WALLET_ERROR, "Error adding script to wallet");
             }
         }
         for (const auto& entry : privkey_map) {
             const CKey& key = entry.second;
             CPubKey pubkey = key.GetPubKey();
             const CKeyID& id = entry.first;
             assert(key.VerifyPubKey(pubkey));
             pwallet->mapKeyMetadata[id].nCreateTime = timestamp;
             // If the private key is not present in the wallet, insert it.
             if (!pwallet->HaveKey(id) && !pwallet->AddKeyPubKey(key, pubkey)) {
                 throw JSONRPCError(RPC_WALLET_ERROR, "Error adding key to wallet");
             }
             pwallet->UpdateTimeFirstKey(timestamp);
        }
        for (const auto& entry : import_data.key_origins) {
            pwallet->AddKeyOrigin(entry.second.first, entry.second.second);
        }
        for (const CKeyID& id : ordered_pubkeys) {
            auto entry = pubkey_map.find(id);
            if (entry == pubkey_map.end()) {
                continue;
            }
             const CPubKey& pubkey = entry->second;
             CPubKey temp;
             if (!pwallet->GetPubKey(id, temp) && !pwallet->AddWatchOnly(GetScriptForRawPubKey(pubkey), timestamp)) {
                throw JSONRPCError(RPC_WALLET_ERROR, "Error adding address to wallet");
            }
            pwallet->mapKeyMetadata[id].nCreateTime = timestamp;

            // Add to keypool only works with pubkeys
            if (add_keypool) {
                pwallet->AddKeypoolPubkey(pubkey, internal);
            }
        }

        for (const CScript& script : script_pub_keys) {
            if (!have_solving_data || !::IsMine(*pwallet, script)) { // Always call AddWatchOnly for non-solvable watch-only, so that watch timestamp gets updated
                if (!pwallet->AddWatchOnly(script, timestamp)) {
                    throw JSONRPCError(RPC_WALLET_ERROR, "Error adding address to wallet");
                }
            }
            CTxDestination dest;
            ExtractDestination(script, dest);
            if (!internal && IsValidDestination(dest)) {
                pwallet->SetAddressBook(dest, label, "receive");
            }
        }

        result.pushKV("success", UniValue(true));
    } catch (const UniValue& e) {
        result.pushKV("success", UniValue(false));
        result.pushKV("error", e);
    } catch (...) {
        result.pushKV("success", UniValue(false));

        result.pushKV("error", JSONRPCError(RPC_MISC_ERROR, "Missing required fields"));
    }
    if (warnings.size()) result.pushKV("warnings", warnings);
    return result;
}

static int64_t GetImportTimestamp(const UniValue& data, int64_t now)
{
    if (data.exists("timestamp")) {
        const UniValue& timestamp = data["timestamp"];
        if (timestamp.isNum()) {
            return timestamp.get_int64();
        } else if (timestamp.isStr() && timestamp.get_str() == "now") {
            return now;
        }
        throw JSONRPCError(RPC_TYPE_ERROR, strprintf("Expected number or \"now\" timestamp value for key. got type %s", uvTypeName(timestamp.type())));
    }
    throw JSONRPCError(RPC_TYPE_ERROR, "Missing required timestamp field for key");
}

UniValue importmulti(const JSONRPCRequest& mainRequest)
{
    std::shared_ptr<CWallet> const wallet = GetWalletForJSONRPCRequest(mainRequest);
    CWallet* const pwallet = wallet.get();
    if (!EnsureWalletIsAvailable(pwallet, mainRequest.fHelp)) {
        return NullUniValue;
    }

    if (mainRequest.fHelp || mainRequest.params.size() < 1 || mainRequest.params.size() > 2)
        throw std::runtime_error(
<<<<<<< HEAD
            "importmulti \"requests\" ( \"options\" )\n\n"
            "Import addresses/scripts (with private or public keys, redeem script (P2SH)), rescanning all addresses in one-shot-only (rescan can be disabled via options). Requires a new wallet backup.\n\n"
            "Arguments:\n"
            "1. requests     (array, required) Data to be imported\n"
            "  [     (array of json objects)\n"
            "    {\n"
            "      \"scriptPubKey\": \"<script>\" | { \"address\":\"<address>\" }, (string / json, required) Type of scriptPubKey (string for script, json for address)\n"
            "      \"timestamp\": timestamp | \"now\"                        , (integer / string, required) Creation time of the key in seconds since epoch (Jan 1 1970 GMT),\n"
            "                                                              or the string \"now\" to substitute the current synced blockchain time. The timestamp of the oldest\n"
            "                                                              key will determine how far back blockchain rescans need to begin for missing wallet transactions.\n"
            "                                                              \"now\" can be specified to bypass scanning, for keys which are known to never have been used, and\n"
            "                                                              0 can be specified to scan the entire blockchain. Blocks up to 2 hours before the earliest key\n"
            "                                                              creation time of all keys being imported by the importmulti call will be scanned.\n"
            "      \"redeemscript\": \"<script>\"                            , (string, optional) Allowed only if the scriptPubKey is a P2SH address or a P2SH scriptPubKey\n"
            "      \"pubkeys\": [\"<pubKey>\", ... ]                         , (array, optional) Array of strings giving pubkeys that must occur in the output or redeemscript\n"
            "      \"keys\": [\"<key>\", ... ]                               , (array, optional) Array of strings giving private keys whose corresponding public keys must occur in the output or redeemscript\n"
            "      \"internal\": <true>                                    , (boolean, optional, default: false) Stating whether matching outputs should be treated as not incoming payments aka change\n"
            "      \"watchonly\": <true>                                   , (boolean, optional, default: false) Stating whether matching outputs should be considered watched even when they're not spendable, only allowed if keys are empty\n"
            "      \"label\": <label>                                      , (string, optional, default: '') Label to assign to the address (aka account name, for now), only allowed with internal=false\n"
            "    }\n"
            "  ,...\n"
            "  ]\n"
            "2. options                 (json, optional)\n"
            "  {\n"
            "     \"rescan\": <false>,         (boolean, optional, default: true) Stating if should rescan the blockchain after all imports\n"
            "  }\n"
=======
            RPCHelpMan{"importmulti",
                "\nImport addresses/scripts (with private or public keys, redeem script (P2SH)), optionally rescanning the blockchain from the earliest creation time of the imported scripts. Requires a new wallet backup.\n"
                "If an address/script is imported without all of the private keys required to spend from that address, it will be watchonly. The 'watchonly' option must be set to true in this case or a warning will be returned.\n"
                "Conversely, if all the private keys are provided and the address/script is spendable, the watchonly option must be set to false, or a warning will be returned.\n"
>>>>>>> 8b676984
            "\nNote: This call can take over an hour to complete if rescan is true, during that time, other rpc calls\n"
            "may report that the imported keys, addresses or scripts exists but related transactions are still missing.\n",
                {
                    {"requests", RPCArg::Type::ARR, RPCArg::Optional::NO, "Data to be imported",
                        {
                            {"", RPCArg::Type::OBJ, RPCArg::Optional::OMITTED, "",
                                {
                                    {"desc", RPCArg::Type::STR, RPCArg::Optional::OMITTED, "Descriptor to import. If using descriptor, do not also provide address/scriptPubKey, scripts, or pubkeys"},
                                    {"scriptPubKey", RPCArg::Type::STR, RPCArg::Optional::NO, "Type of scriptPubKey (string for script, json for address). Should not be provided if using a descriptor",
                                        /* oneline_description */ "", {"\"<script>\" | { \"address\":\"<address>\" }", "string / json"}
                                    },
                                    {"timestamp", RPCArg::Type::NUM, RPCArg::Optional::NO, "Creation time of the key in seconds since epoch (Jan 1 1970 GMT),\n"
        "                                                              or the string \"now\" to substitute the current synced blockchain time. The timestamp of the oldest\n"
        "                                                              key will determine how far back blockchain rescans need to begin for missing wallet transactions.\n"
        "                                                              \"now\" can be specified to bypass scanning, for keys which are known to never have been used, and\n"
        "                                                              0 can be specified to scan the entire blockchain. Blocks up to 2 hours before the earliest key\n"
        "                                                              creation time of all keys being imported by the importmulti call will be scanned.",
                                        /* oneline_description */ "", {"timestamp | \"now\"", "integer / string"}
                                    },
                                    {"redeemscript", RPCArg::Type::STR, RPCArg::Optional::OMITTED, "Allowed only if the scriptPubKey is a P2SH or P2SH-P2WSH address/scriptPubKey"},
                                    {"witnessscript", RPCArg::Type::STR, RPCArg::Optional::OMITTED, "Allowed only if the scriptPubKey is a P2SH-P2WSH or P2WSH address/scriptPubKey"},
                                    {"pubkeys", RPCArg::Type::ARR, /* default */ "empty array", "Array of strings giving pubkeys to import. They must occur in P2PKH or P2WPKH scripts. They are not required when the private key is also provided (see the \"keys\" argument).",
                                        {
                                            {"pubKey", RPCArg::Type::STR, RPCArg::Optional::OMITTED, ""},
                                        }
                                    },
                                    {"keys", RPCArg::Type::ARR, /* default */ "empty array", "Array of strings giving private keys to import. The corresponding public keys must occur in the output or redeemscript.",
                                        {
                                            {"key", RPCArg::Type::STR, RPCArg::Optional::OMITTED, ""},
                                        }
                                    },
                                    {"range", RPCArg::Type::RANGE, RPCArg::Optional::OMITTED, "If a ranged descriptor is used, this specifies the end or the range (in the form [begin,end]) to import"},
                                    {"internal", RPCArg::Type::BOOL, /* default */ "false", "Stating whether matching outputs should be treated as not incoming payments (also known as change)"},
                                    {"watchonly", RPCArg::Type::BOOL, /* default */ "false", "Stating whether matching outputs should be considered watchonly."},
                                    {"label", RPCArg::Type::STR, /* default */ "''", "Label to assign to the address, only allowed with internal=false"},
                                    {"keypool", RPCArg::Type::BOOL, /* default */ "false", "Stating whether imported public keys should be added to the keypool for when users request new addresses. Only allowed when wallet private keys are disabled"},
                                },
                            },
                        },
                        "\"requests\""},
                    {"options", RPCArg::Type::OBJ, RPCArg::Optional::OMITTED_NAMED_ARG, "",
                        {
                            {"rescan", RPCArg::Type::BOOL, /* default */ "true", "Stating if should rescan the blockchain after all imports"},
                        },
                        "\"options\""},
                },
                RPCResult{
            "\nResponse is an array with the same size as the input that has the execution result :\n"
            "  [{\"success\": true}, {\"success\": true, \"warnings\": [\"Ignoring irrelevant private key\"]}, {\"success\": false, \"error\": {\"code\": -1, \"message\": \"Internal Server Error\"}}, ...]\n"
                },
                RPCExamples{
                    HelpExampleCli("importmulti", "'[{ \"scriptPubKey\": { \"address\": \"<my address>\" }, \"timestamp\":1455191478 }, "
                                          "{ \"scriptPubKey\": { \"address\": \"<my 2nd address>\" }, \"label\": \"example 2\", \"timestamp\": 1455191480 }]'") +
                    HelpExampleCli("importmulti", "'[{ \"scriptPubKey\": { \"address\": \"<my address>\" }, \"timestamp\":1455191478 }]' '{ \"rescan\": false}'")
                },
            }.ToString()
        );


    RPCTypeCheck(mainRequest.params, {UniValue::VARR, UniValue::VOBJ});

    const UniValue& requests = mainRequest.params[0];

    //Default options
    bool fRescan = true;

    if (!mainRequest.params[1].isNull()) {
        const UniValue& options = mainRequest.params[1];

        if (options.exists("rescan")) {
            fRescan = options["rescan"].get_bool();
        }
    }

    WalletRescanReserver reserver(pwallet);
    if (fRescan && !reserver.reserve()) {
        throw JSONRPCError(RPC_WALLET_ERROR, "Wallet is currently rescanning. Abort existing rescan or wait.");
    }

    int64_t now = 0;
    bool fRunScan = false;
    int64_t nLowestTimestamp = 0;
    UniValue response(UniValue::VARR);
    {
        auto locked_chain = pwallet->chain().lock();
        LOCK(pwallet->cs_wallet);
        EnsureWalletIsUnlocked(pwallet);

        // Verify all timestamps are present before importing any keys.
        const Optional<int> tip_height = locked_chain->getHeight();
        now = tip_height ? locked_chain->getBlockMedianTimePast(*tip_height) : 0;
        for (const UniValue& data : requests.getValues()) {
            GetImportTimestamp(data, now);
        }

        const int64_t minimumTimestamp = 1;

        if (fRescan && tip_height) {
            nLowestTimestamp = locked_chain->getBlockTime(*tip_height);
        } else {
            fRescan = false;
        }

        for (const UniValue& data : requests.getValues()) {
            const int64_t timestamp = std::max(GetImportTimestamp(data, now), minimumTimestamp);
            const UniValue result = ProcessImport(pwallet, data, timestamp);
            response.push_back(result);

            if (!fRescan) {
                continue;
            }

            // If at least one request was successful then allow rescan.
            if (result["success"].get_bool()) {
                fRunScan = true;
            }

            // Get the lowest timestamp.
            if (timestamp < nLowestTimestamp) {
                nLowestTimestamp = timestamp;
            }
        }
    }
    if (fRescan && fRunScan && requests.size()) {
        int64_t scannedTime = pwallet->RescanFromTime(nLowestTimestamp, reserver, true /* update */);
        {
            auto locked_chain = pwallet->chain().lock();
            LOCK(pwallet->cs_wallet);
            pwallet->ReacceptWalletTransactions(*locked_chain);
        }

        if (pwallet->IsAbortingRescan()) {
            throw JSONRPCError(RPC_MISC_ERROR, "Rescan aborted by user.");
        }
        if (scannedTime > nLowestTimestamp) {
            std::vector<UniValue> results = response.getValues();
            response.clear();
            response.setArray();
            size_t i = 0;
            for (const UniValue& request : requests.getValues()) {
                // If key creation date is within the successfully scanned
                // range, or if the import result already has an error set, let
                // the result stand unmodified. Otherwise replace the result
                // with an error message.
                if (scannedTime <= GetImportTimestamp(request, now) || results.at(i).exists("error")) {
                    response.push_back(results.at(i));
                } else {
                    UniValue result = UniValue(UniValue::VOBJ);
                    result.pushKV("success", UniValue(false));
                    result.pushKV(
                        "error",
                        JSONRPCError(
                            RPC_MISC_ERROR,
                            strprintf("Rescan failed for key with creation timestamp %d. There was an error reading a "
                                      "block from time %d, which is after or within %d seconds of key creation, and "
                                      "could contain transactions pertaining to the key. As a result, transactions "
                                      "and coins using this key may not appear in the wallet. This error could be "
                                      "caused by pruning or data corruption (see bitcoind log for details) and could "
                                      "be dealt with by downloading and rescanning the relevant blocks (see -reindex "
                                      "and -rescan options).",
                                GetImportTimestamp(request, now), scannedTime - TIMESTAMP_WINDOW - 1, TIMESTAMP_WINDOW)));
                    response.push_back(std::move(result));
                }
                ++i;
            }
        }
    }

    return response;
}<|MERGE_RESOLUTION|>--- conflicted
+++ resolved
@@ -717,22 +717,13 @@
 
     if (request.fHelp || request.params.size() != 1)
         throw std::runtime_error(
-<<<<<<< HEAD
-            "dumpprivkey \"address\"\n"
-            "\nReveals the private key corresponding to 'address'.\n"
-            "Then the importprivkey can be used with this output\n"
-            "\nArguments:\n"
-            "1. \"address\"   (string, required) The blackcoin address for the private key\n"
-            "\nResult:\n"
-=======
             RPCHelpMan{"dumpprivkey",
                 "\nReveals the private key corresponding to 'address'.\n"
                 "Then the importprivkey can be used with this output\n",
                 {
-                    {"address", RPCArg::Type::STR, RPCArg::Optional::NO, "The bitcoin address for the private key"},
+                    {"address", RPCArg::Type::STR, RPCArg::Optional::NO, "The blackcoin address for the private key"},
                 },
                 RPCResult{
->>>>>>> 8b676984
             "\"key\"                (string) The private key\n"
                 },
                 RPCExamples{
@@ -906,7 +897,6 @@
 {
     // Input data
     std::unique_ptr<CScript> redeemscript; //!< Provided redeemScript; will be moved to `import_scripts` if relevant.
-    std::unique_ptr<CScript> witnessscript; //!< Provided witnessScript; will be moved to `import_scripts` if relevant.
 
     // Output data
     std::set<CScript> import_scripts;
@@ -918,7 +908,6 @@
 {
     TOP, //!< Top-level scriptPubKey
     P2SH, //!< P2SH redeemScript
-    WITNESS_V0, //!< P2WSH witnessScript
 };
 
 // Analyse the provided scriptPubKey, determining which keys and which redeem scripts from the ImportData struct are needed to spend it, and mark them as used.
@@ -942,7 +931,6 @@
     }
     case TX_SCRIPTHASH: {
         if (script_ctx == ScriptContext::P2SH) throw JSONRPCError(RPC_INVALID_ADDRESS_OR_KEY, "Trying to nest P2SH inside another P2SH");
-        if (script_ctx == ScriptContext::WITNESS_V0) throw JSONRPCError(RPC_INVALID_ADDRESS_OR_KEY, "Trying to nest P2SH inside a P2WSH");
         assert(script_ctx == ScriptContext::TOP);
         CScriptID id = CScriptID(uint160(solverdata[0]));
         auto subscript = std::move(import_data.redeemscript); // Remove redeemscript from import_data to check for superfluous script later.
@@ -958,33 +946,9 @@
         }
         return "";
     }
-    case TX_WITNESS_V0_SCRIPTHASH: {
-        if (script_ctx == ScriptContext::WITNESS_V0) throw JSONRPCError(RPC_INVALID_ADDRESS_OR_KEY, "Trying to nest P2WSH inside another P2WSH");
-        uint256 fullid(solverdata[0]);
-        CScriptID id;
-        CRIPEMD160().Write(fullid.begin(), fullid.size()).Finalize(id.begin());
-        auto subscript = std::move(import_data.witnessscript); // Remove redeemscript from import_data to check for superfluous script later.
-        if (!subscript) return "missing witnessscript";
-        if (CScriptID(*subscript) != id) return "witnessScript does not match the scriptPubKey or redeemScript";
-        if (script_ctx == ScriptContext::TOP) {
-            import_data.import_scripts.emplace(script); // Special rule for IsMine: native P2WSH requires the TOP script imported (see script/ismine.cpp)
-        }
-        import_data.import_scripts.emplace(*subscript);
-        return RecurseImportData(*subscript, import_data, ScriptContext::WITNESS_V0);
-    }
-    case TX_WITNESS_V0_KEYHASH: {
-        if (script_ctx == ScriptContext::WITNESS_V0) throw JSONRPCError(RPC_INVALID_ADDRESS_OR_KEY, "Trying to nest P2WPKH inside P2WSH");
-        CKeyID id = CKeyID(uint160(solverdata[0]));
-        import_data.used_keys[id] = true;
-        if (script_ctx == ScriptContext::TOP) {
-            import_data.import_scripts.emplace(script); // Special rule for IsMine: native P2WPKH requires the TOP script imported (see script/ismine.cpp)
-        }
-        return "";
-    }
     case TX_NULL_DATA:
         return "unspendable script";
     case TX_NONSTANDARD:
-    case TX_WITNESS_UNKNOWN:
     default:
         return "unrecognized script";
     }
@@ -1004,7 +968,6 @@
 
     // Optional fields.
     const std::string& strRedeemScript = data.exists("redeemscript") ? data["redeemscript"].get_str() : "";
-    const std::string& witness_script_hex = data.exists("witnessscript") ? data["witnessscript"].get_str() : "";
     const UniValue& pubKeys = data.exists("pubkeys") ? data["pubkeys"].get_array() : UniValue();
     const UniValue& keys = data.exists("keys") ? data["keys"].get_array() : UniValue();
     const bool internal = data.exists("internal") ? data["internal"].get_bool() : false;
@@ -1043,13 +1006,6 @@
         auto parsed_redeemscript = ParseHex(strRedeemScript);
         import_data.redeemscript = MakeUnique<CScript>(parsed_redeemscript.begin(), parsed_redeemscript.end());
     }
-    if (witness_script_hex.size()) {
-        if (!IsHex(witness_script_hex)) {
-            throw JSONRPCError(RPC_INVALID_ADDRESS_OR_KEY, "Invalid witness script \"" + witness_script_hex + "\": must be hex string");
-        }
-        auto parsed_witnessscript = ParseHex(witness_script_hex);
-        import_data.witnessscript = MakeUnique<CScript>(parsed_witnessscript.begin(), parsed_witnessscript.end());
-    }
     for (size_t i = 0; i < pubKeys.size(); ++i) {
         const auto& str = pubKeys[i].get_str();
         if (!IsHex(str)) {
@@ -1079,7 +1035,7 @@
 
 
     // Verify and process input data
-    have_solving_data = import_data.redeemscript || import_data.witnessscript || pubkey_map.size() || privkey_map.size();
+    have_solving_data = import_data.redeemscript || pubkey_map.size() || privkey_map.size();
     if (have_solving_data) {
         // Match up data in import_data with the scriptPubKey in script.
         auto error = RecurseImportData(script, import_data, ScriptContext::TOP);
@@ -1104,66 +1060,14 @@
         }
 
         if (!error.empty()) {
-            warnings.push_back("Importing as non-solvable: " + error + ". If this is intentional, don't provide any keys, pubkeys, witnessscript, or redeemscript.");
+            warnings.push_back("Importing as non-solvable: " + error + ". If this is intentional, don't provide any keys, pubkeys or redeemscript.");
             import_data = ImportData();
             pubkey_map.clear();
             privkey_map.clear();
             have_solving_data = false;
         } else {
-<<<<<<< HEAD
-            // Import public keys.
-            if (pubKeys.size() && keys.size() == 0) {
-                const std::string& strPubKey = pubKeys[0].get_str();
-
-                if (!IsHex(strPubKey)) {
-                    throw JSONRPCError(RPC_INVALID_ADDRESS_OR_KEY, "Pubkey must be a hex string");
-                }
-
-                std::vector<unsigned char> data(ParseHex(strPubKey));
-                CPubKey pubKey(data.begin(), data.end());
-
-                if (!pubKey.IsFullyValid()) {
-                    throw JSONRPCError(RPC_INVALID_ADDRESS_OR_KEY, "Pubkey is not a valid public key");
-                }
-
-                CTxDestination pubkey_dest = pubKey.GetID();
-
-                // Consistency check.
-                if (!isScript && !(pubkey_dest == dest)) {
-                    throw JSONRPCError(RPC_INVALID_ADDRESS_OR_KEY, "Consistency check failed");
-                }
-
-                // Consistency check.
-                if (isScript) {
-                    CTxDestination destination;
-
-                    if (ExtractDestination(script, destination)) {
-                        if (!(destination == pubkey_dest)) {
-                            throw JSONRPCError(RPC_INVALID_ADDRESS_OR_KEY, "Consistency check failed");
-                        }
-                    }
-                }
-
-                CScript pubKeyScript = GetScriptForDestination(pubkey_dest);
-
-                if (::IsMine(*pwallet, pubKeyScript) == ISMINE_SPENDABLE) {
-                    throw JSONRPCError(RPC_WALLET_ERROR, "The wallet already contains the private key for this address or script");
-                }
-
-                pwallet->MarkDirty();
-
-                if (!pwallet->AddWatchOnly(pubKeyScript, timestamp)) {
-                    throw JSONRPCError(RPC_WALLET_ERROR, "Error adding address to wallet");
-                }
-
-                // if not internal add to address book or update label
-                if (!internal) {
-                    assert(IsValidDestination(pubkey_dest));
-                    pwallet->SetAddressBook(pubkey_dest, label, "receive");
-=======
-            // RecurseImportData() removes any relevant redeemscript/witnessscript from import_data, so we can use that to discover if a superfluous one was provided.
+            // RecurseImportData() removes any relevant redeemscript from import_data, so we can use that to discover if a superfluous one was provided.
             if (import_data.redeemscript) warnings.push_back("Ignoring redeemscript as this is not a P2SH script.");
-            if (import_data.witnessscript) warnings.push_back("Ignoring witnessscript as this is not a (P2SH-)P2WSH script.");
             for (auto it = privkey_map.begin(); it != privkey_map.end(); ) {
                 auto oldit = it++;
                 if (import_data.used_keys.count(oldit->first) == 0) {
@@ -1177,7 +1081,6 @@
                 if (key_data_it == import_data.used_keys.end() || !key_data_it->second) {
                     warnings.push_back("Ignoring public key \"" + HexStr(oldit->first) + "\" as it doesn't appear inside P2PKH or P2WPKH.");
                     pubkey_map.erase(oldit);
->>>>>>> 8b676984
                 }
             }
         }
@@ -1412,39 +1315,10 @@
 
     if (mainRequest.fHelp || mainRequest.params.size() < 1 || mainRequest.params.size() > 2)
         throw std::runtime_error(
-<<<<<<< HEAD
-            "importmulti \"requests\" ( \"options\" )\n\n"
-            "Import addresses/scripts (with private or public keys, redeem script (P2SH)), rescanning all addresses in one-shot-only (rescan can be disabled via options). Requires a new wallet backup.\n\n"
-            "Arguments:\n"
-            "1. requests     (array, required) Data to be imported\n"
-            "  [     (array of json objects)\n"
-            "    {\n"
-            "      \"scriptPubKey\": \"<script>\" | { \"address\":\"<address>\" }, (string / json, required) Type of scriptPubKey (string for script, json for address)\n"
-            "      \"timestamp\": timestamp | \"now\"                        , (integer / string, required) Creation time of the key in seconds since epoch (Jan 1 1970 GMT),\n"
-            "                                                              or the string \"now\" to substitute the current synced blockchain time. The timestamp of the oldest\n"
-            "                                                              key will determine how far back blockchain rescans need to begin for missing wallet transactions.\n"
-            "                                                              \"now\" can be specified to bypass scanning, for keys which are known to never have been used, and\n"
-            "                                                              0 can be specified to scan the entire blockchain. Blocks up to 2 hours before the earliest key\n"
-            "                                                              creation time of all keys being imported by the importmulti call will be scanned.\n"
-            "      \"redeemscript\": \"<script>\"                            , (string, optional) Allowed only if the scriptPubKey is a P2SH address or a P2SH scriptPubKey\n"
-            "      \"pubkeys\": [\"<pubKey>\", ... ]                         , (array, optional) Array of strings giving pubkeys that must occur in the output or redeemscript\n"
-            "      \"keys\": [\"<key>\", ... ]                               , (array, optional) Array of strings giving private keys whose corresponding public keys must occur in the output or redeemscript\n"
-            "      \"internal\": <true>                                    , (boolean, optional, default: false) Stating whether matching outputs should be treated as not incoming payments aka change\n"
-            "      \"watchonly\": <true>                                   , (boolean, optional, default: false) Stating whether matching outputs should be considered watched even when they're not spendable, only allowed if keys are empty\n"
-            "      \"label\": <label>                                      , (string, optional, default: '') Label to assign to the address (aka account name, for now), only allowed with internal=false\n"
-            "    }\n"
-            "  ,...\n"
-            "  ]\n"
-            "2. options                 (json, optional)\n"
-            "  {\n"
-            "     \"rescan\": <false>,         (boolean, optional, default: true) Stating if should rescan the blockchain after all imports\n"
-            "  }\n"
-=======
             RPCHelpMan{"importmulti",
                 "\nImport addresses/scripts (with private or public keys, redeem script (P2SH)), optionally rescanning the blockchain from the earliest creation time of the imported scripts. Requires a new wallet backup.\n"
                 "If an address/script is imported without all of the private keys required to spend from that address, it will be watchonly. The 'watchonly' option must be set to true in this case or a warning will be returned.\n"
                 "Conversely, if all the private keys are provided and the address/script is spendable, the watchonly option must be set to false, or a warning will be returned.\n"
->>>>>>> 8b676984
             "\nNote: This call can take over an hour to complete if rescan is true, during that time, other rpc calls\n"
             "may report that the imported keys, addresses or scripts exists but related transactions are still missing.\n",
                 {
@@ -1465,7 +1339,6 @@
                                         /* oneline_description */ "", {"timestamp | \"now\"", "integer / string"}
                                     },
                                     {"redeemscript", RPCArg::Type::STR, RPCArg::Optional::OMITTED, "Allowed only if the scriptPubKey is a P2SH or P2SH-P2WSH address/scriptPubKey"},
-                                    {"witnessscript", RPCArg::Type::STR, RPCArg::Optional::OMITTED, "Allowed only if the scriptPubKey is a P2SH-P2WSH or P2WSH address/scriptPubKey"},
                                     {"pubkeys", RPCArg::Type::ARR, /* default */ "empty array", "Array of strings giving pubkeys to import. They must occur in P2PKH or P2WPKH scripts. They are not required when the private key is also provided (see the \"keys\" argument).",
                                         {
                                             {"pubKey", RPCArg::Type::STR, RPCArg::Optional::OMITTED, ""},
