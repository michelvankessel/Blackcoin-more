--- conflicted
+++ resolved
@@ -259,7 +259,6 @@
 
     LOCK2(cs_main, pwalletMain->cs_wallet);
 
-<<<<<<< HEAD
     CTxDestination dest = DecodeDestination(request.params[0].get_str());
     if (IsValidDestination(dest)) {
         if (fP2SH)
@@ -267,15 +266,6 @@
         ImportAddress(dest, strLabel);
     } else if (IsHex(request.params[0].get_str())) {
         std::vector<uint8_t> data(ParseHex(request.params[0].get_str()));
-=======
-    CBitcoinAddress address(request.params[0].get_str());
-    if (address.IsValid()) {
-        if (fP2SH)
-            throw JSONRPCError(RPC_INVALID_ADDRESS_OR_KEY, "Cannot use the p2sh flag with an address - use a script instead");
-        ImportAddress(address, strLabel);
-    } else if (IsHex(request.params[0].get_str())) {
-        std::vector<unsigned char> data(ParseHex(request.params[0].get_str()));
->>>>>>> a7b486d6
         ImportScript(CScript(data.begin(), data.end()), strLabel, fP2SH);
     } else {
         throw JSONRPCError(RPC_INVALID_ADDRESS_OR_KEY, "Invalid Blackcoin address or script");
@@ -423,13 +413,8 @@
 
     if (!IsHex(request.params[0].get_str()))
         throw JSONRPCError(RPC_INVALID_ADDRESS_OR_KEY, "Pubkey must be a hex string");
-<<<<<<< HEAD
-    std::vector<unsigned char> vData(ParseHex(request.params[0].get_str()));
-    CPubKey pubKey(vData.begin(), vData.end());
-=======
     std::vector<unsigned char> data(ParseHex(request.params[0].get_str()));
     CPubKey pubKey(data.begin(), data.end());
->>>>>>> a7b486d6
     if (!pubKey.IsFullyValid())
         throw JSONRPCError(RPC_INVALID_ADDRESS_OR_KEY, "Pubkey is not a valid public key");
 
@@ -563,11 +548,7 @@
             "\nReveals the private key corresponding to 'address'.\n"
             "Then the importprivkey can be used with this output\n"
             "\nArguments:\n"
-<<<<<<< HEAD
             "1. \"address\"   (string, required) The blackcoin address for the private key\n"
-=======
-            "1. \"address\"   (string, required) The bitcoin address for the private key\n"
->>>>>>> a7b486d6
             "\nResult:\n"
             "\"key\"                (string) The private key\n"
             "\nExamples:\n"
@@ -580,7 +561,6 @@
 
     EnsureWalletIsUnlocked();
 
-<<<<<<< HEAD
     std::string strAddress = request.params[0].get_str();
     CTxDestination dest = DecodeDestination(strAddress);
     if (!IsValidDestination(dest))
@@ -589,14 +569,6 @@
         throw JSONRPCError(RPC_WALLET_UNLOCK_NEEDED, "Wallet is unlocked for staking only.");
     const CKeyID *keyID = boost::get<CKeyID>(&dest);
     if (!keyID) {
-=======
-    string strAddress = request.params[0].get_str();
-    CBitcoinAddress address;
-    if (!address.SetString(strAddress))
-        throw JSONRPCError(RPC_INVALID_ADDRESS_OR_KEY, "Invalid Bitcoin address");
-    CKeyID keyID;
-    if (!address.GetKeyID(keyID))
->>>>>>> a7b486d6
         throw JSONRPCError(RPC_TYPE_ERROR, "Address does not refer to a key");
     }
     CKey vchSecret;
@@ -669,10 +641,7 @@
             file << "# extended private masterkey: " << b58extkey.ToString() << "\n\n";
         }
     }
-<<<<<<< HEAD
-
-=======
->>>>>>> a7b486d6
+
     for (std::vector<std::pair<int64_t, CKeyID> >::const_iterator it = vKeyBirth.begin(); it != vKeyBirth.end(); it++) {
         const CKeyID &keyid = it->second;
         std::string strTime = EncodeDumpTime(it->first);
@@ -860,13 +829,8 @@
                     throw JSONRPCError(RPC_INVALID_ADDRESS_OR_KEY, "Pubkey must be a hex string");
                 }
 
-<<<<<<< HEAD
                 std::vector<unsigned char> data(ParseHex(strPubKey));
                 CPubKey pubKey(data.begin(), data.end());
-=======
-                std::vector<unsigned char> vData(ParseHex(strPubKey));
-                CPubKey pubKey(vData.begin(), vData.end());
->>>>>>> a7b486d6
 
                 if (!pubKey.IsFullyValid()) {
                     throw JSONRPCError(RPC_INVALID_ADDRESS_OR_KEY, "Pubkey is not a valid public key");
@@ -1100,22 +1064,14 @@
     EnsureWalletIsUnlocked();
 
     // Verify all timestamps are present before importing any keys.
-<<<<<<< HEAD
     const int64_t now = chainActive.Tip() ? chainActive.Tip()->GetPastTimeLimit() : 0;
-=======
-    const int64_t now = chainActive.Tip() ? chainActive.Tip()->GetMedianTimePast() : 0;
->>>>>>> a7b486d6
     for (const UniValue& data : requests.getValues()) {
         GetImportTimestamp(data, now);
     }
 
     bool fRunScan = false;
     const int64_t minimumTimestamp = 1;
-<<<<<<< HEAD
-    int64_t nLowestTimestamp;
-=======
     int64_t nLowestTimestamp = 0;
->>>>>>> a7b486d6
 
     if (fRescan && chainActive.Tip()) {
         nLowestTimestamp = chainActive.Tip()->GetBlockTime();
