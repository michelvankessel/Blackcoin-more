--- conflicted
+++ resolved
@@ -10,10 +10,7 @@
 #include "base58.h"
 #include "consensus/tx_verify.h"
 #include "consensus/validation.h"
-<<<<<<< HEAD
 #include "dstencode.h"
-=======
->>>>>>> e44150fe
 #include "fs.h"
 #include "protocol.h"
 #include "serialize.h"
@@ -24,75 +21,44 @@
 
 #include <atomic>
 
-<<<<<<< HEAD
-#include <boost/version.hpp>
-#include <boost/foreach.hpp>
-=======
->>>>>>> e44150fe
 #include <boost/thread.hpp>
 
 //
 // CWalletDB
 //
 
-<<<<<<< HEAD
-bool CWalletDB::WriteName(const CTxDestination &address, const std::string &strName)
-{
-    if (!IsValidDestination(address))
-        return false;
-
-    nWalletDBUpdateCounter++;
-    return Write(std::make_pair(std::string("name"), EncodeLegacyAddr(address, Params())), strName);
+bool CWalletDB::WriteName(const CTxDestination &address, const std::string& strName)
+{
+    if (!IsValidDestination(address)) {
+        return false;
+    }
+    return WriteIC(std::make_pair(std::string("name"), EncodeLegacyAddr(address, Params())), strName);
 }
 
 bool CWalletDB::EraseName(const CTxDestination &address)
 {
     // This should only be used for sending addresses, never for receiving addresses,
     // receiving addresses must always have an address book entry if they're not change return.
-    if (!IsValidDestination(address))
-        return false;
-
-    nWalletDBUpdateCounter++;
-    return Erase(std::make_pair(std::string("name"), EncodeLegacyAddr(address, Params())));
-}
-
-bool CWalletDB::WritePurpose(const CTxDestination &address, const std::string &strPurpose) {
-    if (!IsValidDestination(address))
-        return false;
-
-    nWalletDBUpdateCounter++;
-    return Write(std::make_pair(std::string("purpose"), EncodeLegacyAddr(address, Params())), strPurpose);
+    if (!IsValidDestination(address)) {
+        return false;
+    }
+    return EraseIC(std::make_pair(std::string("name"), EncodeLegacyAddr(address, Params())));
+}
+
+bool CWalletDB::WritePurpose(const CTxDestination &address, const std::string& strPurpose)
+{
+    if (!IsValidDestination(address)) {
+        return false;
+    }
+    return WriteIC(std::make_pair(std::string("purpose"), EncodeLegacyAddr(address, Params())), strPurpose);
 }
 
 bool CWalletDB::ErasePurpose(const CTxDestination &address)
 {
-    if (!IsValidDestination(address))
-        return false;
-
-    nWalletDBUpdateCounter++;
-    return Erase(std::make_pair(std::string("purpose"), EncodeLegacyAddr(address, Params())));
-=======
-bool CWalletDB::WriteName(const std::string& strAddress, const std::string& strName)
-{
-    return WriteIC(std::make_pair(std::string("name"), strAddress), strName);
-}
-
-bool CWalletDB::EraseName(const std::string& strAddress)
-{
-    // This should only be used for sending addresses, never for receiving addresses,
-    // receiving addresses must always have an address book entry if they're not change return.
-    return EraseIC(std::make_pair(std::string("name"), strAddress));
-}
-
-bool CWalletDB::WritePurpose(const std::string& strAddress, const std::string& strPurpose)
-{
-    return WriteIC(std::make_pair(std::string("purpose"), strAddress), strPurpose);
-}
-
-bool CWalletDB::ErasePurpose(const std::string& strPurpose)
-{
-    return EraseIC(std::make_pair(std::string("purpose"), strPurpose));
->>>>>>> e44150fe
+    if (!IsValidDestination(address)) {
+        return false;
+    }
+    return EraseIC(std::make_pair(std::string("purpose"), EncodeLegacyAddr(address, Params())));
 }
 
 bool CWalletDB::WriteTx(const CWalletTx& wtx)
@@ -307,16 +273,10 @@
         {
             std::string strAddress;
             ssKey >> strAddress;
-<<<<<<< HEAD
-            ssValue >>
-                pwallet->mapAddressBook[DecodeDestination(strAddress)].name;
-        } else if (strType == "purpose") {
-=======
-            ssValue >> pwallet->mapAddressBook[CBitcoinAddress(strAddress).Get()].name;
+            ssValue >> pwallet->mapAddressBook[DecodeDestination(strAddress)].name;
         }
         else if (strType == "purpose")
         {
->>>>>>> e44150fe
             std::string strAddress;
             ssKey >> strAddress;
             ssValue >>
@@ -681,11 +641,7 @@
     return result;
 }
 
-<<<<<<< HEAD
-DBErrors CWalletDB::FindWalletTx(vector<uint256>& vTxHash, vector<CWalletTx>& vWtx)
-=======
 DBErrors CWalletDB::FindWalletTx(std::vector<uint256>& vTxHash, std::vector<CWalletTx>& vWtx)
->>>>>>> e44150fe
 {
     bool fNoncriticalErrors = false;
     DBErrors result = DB_LOAD_OK;
@@ -748,19 +704,11 @@
     return result;
 }
 
-<<<<<<< HEAD
-DBErrors CWalletDB::ZapSelectTx(vector<uint256>& vTxHashIn, vector<uint256>& vTxHashOut)
-{
-    // build list of wallet TXs and hashes
-    vector<uint256> vTxHash;
-    vector<CWalletTx> vWtx;
-=======
 DBErrors CWalletDB::ZapSelectTx(std::vector<uint256>& vTxHashIn, std::vector<uint256>& vTxHashOut)
 {
     // build list of wallet TXs and hashes
     std::vector<uint256> vTxHash;
     std::vector<CWalletTx> vWtx;
->>>>>>> e44150fe
     DBErrors err = FindWalletTx(vTxHash, vWtx);
     if (err != DB_LOAD_OK) {
         return err;
@@ -794,17 +742,10 @@
     return DB_LOAD_OK;
 }
 
-<<<<<<< HEAD
-DBErrors CWalletDB::ZapWalletTx(vector<CWalletTx>& vWtx)
-{
-    // build list of wallet TXs
-    vector<uint256> vTxHash;
-=======
 DBErrors CWalletDB::ZapWalletTx(std::vector<CWalletTx>& vWtx)
 {
     // build list of wallet TXs
     std::vector<uint256> vTxHash;
->>>>>>> e44150fe
     DBErrors err = FindWalletTx(vTxHash, vWtx);
     if (err != DB_LOAD_OK)
         return err;
@@ -833,13 +774,6 @@
 
         unsigned int nUpdateCounter = dbh.nUpdateCounter;
 
-<<<<<<< HEAD
-        if (nLastFlushed != CWalletDB::GetUpdateCounter() && GetTime() - nLastWalletUpdate >= 2)
-        {
-            const std::string& strFile = pwalletMain->strWalletFile;
-            if (CDB::PeriodicFlush(strFile))
-                nLastFlushed = CWalletDB::GetUpdateCounter();
-=======
         if (dbh.nLastSeen != nUpdateCounter) {
             dbh.nLastSeen = nUpdateCounter;
             dbh.nLastWalletUpdate = GetTime();
@@ -849,7 +783,6 @@
             if (CDB::PeriodicFlush(dbh)) {
                 dbh.nLastFlushed = nUpdateCounter;
             }
->>>>>>> e44150fe
         }
     }
 
@@ -859,18 +792,6 @@
 //
 // Try to (very carefully!) recover wallet file if there is a problem.
 //
-<<<<<<< HEAD
-bool CWalletDB::Recover(const std::string& filename, void *callbackDataIn, bool (*recoverKVcallback)(void* callbackData, CDataStream ssKey, CDataStream ssValue))
-{
-    return CDB::Recover(filename, callbackDataIn, recoverKVcallback);
-}
-
-bool CWalletDB::Recover(const std::string& filename)
-{
-    // recover without a key filter callback
-    // results in recovering all record types
-    return CWalletDB::Recover(filename, NULL, NULL);
-=======
 bool CWalletDB::Recover(const std::string& filename, void *callbackDataIn, bool (*recoverKVcallback)(void* callbackData, CDataStream ssKey, CDataStream ssValue), std::string& out_backup_filename)
 {
     return CDB::Recover(filename, callbackDataIn, recoverKVcallback, out_backup_filename);
@@ -881,7 +802,6 @@
     // recover without a key filter callback
     // results in recovering all record types
     return CWalletDB::Recover(filename, nullptr, nullptr, out_backup_filename);
->>>>>>> e44150fe
 }
 
 bool CWalletDB::RecoverKeysOnlyFilter(void *callbackData, CDataStream ssKey, CDataStream ssValue)
@@ -914,37 +834,23 @@
 
 bool CWalletDB::VerifyDatabaseFile(const std::string& walletFile, const fs::path& dataDir, std::string& warningStr, std::string& errorStr)
 {
-<<<<<<< HEAD
-    return CDB::VerifyDatabaseFile(walletFile, dataDir, errorStr, warningStr, CWalletDB::Recover);
-=======
     return CDB::VerifyDatabaseFile(walletFile, dataDir, warningStr, errorStr, CWalletDB::Recover);
->>>>>>> e44150fe
 }
 
 bool CWalletDB::WriteDestData(const CTxDestination &address, const std::string &key, const std::string &value)
 {
-<<<<<<< HEAD
-    if (!IsValidDestination(address))
-        return false;
-
-    nWalletDBUpdateCounter++;
-    return Write(std::make_pair(std::string("destdata"), std::make_pair(EncodeLegacyAddr(address, Params()), key)), value);
-=======
-    return WriteIC(std::make_pair(std::string("destdata"), std::make_pair(address, key)), value);
->>>>>>> e44150fe
+    if (!IsValidDestination(address)) {
+        return false;
+    }
+    return WriteIC(std::make_pair(std::string("destdata"), std::make_pair(EncodeLegacyAddr(address, Params()), key)), value);
 }
 
 bool CWalletDB::EraseDestData(const CTxDestination &address, const std::string &key)
 {
-<<<<<<< HEAD
-    if (!IsValidDestination(address))
-        return false;
-
-    nWalletDBUpdateCounter++;
-    return Erase(std::make_pair(std::string("destdata"), std::make_pair(EncodeLegacyAddr(address, Params()), key)));
-=======
-    return EraseIC(std::make_pair(std::string("destdata"), std::make_pair(address, key)));
->>>>>>> e44150fe
+    if (!IsValidDestination(address)) {
+        return false;
+    }
+    return EraseIC(std::make_pair(std::string("destdata"), std::make_pair(EncodeLegacyAddr(address, Params()), key)));
 }
 
 
