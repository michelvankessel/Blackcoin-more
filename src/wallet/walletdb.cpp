// Copyright (c) 2009-2010 Satoshi Nakamoto
<<<<<<< HEAD
// Copyright (c) 2009-2016 The Bitcoin Core developers
// Copyright (c) 2015-2017 The Bitcoin Unlimited developers
// Copyright (c) 2017 The Bitcoin developers
=======
// Copyright (c) 2009-2017 The Bitcoin Core developers
>>>>>>> f56c00b2
// Distributed under the MIT software license, see the accompanying
// file COPYING or http://www.opensource.org/licenses/mit-license.php.

#include <wallet/walletdb.h>

<<<<<<< HEAD
#include "base58.h"
#include "consensus/tx_verify.h"
#include "consensus/validation.h"
#include "dstencode.h"
#include "fs.h"
#include "protocol.h"
#include "serialize.h"
#include "sync.h"
#include "util.h"
#include "utiltime.h"
#include "wallet/wallet.h"
=======
#include <base58.h>
#include <consensus/tx_verify.h>
#include <consensus/validation.h>
#include <fs.h>
#include <protocol.h>
#include <serialize.h>
#include <sync.h>
#include <util.h>
#include <utiltime.h>
#include <wallet/wallet.h>
>>>>>>> f56c00b2

#include <atomic>

#include <boost/thread.hpp>

//
// CWalletDB
//

bool CWalletDB::WriteName(const CTxDestination &address, const std::string& strName)
{
    if (!IsValidDestination(address)) {
        return false;
    }
    return WriteIC(std::make_pair(std::string("name"), EncodeLegacyAddr(address, Params())), strName);
}

bool CWalletDB::EraseName(const CTxDestination &address)
{
    // This should only be used for sending addresses, never for receiving addresses,
    // receiving addresses must always have an address book entry if they're not change return.
    if (!IsValidDestination(address)) {
        return false;
    }
    return EraseIC(std::make_pair(std::string("name"), EncodeLegacyAddr(address, Params())));
}

bool CWalletDB::WritePurpose(const CTxDestination &address, const std::string& strPurpose)
{
    if (!IsValidDestination(address)) {
        return false;
    }
    return WriteIC(std::make_pair(std::string("purpose"), EncodeLegacyAddr(address, Params())), strPurpose);
}

<<<<<<< HEAD
bool CWalletDB::ErasePurpose(const CTxDestination &address)
{
    if (!IsValidDestination(address)) {
        return false;
    }
    return EraseIC(std::make_pair(std::string("purpose"), EncodeLegacyAddr(address, Params())));
=======
bool CWalletDB::ErasePurpose(const std::string& strAddress)
{
    return EraseIC(std::make_pair(std::string("purpose"), strAddress));
>>>>>>> f56c00b2
}

bool CWalletDB::WriteTx(const CWalletTx& wtx)
{
    return WriteIC(std::make_pair(std::string("tx"), wtx.GetHash()), wtx);
}

bool CWalletDB::EraseTx(uint256 hash)
{
    return EraseIC(std::make_pair(std::string("tx"), hash));
}

bool CWalletDB::WriteKey(const CPubKey& vchPubKey, const CPrivKey& vchPrivKey, const CKeyMetadata& keyMeta)
{
    if (!WriteIC(std::make_pair(std::string("keymeta"), vchPubKey), keyMeta, false)) {
        return false;
    }

    // hash pubkey/privkey to accelerate wallet load
    std::vector<unsigned char> vchKey;
    vchKey.reserve(vchPubKey.size() + vchPrivKey.size());
    vchKey.insert(vchKey.end(), vchPubKey.begin(), vchPubKey.end());
    vchKey.insert(vchKey.end(), vchPrivKey.begin(), vchPrivKey.end());

    return WriteIC(std::make_pair(std::string("key"), vchPubKey), std::make_pair(vchPrivKey, Hash(vchKey.begin(), vchKey.end())), false);
}

bool CWalletDB::WriteCryptedKey(const CPubKey& vchPubKey,
                                const std::vector<unsigned char>& vchCryptedSecret,
                                const CKeyMetadata &keyMeta)
{
    if (!WriteIC(std::make_pair(std::string("keymeta"), vchPubKey), keyMeta)) {
        return false;
    }

    if (!WriteIC(std::make_pair(std::string("ckey"), vchPubKey), vchCryptedSecret, false)) {
        return false;
    }
    EraseIC(std::make_pair(std::string("key"), vchPubKey));
    EraseIC(std::make_pair(std::string("wkey"), vchPubKey));
    return true;
}

bool CWalletDB::WriteMasterKey(unsigned int nID, const CMasterKey& kMasterKey)
{
    return WriteIC(std::make_pair(std::string("mkey"), nID), kMasterKey, true);
}

bool CWalletDB::WriteCScript(const uint160& hash, const CScript& redeemScript)
{
    return WriteIC(std::make_pair(std::string("cscript"), hash), redeemScript, false);
}

bool CWalletDB::WriteWatchOnly(const CScript &dest, const CKeyMetadata& keyMeta)
{
    if (!WriteIC(std::make_pair(std::string("watchmeta"), dest), keyMeta)) {
        return false;
    }
    return WriteIC(std::make_pair(std::string("watchs"), dest), '1');
}

bool CWalletDB::EraseWatchOnly(const CScript &dest)
{
    if (!EraseIC(std::make_pair(std::string("watchmeta"), dest))) {
        return false;
    }
    return EraseIC(std::make_pair(std::string("watchs"), dest));
}

bool CWalletDB::WriteBestBlock(const CBlockLocator& locator)
{
    WriteIC(std::string("bestblock"), CBlockLocator()); // Write empty block locator so versions that require a merkle branch automatically rescan
    return WriteIC(std::string("bestblock_nomerkle"), locator);
}

bool CWalletDB::ReadBestBlock(CBlockLocator& locator)
{
    if (batch.Read(std::string("bestblock"), locator) && !locator.vHave.empty()) return true;
    return batch.Read(std::string("bestblock_nomerkle"), locator);
}

bool CWalletDB::WriteOrderPosNext(int64_t nOrderPosNext)
{
    return WriteIC(std::string("orderposnext"), nOrderPosNext);
}

bool CWalletDB::ReadPool(int64_t nPool, CKeyPool& keypool)
{
    return batch.Read(std::make_pair(std::string("pool"), nPool), keypool);
}

bool CWalletDB::WritePool(int64_t nPool, const CKeyPool& keypool)
{
    return WriteIC(std::make_pair(std::string("pool"), nPool), keypool);
}

bool CWalletDB::ErasePool(int64_t nPool)
{
    return EraseIC(std::make_pair(std::string("pool"), nPool));
}

bool CWalletDB::WriteMinVersion(int nVersion)
{
    return WriteIC(std::string("minversion"), nVersion);
}

bool CWalletDB::ReadAccount(const std::string& strAccount, CAccount& account)
{
    account.SetNull();
    return batch.Read(std::make_pair(std::string("acc"), strAccount), account);
}

bool CWalletDB::WriteAccount(const std::string& strAccount, const CAccount& account)
{
    return WriteIC(std::make_pair(std::string("acc"), strAccount), account);
}

bool CWalletDB::WriteAccountingEntry(const uint64_t nAccEntryNum, const CAccountingEntry& acentry)
{
    return WriteIC(std::make_pair(std::string("acentry"), std::make_pair(acentry.strAccount, nAccEntryNum)), acentry);
}

CAmount CWalletDB::GetAccountCreditDebit(const std::string& strAccount)
{
    std::list<CAccountingEntry> entries;
    ListAccountCreditDebit(strAccount, entries);

    CAmount nCreditDebit = 0;
    for (const CAccountingEntry& entry : entries)
        nCreditDebit += entry.nCreditDebit;

    return nCreditDebit;
}

void CWalletDB::ListAccountCreditDebit(const std::string& strAccount, std::list<CAccountingEntry>& entries)
{
    bool fAllAccounts = (strAccount == "*");

    Dbc* pcursor = batch.GetCursor();
    if (!pcursor)
        throw std::runtime_error(std::string(__func__) + ": cannot create DB cursor");
    bool setRange = true;
    while (true)
    {
        // Read next record
        CDataStream ssKey(SER_DISK, CLIENT_VERSION);
        if (setRange)
            ssKey << std::make_pair(std::string("acentry"), std::make_pair((fAllAccounts ? std::string("") : strAccount), uint64_t(0)));
        CDataStream ssValue(SER_DISK, CLIENT_VERSION);
        int ret = batch.ReadAtCursor(pcursor, ssKey, ssValue, setRange);
        setRange = false;
        if (ret == DB_NOTFOUND)
            break;
        else if (ret != 0)
        {
            pcursor->close();
            throw std::runtime_error(std::string(__func__) + ": error scanning DB");
        }

        // Unserialize
        std::string strType;
        ssKey >> strType;
        if (strType != "acentry")
            break;
        CAccountingEntry acentry;
        ssKey >> acentry.strAccount;
        if (!fAllAccounts && acentry.strAccount != strAccount)
            break;

        ssValue >> acentry;
        ssKey >> acentry.nEntryNo;
        entries.push_back(acentry);
    }

    pcursor->close();
}

class CWalletScanState {
public:
    unsigned int nKeys;
    unsigned int nCKeys;
    unsigned int nWatchKeys;
    unsigned int nKeyMeta;
    bool fIsEncrypted;
    bool fAnyUnordered;
    int nFileVersion;
    std::vector<uint256> vWalletUpgrade;

    CWalletScanState() {
        nKeys = nCKeys = nWatchKeys = nKeyMeta = 0;
        fIsEncrypted = false;
        fAnyUnordered = false;
        nFileVersion = 0;
    }
};

bool
ReadKeyValue(CWallet* pwallet, CDataStream& ssKey, CDataStream& ssValue,
             CWalletScanState &wss, std::string& strType, std::string& strErr)
{
    try {
        // Unserialize
        // Taking advantage of the fact that pair serialization
        // is just the two items serialized one after the other
        ssKey >> strType;
        if (strType == "name")
        {
            std::string strAddress;
            ssKey >> strAddress;
            ssValue >> pwallet->mapAddressBook[DecodeDestination(strAddress)].name;
        }
        else if (strType == "purpose")
        {
            std::string strAddress;
            ssKey >> strAddress;
<<<<<<< HEAD
            ssValue >>
                pwallet->mapAddressBook[DecodeDestination(strAddress)].purpose;
        } else if (strType == "tx") {
=======
            ssValue >> pwallet->mapAddressBook[DecodeDestination(strAddress)].purpose;
        }
        else if (strType == "tx")
        {
>>>>>>> f56c00b2
            uint256 hash;
            ssKey >> hash;
            CWalletTx wtx;
            ssValue >> wtx;
            CValidationState state;
            if (!(CheckTransaction(*wtx.tx, state) && (wtx.GetHash() == hash) && state.IsValid()))
                return false;

            // Undo serialize changes in 31600
            if (31404 <= wtx.fTimeReceivedIsTxTime && wtx.fTimeReceivedIsTxTime <= 31703)
            {
                if (!ssValue.empty())
                {
                    char fTmp;
                    char fUnused;
                    ssValue >> fTmp >> fUnused >> wtx.strFromAccount;
                    strErr = strprintf("LoadWallet() upgrading tx ver=%d %d '%s' %s",
                                       wtx.fTimeReceivedIsTxTime, fTmp, wtx.strFromAccount, hash.ToString());
                    wtx.fTimeReceivedIsTxTime = fTmp;
                }
                else
                {
                    strErr = strprintf("LoadWallet() repairing tx ver=%d %s", wtx.fTimeReceivedIsTxTime, hash.ToString());
                    wtx.fTimeReceivedIsTxTime = 0;
                }
                wss.vWalletUpgrade.push_back(hash);
            }

            if (wtx.nOrderPos == -1)
                wss.fAnyUnordered = true;

            pwallet->LoadToWallet(wtx);
        }
        else if (strType == "acentry")
        {
            std::string strAccount;
            ssKey >> strAccount;
            uint64_t nNumber;
            ssKey >> nNumber;
            if (nNumber > pwallet->nAccountingEntryNumber) {
                pwallet->nAccountingEntryNumber = nNumber;
            }

            if (!wss.fAnyUnordered)
            {
                CAccountingEntry acentry;
                ssValue >> acentry;
                if (acentry.nOrderPos == -1)
                    wss.fAnyUnordered = true;
            }
        }
        else if (strType == "watchs")
        {
            wss.nWatchKeys++;
            CScript script;
            ssKey >> script;
            char fYes;
            ssValue >> fYes;
            if (fYes == '1')
                pwallet->LoadWatchOnly(script);
        }
        else if (strType == "key" || strType == "wkey")
        {
            CPubKey vchPubKey;
            ssKey >> vchPubKey;
            if (!vchPubKey.IsValid())
            {
                strErr = "Error reading wallet database: CPubKey corrupt";
                return false;
            }
            CKey key;
            CPrivKey pkey;
            uint256 hash;

            if (strType == "key")
            {
                wss.nKeys++;
                ssValue >> pkey;
            } else {
                CWalletKey wkey;
                ssValue >> wkey;
                pkey = wkey.vchPrivKey;
            }

            // Old wallets store keys as "key" [pubkey] => [privkey]
            // ... which was slow for wallets with lots of keys, because the public key is re-derived from the private key
            // using EC operations as a checksum.
            // Newer wallets store keys as "key"[pubkey] => [privkey][hash(pubkey,privkey)], which is much faster while
            // remaining backwards-compatible.
            try
            {
                ssValue >> hash;
            }
            catch (...) {}

            bool fSkipCheck = false;

            if (!hash.IsNull())
            {
                // hash pubkey/privkey to accelerate wallet load
                std::vector<unsigned char> vchKey;
                vchKey.reserve(vchPubKey.size() + pkey.size());
                vchKey.insert(vchKey.end(), vchPubKey.begin(), vchPubKey.end());
                vchKey.insert(vchKey.end(), pkey.begin(), pkey.end());

                if (Hash(vchKey.begin(), vchKey.end()) != hash)
                {
                    strErr = "Error reading wallet database: CPubKey/CPrivKey corrupt";
                    return false;
                }

                fSkipCheck = true;
            }

            if (!key.Load(pkey, vchPubKey, fSkipCheck))
            {
                strErr = "Error reading wallet database: CPrivKey corrupt";
                return false;
            }
            if (!pwallet->LoadKey(key, vchPubKey))
            {
                strErr = "Error reading wallet database: LoadKey failed";
                return false;
            }
        }
        else if (strType == "mkey")
        {
            unsigned int nID;
            ssKey >> nID;
            CMasterKey kMasterKey;
            ssValue >> kMasterKey;
            if(pwallet->mapMasterKeys.count(nID) != 0)
            {
                strErr = strprintf("Error reading wallet database: duplicate CMasterKey id %u", nID);
                return false;
            }
            pwallet->mapMasterKeys[nID] = kMasterKey;
            if (pwallet->nMasterKeyMaxID < nID)
                pwallet->nMasterKeyMaxID = nID;
        }
        else if (strType == "ckey")
        {
            CPubKey vchPubKey;
            ssKey >> vchPubKey;
            if (!vchPubKey.IsValid())
            {
                strErr = "Error reading wallet database: CPubKey corrupt";
                return false;
            }
            std::vector<unsigned char> vchPrivKey;
            ssValue >> vchPrivKey;
            wss.nCKeys++;

            if (!pwallet->LoadCryptedKey(vchPubKey, vchPrivKey))
            {
                strErr = "Error reading wallet database: LoadCryptedKey failed";
                return false;
            }
            wss.fIsEncrypted = true;
        }
        else if (strType == "keymeta")
        {
            CPubKey vchPubKey;
            ssKey >> vchPubKey;
            CKeyMetadata keyMeta;
            ssValue >> keyMeta;
            wss.nKeyMeta++;
            pwallet->LoadKeyMetadata(vchPubKey.GetID(), keyMeta);
        }
        else if (strType == "watchmeta")
        {
            CScript script;
            ssKey >> script;
            CKeyMetadata keyMeta;
            ssValue >> keyMeta;
            wss.nKeyMeta++;
            pwallet->LoadScriptMetadata(CScriptID(script), keyMeta);
        }
        else if (strType == "defaultkey")
        {
            // We don't want or need the default key, but if there is one set,
            // we want to make sure that it is valid so that we can detect corruption
            CPubKey vchPubKey;
            ssValue >> vchPubKey;
            if (!vchPubKey.IsValid()) {
                strErr = "Error reading wallet database: Default Key corrupt";
                return false;
            }
        }
        else if (strType == "pool")
        {
            int64_t nIndex;
            ssKey >> nIndex;
            CKeyPool keypool;
            ssValue >> keypool;

            pwallet->LoadKeyPool(nIndex, keypool);
        }
        else if (strType == "version")
        {
            ssValue >> wss.nFileVersion;
            if (wss.nFileVersion == 10300)
                wss.nFileVersion = 300;
        }
        else if (strType == "cscript")
        {
            uint160 hash;
            ssKey >> hash;
            CScript script;
            ssValue >> script;
            if (!pwallet->LoadCScript(script))
            {
                strErr = "Error reading wallet database: LoadCScript failed";
                return false;
            }
        }
        else if (strType == "orderposnext")
        {
            ssValue >> pwallet->nOrderPosNext;
        }
        else if (strType == "destdata")
        {
            std::string strAddress, strKey, strValue;
            ssKey >> strAddress;
            ssKey >> strKey;
            ssValue >> strValue;
<<<<<<< HEAD
            if (!pwallet->LoadDestData(DecodeDestination(strAddress), strKey,
                                       strValue)) {
=======
            if (!pwallet->LoadDestData(DecodeDestination(strAddress), strKey, strValue))
            {
>>>>>>> f56c00b2
                strErr = "Error reading wallet database: LoadDestData failed";
                return false;
            }
        }
        else if (strType == "hdchain")
        {
            CHDChain chain;
            ssValue >> chain;
            if (!pwallet->SetHDChain(chain, true))
            {
                strErr = "Error reading wallet database: SetHDChain failed";
                return false;
            }
        }
    } catch (...)
    {
        return false;
    }
    return true;
}

bool CWalletDB::IsKeyType(const std::string& strType)
{
    return (strType== "key" || strType == "wkey" ||
            strType == "mkey" || strType == "ckey");
}

DBErrors CWalletDB::LoadWallet(CWallet* pwallet)
{
    CWalletScanState wss;
    bool fNoncriticalErrors = false;
    DBErrors result = DB_LOAD_OK;

    LOCK(pwallet->cs_wallet);
    try {
        int nMinVersion = 0;
        if (batch.Read((std::string)"minversion", nMinVersion))
        {
            if (nMinVersion > CLIENT_VERSION)
                return DB_TOO_NEW;
            pwallet->LoadMinVersion(nMinVersion);
        }

        // Get cursor
        Dbc* pcursor = batch.GetCursor();
        if (!pcursor)
        {
            LogPrintf("Error getting wallet database cursor\n");
            return DB_CORRUPT;
        }

        while (true)
        {
            // Read next record
            CDataStream ssKey(SER_DISK, CLIENT_VERSION);
            CDataStream ssValue(SER_DISK, CLIENT_VERSION);
            int ret = batch.ReadAtCursor(pcursor, ssKey, ssValue);
            if (ret == DB_NOTFOUND)
                break;
            else if (ret != 0)
            {
                LogPrintf("Error reading next record from wallet database\n");
                return DB_CORRUPT;
            }

            // Try to be tolerant of single corrupt records:
            std::string strType, strErr;
            if (!ReadKeyValue(pwallet, ssKey, ssValue, wss, strType, strErr))
            {
                // losing keys is considered a catastrophic error, anything else
                // we assume the user can live with:
                if (IsKeyType(strType) || strType == "defaultkey")
                    result = DB_CORRUPT;
                else
                {
                    // Leave other errors alone, if we try to fix them we might make things worse.
                    fNoncriticalErrors = true; // ... but do warn the user there is something wrong.
                    if (strType == "tx")
                        // Rescan if there is a bad transaction record:
                        gArgs.SoftSetBoolArg("-rescan", true);
                }
            }
            if (!strErr.empty())
                LogPrintf("%s\n", strErr);
        }
        pcursor->close();
    }
    catch (const boost::thread_interrupted&) {
        throw;
    }
    catch (...) {
        result = DB_CORRUPT;
    }

    if (fNoncriticalErrors && result == DB_LOAD_OK)
        result = DB_NONCRITICAL_ERROR;

    // Any wallet corruption at all: skip any rewriting or
    // upgrading, we don't want to make it worse.
    if (result != DB_LOAD_OK)
        return result;

    LogPrintf("nFileVersion = %d\n", wss.nFileVersion);

    LogPrintf("Keys: %u plaintext, %u encrypted, %u w/ metadata, %u total\n",
           wss.nKeys, wss.nCKeys, wss.nKeyMeta, wss.nKeys + wss.nCKeys);

    // nTimeFirstKey is only reliable if all keys have metadata
    if ((wss.nKeys + wss.nCKeys + wss.nWatchKeys) != wss.nKeyMeta)
        pwallet->UpdateTimeFirstKey(1);

    for (uint256 hash : wss.vWalletUpgrade)
        WriteTx(pwallet->mapWallet[hash]);

    // Rewrite encrypted wallets of versions 0.4.0 and 0.5.0rc:
    if (wss.fIsEncrypted && (wss.nFileVersion == 40000 || wss.nFileVersion == 50000))
        return DB_NEED_REWRITE;

    if (wss.nFileVersion < CLIENT_VERSION) // Update
        WriteVersion(CLIENT_VERSION);

    if (wss.fAnyUnordered)
        result = pwallet->ReorderTransactions();

    pwallet->laccentries.clear();
    ListAccountCreditDebit("*", pwallet->laccentries);
    for (CAccountingEntry& entry : pwallet->laccentries) {
        pwallet->wtxOrdered.insert(make_pair(entry.nOrderPos, CWallet::TxPair(nullptr, &entry)));
    }

    return result;
}

DBErrors CWalletDB::FindWalletTx(std::vector<uint256>& vTxHash, std::vector<CWalletTx>& vWtx)
{
    DBErrors result = DB_LOAD_OK;

    try {
        int nMinVersion = 0;
        if (batch.Read((std::string)"minversion", nMinVersion))
        {
            if (nMinVersion > CLIENT_VERSION)
                return DB_TOO_NEW;
        }

        // Get cursor
        Dbc* pcursor = batch.GetCursor();
        if (!pcursor)
        {
            LogPrintf("Error getting wallet database cursor\n");
            return DB_CORRUPT;
        }

        while (true)
        {
            // Read next record
            CDataStream ssKey(SER_DISK, CLIENT_VERSION);
            CDataStream ssValue(SER_DISK, CLIENT_VERSION);
            int ret = batch.ReadAtCursor(pcursor, ssKey, ssValue);
            if (ret == DB_NOTFOUND)
                break;
            else if (ret != 0)
            {
                LogPrintf("Error reading next record from wallet database\n");
                return DB_CORRUPT;
            }

            std::string strType;
            ssKey >> strType;
            if (strType == "tx") {
                uint256 hash;
                ssKey >> hash;

                CWalletTx wtx;
                ssValue >> wtx;

                vTxHash.push_back(hash);
                vWtx.push_back(wtx);
            }
        }
        pcursor->close();
    }
    catch (const boost::thread_interrupted&) {
        throw;
    }
    catch (...) {
        result = DB_CORRUPT;
    }

    return result;
}

DBErrors CWalletDB::ZapSelectTx(std::vector<uint256>& vTxHashIn, std::vector<uint256>& vTxHashOut)
{
    // build list of wallet TXs and hashes
    std::vector<uint256> vTxHash;
    std::vector<CWalletTx> vWtx;
    DBErrors err = FindWalletTx(vTxHash, vWtx);
    if (err != DB_LOAD_OK) {
        return err;
    }

    std::sort(vTxHash.begin(), vTxHash.end());
    std::sort(vTxHashIn.begin(), vTxHashIn.end());

    // erase each matching wallet TX
    bool delerror = false;
    std::vector<uint256>::iterator it = vTxHashIn.begin();
    for (uint256 hash : vTxHash) {
        while (it < vTxHashIn.end() && (*it) < hash) {
            it++;
        }
        if (it == vTxHashIn.end()) {
            break;
        }
        else if ((*it) == hash) {
            if(!EraseTx(hash)) {
                LogPrint(BCLog::DB, "Transaction was found for deletion but returned database error: %s\n", hash.GetHex());
                delerror = true;
            }
            vTxHashOut.push_back(hash);
        }
    }

    if (delerror) {
        return DB_CORRUPT;
    }
    return DB_LOAD_OK;
}

DBErrors CWalletDB::ZapWalletTx(std::vector<CWalletTx>& vWtx)
{
    // build list of wallet TXs
    std::vector<uint256> vTxHash;
    DBErrors err = FindWalletTx(vTxHash, vWtx);
    if (err != DB_LOAD_OK)
        return err;

    // erase each wallet TX
    for (uint256& hash : vTxHash) {
        if (!EraseTx(hash))
            return DB_CORRUPT;
    }

    return DB_LOAD_OK;
}

void MaybeCompactWalletDB()
{
    static std::atomic<bool> fOneThread(false);
    if (fOneThread.exchange(true)) {
        return;
    }
    if (!gArgs.GetBoolArg("-flushwallet", DEFAULT_FLUSHWALLET)) {
        return;
    }

    for (CWalletRef pwallet : vpwallets) {
        CWalletDBWrapper& dbh = pwallet->GetDBHandle();

        unsigned int nUpdateCounter = dbh.nUpdateCounter;

        if (dbh.nLastSeen != nUpdateCounter) {
            dbh.nLastSeen = nUpdateCounter;
            dbh.nLastWalletUpdate = GetTime();
        }

        if (dbh.nLastFlushed != nUpdateCounter && GetTime() - dbh.nLastWalletUpdate >= 2) {
            if (CDB::PeriodicFlush(dbh)) {
                dbh.nLastFlushed = nUpdateCounter;
            }
        }
    }

    fOneThread = false;
}

//
// Try to (very carefully!) recover wallet file if there is a problem.
//
bool CWalletDB::Recover(const std::string& filename, void *callbackDataIn, bool (*recoverKVcallback)(void* callbackData, CDataStream ssKey, CDataStream ssValue), std::string& out_backup_filename)
{
    return CDB::Recover(filename, callbackDataIn, recoverKVcallback, out_backup_filename);
}

bool CWalletDB::Recover(const std::string& filename, std::string& out_backup_filename)
{
    // recover without a key filter callback
    // results in recovering all record types
    return CWalletDB::Recover(filename, nullptr, nullptr, out_backup_filename);
}

bool CWalletDB::RecoverKeysOnlyFilter(void *callbackData, CDataStream ssKey, CDataStream ssValue)
{
    CWallet *dummyWallet = reinterpret_cast<CWallet*>(callbackData);
    CWalletScanState dummyWss;
    std::string strType, strErr;
    bool fReadOK;
    {
        // Required in LoadKeyMetadata():
        LOCK(dummyWallet->cs_wallet);
        fReadOK = ReadKeyValue(dummyWallet, ssKey, ssValue,
                               dummyWss, strType, strErr);
    }
    if (!IsKeyType(strType) && strType != "hdchain")
        return false;
    if (!fReadOK)
    {
        LogPrintf("WARNING: CWalletDB::Recover skipping %s: %s\n", strType, strErr);
        return false;
    }

    return true;
}

bool CWalletDB::VerifyEnvironment(const std::string& walletFile, const fs::path& walletDir, std::string& errorStr)
{
    return CDB::VerifyEnvironment(walletFile, walletDir, errorStr);
}

bool CWalletDB::VerifyDatabaseFile(const std::string& walletFile, const fs::path& walletDir, std::string& warningStr, std::string& errorStr)
{
    return CDB::VerifyDatabaseFile(walletFile, walletDir, warningStr, errorStr, CWalletDB::Recover);
}

bool CWalletDB::WriteDestData(const CTxDestination &address, const std::string &key, const std::string &value)
{
    if (!IsValidDestination(address)) {
        return false;
    }
    return WriteIC(std::make_pair(std::string("destdata"), std::make_pair(EncodeLegacyAddr(address, Params()), key)), value);
}

bool CWalletDB::EraseDestData(const CTxDestination &address, const std::string &key)
{
    if (!IsValidDestination(address)) {
        return false;
    }
    return EraseIC(std::make_pair(std::string("destdata"), std::make_pair(EncodeLegacyAddr(address, Params()), key)));
}


bool CWalletDB::WriteHDChain(const CHDChain& chain)
{
    return WriteIC(std::string("hdchain"), chain);
}

bool CWalletDB::TxnBegin()
{
    return batch.TxnBegin();
}

bool CWalletDB::TxnCommit()
{
    return batch.TxnCommit();
}

bool CWalletDB::TxnAbort()
{
    return batch.TxnAbort();
}

bool CWalletDB::ReadVersion(int& nVersion)
{
    return batch.ReadVersion(nVersion);
}

bool CWalletDB::WriteVersion(int nVersion)
{
    return batch.WriteVersion(nVersion);
}<|MERGE_RESOLUTION|>--- conflicted
+++ resolved
@@ -1,29 +1,10 @@
 // Copyright (c) 2009-2010 Satoshi Nakamoto
-<<<<<<< HEAD
-// Copyright (c) 2009-2016 The Bitcoin Core developers
-// Copyright (c) 2015-2017 The Bitcoin Unlimited developers
-// Copyright (c) 2017 The Bitcoin developers
-=======
 // Copyright (c) 2009-2017 The Bitcoin Core developers
->>>>>>> f56c00b2
 // Distributed under the MIT software license, see the accompanying
 // file COPYING or http://www.opensource.org/licenses/mit-license.php.
 
 #include <wallet/walletdb.h>
 
-<<<<<<< HEAD
-#include "base58.h"
-#include "consensus/tx_verify.h"
-#include "consensus/validation.h"
-#include "dstencode.h"
-#include "fs.h"
-#include "protocol.h"
-#include "serialize.h"
-#include "sync.h"
-#include "util.h"
-#include "utiltime.h"
-#include "wallet/wallet.h"
-=======
 #include <base58.h>
 #include <consensus/tx_verify.h>
 #include <consensus/validation.h>
@@ -34,7 +15,6 @@
 #include <util.h>
 #include <utiltime.h>
 #include <wallet/wallet.h>
->>>>>>> f56c00b2
 
 #include <atomic>
 
@@ -70,18 +50,9 @@
     return WriteIC(std::make_pair(std::string("purpose"), EncodeLegacyAddr(address, Params())), strPurpose);
 }
 
-<<<<<<< HEAD
-bool CWalletDB::ErasePurpose(const CTxDestination &address)
-{
-    if (!IsValidDestination(address)) {
-        return false;
-    }
-    return EraseIC(std::make_pair(std::string("purpose"), EncodeLegacyAddr(address, Params())));
-=======
 bool CWalletDB::ErasePurpose(const std::string& strAddress)
 {
     return EraseIC(std::make_pair(std::string("purpose"), strAddress));
->>>>>>> f56c00b2
 }
 
 bool CWalletDB::WriteTx(const CWalletTx& wtx)
@@ -297,16 +268,10 @@
         {
             std::string strAddress;
             ssKey >> strAddress;
-<<<<<<< HEAD
-            ssValue >>
-                pwallet->mapAddressBook[DecodeDestination(strAddress)].purpose;
-        } else if (strType == "tx") {
-=======
             ssValue >> pwallet->mapAddressBook[DecodeDestination(strAddress)].purpose;
         }
         else if (strType == "tx")
         {
->>>>>>> f56c00b2
             uint256 hash;
             ssKey >> hash;
             CWalletTx wtx;
@@ -533,13 +498,8 @@
             ssKey >> strAddress;
             ssKey >> strKey;
             ssValue >> strValue;
-<<<<<<< HEAD
-            if (!pwallet->LoadDestData(DecodeDestination(strAddress), strKey,
-                                       strValue)) {
-=======
             if (!pwallet->LoadDestData(DecodeDestination(strAddress), strKey, strValue))
             {
->>>>>>> f56c00b2
                 strErr = "Error reading wallet database: LoadDestData failed";
                 return false;
             }
