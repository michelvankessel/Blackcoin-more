// Copyright (c) 2009-2010 Satoshi Nakamoto
<<<<<<< HEAD
// Copyright (c) 2009-2017 The Bitcoin Core developers
=======
// Copyright (c) 2009-2018 The Bitcoin Core developers
>>>>>>> 2f4f2d38
// Distributed under the MIT software license, see the accompanying
// file COPYING or http://www.opensource.org/licenses/mit-license.php.

#include <wallet/walletdb.h>

#include <consensus/tx_verify.h>
#include <consensus/validation.h>
#include <fs.h>
#include <key_io.h>
#include <protocol.h>
#include <serialize.h>
#include <sync.h>
#include <util.h>
#include <utiltime.h>
#include <wallet/wallet.h>

#include <atomic>

#include <boost/thread.hpp>

//
// WalletBatch
//

<<<<<<< HEAD
bool CWalletDB::WriteName(const CTxDestination &address, const std::string& strName)
=======
bool WalletBatch::WriteName(const std::string& strAddress, const std::string& strName)
>>>>>>> 2f4f2d38
{
    if (!IsValidDestination(address)) {
        return false;
    }
    return WriteIC(std::make_pair(std::string("name"), EncodeLegacyAddr(address, Params())), strName);
}

<<<<<<< HEAD
bool CWalletDB::EraseName(const CTxDestination &address)
=======
bool WalletBatch::EraseName(const std::string& strAddress)
>>>>>>> 2f4f2d38
{
    // This should only be used for sending addresses, never for receiving addresses,
    // receiving addresses must always have an address book entry if they're not change return.
    if (!IsValidDestination(address)) {
        return false;
    }
    return EraseIC(std::make_pair(std::string("name"), EncodeLegacyAddr(address, Params())));
}

<<<<<<< HEAD
bool CWalletDB::WritePurpose(const CTxDestination &address, const std::string& strPurpose)
=======
bool WalletBatch::WritePurpose(const std::string& strAddress, const std::string& strPurpose)
>>>>>>> 2f4f2d38
{
    if (!IsValidDestination(address)) {
        return false;
    }
    return WriteIC(std::make_pair(std::string("purpose"), EncodeLegacyAddr(address, Params())), strPurpose);
}

bool WalletBatch::ErasePurpose(const std::string& strAddress)
{
    return EraseIC(std::make_pair(std::string("purpose"), strAddress));
}

bool WalletBatch::WriteTx(const CWalletTx& wtx)
{
    return WriteIC(std::make_pair(std::string("tx"), wtx.GetHash()), wtx);
}

bool WalletBatch::EraseTx(uint256 hash)
{
    return EraseIC(std::make_pair(std::string("tx"), hash));
}

bool WalletBatch::WriteKey(const CPubKey& vchPubKey, const CPrivKey& vchPrivKey, const CKeyMetadata& keyMeta)
{
    if (!WriteIC(std::make_pair(std::string("keymeta"), vchPubKey), keyMeta, false)) {
        return false;
    }

    // hash pubkey/privkey to accelerate wallet load
    std::vector<unsigned char> vchKey;
    vchKey.reserve(vchPubKey.size() + vchPrivKey.size());
    vchKey.insert(vchKey.end(), vchPubKey.begin(), vchPubKey.end());
    vchKey.insert(vchKey.end(), vchPrivKey.begin(), vchPrivKey.end());

    return WriteIC(std::make_pair(std::string("key"), vchPubKey), std::make_pair(vchPrivKey, Hash(vchKey.begin(), vchKey.end())), false);
}

bool WalletBatch::WriteCryptedKey(const CPubKey& vchPubKey,
                                const std::vector<unsigned char>& vchCryptedSecret,
                                const CKeyMetadata &keyMeta)
{
    if (!WriteIC(std::make_pair(std::string("keymeta"), vchPubKey), keyMeta)) {
        return false;
    }

    if (!WriteIC(std::make_pair(std::string("ckey"), vchPubKey), vchCryptedSecret, false)) {
        return false;
    }
    EraseIC(std::make_pair(std::string("key"), vchPubKey));
    EraseIC(std::make_pair(std::string("wkey"), vchPubKey));
    return true;
}

bool WalletBatch::WriteMasterKey(unsigned int nID, const CMasterKey& kMasterKey)
{
    return WriteIC(std::make_pair(std::string("mkey"), nID), kMasterKey, true);
}

bool WalletBatch::WriteCScript(const uint160& hash, const CScript& redeemScript)
{
    return WriteIC(std::make_pair(std::string("cscript"), hash), redeemScript, false);
}

bool WalletBatch::WriteWatchOnly(const CScript &dest, const CKeyMetadata& keyMeta)
{
    if (!WriteIC(std::make_pair(std::string("watchmeta"), dest), keyMeta)) {
        return false;
    }
    return WriteIC(std::make_pair(std::string("watchs"), dest), '1');
}

bool WalletBatch::EraseWatchOnly(const CScript &dest)
{
    if (!EraseIC(std::make_pair(std::string("watchmeta"), dest))) {
        return false;
    }
    return EraseIC(std::make_pair(std::string("watchs"), dest));
}

bool WalletBatch::WriteBestBlock(const CBlockLocator& locator)
{
    WriteIC(std::string("bestblock"), CBlockLocator()); // Write empty block locator so versions that require a merkle branch automatically rescan
    return WriteIC(std::string("bestblock_nomerkle"), locator);
}

bool WalletBatch::ReadBestBlock(CBlockLocator& locator)
{
    if (m_batch.Read(std::string("bestblock"), locator) && !locator.vHave.empty()) return true;
    return m_batch.Read(std::string("bestblock_nomerkle"), locator);
}

bool WalletBatch::WriteOrderPosNext(int64_t nOrderPosNext)
{
    return WriteIC(std::string("orderposnext"), nOrderPosNext);
}

bool WalletBatch::ReadPool(int64_t nPool, CKeyPool& keypool)
{
    return m_batch.Read(std::make_pair(std::string("pool"), nPool), keypool);
}

bool WalletBatch::WritePool(int64_t nPool, const CKeyPool& keypool)
{
    return WriteIC(std::make_pair(std::string("pool"), nPool), keypool);
}

bool WalletBatch::ErasePool(int64_t nPool)
{
    return EraseIC(std::make_pair(std::string("pool"), nPool));
}

bool WalletBatch::WriteMinVersion(int nVersion)
{
    return WriteIC(std::string("minversion"), nVersion);
}

bool WalletBatch::ReadAccount(const std::string& strAccount, CAccount& account)
{
    account.SetNull();
    return m_batch.Read(std::make_pair(std::string("acc"), strAccount), account);
}

bool WalletBatch::WriteAccount(const std::string& strAccount, const CAccount& account)
{
    return WriteIC(std::make_pair(std::string("acc"), strAccount), account);
}

bool WalletBatch::EraseAccount(const std::string& strAccount)
{
    return EraseIC(std::make_pair(std::string("acc"), strAccount));
}

bool WalletBatch::WriteAccountingEntry(const uint64_t nAccEntryNum, const CAccountingEntry& acentry)
{
    return WriteIC(std::make_pair(std::string("acentry"), std::make_pair(acentry.strAccount, nAccEntryNum)), acentry);
}

CAmount WalletBatch::GetAccountCreditDebit(const std::string& strAccount)
{
    std::list<CAccountingEntry> entries;
    ListAccountCreditDebit(strAccount, entries);

    CAmount nCreditDebit = 0;
    for (const CAccountingEntry& entry : entries)
        nCreditDebit += entry.nCreditDebit;

    return nCreditDebit;
}

void WalletBatch::ListAccountCreditDebit(const std::string& strAccount, std::list<CAccountingEntry>& entries)
{
    bool fAllAccounts = (strAccount == "*");

    Dbc* pcursor = m_batch.GetCursor();
    if (!pcursor)
        throw std::runtime_error(std::string(__func__) + ": cannot create DB cursor");
    bool setRange = true;
    while (true)
    {
        // Read next record
        CDataStream ssKey(SER_DISK, CLIENT_VERSION);
        if (setRange)
            ssKey << std::make_pair(std::string("acentry"), std::make_pair((fAllAccounts ? std::string("") : strAccount), uint64_t(0)));
        CDataStream ssValue(SER_DISK, CLIENT_VERSION);
        int ret = m_batch.ReadAtCursor(pcursor, ssKey, ssValue, setRange);
        setRange = false;
        if (ret == DB_NOTFOUND)
            break;
        else if (ret != 0)
        {
            pcursor->close();
            throw std::runtime_error(std::string(__func__) + ": error scanning DB");
        }

        // Unserialize
        std::string strType;
        ssKey >> strType;
        if (strType != "acentry")
            break;
        CAccountingEntry acentry;
        ssKey >> acentry.strAccount;
        if (!fAllAccounts && acentry.strAccount != strAccount)
            break;

        ssValue >> acentry;
        ssKey >> acentry.nEntryNo;
        entries.push_back(acentry);
    }

    pcursor->close();
}

class CWalletScanState {
public:
    unsigned int nKeys;
    unsigned int nCKeys;
    unsigned int nWatchKeys;
    unsigned int nKeyMeta;
    unsigned int m_unknown_records;
    bool fIsEncrypted;
    bool fAnyUnordered;
    int nFileVersion;
    std::vector<uint256> vWalletUpgrade;

    CWalletScanState() {
        nKeys = nCKeys = nWatchKeys = nKeyMeta = m_unknown_records = 0;
        fIsEncrypted = false;
        fAnyUnordered = false;
        nFileVersion = 0;
    }
};

static bool
ReadKeyValue(CWallet* pwallet, CDataStream& ssKey, CDataStream& ssValue,
             CWalletScanState &wss, std::string& strType, std::string& strErr) EXCLUSIVE_LOCKS_REQUIRED(pwallet->cs_wallet)
{
    try {
        // Unserialize
        // Taking advantage of the fact that pair serialization
        // is just the two items serialized one after the other
        ssKey >> strType;
        if (strType == "name")
        {
            std::string strAddress;
            ssKey >> strAddress;
            ssValue >> pwallet->mapAddressBook[DecodeDestination(strAddress)].name;
        }
        else if (strType == "purpose")
        {
            std::string strAddress;
            ssKey >> strAddress;
            ssValue >> pwallet->mapAddressBook[DecodeDestination(strAddress)].purpose;
        }
        else if (strType == "tx")
        {
            uint256 hash;
            ssKey >> hash;
            CWalletTx wtx(nullptr /* pwallet */, MakeTransactionRef());
            ssValue >> wtx;
            CValidationState state;
            if (!(CheckTransaction(*wtx.tx, state) && (wtx.GetHash() == hash) && state.IsValid()))
                return false;

            // Undo serialize changes in 31600
            if (31404 <= wtx.fTimeReceivedIsTxTime && wtx.fTimeReceivedIsTxTime <= 31703)
            {
                if (!ssValue.empty())
                {
                    char fTmp;
                    char fUnused;
                    ssValue >> fTmp >> fUnused >> wtx.strFromAccount;
                    strErr = strprintf("LoadWallet() upgrading tx ver=%d %d '%s' %s",
                                       wtx.fTimeReceivedIsTxTime, fTmp, wtx.strFromAccount, hash.ToString());
                    wtx.fTimeReceivedIsTxTime = fTmp;
                }
                else
                {
                    strErr = strprintf("LoadWallet() repairing tx ver=%d %s", wtx.fTimeReceivedIsTxTime, hash.ToString());
                    wtx.fTimeReceivedIsTxTime = 0;
                }
                wss.vWalletUpgrade.push_back(hash);
            }

            if (wtx.nOrderPos == -1)
                wss.fAnyUnordered = true;

            pwallet->LoadToWallet(wtx);
        }
        else if (strType == "acentry")
        {
            std::string strAccount;
            ssKey >> strAccount;
            uint64_t nNumber;
            ssKey >> nNumber;
            if (nNumber > pwallet->nAccountingEntryNumber) {
                pwallet->nAccountingEntryNumber = nNumber;
            }

            if (!wss.fAnyUnordered)
            {
                CAccountingEntry acentry;
                ssValue >> acentry;
                if (acentry.nOrderPos == -1)
                    wss.fAnyUnordered = true;
            }
        }
        else if (strType == "watchs")
        {
            wss.nWatchKeys++;
            CScript script;
            ssKey >> script;
            char fYes;
            ssValue >> fYes;
            if (fYes == '1')
                pwallet->LoadWatchOnly(script);
        }
        else if (strType == "key" || strType == "wkey")
        {
            CPubKey vchPubKey;
            ssKey >> vchPubKey;
            if (!vchPubKey.IsValid())
            {
                strErr = "Error reading wallet database: CPubKey corrupt";
                return false;
            }
            CKey key;
            CPrivKey pkey;
            uint256 hash;

            if (strType == "key")
            {
                wss.nKeys++;
                ssValue >> pkey;
            } else {
                CWalletKey wkey;
                ssValue >> wkey;
                pkey = wkey.vchPrivKey;
            }

            // Old wallets store keys as "key" [pubkey] => [privkey]
            // ... which was slow for wallets with lots of keys, because the public key is re-derived from the private key
            // using EC operations as a checksum.
            // Newer wallets store keys as "key"[pubkey] => [privkey][hash(pubkey,privkey)], which is much faster while
            // remaining backwards-compatible.
            try
            {
                ssValue >> hash;
            }
            catch (...) {}

            bool fSkipCheck = false;

            if (!hash.IsNull())
            {
                // hash pubkey/privkey to accelerate wallet load
                std::vector<unsigned char> vchKey;
                vchKey.reserve(vchPubKey.size() + pkey.size());
                vchKey.insert(vchKey.end(), vchPubKey.begin(), vchPubKey.end());
                vchKey.insert(vchKey.end(), pkey.begin(), pkey.end());

                if (Hash(vchKey.begin(), vchKey.end()) != hash)
                {
                    strErr = "Error reading wallet database: CPubKey/CPrivKey corrupt";
                    return false;
                }

                fSkipCheck = true;
            }

            if (!key.Load(pkey, vchPubKey, fSkipCheck))
            {
                strErr = "Error reading wallet database: CPrivKey corrupt";
                return false;
            }
            if (!pwallet->LoadKey(key, vchPubKey))
            {
                strErr = "Error reading wallet database: LoadKey failed";
                return false;
            }
        }
        else if (strType == "mkey")
        {
            unsigned int nID;
            ssKey >> nID;
            CMasterKey kMasterKey;
            ssValue >> kMasterKey;
            if(pwallet->mapMasterKeys.count(nID) != 0)
            {
                strErr = strprintf("Error reading wallet database: duplicate CMasterKey id %u", nID);
                return false;
            }
            pwallet->mapMasterKeys[nID] = kMasterKey;
            if (pwallet->nMasterKeyMaxID < nID)
                pwallet->nMasterKeyMaxID = nID;
        }
        else if (strType == "ckey")
        {
            CPubKey vchPubKey;
            ssKey >> vchPubKey;
            if (!vchPubKey.IsValid())
            {
                strErr = "Error reading wallet database: CPubKey corrupt";
                return false;
            }
            std::vector<unsigned char> vchPrivKey;
            ssValue >> vchPrivKey;
            wss.nCKeys++;

            if (!pwallet->LoadCryptedKey(vchPubKey, vchPrivKey))
            {
                strErr = "Error reading wallet database: LoadCryptedKey failed";
                return false;
            }
            wss.fIsEncrypted = true;
        }
        else if (strType == "keymeta")
        {
            CPubKey vchPubKey;
            ssKey >> vchPubKey;
            CKeyMetadata keyMeta;
            ssValue >> keyMeta;
            wss.nKeyMeta++;
            pwallet->LoadKeyMetadata(vchPubKey.GetID(), keyMeta);
        }
        else if (strType == "watchmeta")
        {
            CScript script;
            ssKey >> script;
            CKeyMetadata keyMeta;
            ssValue >> keyMeta;
            wss.nKeyMeta++;
            pwallet->LoadScriptMetadata(CScriptID(script), keyMeta);
        }
        else if (strType == "defaultkey")
        {
            // We don't want or need the default key, but if there is one set,
            // we want to make sure that it is valid so that we can detect corruption
            CPubKey vchPubKey;
            ssValue >> vchPubKey;
            if (!vchPubKey.IsValid()) {
                strErr = "Error reading wallet database: Default Key corrupt";
                return false;
            }
        }
        else if (strType == "pool")
        {
            int64_t nIndex;
            ssKey >> nIndex;
            CKeyPool keypool;
            ssValue >> keypool;

            pwallet->LoadKeyPool(nIndex, keypool);
        }
        else if (strType == "version")
        {
            ssValue >> wss.nFileVersion;
            if (wss.nFileVersion == 10300)
                wss.nFileVersion = 300;
        }
        else if (strType == "cscript")
        {
            uint160 hash;
            ssKey >> hash;
            CScript script;
            ssValue >> script;
            if (!pwallet->LoadCScript(script))
            {
                strErr = "Error reading wallet database: LoadCScript failed";
                return false;
            }
        }
        else if (strType == "orderposnext")
        {
            ssValue >> pwallet->nOrderPosNext;
        }
        else if (strType == "destdata")
        {
            std::string strAddress, strKey, strValue;
            ssKey >> strAddress;
            ssKey >> strKey;
            ssValue >> strValue;
            pwallet->LoadDestData(DecodeDestination(strAddress), strKey, strValue);
        }
        else if (strType == "hdchain")
        {
            CHDChain chain;
            ssValue >> chain;
            pwallet->SetHDChain(chain, true);
        } else if (strType == "flags") {
            uint64_t flags;
            ssValue >> flags;
            if (!pwallet->SetWalletFlags(flags, true)) {
                strErr = "Error reading wallet database: Unknown non-tolerable wallet flags found";
                return false;
            }
        } else if (strType != "bestblock" && strType != "bestblock_nomerkle") {
            wss.m_unknown_records++;
        }
    } catch (...)
    {
        return false;
    }
    return true;
}

bool WalletBatch::IsKeyType(const std::string& strType)
{
    return (strType== "key" || strType == "wkey" ||
            strType == "mkey" || strType == "ckey");
}

DBErrors WalletBatch::LoadWallet(CWallet* pwallet)
{
    CWalletScanState wss;
    bool fNoncriticalErrors = false;
    DBErrors result = DBErrors::LOAD_OK;

    LOCK(pwallet->cs_wallet);
    try {
        int nMinVersion = 0;
        if (m_batch.Read((std::string)"minversion", nMinVersion))
        {
            if (nMinVersion > FEATURE_LATEST)
                return DBErrors::TOO_NEW;
            pwallet->LoadMinVersion(nMinVersion);
        }

        // Get cursor
        Dbc* pcursor = m_batch.GetCursor();
        if (!pcursor)
        {
            pwallet->WalletLogPrintf("Error getting wallet database cursor\n");
            return DBErrors::CORRUPT;
        }

        while (true)
        {
            // Read next record
            CDataStream ssKey(SER_DISK, CLIENT_VERSION);
            CDataStream ssValue(SER_DISK, CLIENT_VERSION);
            int ret = m_batch.ReadAtCursor(pcursor, ssKey, ssValue);
            if (ret == DB_NOTFOUND)
                break;
            else if (ret != 0)
            {
                pwallet->WalletLogPrintf("Error reading next record from wallet database\n");
                return DBErrors::CORRUPT;
            }

            // Try to be tolerant of single corrupt records:
            std::string strType, strErr;
            if (!ReadKeyValue(pwallet, ssKey, ssValue, wss, strType, strErr))
            {
                // losing keys is considered a catastrophic error, anything else
                // we assume the user can live with:
                if (IsKeyType(strType) || strType == "defaultkey") {
                    result = DBErrors::CORRUPT;
                } else if(strType == "flags") {
                    // reading the wallet flags can only fail if unknown flags are present
                    result = DBErrors::TOO_NEW;
                } else {
                    // Leave other errors alone, if we try to fix them we might make things worse.
                    fNoncriticalErrors = true; // ... but do warn the user there is something wrong.
                    if (strType == "tx")
                        // Rescan if there is a bad transaction record:
                        gArgs.SoftSetBoolArg("-rescan", true);
                }
            }
            if (!strErr.empty())
                pwallet->WalletLogPrintf("%s\n", strErr);
        }
        pcursor->close();
    }
    catch (const boost::thread_interrupted&) {
        throw;
    }
    catch (...) {
        result = DBErrors::CORRUPT;
    }

    if (fNoncriticalErrors && result == DBErrors::LOAD_OK)
        result = DBErrors::NONCRITICAL_ERROR;

    // Any wallet corruption at all: skip any rewriting or
    // upgrading, we don't want to make it worse.
    if (result != DBErrors::LOAD_OK)
        return result;

    pwallet->WalletLogPrintf("nFileVersion = %d\n", wss.nFileVersion);

    pwallet->WalletLogPrintf("Keys: %u plaintext, %u encrypted, %u w/ metadata, %u total. Unknown wallet records: %u\n",
           wss.nKeys, wss.nCKeys, wss.nKeyMeta, wss.nKeys + wss.nCKeys, wss.m_unknown_records);

    // nTimeFirstKey is only reliable if all keys have metadata
    if ((wss.nKeys + wss.nCKeys + wss.nWatchKeys) != wss.nKeyMeta)
        pwallet->UpdateTimeFirstKey(1);

    for (uint256 hash : wss.vWalletUpgrade)
        WriteTx(pwallet->mapWallet.at(hash));

    // Rewrite encrypted wallets of versions 0.4.0 and 0.5.0rc:
    if (wss.fIsEncrypted && (wss.nFileVersion == 40000 || wss.nFileVersion == 50000))
        return DBErrors::NEED_REWRITE;

    if (wss.nFileVersion < CLIENT_VERSION) // Update
        WriteVersion(CLIENT_VERSION);

    if (wss.fAnyUnordered)
        result = pwallet->ReorderTransactions();

    pwallet->laccentries.clear();
    ListAccountCreditDebit("*", pwallet->laccentries);
    for (CAccountingEntry& entry : pwallet->laccentries) {
        pwallet->wtxOrdered.insert(make_pair(entry.nOrderPos, CWallet::TxPair(nullptr, &entry)));
    }

    return result;
}

DBErrors WalletBatch::FindWalletTx(std::vector<uint256>& vTxHash, std::vector<CWalletTx>& vWtx)
{
<<<<<<< HEAD
    DBErrors result = DB_LOAD_OK;
=======
    DBErrors result = DBErrors::LOAD_OK;
>>>>>>> 2f4f2d38

    try {
        int nMinVersion = 0;
        if (m_batch.Read((std::string)"minversion", nMinVersion))
        {
            if (nMinVersion > FEATURE_LATEST)
                return DBErrors::TOO_NEW;
        }

        // Get cursor
        Dbc* pcursor = m_batch.GetCursor();
        if (!pcursor)
        {
            LogPrintf("Error getting wallet database cursor\n");
            return DBErrors::CORRUPT;
        }

        while (true)
        {
            // Read next record
            CDataStream ssKey(SER_DISK, CLIENT_VERSION);
            CDataStream ssValue(SER_DISK, CLIENT_VERSION);
            int ret = m_batch.ReadAtCursor(pcursor, ssKey, ssValue);
            if (ret == DB_NOTFOUND)
                break;
            else if (ret != 0)
            {
                LogPrintf("Error reading next record from wallet database\n");
                return DBErrors::CORRUPT;
            }

            std::string strType;
            ssKey >> strType;
            if (strType == "tx") {
                uint256 hash;
                ssKey >> hash;

                CWalletTx wtx(nullptr /* pwallet */, MakeTransactionRef());
                ssValue >> wtx;

                vTxHash.push_back(hash);
                vWtx.push_back(wtx);
            }
        }
        pcursor->close();
    }
    catch (const boost::thread_interrupted&) {
        throw;
    }
    catch (...) {
        result = DBErrors::CORRUPT;
    }

    return result;
}

DBErrors WalletBatch::ZapSelectTx(std::vector<uint256>& vTxHashIn, std::vector<uint256>& vTxHashOut)
{
    // build list of wallet TXs and hashes
    std::vector<uint256> vTxHash;
    std::vector<CWalletTx> vWtx;
    DBErrors err = FindWalletTx(vTxHash, vWtx);
    if (err != DBErrors::LOAD_OK) {
        return err;
    }

    std::sort(vTxHash.begin(), vTxHash.end());
    std::sort(vTxHashIn.begin(), vTxHashIn.end());

    // erase each matching wallet TX
    bool delerror = false;
    std::vector<uint256>::iterator it = vTxHashIn.begin();
    for (uint256 hash : vTxHash) {
        while (it < vTxHashIn.end() && (*it) < hash) {
            it++;
        }
        if (it == vTxHashIn.end()) {
            break;
        }
        else if ((*it) == hash) {
            if(!EraseTx(hash)) {
                LogPrint(BCLog::DB, "Transaction was found for deletion but returned database error: %s\n", hash.GetHex());
                delerror = true;
            }
            vTxHashOut.push_back(hash);
        }
    }

    if (delerror) {
        return DBErrors::CORRUPT;
    }
    return DBErrors::LOAD_OK;
}

DBErrors WalletBatch::ZapWalletTx(std::vector<CWalletTx>& vWtx)
{
    // build list of wallet TXs
    std::vector<uint256> vTxHash;
    DBErrors err = FindWalletTx(vTxHash, vWtx);
    if (err != DBErrors::LOAD_OK)
        return err;

    // erase each wallet TX
    for (uint256& hash : vTxHash) {
        if (!EraseTx(hash))
            return DBErrors::CORRUPT;
    }

    return DBErrors::LOAD_OK;
}

void MaybeCompactWalletDB()
{
    static std::atomic<bool> fOneThread(false);
    if (fOneThread.exchange(true)) {
        return;
    }
    if (!gArgs.GetBoolArg("-flushwallet", DEFAULT_FLUSHWALLET)) {
        return;
    }

    for (const std::shared_ptr<CWallet>& pwallet : GetWallets()) {
        WalletDatabase& dbh = pwallet->GetDBHandle();

        unsigned int nUpdateCounter = dbh.nUpdateCounter;

        if (dbh.nLastSeen != nUpdateCounter) {
            dbh.nLastSeen = nUpdateCounter;
            dbh.nLastWalletUpdate = GetTime();
        }

        if (dbh.nLastFlushed != nUpdateCounter && GetTime() - dbh.nLastWalletUpdate >= 2) {
            if (BerkeleyBatch::PeriodicFlush(dbh)) {
                dbh.nLastFlushed = nUpdateCounter;
            }
        }
    }

    fOneThread = false;
}

//
// Try to (very carefully!) recover wallet file if there is a problem.
//
bool WalletBatch::Recover(const fs::path& wallet_path, void *callbackDataIn, bool (*recoverKVcallback)(void* callbackData, CDataStream ssKey, CDataStream ssValue), std::string& out_backup_filename)
{
    return BerkeleyBatch::Recover(wallet_path, callbackDataIn, recoverKVcallback, out_backup_filename);
}

bool WalletBatch::Recover(const fs::path& wallet_path, std::string& out_backup_filename)
{
    // recover without a key filter callback
    // results in recovering all record types
    return WalletBatch::Recover(wallet_path, nullptr, nullptr, out_backup_filename);
}

bool WalletBatch::RecoverKeysOnlyFilter(void *callbackData, CDataStream ssKey, CDataStream ssValue)
{
    CWallet *dummyWallet = reinterpret_cast<CWallet*>(callbackData);
    CWalletScanState dummyWss;
    std::string strType, strErr;
    bool fReadOK;
    {
        // Required in LoadKeyMetadata():
        LOCK(dummyWallet->cs_wallet);
        fReadOK = ReadKeyValue(dummyWallet, ssKey, ssValue,
                               dummyWss, strType, strErr);
    }
    if (!IsKeyType(strType) && strType != "hdchain")
        return false;
    if (!fReadOK)
    {
        LogPrintf("WARNING: WalletBatch::Recover skipping %s: %s\n", strType, strErr);
        return false;
    }

    return true;
}

bool WalletBatch::VerifyEnvironment(const fs::path& wallet_path, std::string& errorStr)
{
    return BerkeleyBatch::VerifyEnvironment(wallet_path, errorStr);
}

bool WalletBatch::VerifyDatabaseFile(const fs::path& wallet_path, std::string& warningStr, std::string& errorStr)
{
    return BerkeleyBatch::VerifyDatabaseFile(wallet_path, warningStr, errorStr, WalletBatch::Recover);
}

<<<<<<< HEAD
bool CWalletDB::WriteDestData(const CTxDestination &address, const std::string &key, const std::string &value)
=======
bool WalletBatch::WriteDestData(const std::string &address, const std::string &key, const std::string &value)
>>>>>>> 2f4f2d38
{
    if (!IsValidDestination(address)) {
        return false;
    }
    return WriteIC(std::make_pair(std::string("destdata"), std::make_pair(EncodeLegacyAddr(address, Params()), key)), value);
}

<<<<<<< HEAD
bool CWalletDB::EraseDestData(const CTxDestination &address, const std::string &key)
=======
bool WalletBatch::EraseDestData(const std::string &address, const std::string &key)
>>>>>>> 2f4f2d38
{
    if (!IsValidDestination(address)) {
        return false;
    }
    return EraseIC(std::make_pair(std::string("destdata"), std::make_pair(EncodeLegacyAddr(address, Params()), key)));
}


bool WalletBatch::WriteHDChain(const CHDChain& chain)
{
    return WriteIC(std::string("hdchain"), chain);
}

bool WalletBatch::WriteWalletFlags(const uint64_t flags)
{
    return WriteIC(std::string("flags"), flags);
}

bool WalletBatch::TxnBegin()
{
    return m_batch.TxnBegin();
}

bool WalletBatch::TxnCommit()
{
    return m_batch.TxnCommit();
}

bool WalletBatch::TxnAbort()
{
    return m_batch.TxnAbort();
}

bool WalletBatch::ReadVersion(int& nVersion)
{
    return m_batch.ReadVersion(nVersion);
}

bool WalletBatch::WriteVersion(int nVersion)
{
    return m_batch.WriteVersion(nVersion);
}<|MERGE_RESOLUTION|>--- conflicted
+++ resolved
@@ -1,9 +1,5 @@
 // Copyright (c) 2009-2010 Satoshi Nakamoto
-<<<<<<< HEAD
-// Copyright (c) 2009-2017 The Bitcoin Core developers
-=======
 // Copyright (c) 2009-2018 The Bitcoin Core developers
->>>>>>> 2f4f2d38
 // Distributed under the MIT software license, see the accompanying
 // file COPYING or http://www.opensource.org/licenses/mit-license.php.
 
@@ -28,11 +24,7 @@
 // WalletBatch
 //
 
-<<<<<<< HEAD
-bool CWalletDB::WriteName(const CTxDestination &address, const std::string& strName)
-=======
 bool WalletBatch::WriteName(const std::string& strAddress, const std::string& strName)
->>>>>>> 2f4f2d38
 {
     if (!IsValidDestination(address)) {
         return false;
@@ -40,11 +32,7 @@
     return WriteIC(std::make_pair(std::string("name"), EncodeLegacyAddr(address, Params())), strName);
 }
 
-<<<<<<< HEAD
-bool CWalletDB::EraseName(const CTxDestination &address)
-=======
 bool WalletBatch::EraseName(const std::string& strAddress)
->>>>>>> 2f4f2d38
 {
     // This should only be used for sending addresses, never for receiving addresses,
     // receiving addresses must always have an address book entry if they're not change return.
@@ -54,11 +42,7 @@
     return EraseIC(std::make_pair(std::string("name"), EncodeLegacyAddr(address, Params())));
 }
 
-<<<<<<< HEAD
-bool CWalletDB::WritePurpose(const CTxDestination &address, const std::string& strPurpose)
-=======
 bool WalletBatch::WritePurpose(const std::string& strAddress, const std::string& strPurpose)
->>>>>>> 2f4f2d38
 {
     if (!IsValidDestination(address)) {
         return false;
@@ -660,11 +644,7 @@
 
 DBErrors WalletBatch::FindWalletTx(std::vector<uint256>& vTxHash, std::vector<CWalletTx>& vWtx)
 {
-<<<<<<< HEAD
-    DBErrors result = DB_LOAD_OK;
-=======
     DBErrors result = DBErrors::LOAD_OK;
->>>>>>> 2f4f2d38
 
     try {
         int nMinVersion = 0;
@@ -854,11 +834,7 @@
     return BerkeleyBatch::VerifyDatabaseFile(wallet_path, warningStr, errorStr, WalletBatch::Recover);
 }
 
-<<<<<<< HEAD
-bool CWalletDB::WriteDestData(const CTxDestination &address, const std::string &key, const std::string &value)
-=======
 bool WalletBatch::WriteDestData(const std::string &address, const std::string &key, const std::string &value)
->>>>>>> 2f4f2d38
 {
     if (!IsValidDestination(address)) {
         return false;
@@ -866,11 +842,7 @@
     return WriteIC(std::make_pair(std::string("destdata"), std::make_pair(EncodeLegacyAddr(address, Params()), key)), value);
 }
 
-<<<<<<< HEAD
-bool CWalletDB::EraseDestData(const CTxDestination &address, const std::string &key)
-=======
 bool WalletBatch::EraseDestData(const std::string &address, const std::string &key)
->>>>>>> 2f4f2d38
 {
     if (!IsValidDestination(address)) {
         return false;
