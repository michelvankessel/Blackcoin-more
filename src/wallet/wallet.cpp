// Copyright (c) 2009-2010 Satoshi Nakamoto
// Copyright (c) 2009-2018 The Bitcoin Core developers
// Copyright (c) 2014-2017 The Dash Core developers
// Copyright (c) 2018 FXTC developers
// Distributed under the MIT software license, see the accompanying
// file COPYING or http://www.opensource.org/licenses/mit-license.php.

#include <wallet/wallet.h>

#include <checkpoints.h>
#include <chain.h>
#include <wallet/coincontrol.h>
#include <consensus/consensus.h>
#include <consensus/validation.h>
#include <fs.h>
#include <key.h>
#include <key_io.h>
#include <keystore.h>
#include <validation.h>
#include <net.h>
#include <policy/fees.h>
#include <policy/policy.h>
#include <policy/rbf.h>
#include <primitives/block.h>
#include <primitives/transaction.h>
#include <script/script.h>
#include <shutdown.h>
#include <timedata.h>
#include <txmempool.h>
#include <utilmoneystr.h>
#include <wallet/fees.h>
#include <wallet/walletutil.h>

#include <governance.h>
#include <instantx.h>
#include <keepass.h>
#include <privatesend-client.h>
#include <spork.h>

#include <algorithm>
#include <assert.h>
#include <future>

#include <boost/algorithm/string/replace.hpp>

static const size_t OUTPUT_GROUP_MAX_ENTRIES = 10;
// Dash
//CAmount maxTxFee = DEFAULT_TRANSACTION_MAXFEE; // already defined in validation.h
bool fSendFreeTransactions = DEFAULT_SEND_FREE_TRANSACTIONS;
//

static CCriticalSection cs_wallets;
static std::vector<std::shared_ptr<CWallet>> vpwallets GUARDED_BY(cs_wallets);

bool AddWallet(const std::shared_ptr<CWallet>& wallet)
{
    LOCK(cs_wallets);
    assert(wallet);
    std::vector<std::shared_ptr<CWallet>>::const_iterator i = std::find(vpwallets.begin(), vpwallets.end(), wallet);
    if (i != vpwallets.end()) return false;
    vpwallets.push_back(wallet);
    return true;
}

bool RemoveWallet(const std::shared_ptr<CWallet>& wallet)
{
    LOCK(cs_wallets);
    assert(wallet);
    std::vector<std::shared_ptr<CWallet>>::iterator i = std::find(vpwallets.begin(), vpwallets.end(), wallet);
    if (i == vpwallets.end()) return false;
    vpwallets.erase(i);
    return true;
}

bool HasWallets()
{
    LOCK(cs_wallets);
    return !vpwallets.empty();
}

std::vector<std::shared_ptr<CWallet>> GetWallets()
{
    LOCK(cs_wallets);
    return vpwallets;
}

std::shared_ptr<CWallet> GetWallet(const std::string& name)
{
    LOCK(cs_wallets);
    for (const std::shared_ptr<CWallet>& wallet : vpwallets) {
        if (wallet->GetName() == name) return wallet;
    }
    return nullptr;
}

// Custom deleter for shared_ptr<CWallet>.
static void ReleaseWallet(CWallet* wallet)
{
    wallet->WalletLogPrintf("Releasing wallet\n");
    wallet->BlockUntilSyncedToCurrentChain();
    wallet->Flush();
    delete wallet;
}

const uint32_t BIP32_HARDENED_KEY_LIMIT = 0x80000000;

const uint256 CMerkleTx::ABANDON_HASH(uint256S("0000000000000000000000000000000000000000000000000000000000000001"));

/** @defgroup mapWallet
 *
 * @{
 */

std::string COutput::ToString() const
{
    return strprintf("COutput(%s, %d, %d) [%s]", tx->GetHash().ToString(), i, nDepth, FormatMoney(tx->tx->vout[i].nValue));
}

// Dash
int COutput::Priority() const
{
    for (CAmount d : CPrivateSend::GetStandardDenominations())
        if(tx->tx->vout[i].nValue == d) return 10000;
    if(tx->tx->vout[i].nValue < 1*COIN) return 20000;

    //nondenom return largest first
    return -(tx->tx->vout[i].nValue/COIN);
}
//

/** A class to identify which pubkeys a script and a keystore have in common. */
class CAffectedKeysVisitor : public boost::static_visitor<void> {
private:
    const CKeyStore &keystore;
    std::vector<CKeyID> &vKeys;

public:
    /**
     * @param[in] keystoreIn The CKeyStore that is queried for the presence of a pubkey.
     * @param[out] vKeysIn A vector to which a script's pubkey identifiers are appended if they are in the keystore.
     */
    CAffectedKeysVisitor(const CKeyStore &keystoreIn, std::vector<CKeyID> &vKeysIn) : keystore(keystoreIn), vKeys(vKeysIn) {}

    /**
     * Apply the visitor to each destination in a script, recursively to the redeemscript
     * in the case of p2sh destinations.
     * @param[in] script The CScript from which destinations are extracted.
     * @post Any CKeyIDs that script and keystore have in common are appended to the visitor's vKeys.
     */
    void Process(const CScript &script) {
        txnouttype type;
        std::vector<CTxDestination> vDest;
        int nRequired;
        if (ExtractDestinations(script, type, vDest, nRequired)) {
            for (const CTxDestination &dest : vDest)
                boost::apply_visitor(*this, dest);
        }
    }

    void operator()(const CKeyID &keyId) {
        if (keystore.HaveKey(keyId))
            vKeys.push_back(keyId);
    }

    void operator()(const CScriptID &scriptId) {
        CScript script;
        if (keystore.GetCScript(scriptId, script))
            Process(script);
    }

    void operator()(const WitnessV0ScriptHash& scriptID)
    {
        CScriptID id;
        CRIPEMD160().Write(scriptID.begin(), 32).Finalize(id.begin());
        CScript script;
        if (keystore.GetCScript(id, script)) {
            Process(script);
        }
    }

    void operator()(const WitnessV0KeyHash& keyid)
    {
        CKeyID id(keyid);
        if (keystore.HaveKey(id)) {
            vKeys.push_back(id);
        }
    }

    template<typename X>
    void operator()(const X &none) {}
};

const CWalletTx* CWallet::GetWalletTx(const uint256& hash) const
{
    LOCK(cs_wallet);
    std::map<uint256, CWalletTx>::const_iterator it = mapWallet.find(hash);
    if (it == mapWallet.end())
        return nullptr;
    return &(it->second);
}

CPubKey CWallet::GenerateNewKey(WalletBatch &batch, bool internal)
{
    assert(!IsWalletFlagSet(WALLET_FLAG_DISABLE_PRIVATE_KEYS));
    AssertLockHeld(cs_wallet); // mapKeyMetadata
    bool fCompressed = CanSupportFeature(FEATURE_COMPRPUBKEY); // default to compressed public keys if we want 0.6.0 wallets

    CKey secret;

    // Create new metadata
    int64_t nCreationTime = GetTime();
    CKeyMetadata metadata(nCreationTime);

    // use HD key derivation if HD was enabled during wallet creation
    if (IsHDEnabled()) {
        DeriveNewChildKey(batch, metadata, secret, (CanSupportFeature(FEATURE_HD_SPLIT) ? internal : false));
    } else {
        secret.MakeNewKey(fCompressed);
    }

    // Compressed public keys were introduced in version 0.6.0
    if (fCompressed) {
        SetMinVersion(FEATURE_COMPRPUBKEY);
    }

    CPubKey pubkey = secret.GetPubKey();
    assert(secret.VerifyPubKey(pubkey));

    mapKeyMetadata[pubkey.GetID()] = metadata;
    UpdateTimeFirstKey(nCreationTime);

    if (!AddKeyPubKeyWithDB(batch, secret, pubkey)) {
        throw std::runtime_error(std::string(__func__) + ": AddKey failed");
    }
    return pubkey;
}

void CWallet::DeriveNewChildKey(WalletBatch &batch, CKeyMetadata& metadata, CKey& secret, bool internal)
{
    // for now we use a fixed keypath scheme of m/0'/0'/k
    CKey seed;                     //seed (256bit)
    CExtKey masterKey;             //hd master key
    CExtKey accountKey;            //key at m/0'
    CExtKey chainChildKey;         //key at m/0'/0' (external) or m/0'/1' (internal)
    CExtKey childKey;              //key at m/0'/0'/<n>'

    // try to get the seed
    if (!GetKey(hdChain.seed_id, seed))
        throw std::runtime_error(std::string(__func__) + ": seed not found");

    masterKey.SetSeed(seed.begin(), seed.size());

    // derive m/0'
    // use hardened derivation (child keys >= 0x80000000 are hardened after bip32)
    masterKey.Derive(accountKey, BIP32_HARDENED_KEY_LIMIT);

    // derive m/0'/0' (external chain) OR m/0'/1' (internal chain)
    assert(internal ? CanSupportFeature(FEATURE_HD_SPLIT) : true);
    accountKey.Derive(chainChildKey, BIP32_HARDENED_KEY_LIMIT+(internal ? 1 : 0));

    // derive child key at next index, skip keys already known to the wallet
    do {
        // always derive hardened keys
        // childIndex | BIP32_HARDENED_KEY_LIMIT = derive childIndex in hardened child-index-range
        // example: 1 | BIP32_HARDENED_KEY_LIMIT == 0x80000001 == 2147483649
        if (internal) {
            chainChildKey.Derive(childKey, hdChain.nInternalChainCounter | BIP32_HARDENED_KEY_LIMIT);
            metadata.hdKeypath = "m/0'/1'/" + std::to_string(hdChain.nInternalChainCounter) + "'";
            hdChain.nInternalChainCounter++;
        }
        else {
            chainChildKey.Derive(childKey, hdChain.nExternalChainCounter | BIP32_HARDENED_KEY_LIMIT);
            metadata.hdKeypath = "m/0'/0'/" + std::to_string(hdChain.nExternalChainCounter) + "'";
            hdChain.nExternalChainCounter++;
        }
    } while (HaveKey(childKey.key.GetPubKey().GetID()));
    secret = childKey.key;
    metadata.hd_seed_id = hdChain.seed_id;
    // update the chain model in the database
    if (!batch.WriteHDChain(hdChain))
        throw std::runtime_error(std::string(__func__) + ": Writing HD chain model failed");
}

bool CWallet::AddKeyPubKeyWithDB(WalletBatch &batch, const CKey& secret, const CPubKey &pubkey)
{
    AssertLockHeld(cs_wallet); // mapKeyMetadata

    // CCryptoKeyStore has no concept of wallet databases, but calls AddCryptedKey
    // which is overridden below.  To avoid flushes, the database handle is
    // tunneled through to it.
    bool needsDB = !encrypted_batch;
    if (needsDB) {
        encrypted_batch = &batch;
    }
    if (!CCryptoKeyStore::AddKeyPubKey(secret, pubkey)) {
        if (needsDB) encrypted_batch = nullptr;
        return false;
    }
    if (needsDB) encrypted_batch = nullptr;

    // check if we need to remove from watch-only
    CScript script;
    script = GetScriptForDestination(pubkey.GetID());
    if (HaveWatchOnly(script)) {
        RemoveWatchOnly(script);
    }
    script = GetScriptForRawPubKey(pubkey);
    if (HaveWatchOnly(script)) {
        RemoveWatchOnly(script);
    }

    if (!IsCrypted()) {
        return batch.WriteKey(pubkey,
                                                 secret.GetPrivKey(),
                                                 mapKeyMetadata[pubkey.GetID()]);
    }
    return true;
}

bool CWallet::AddKeyPubKey(const CKey& secret, const CPubKey &pubkey)
{
    WalletBatch batch(*database);
    return CWallet::AddKeyPubKeyWithDB(batch, secret, pubkey);
}

bool CWallet::AddCryptedKey(const CPubKey &vchPubKey,
                            const std::vector<unsigned char> &vchCryptedSecret)
{
    if (!CCryptoKeyStore::AddCryptedKey(vchPubKey, vchCryptedSecret))
        return false;
    {
        LOCK(cs_wallet);
        if (encrypted_batch)
            return encrypted_batch->WriteCryptedKey(vchPubKey,
                                                        vchCryptedSecret,
                                                        mapKeyMetadata[vchPubKey.GetID()]);
        else
            return WalletBatch(*database).WriteCryptedKey(vchPubKey,
                                                            vchCryptedSecret,
                                                            mapKeyMetadata[vchPubKey.GetID()]);
    }
}

void CWallet::LoadKeyMetadata(const CKeyID& keyID, const CKeyMetadata &meta)
{
    AssertLockHeld(cs_wallet); // mapKeyMetadata
    UpdateTimeFirstKey(meta.nCreateTime);
    mapKeyMetadata[keyID] = meta;
}

void CWallet::LoadScriptMetadata(const CScriptID& script_id, const CKeyMetadata &meta)
{
    AssertLockHeld(cs_wallet); // m_script_metadata
    UpdateTimeFirstKey(meta.nCreateTime);
    m_script_metadata[script_id] = meta;
}

bool CWallet::LoadCryptedKey(const CPubKey &vchPubKey, const std::vector<unsigned char> &vchCryptedSecret)
{
    return CCryptoKeyStore::AddCryptedKey(vchPubKey, vchCryptedSecret);
}

/**
 * Update wallet first key creation time. This should be called whenever keys
 * are added to the wallet, with the oldest key creation time.
 */
void CWallet::UpdateTimeFirstKey(int64_t nCreateTime)
{
    AssertLockHeld(cs_wallet);
    if (nCreateTime <= 1) {
        // Cannot determine birthday information, so set the wallet birthday to
        // the beginning of time.
        nTimeFirstKey = 1;
    } else if (!nTimeFirstKey || nCreateTime < nTimeFirstKey) {
        nTimeFirstKey = nCreateTime;
    }
}

bool CWallet::AddCScript(const CScript& redeemScript)
{
    if (!CCryptoKeyStore::AddCScript(redeemScript))
        return false;
    return WalletBatch(*database).WriteCScript(Hash160(redeemScript), redeemScript);
}

bool CWallet::LoadCScript(const CScript& redeemScript)
{
    /* A sanity check was added in pull #3843 to avoid adding redeemScripts
     * that never can be redeemed. However, old wallets may still contain
     * these. Do not add them to the wallet and warn. */
    if (redeemScript.size() > MAX_SCRIPT_ELEMENT_SIZE)
    {
        std::string strAddr = EncodeDestination(CScriptID(redeemScript));
        WalletLogPrintf("%s: Warning: This wallet contains a redeemScript of size %i which exceeds maximum size %i thus can never be redeemed. Do not use address %s.\n", __func__, redeemScript.size(), MAX_SCRIPT_ELEMENT_SIZE, strAddr);
        return true;
    }

    return CCryptoKeyStore::AddCScript(redeemScript);
}

bool CWallet::AddWatchOnly(const CScript& dest)
{
    if (!CCryptoKeyStore::AddWatchOnly(dest))
        return false;
    const CKeyMetadata& meta = m_script_metadata[CScriptID(dest)];
    UpdateTimeFirstKey(meta.nCreateTime);
    NotifyWatchonlyChanged(true);
    return WalletBatch(*database).WriteWatchOnly(dest, meta);
}

bool CWallet::AddWatchOnly(const CScript& dest, int64_t nCreateTime)
{
    m_script_metadata[CScriptID(dest)].nCreateTime = nCreateTime;
    return AddWatchOnly(dest);
}

bool CWallet::RemoveWatchOnly(const CScript &dest)
{
    AssertLockHeld(cs_wallet);
    if (!CCryptoKeyStore::RemoveWatchOnly(dest))
        return false;
    if (!HaveWatchOnly())
        NotifyWatchonlyChanged(false);
    if (!WalletBatch(*database).EraseWatchOnly(dest))
        return false;

    return true;
}

bool CWallet::LoadWatchOnly(const CScript &dest)
{
    return CCryptoKeyStore::AddWatchOnly(dest);
}

bool CWallet::Unlock(const SecureString& strWalletPassphrase, bool fForMixingOnly)
{
    CCrypter crypter;
    CKeyingMaterial _vMasterKey;

    {
        LOCK(cs_wallet);
        for (const MasterKeyMap::value_type& pMasterKey : mapMasterKeys)
        {
            if(!crypter.SetKeyFromPassphrase(strWalletPassphrase, pMasterKey.second.vchSalt, pMasterKey.second.nDeriveIterations, pMasterKey.second.nDerivationMethod))
                return false;
            if (!crypter.Decrypt(pMasterKey.second.vchCryptedKey, _vMasterKey))
                continue; // try another master key
            if (CCryptoKeyStore::Unlock(_vMasterKey, fForMixingOnly))
                // Dash
                if(nWalletBackups == -2) {
                    TopUpKeyPool();
                    LogPrintf("Keypool replenished, re-initializing automatic backups.\n");
                    nWalletBackups = gArgs.GetArg("-createwalletbackups", 10);
                }
                //
                return true;
        }
    }
    return false;
}

bool CWallet::ChangeWalletPassphrase(const SecureString& strOldWalletPassphrase, const SecureString& strNewWalletPassphrase)
{
    bool fWasLocked = IsLocked();

    {
        LOCK(cs_wallet);
        Lock();

        CCrypter crypter;
        CKeyingMaterial _vMasterKey;
        for (MasterKeyMap::value_type& pMasterKey : mapMasterKeys)
        {
            if(!crypter.SetKeyFromPassphrase(strOldWalletPassphrase, pMasterKey.second.vchSalt, pMasterKey.second.nDeriveIterations, pMasterKey.second.nDerivationMethod))
                return false;
            if (!crypter.Decrypt(pMasterKey.second.vchCryptedKey, _vMasterKey))
                return false;
            if (CCryptoKeyStore::Unlock(_vMasterKey))
            {
                int64_t nStartTime = GetTimeMillis();
                crypter.SetKeyFromPassphrase(strNewWalletPassphrase, pMasterKey.second.vchSalt, pMasterKey.second.nDeriveIterations, pMasterKey.second.nDerivationMethod);
                pMasterKey.second.nDeriveIterations = static_cast<unsigned int>(pMasterKey.second.nDeriveIterations * (100 / ((double)(GetTimeMillis() - nStartTime))));

                nStartTime = GetTimeMillis();
                crypter.SetKeyFromPassphrase(strNewWalletPassphrase, pMasterKey.second.vchSalt, pMasterKey.second.nDeriveIterations, pMasterKey.second.nDerivationMethod);
                pMasterKey.second.nDeriveIterations = (pMasterKey.second.nDeriveIterations + static_cast<unsigned int>(pMasterKey.second.nDeriveIterations * 100 / ((double)(GetTimeMillis() - nStartTime)))) / 2;

                if (pMasterKey.second.nDeriveIterations < 25000)
                    pMasterKey.second.nDeriveIterations = 25000;

                WalletLogPrintf("Wallet passphrase changed to an nDeriveIterations of %i\n", pMasterKey.second.nDeriveIterations);

                if (!crypter.SetKeyFromPassphrase(strNewWalletPassphrase, pMasterKey.second.vchSalt, pMasterKey.second.nDeriveIterations, pMasterKey.second.nDerivationMethod))
                    return false;
                if (!crypter.Encrypt(_vMasterKey, pMasterKey.second.vchCryptedKey))
                    return false;
                WalletBatch(*database).WriteMasterKey(pMasterKey.first, pMasterKey.second);
                if (fWasLocked)
                    Lock();
                return true;
            }
        }
    }

    return false;
}

void CWallet::ChainStateFlushed(const CBlockLocator& loc)
{
    WalletBatch batch(*database);
    batch.WriteBestBlock(loc);
}

void CWallet::SetMinVersion(enum WalletFeature nVersion, WalletBatch* batch_in, bool fExplicit)
{
    LOCK(cs_wallet); // nWalletVersion
    if (nWalletVersion >= nVersion)
        return;

    // when doing an explicit upgrade, if we pass the max version permitted, upgrade all the way
    if (fExplicit && nVersion > nWalletMaxVersion)
            nVersion = FEATURE_LATEST;

    nWalletVersion = nVersion;

    if (nVersion > nWalletMaxVersion)
        nWalletMaxVersion = nVersion;

    {
        WalletBatch* batch = batch_in ? batch_in : new WalletBatch(*database);
        if (nWalletVersion > 40000)
            batch->WriteMinVersion(nWalletVersion);
        if (!batch_in)
            delete batch;
    }
}

bool CWallet::SetMaxVersion(int nVersion)
{
    LOCK(cs_wallet); // nWalletVersion, nWalletMaxVersion
    // cannot downgrade below current version
    if (nWalletVersion > nVersion)
        return false;

    nWalletMaxVersion = nVersion;

    return true;
}

std::set<uint256> CWallet::GetConflicts(const uint256& txid) const
{
    std::set<uint256> result;
    AssertLockHeld(cs_wallet);

    std::map<uint256, CWalletTx>::const_iterator it = mapWallet.find(txid);
    if (it == mapWallet.end())
        return result;
    const CWalletTx& wtx = it->second;

    std::pair<TxSpends::const_iterator, TxSpends::const_iterator> range;

    for (const CTxIn& txin : wtx.tx->vin)
    {
        if (mapTxSpends.count(txin.prevout) <= 1)
            continue;  // No conflict if zero or one spends
        range = mapTxSpends.equal_range(txin.prevout);
        for (TxSpends::const_iterator _it = range.first; _it != range.second; ++_it)
            result.insert(_it->second);
    }
    return result;
}

bool CWallet::HasWalletSpend(const uint256& txid) const
{
    AssertLockHeld(cs_wallet);
    auto iter = mapTxSpends.lower_bound(COutPoint(txid, 0));
    return (iter != mapTxSpends.end() && iter->first.hash == txid);
}

void CWallet::Flush(bool shutdown)
{
    database->Flush(shutdown);
}

void CWallet::SyncMetaData(std::pair<TxSpends::iterator, TxSpends::iterator> range)
{
    // We want all the wallet transactions in range to have the same metadata as
    // the oldest (smallest nOrderPos).
    // So: find smallest nOrderPos:

    int nMinOrderPos = std::numeric_limits<int>::max();
    const CWalletTx* copyFrom = nullptr;
    for (TxSpends::iterator it = range.first; it != range.second; ++it) {
        const CWalletTx* wtx = &mapWallet.at(it->second);
        if (wtx->nOrderPos < nMinOrderPos) {
            nMinOrderPos = wtx->nOrderPos;
            copyFrom = wtx;
        }
    }

    if (!copyFrom) {
        return;
    }

    // Now copy data from copyFrom to rest:
    for (TxSpends::iterator it = range.first; it != range.second; ++it)
    {
        const uint256& hash = it->second;
        CWalletTx* copyTo = &mapWallet.at(hash);
        if (copyFrom == copyTo) continue;
        assert(copyFrom && "Oldest wallet transaction in range assumed to have been found.");
        if (!copyFrom->IsEquivalentTo(*copyTo)) continue;
        copyTo->mapValue = copyFrom->mapValue;
        copyTo->vOrderForm = copyFrom->vOrderForm;
        // fTimeReceivedIsTxTime not copied on purpose
        // nTimeReceived not copied on purpose
        copyTo->nTimeSmart = copyFrom->nTimeSmart;
        copyTo->fFromMe = copyFrom->fFromMe;
        copyTo->strFromAccount = copyFrom->strFromAccount;
        // nOrderPos not copied on purpose
        // cached members not copied on purpose
    }
}

/**
 * Outpoint is spent if any non-conflicted transaction
 * spends it:
 */
bool CWallet::IsSpent(const uint256& hash, unsigned int n) const
{
    const COutPoint outpoint(hash, n);
    std::pair<TxSpends::const_iterator, TxSpends::const_iterator> range;
    range = mapTxSpends.equal_range(outpoint);

    for (TxSpends::const_iterator it = range.first; it != range.second; ++it)
    {
        const uint256& wtxid = it->second;
        std::map<uint256, CWalletTx>::const_iterator mit = mapWallet.find(wtxid);
        if (mit != mapWallet.end()) {
            int depth = mit->second.GetDepthInMainChain();
            if (depth > 0  || (depth == 0 && !mit->second.isAbandoned()))
                return true; // Spent
        }
    }
    return false;
}

void CWallet::AddToSpends(const COutPoint& outpoint, const uint256& wtxid)
{
    mapTxSpends.insert(std::make_pair(outpoint, wtxid));
    // Dash
    setWalletUTXO.erase(outpoint);
    //

    setLockedCoins.erase(outpoint);

    std::pair<TxSpends::iterator, TxSpends::iterator> range;
    range = mapTxSpends.equal_range(outpoint);
    SyncMetaData(range);
}


void CWallet::AddToSpends(const uint256& wtxid)
{
    auto it = mapWallet.find(wtxid);
    assert(it != mapWallet.end());
    CWalletTx& thisTx = it->second;
    if (thisTx.IsCoinBase()) // Coinbases don't spend anything!
        return;

    for (const CTxIn& txin : thisTx.tx->vin)
        AddToSpends(txin.prevout, wtxid);
}

bool CWallet::EncryptWallet(const SecureString& strWalletPassphrase)
{
    if (IsCrypted())
        return false;

    CKeyingMaterial _vMasterKey;

    _vMasterKey.resize(WALLET_CRYPTO_KEY_SIZE);
    GetStrongRandBytes(&_vMasterKey[0], WALLET_CRYPTO_KEY_SIZE);

    CMasterKey kMasterKey;

    kMasterKey.vchSalt.resize(WALLET_CRYPTO_SALT_SIZE);
    GetStrongRandBytes(&kMasterKey.vchSalt[0], WALLET_CRYPTO_SALT_SIZE);

    CCrypter crypter;
    int64_t nStartTime = GetTimeMillis();
    crypter.SetKeyFromPassphrase(strWalletPassphrase, kMasterKey.vchSalt, 25000, kMasterKey.nDerivationMethod);
    kMasterKey.nDeriveIterations = static_cast<unsigned int>(2500000 / ((double)(GetTimeMillis() - nStartTime)));

    nStartTime = GetTimeMillis();
    crypter.SetKeyFromPassphrase(strWalletPassphrase, kMasterKey.vchSalt, kMasterKey.nDeriveIterations, kMasterKey.nDerivationMethod);
    kMasterKey.nDeriveIterations = (kMasterKey.nDeriveIterations + static_cast<unsigned int>(kMasterKey.nDeriveIterations * 100 / ((double)(GetTimeMillis() - nStartTime)))) / 2;

    if (kMasterKey.nDeriveIterations < 25000)
        kMasterKey.nDeriveIterations = 25000;

    WalletLogPrintf("Encrypting Wallet with an nDeriveIterations of %i\n", kMasterKey.nDeriveIterations);

    if (!crypter.SetKeyFromPassphrase(strWalletPassphrase, kMasterKey.vchSalt, kMasterKey.nDeriveIterations, kMasterKey.nDerivationMethod))
        return false;
    if (!crypter.Encrypt(_vMasterKey, kMasterKey.vchCryptedKey))
        return false;

    {
        LOCK(cs_wallet);
        mapMasterKeys[++nMasterKeyMaxID] = kMasterKey;
        assert(!encrypted_batch);
        encrypted_batch = new WalletBatch(*database);
        if (!encrypted_batch->TxnBegin()) {
            delete encrypted_batch;
            encrypted_batch = nullptr;
            return false;
        }
        encrypted_batch->WriteMasterKey(nMasterKeyMaxID, kMasterKey);

        if (!EncryptKeys(_vMasterKey))
        {
            encrypted_batch->TxnAbort();
            delete encrypted_batch;
            // We now probably have half of our keys encrypted in memory, and half not...
            // die and let the user reload the unencrypted wallet.
            assert(false);
        }

        // Encryption was introduced in version 0.4.0
        SetMinVersion(FEATURE_WALLETCRYPT, encrypted_batch, true);

        if (!encrypted_batch->TxnCommit()) {
            delete encrypted_batch;
            // We now have keys encrypted in memory, but not on disk...
            // die to avoid confusion and let the user reload the unencrypted wallet.
            assert(false);
        }

        delete encrypted_batch;
        encrypted_batch = nullptr;

        Lock();
        Unlock(strWalletPassphrase);

        // if we are using HD, replace the HD seed with a new one
        if (IsHDEnabled()) {
            SetHDSeed(GenerateNewSeed());
        }

        NewKeyPool();
        Lock();

        // Need to completely rewrite the wallet file; if we don't, bdb might keep
        // bits of the unencrypted private key in slack space in the database file.
        database->Rewrite();

    }
    NotifyStatusChanged(this);

    return true;
}

DBErrors CWallet::ReorderTransactions()
{
    LOCK(cs_wallet);
    WalletBatch batch(*database);

    // Old wallets didn't have any defined order for transactions
    // Probably a bad idea to change the output of this

    // First: get all CWalletTx and CAccountingEntry into a sorted-by-time multimap.
    typedef std::pair<CWalletTx*, CAccountingEntry*> TxPair;
    typedef std::multimap<int64_t, TxPair > TxItems;
    TxItems txByTime;

    for (auto& entry : mapWallet)
    {
        CWalletTx* wtx = &entry.second;
        txByTime.insert(std::make_pair(wtx->nTimeReceived, TxPair(wtx, nullptr)));
    }
    std::list<CAccountingEntry> acentries;
    batch.ListAccountCreditDebit("", acentries);
    for (CAccountingEntry& entry : acentries)
    {
        txByTime.insert(std::make_pair(entry.nTime, TxPair(nullptr, &entry)));
    }

    nOrderPosNext = 0;
    std::vector<int64_t> nOrderPosOffsets;
    for (TxItems::iterator it = txByTime.begin(); it != txByTime.end(); ++it)
    {
        CWalletTx *const pwtx = (*it).second.first;
        CAccountingEntry *const pacentry = (*it).second.second;
        int64_t& nOrderPos = (pwtx != nullptr) ? pwtx->nOrderPos : pacentry->nOrderPos;

        if (nOrderPos == -1)
        {
            nOrderPos = nOrderPosNext++;
            nOrderPosOffsets.push_back(nOrderPos);

            if (pwtx)
            {
                if (!batch.WriteTx(*pwtx))
                    return DBErrors::LOAD_FAIL;
            }
            else
                if (!batch.WriteAccountingEntry(pacentry->nEntryNo, *pacentry))
                    return DBErrors::LOAD_FAIL;
        }
        else
        {
            int64_t nOrderPosOff = 0;
            for (const int64_t& nOffsetStart : nOrderPosOffsets)
            {
                if (nOrderPos >= nOffsetStart)
                    ++nOrderPosOff;
            }
            nOrderPos += nOrderPosOff;
            nOrderPosNext = std::max(nOrderPosNext, nOrderPos + 1);

            if (!nOrderPosOff)
                continue;

            // Since we're changing the order, write it back
            if (pwtx)
            {
                if (!batch.WriteTx(*pwtx))
                    return DBErrors::LOAD_FAIL;
            }
            else
                if (!batch.WriteAccountingEntry(pacentry->nEntryNo, *pacentry))
                    return DBErrors::LOAD_FAIL;
        }
    }
    batch.WriteOrderPosNext(nOrderPosNext);

    return DBErrors::LOAD_OK;
}

int64_t CWallet::IncOrderPosNext(WalletBatch *batch)
{
    AssertLockHeld(cs_wallet); // nOrderPosNext
    int64_t nRet = nOrderPosNext++;
    if (batch) {
        batch->WriteOrderPosNext(nOrderPosNext);
    } else {
        WalletBatch(*database).WriteOrderPosNext(nOrderPosNext);
    }
    return nRet;
}

bool CWallet::AccountMove(std::string strFrom, std::string strTo, CAmount nAmount, std::string strComment)
{
    WalletBatch batch(*database);
    if (!batch.TxnBegin())
        return false;

    int64_t nNow = GetAdjustedTime();

    // Debit
    CAccountingEntry debit;
    debit.nOrderPos = IncOrderPosNext(&batch);
    debit.strAccount = strFrom;
    debit.nCreditDebit = -nAmount;
    debit.nTime = nNow;
    debit.strOtherAccount = strTo;
    debit.strComment = strComment;
    AddAccountingEntry(debit, &batch);

    // Credit
    CAccountingEntry credit;
    credit.nOrderPos = IncOrderPosNext(&batch);
    credit.strAccount = strTo;
    credit.nCreditDebit = nAmount;
    credit.nTime = nNow;
    credit.strOtherAccount = strFrom;
    credit.strComment = strComment;
    AddAccountingEntry(credit, &batch);

    if (!batch.TxnCommit())
        return false;

    return true;
}

bool CWallet::GetLabelDestination(CTxDestination &dest, const std::string& label, bool bForceNew)
{
    WalletBatch batch(*database);

    CAccount account;
    batch.ReadAccount(label, account);

    if (!bForceNew) {
        if (!account.vchPubKey.IsValid())
            bForceNew = true;
        else {
            // Check if the current key has been used (TODO: check other addresses with the same key)
            CScript scriptPubKey = GetScriptForDestination(GetDestinationForKey(account.vchPubKey, m_default_address_type));
            for (std::map<uint256, CWalletTx>::iterator it = mapWallet.begin();
                 it != mapWallet.end() && account.vchPubKey.IsValid();
                 ++it)
                for (const CTxOut& txout : (*it).second.tx->vout)
                    if (txout.scriptPubKey == scriptPubKey) {
                        bForceNew = true;
                        break;
                    }
        }
    }

    // Generate a new key
    if (bForceNew) {
        if (!GetKeyFromPool(account.vchPubKey, false))
            return false;

        LearnRelatedScripts(account.vchPubKey, m_default_address_type);
        dest = GetDestinationForKey(account.vchPubKey, m_default_address_type);
        SetAddressBook(dest, label, "receive");
        batch.WriteAccount(label, account);
    } else {
        dest = GetDestinationForKey(account.vchPubKey, m_default_address_type);
    }

    return true;
}

void CWallet::MarkDirty()
{
    {
        LOCK(cs_wallet);
        for (std::pair<const uint256, CWalletTx>& item : mapWallet)
            item.second.MarkDirty();
    }

   // Dash
    fAnonymizableTallyCached = false;
    fAnonymizableTallyCachedNonDenom = false;
   //
}

bool CWallet::MarkReplaced(const uint256& originalHash, const uint256& newHash)
{
    LOCK(cs_wallet);

    auto mi = mapWallet.find(originalHash);

    // There is a bug if MarkReplaced is not called on an existing wallet transaction.
    assert(mi != mapWallet.end());

    CWalletTx& wtx = (*mi).second;

    // Ensure for now that we're not overwriting data
    assert(wtx.mapValue.count("replaced_by_txid") == 0);

    wtx.mapValue["replaced_by_txid"] = newHash.ToString();

    WalletBatch batch(*database, "r+");

    bool success = true;
    if (!batch.WriteTx(wtx)) {
        WalletLogPrintf("%s: Updating batch tx %s failed\n", __func__, wtx.GetHash().ToString());
        success = false;
    }

    NotifyTransactionChanged(this, originalHash, CT_UPDATED);

    return success;
}

bool CWallet::AddToWallet(const CWalletTx& wtxIn, bool fFlushOnClose)
{
    LOCK(cs_wallet);

    WalletBatch batch(*database, "r+", fFlushOnClose);

    uint256 hash = wtxIn.GetHash();

    // Inserts only if not already there, returns tx inserted or tx found
    std::pair<std::map<uint256, CWalletTx>::iterator, bool> ret = mapWallet.insert(std::make_pair(hash, wtxIn));
    CWalletTx& wtx = (*ret.first).second;
    wtx.BindWallet(this);
    bool fInsertedNew = ret.second;
    if (fInsertedNew) {
        wtx.nTimeReceived = GetAdjustedTime();
        wtx.nOrderPos = IncOrderPosNext(&batch);
        wtx.m_it_wtxOrdered = wtxOrdered.insert(std::make_pair(wtx.nOrderPos, TxPair(&wtx, nullptr)));
        wtx.nTimeSmart = ComputeTimeSmart(wtx);
        // FXTC TODO:
        // Dash
            if (!wtxIn.hashUnset())
            {
                if (mapBlockIndex.count(wtxIn.hashBlock))
                {
                    int64_t latestNow = wtx.nTimeReceived;
                    int64_t latestEntry = 0;
                    {
                        // Tolerate times up to the last timestamp in the wallet not more than 5 minutes into the future
                        int64_t latestTolerated = latestNow + 300;
                        const TxItems & txOrdered = wtxOrdered;
                        for (TxItems::const_reverse_iterator it = txOrdered.rbegin(); it != txOrdered.rend(); ++it)
                        {
                            CWalletTx *const pwtx = (*it).second.first;
                            if (pwtx == &wtx)
                                continue;
                            CAccountingEntry *const pacentry = (*it).second.second;
                            int64_t nSmartTime;
                            if (pwtx)
                            {
                                nSmartTime = pwtx->nTimeSmart;
                                if (!nSmartTime)
                                    nSmartTime = pwtx->nTimeReceived;
                            }
                            else
                                nSmartTime = pacentry->nTime;
                            if (nSmartTime <= latestTolerated)
                            {
                                latestEntry = nSmartTime;
                                if (nSmartTime > latestNow)
                                    latestNow = nSmartTime;
                                break;
                            }
                        }
                    }

                    int64_t blocktime = mapBlockIndex[wtxIn.hashBlock]->GetBlockTime();
                    wtx.nTimeSmart = std::max(latestEntry, std::min(blocktime, latestNow));
                }
                else
                    LogPrintf("AddToWallet(): found %s in block %s not in index\n",
                             wtxIn.GetHash().ToString(),
                             wtxIn.hashBlock.ToString());
            }
        //
        AddToSpends(hash);
        // FXTC TODO:
        // Dash
            for(unsigned int i = 0; i < wtx.tx->vout.size(); ++i) {
                if (IsMine(wtx.tx->vout[i]) && !IsSpent(hash, i)) {
                    setWalletUTXO.insert(COutPoint(hash, i));
                }
            }
        //
    }

    bool fUpdated = false;
    if (!fInsertedNew)
    {
        // Merge
        if (!wtxIn.hashUnset() && wtxIn.hashBlock != wtx.hashBlock)
        {
            wtx.hashBlock = wtxIn.hashBlock;
            fUpdated = true;
        }
        // If no longer abandoned, update
        if (wtxIn.hashBlock.IsNull() && wtx.isAbandoned())
        {
            wtx.hashBlock = wtxIn.hashBlock;
            fUpdated = true;
        }
        if (wtxIn.nIndex != -1 && (wtxIn.nIndex != wtx.nIndex))
        {
            wtx.nIndex = wtxIn.nIndex;
            fUpdated = true;
        }
        if (wtxIn.fFromMe && wtxIn.fFromMe != wtx.fFromMe)
        {
            wtx.fFromMe = wtxIn.fFromMe;
            fUpdated = true;
        }
        // If we have a witness-stripped version of this transaction, and we
        // see a new version with a witness, then we must be upgrading a pre-segwit
        // wallet.  Store the new version of the transaction with the witness,
        // as the stripped-version must be invalid.
        // TODO: Store all versions of the transaction, instead of just one.
        if (wtxIn.tx->HasWitness() && !wtx.tx->HasWitness()) {
            wtx.SetTx(wtxIn.tx);
            fUpdated = true;
        }
    }

    //// debug print
    WalletLogPrintf("AddToWallet %s  %s%s\n", wtxIn.GetHash().ToString(), (fInsertedNew ? "new" : ""), (fUpdated ? "update" : ""));

    // Write to disk
    if (fInsertedNew || fUpdated)
        if (!batch.WriteTx(wtx))
            return false;

    // Break debit/credit balance caches:
    wtx.MarkDirty();

    // Notify UI of new or updated transaction
    NotifyTransactionChanged(this, hash, fInsertedNew ? CT_NEW : CT_UPDATED);

    // notify an external script when a wallet transaction comes in or is updated
    std::string strCmd = gArgs.GetArg("-walletnotify", "");

    if (!strCmd.empty())
    {
        boost::replace_all(strCmd, "%s", wtxIn.GetHash().GetHex());
        std::thread t(runCommand, strCmd);
        t.detach(); // thread runs free
    }

    // Dash
    fAnonymizableTallyCached = false;
    fAnonymizableTallyCachedNonDenom = false;
    //

    return true;
}

void CWallet::LoadToWallet(const CWalletTx& wtxIn)
{
    uint256 hash = wtxIn.GetHash();
    const auto& ins = mapWallet.emplace(hash, wtxIn);
    CWalletTx& wtx = ins.first->second;
    wtx.BindWallet(this);
    if (/* insertion took place */ ins.second) {
        wtx.m_it_wtxOrdered = wtxOrdered.insert(std::make_pair(wtx.nOrderPos, TxPair(&wtx, nullptr)));
    }
    AddToSpends(hash);
    for (const CTxIn& txin : wtx.tx->vin) {
        auto it = mapWallet.find(txin.prevout.hash);
        if (it != mapWallet.end()) {
            CWalletTx& prevtx = it->second;
            if (prevtx.nIndex == -1 && !prevtx.hashUnset()) {
                MarkConflicted(prevtx.hashBlock, wtx.GetHash());
            }
        }
    }
}

bool CWallet::AddToWalletIfInvolvingMe(const CTransactionRef& ptx, const CBlockIndex* pIndex, int posInBlock, bool fUpdate)
{
    const CTransaction& tx = *ptx;
    {
        AssertLockHeld(cs_wallet);

        if (pIndex != nullptr) {
            for (const CTxIn& txin : tx.vin) {
                std::pair<TxSpends::const_iterator, TxSpends::const_iterator> range = mapTxSpends.equal_range(txin.prevout);
                while (range.first != range.second) {
                    if (range.first->second != tx.GetHash()) {
                        WalletLogPrintf("Transaction %s (in block %s) conflicts with wallet transaction %s (both spend %s:%i)\n", tx.GetHash().ToString(), pIndex->GetBlockHash().ToString(), range.first->second.ToString(), range.first->first.hash.ToString(), range.first->first.n);
                        MarkConflicted(pIndex->GetBlockHash(), range.first->second);
                    }
                    range.first++;
                }
            }
        }

        bool fExisted = mapWallet.count(tx.GetHash()) != 0;
        if (fExisted && !fUpdate) return false;
        if (fExisted || IsMine(tx) || IsFromMe(tx))
        {
            /* Check if any keys in the wallet keypool that were supposed to be unused
             * have appeared in a new transaction. If so, remove those keys from the keypool.
             * This can happen when restoring an old wallet backup that does not contain
             * the mostly recently created transactions from newer versions of the wallet.
             */

            // loop though all outputs
            for (const CTxOut& txout: tx.vout) {
                // extract addresses and check if they match with an unused keypool key
                std::vector<CKeyID> vAffected;
                CAffectedKeysVisitor(*this, vAffected).Process(txout.scriptPubKey);
                for (const CKeyID &keyid : vAffected) {
                    std::map<CKeyID, int64_t>::const_iterator mi = m_pool_key_to_index.find(keyid);
                    if (mi != m_pool_key_to_index.end()) {
                        WalletLogPrintf("%s: Detected a used keypool key, mark all keypool key up to this key as used\n", __func__);
                        MarkReserveKeysAsUsed(mi->second);

                        if (!TopUpKeyPool()) {
                            WalletLogPrintf("%s: Topping up keypool failed (locked wallet)\n", __func__);
                        }
                    }
                }
            }

            CWalletTx wtx(this, ptx);

            // Get merkle branch if transaction was found in a block
            if (pIndex != nullptr)
                wtx.SetMerkleBranch(pIndex, posInBlock);

            return AddToWallet(wtx, false);
        }
    }
    return false;
}

bool CWallet::TransactionCanBeAbandoned(const uint256& hashTx) const
{
    LOCK2(cs_main, cs_wallet);
    const CWalletTx* wtx = GetWalletTx(hashTx);
    return wtx && !wtx->isAbandoned() && wtx->GetDepthInMainChain() == 0 && !wtx->InMempool();
}

void CWallet::MarkInputsDirty(const CTransactionRef& tx)
{
    for (const CTxIn& txin : tx->vin) {
        auto it = mapWallet.find(txin.prevout.hash);
        if (it != mapWallet.end()) {
            it->second.MarkDirty();
        }
    }
}

bool CWallet::AbandonTransaction(const uint256& hashTx)
{
    LOCK2(cs_main, cs_wallet);

    WalletBatch batch(*database, "r+");

    std::set<uint256> todo;
    std::set<uint256> done;

    // Can't mark abandoned if confirmed or in mempool
    auto it = mapWallet.find(hashTx);
    assert(it != mapWallet.end());
    CWalletTx& origtx = it->second;
    if (origtx.GetDepthInMainChain() != 0 || origtx.InMempool()) {
        return false;
    }

    todo.insert(hashTx);

    while (!todo.empty()) {
        uint256 now = *todo.begin();
        todo.erase(now);
        done.insert(now);
        auto it = mapWallet.find(now);
        assert(it != mapWallet.end());
        CWalletTx& wtx = it->second;
        int currentconfirm = wtx.GetDepthInMainChain();
        // If the orig tx was not in block, none of its spends can be
        assert(currentconfirm <= 0);
        // if (currentconfirm < 0) {Tx and spends are already conflicted, no need to abandon}
        if (currentconfirm == 0 && !wtx.isAbandoned()) {
            // If the orig tx was not in block/mempool, none of its spends can be in mempool
            assert(!wtx.InMempool());
            wtx.nIndex = -1;
            wtx.setAbandoned();
            wtx.MarkDirty();
            batch.WriteTx(wtx);
            NotifyTransactionChanged(this, wtx.GetHash(), CT_UPDATED);
            // Iterate over all its outputs, and mark transactions in the wallet that spend them abandoned too
            TxSpends::const_iterator iter = mapTxSpends.lower_bound(COutPoint(now, 0));
            while (iter != mapTxSpends.end() && iter->first.hash == now) {
                if (!done.count(iter->second)) {
                    todo.insert(iter->second);
                }
                iter++;
            }
            // If a transaction changes 'conflicted' state, that changes the balance
            // available of the outputs it spends. So force those to be recomputed
            MarkInputsDirty(wtx.tx);
        }
    }

    // Dash
    fAnonymizableTallyCached = false;
    fAnonymizableTallyCachedNonDenom = false;
    //

    return true;
}

void CWallet::MarkConflicted(const uint256& hashBlock, const uint256& hashTx)
{
    LOCK2(cs_main, cs_wallet);

    int conflictconfirms = 0;
    CBlockIndex* pindex = LookupBlockIndex(hashBlock);
    if (pindex && chainActive.Contains(pindex)) {
        conflictconfirms = -(chainActive.Height() - pindex->nHeight + 1);
    }
    // If number of conflict confirms cannot be determined, this means
    // that the block is still unknown or not yet part of the main chain,
    // for example when loading the wallet during a reindex. Do nothing in that
    // case.
    if (conflictconfirms >= 0)
        return;

    // Do not flush the wallet here for performance reasons
    WalletBatch batch(*database, "r+", false);

    std::set<uint256> todo;
    std::set<uint256> done;

    todo.insert(hashTx);

    while (!todo.empty()) {
        uint256 now = *todo.begin();
        todo.erase(now);
        done.insert(now);
        auto it = mapWallet.find(now);
        assert(it != mapWallet.end());
        CWalletTx& wtx = it->second;
        int currentconfirm = wtx.GetDepthInMainChain();
        if (conflictconfirms < currentconfirm) {
            // Block is 'more conflicted' than current confirm; update.
            // Mark transaction as conflicted with this block.
            wtx.nIndex = -1;
            wtx.hashBlock = hashBlock;
            wtx.MarkDirty();
            batch.WriteTx(wtx);
            // Iterate over all its outputs, and mark transactions in the wallet that spend them conflicted too
            TxSpends::const_iterator iter = mapTxSpends.lower_bound(COutPoint(now, 0));
            while (iter != mapTxSpends.end() && iter->first.hash == now) {
                 if (!done.count(iter->second)) {
                     todo.insert(iter->second);
                 }
                 iter++;
            }
            // If a transaction changes 'conflicted' state, that changes the balance
            // available of the outputs it spends. So force those to be recomputed
            MarkInputsDirty(wtx.tx);
        }
    }

    // Dash
    fAnonymizableTallyCached = false;
    fAnonymizableTallyCachedNonDenom = false;
    //
}

void CWallet::SyncTransaction(const CTransactionRef& ptx, const CBlockIndex *pindex, int posInBlock, bool update_tx) {
    if (!AddToWalletIfInvolvingMe(ptx, pindex, posInBlock, update_tx))
        return; // Not one of ours

    // If a transaction changes 'conflicted' state, that changes the balance
    // available of the outputs it spends. So force those to be
    // recomputed, also:
    MarkInputsDirty(ptx);

    // Dash
    fAnonymizableTallyCached = false;
    fAnonymizableTallyCachedNonDenom = false;
    //
}

void CWallet::TransactionAddedToMempool(const CTransactionRef& ptx) {
    LOCK2(cs_main, cs_wallet);
    SyncTransaction(ptx);

    auto it = mapWallet.find(ptx->GetHash());
    if (it != mapWallet.end()) {
        it->second.fInMempool = true;
    }
}

void CWallet::TransactionRemovedFromMempool(const CTransactionRef &ptx) {
    LOCK(cs_wallet);
    auto it = mapWallet.find(ptx->GetHash());
    if (it != mapWallet.end()) {
        it->second.fInMempool = false;
    }
}

void CWallet::BlockConnected(const std::shared_ptr<const CBlock>& pblock, const CBlockIndex *pindex, const std::vector<CTransactionRef>& vtxConflicted) {
    LOCK2(cs_main, cs_wallet);
    // TODO: Temporarily ensure that mempool removals are notified before
    // connected transactions.  This shouldn't matter, but the abandoned
    // state of transactions in our wallet is currently cleared when we
    // receive another notification and there is a race condition where
    // notification of a connected conflict might cause an outside process
    // to abandon a transaction and then have it inadvertently cleared by
    // the notification that the conflicted transaction was evicted.

    for (const CTransactionRef& ptx : vtxConflicted) {
        SyncTransaction(ptx);
        TransactionRemovedFromMempool(ptx);
    }
    for (size_t i = 0; i < pblock->vtx.size(); i++) {
        SyncTransaction(pblock->vtx[i], pindex, i);
        TransactionRemovedFromMempool(pblock->vtx[i]);
    }

    m_last_block_processed = pindex;
}

void CWallet::BlockDisconnected(const std::shared_ptr<const CBlock>& pblock) {
    LOCK2(cs_main, cs_wallet);

    for (const CTransactionRef& ptx : pblock->vtx) {
        SyncTransaction(ptx);
    }
}



void CWallet::BlockUntilSyncedToCurrentChain() {
    AssertLockNotHeld(cs_main);
    AssertLockNotHeld(cs_wallet);

    {
        // Skip the queue-draining stuff if we know we're caught up with
        // chainActive.Tip()...
        // We could also take cs_wallet here, and call m_last_block_processed
        // protected by cs_wallet instead of cs_main, but as long as we need
        // cs_main here anyway, it's easier to just call it cs_main-protected.
        LOCK(cs_main);
        const CBlockIndex* initialChainTip = chainActive.Tip();

        if (m_last_block_processed && m_last_block_processed->GetAncestor(initialChainTip->nHeight) == initialChainTip) {
            return;
        }
    }

    // ...otherwise put a callback in the validation interface queue and wait
    // for the queue to drain enough to execute it (indicating we are caught up
    // at least with the time we entered this function).
    SyncWithValidationInterfaceQueue();
}


isminetype CWallet::IsMine(const CTxIn &txin) const
{
    {
        LOCK(cs_wallet);
        std::map<uint256, CWalletTx>::const_iterator mi = mapWallet.find(txin.prevout.hash);
        if (mi != mapWallet.end())
        {
            const CWalletTx& prev = (*mi).second;
            if (txin.prevout.n < prev.tx->vout.size())
                return IsMine(prev.tx->vout[txin.prevout.n]);
        }
    }
    return ISMINE_NO;
}

// Note that this function doesn't distinguish between a 0-valued input,
// and a not-"is mine" (according to the filter) input.
CAmount CWallet::GetDebit(const CTxIn &txin, const isminefilter& filter) const
{
    {
        LOCK(cs_wallet);
        std::map<uint256, CWalletTx>::const_iterator mi = mapWallet.find(txin.prevout.hash);
        if (mi != mapWallet.end())
        {
            const CWalletTx& prev = (*mi).second;
            if (txin.prevout.n < prev.tx->vout.size())
                if (IsMine(prev.tx->vout[txin.prevout.n]) & filter)
                    return prev.tx->vout[txin.prevout.n].nValue;
        }
    }
    return 0;
}

// Dash

// Recursively determine the rounds of a given input (How deep is the PrivateSend chain for a given input)
int CWallet::GetRealOutpointPrivateSendRounds(const COutPoint& outpoint, int nRounds) const
{
    static std::map<uint256, CMutableTransaction> mDenomWtxes;

    if(nRounds >= 16) return 15; // 16 rounds max

    uint256 hash = outpoint.hash;
    unsigned int nout = outpoint.n;

    const CWalletTx* wtx = GetWalletTx(hash);
    if(wtx != NULL)
    {
        std::map<uint256, CMutableTransaction>::const_iterator mdwi = mDenomWtxes.find(hash);
        if (mdwi == mDenomWtxes.end()) {
            // not known yet, let's add it
            LogPrint(BCLog::PRIVATESEND, "GetRealOutpointPrivateSendRounds INSERTING %s\n", hash.ToString());
            mDenomWtxes[hash] = CMutableTransaction(*wtx->tx);
        } else if(mDenomWtxes[hash].vout[nout].nRounds != -10) {
            // found and it's not an initial value, just return it
            return mDenomWtxes[hash].vout[nout].nRounds;
        }


        // bounds check
        if (nout >= wtx->tx->vout.size()) {
            // should never actually hit this
            LogPrint(BCLog::PRIVATESEND, "GetRealOutpointPrivateSendRounds UPDATED   %s %3d %3d\n", hash.ToString(), nout, -4);
            return -4;
        }

        if (CPrivateSend::IsCollateralAmount(wtx->tx->vout[nout].nValue)) {
            mDenomWtxes[hash].vout[nout].nRounds = -3;
            LogPrint(BCLog::PRIVATESEND, "GetRealOutpointPrivateSendRounds UPDATED   %s %3d %3d\n", hash.ToString(), nout, mDenomWtxes[hash].vout[nout].nRounds);
            return mDenomWtxes[hash].vout[nout].nRounds;
        }

        //make sure the final output is non-denominate
        if (!CPrivateSend::IsDenominatedAmount(wtx->tx->vout[nout].nValue)) { //NOT DENOM
            mDenomWtxes[hash].vout[nout].nRounds = -2;
            LogPrint(BCLog::PRIVATESEND, "GetRealOutpointPrivateSendRounds UPDATED   %s %3d %3d\n", hash.ToString(), nout, mDenomWtxes[hash].vout[nout].nRounds);
            return mDenomWtxes[hash].vout[nout].nRounds;
        }

        bool fAllDenoms = true;
        for (CTxOut out : wtx->tx->vout) {
            fAllDenoms = fAllDenoms && CPrivateSend::IsDenominatedAmount(out.nValue);
        }

        // this one is denominated but there is another non-denominated output found in the same tx
        if (!fAllDenoms) {
            mDenomWtxes[hash].vout[nout].nRounds = 0;
            LogPrint(BCLog::PRIVATESEND, "GetRealOutpointPrivateSendRounds UPDATED   %s %3d %3d\n", hash.ToString(), nout, mDenomWtxes[hash].vout[nout].nRounds);
            return mDenomWtxes[hash].vout[nout].nRounds;
        }

        int nShortest = -10; // an initial value, should be no way to get this by calculations
        bool fDenomFound = false;
        // only denoms here so let's look up
        for (CTxIn txinNext : wtx->tx->vin) {
            if (IsMine(txinNext)) {
                int n = GetRealOutpointPrivateSendRounds(txinNext.prevout, nRounds + 1);
                // denom found, find the shortest chain or initially assign nShortest with the first found value
                if(n >= 0 && (n < nShortest || nShortest == -10)) {
                    nShortest = n;
                    fDenomFound = true;
                }
            }
        }
        mDenomWtxes[hash].vout[nout].nRounds = fDenomFound
                ? (nShortest >= 15 ? 16 : nShortest + 1) // good, we a +1 to the shortest one but only 16 rounds max allowed
                : 0;            // too bad, we are the fist one in that chain
        LogPrint(BCLog::PRIVATESEND, "GetRealOutpointPrivateSendRounds UPDATED   %s %3d %3d\n", hash.ToString(), nout, mDenomWtxes[hash].vout[nout].nRounds);
        return mDenomWtxes[hash].vout[nout].nRounds;
    }

    return nRounds - 1;
}

// respect current settings
int CWallet::GetOutpointPrivateSendRounds(const COutPoint& outpoint) const
{
    LOCK(cs_wallet);
    int realPrivateSendRounds = GetRealOutpointPrivateSendRounds(outpoint, 0);
    return realPrivateSendRounds > privateSendClient.nPrivateSendRounds ? privateSendClient.nPrivateSendRounds : realPrivateSendRounds;
}

bool CWallet::IsDenominated(const COutPoint& outpoint) const
{
    LOCK(cs_wallet);

    map<uint256, CWalletTx>::const_iterator mi = mapWallet.find(outpoint.hash);
    if (mi != mapWallet.end()) {
        const CWalletTx& prev = (*mi).second;
        if (outpoint.n < prev.tx->vout.size()) {
            return CPrivateSend::IsDenominatedAmount(prev.tx->vout[outpoint.n].nValue);
        }
    }

    return false;
}
//

isminetype CWallet::IsMine(const CTxOut& txout) const
{
    return ::IsMine(*this, txout.scriptPubKey);
}

CAmount CWallet::GetCredit(const CTxOut& txout, const isminefilter& filter) const
{
    if (!MoneyRange(txout.nValue))
        throw std::runtime_error(std::string(__func__) + ": value out of range");
    return ((IsMine(txout) & filter) ? txout.nValue : 0);
}

bool CWallet::IsChange(const CTxOut& txout) const
{
    // TODO: fix handling of 'change' outputs. The assumption is that any
    // payment to a script that is ours, but is not in the address book
    // is change. That assumption is likely to break when we implement multisignature
    // wallets that return change back into a multi-signature-protected address;
    // a better way of identifying which outputs are 'the send' and which are
    // 'the change' will need to be implemented (maybe extend CWalletTx to remember
    // which output, if any, was change).
    if (::IsMine(*this, txout.scriptPubKey))
    {
        CTxDestination address;
        if (!ExtractDestination(txout.scriptPubKey, address))
            return true;

        LOCK(cs_wallet);
        if (!mapAddressBook.count(address))
            return true;
    }
    return false;
}

CAmount CWallet::GetChange(const CTxOut& txout) const
{
    if (!MoneyRange(txout.nValue))
        throw std::runtime_error(std::string(__func__) + ": value out of range");
    return (IsChange(txout) ? txout.nValue : 0);
}

bool CWallet::IsMine(const CTransaction& tx) const
{
    for (const CTxOut& txout : tx.vout)
        if (IsMine(txout))
            return true;
    return false;
}

bool CWallet::IsFromMe(const CTransaction& tx) const
{
    return (GetDebit(tx, ISMINE_ALL) > 0);
}

CAmount CWallet::GetDebit(const CTransaction& tx, const isminefilter& filter) const
{
    CAmount nDebit = 0;
    for (const CTxIn& txin : tx.vin)
    {
        nDebit += GetDebit(txin, filter);
        if (!MoneyRange(nDebit))
            throw std::runtime_error(std::string(__func__) + ": value out of range");
    }
    return nDebit;
}

bool CWallet::IsAllFromMe(const CTransaction& tx, const isminefilter& filter) const
{
    LOCK(cs_wallet);

    for (const CTxIn& txin : tx.vin)
    {
        auto mi = mapWallet.find(txin.prevout.hash);
        if (mi == mapWallet.end())
            return false; // any unknown inputs can't be from us

        const CWalletTx& prev = (*mi).second;

        if (txin.prevout.n >= prev.tx->vout.size())
            return false; // invalid input!

        if (!(IsMine(prev.tx->vout[txin.prevout.n]) & filter))
            return false;
    }
    return true;
}

CAmount CWallet::GetCredit(const CTransaction& tx, const isminefilter& filter) const
{
    CAmount nCredit = 0;
    for (const CTxOut& txout : tx.vout)
    {
        nCredit += GetCredit(txout, filter);
        if (!MoneyRange(nCredit))
            throw std::runtime_error(std::string(__func__) + ": value out of range");
    }
    return nCredit;
}

CAmount CWallet::GetChange(const CTransaction& tx) const
{
    CAmount nChange = 0;
    for (const CTxOut& txout : tx.vout)
    {
        nChange += GetChange(txout);
        if (!MoneyRange(nChange))
            throw std::runtime_error(std::string(__func__) + ": value out of range");
    }
    return nChange;
}

CPubKey CWallet::GenerateNewSeed()
{
    assert(!IsWalletFlagSet(WALLET_FLAG_DISABLE_PRIVATE_KEYS));
    CKey key;
    key.MakeNewKey(true);
    return DeriveNewSeed(key);
}

CPubKey CWallet::DeriveNewSeed(const CKey& key)
{
    int64_t nCreationTime = GetTime();
    CKeyMetadata metadata(nCreationTime);

    // calculate the seed
    CPubKey seed = key.GetPubKey();
    assert(key.VerifyPubKey(seed));

    // set the hd keypath to "s" -> Seed, refers the seed to itself
    metadata.hdKeypath     = "s";
    metadata.hd_seed_id = seed.GetID();

    {
        LOCK(cs_wallet);

        // mem store the metadata
        mapKeyMetadata[seed.GetID()] = metadata;

        // write the key&metadata to the database
        if (!AddKeyPubKey(key, seed))
            throw std::runtime_error(std::string(__func__) + ": AddKeyPubKey failed");
    }

    return seed;
}

void CWallet::SetHDSeed(const CPubKey& seed)
{
    LOCK(cs_wallet);
    // store the keyid (hash160) together with
    // the child index counter in the database
    // as a hdchain object
    CHDChain newHdChain;
    newHdChain.nVersion = CanSupportFeature(FEATURE_HD_SPLIT) ? CHDChain::VERSION_HD_CHAIN_SPLIT : CHDChain::VERSION_HD_BASE;
    newHdChain.seed_id = seed.GetID();
    SetHDChain(newHdChain, false);
}

void CWallet::SetHDChain(const CHDChain& chain, bool memonly)
{
    LOCK(cs_wallet);
    if (!memonly && !WalletBatch(*database).WriteHDChain(chain))
        throw std::runtime_error(std::string(__func__) + ": writing chain failed");

    hdChain = chain;
}

bool CWallet::IsHDEnabled() const
{
    return !hdChain.seed_id.IsNull();
}

void CWallet::SetWalletFlag(uint64_t flags)
{
    LOCK(cs_wallet);
    m_wallet_flags |= flags;
    if (!WalletBatch(*database).WriteWalletFlags(m_wallet_flags))
        throw std::runtime_error(std::string(__func__) + ": writing wallet flags failed");
}

bool CWallet::IsWalletFlagSet(uint64_t flag)
{
    return (m_wallet_flags & flag);
}

bool CWallet::SetWalletFlags(uint64_t overwriteFlags, bool memonly)
{
    LOCK(cs_wallet);
    m_wallet_flags = overwriteFlags;
    if (((overwriteFlags & g_known_wallet_flags) >> 32) ^ (overwriteFlags >> 32)) {
        // contains unknown non-tolerable wallet flags
        return false;
    }
    if (!memonly && !WalletBatch(*database).WriteWalletFlags(m_wallet_flags)) {
        throw std::runtime_error(std::string(__func__) + ": writing wallet flags failed");
    }

    return true;
}

int64_t CWalletTx::GetTxTime() const
{
    int64_t n = nTimeSmart;
    return n ? n : nTimeReceived;
}

// Helper for producing a max-sized low-S low-R signature (eg 71 bytes)
// or a max-sized low-S signature (e.g. 72 bytes) if use_max_sig is true
bool CWallet::DummySignInput(CTxIn &tx_in, const CTxOut &txout, bool use_max_sig) const
{
    // Fill in dummy signatures for fee calculation.
    const CScript& scriptPubKey = txout.scriptPubKey;
    SignatureData sigdata;

    if (!ProduceSignature(*this, use_max_sig ? DUMMY_MAXIMUM_SIGNATURE_CREATOR : DUMMY_SIGNATURE_CREATOR, scriptPubKey, sigdata)) {
        return false;
    }
    UpdateInput(tx_in, sigdata);
    return true;
}

// Helper for producing a bunch of max-sized low-S low-R signatures (eg 71 bytes)
bool CWallet::DummySignTx(CMutableTransaction &txNew, const std::vector<CTxOut> &txouts, bool use_max_sig) const
{
    // Fill in dummy signatures for fee calculation.
    int nIn = 0;
    for (const auto& txout : txouts)
    {
        if (!DummySignInput(txNew.vin[nIn], txout, use_max_sig)) {
            return false;
        }

        nIn++;
    }
    return true;
}

int64_t CalculateMaximumSignedTxSize(const CTransaction &tx, const CWallet *wallet, bool use_max_sig)
{
    std::vector<CTxOut> txouts;
    // Look up the inputs.  We should have already checked that this transaction
    // IsAllFromMe(ISMINE_SPENDABLE), so every input should already be in our
    // wallet, with a valid index into the vout array, and the ability to sign.
    for (auto& input : tx.vin) {
        const auto mi = wallet->mapWallet.find(input.prevout.hash);
        if (mi == wallet->mapWallet.end()) {
            return -1;
        }
        assert(input.prevout.n < mi->second.tx->vout.size());
        txouts.emplace_back(mi->second.tx->vout[input.prevout.n]);
    }
    return CalculateMaximumSignedTxSize(tx, wallet, txouts, use_max_sig);
}

// txouts needs to be in the order of tx.vin
int64_t CalculateMaximumSignedTxSize(const CTransaction &tx, const CWallet *wallet, const std::vector<CTxOut>& txouts, bool use_max_sig)
{
    CMutableTransaction txNew(tx);
    if (!wallet->DummySignTx(txNew, txouts, use_max_sig)) {
        // This should never happen, because IsAllFromMe(ISMINE_SPENDABLE)
        // implies that we can sign for every input.
        return -1;
    }
    return GetVirtualTransactionSize(txNew);
}

int CalculateMaximumSignedInputSize(const CTxOut& txout, const CWallet* wallet, bool use_max_sig)
{
    CMutableTransaction txn;
    txn.vin.push_back(CTxIn(COutPoint()));
    if (!wallet->DummySignInput(txn.vin[0], txout, use_max_sig)) {
        return -1;
    }
    return GetVirtualTransactionInputSize(txn.vin[0]);
}

void CWalletTx::GetAmounts(std::list<COutputEntry>& listReceived,
                           std::list<COutputEntry>& listSent, CAmount& nFee, std::string& strSentAccount, const isminefilter& filter) const
{
    nFee = 0;
    listReceived.clear();
    listSent.clear();
    strSentAccount = strFromAccount;

    // Compute fee:
    CAmount nDebit = GetDebit(filter);
    if (nDebit > 0) // debit>0 means we signed/sent this transaction
    {
        CAmount nValueOut = tx->GetValueOut();
        nFee = nDebit - nValueOut;
    }

    // Sent/received.
    for (unsigned int i = 0; i < tx->vout.size(); ++i)
    {
        const CTxOut& txout = tx->vout[i];
        isminetype fIsMine = pwallet->IsMine(txout);
        // Only need to handle txouts if AT LEAST one of these is true:
        //   1) they debit from us (sent)
        //   2) the output is to us (received)
        if (nDebit > 0)
        {
            // Don't report 'change' txouts
            if (pwallet->IsChange(txout))
                continue;
        }
        else if (!(fIsMine & filter))
            continue;

        // In either case, we need to get the destination address
        CTxDestination address;

        if (!ExtractDestination(txout.scriptPubKey, address) && !txout.scriptPubKey.IsUnspendable())
        {
            pwallet->WalletLogPrintf("CWalletTx::GetAmounts: Unknown transaction type found, txid %s\n",
                                    this->GetHash().ToString());
            address = CNoDestination();
        }

        COutputEntry output = {address, txout.nValue, (int)i};

        // If we are debited by the transaction, add the output as a "sent" entry
        if (nDebit > 0)
            listSent.push_back(output);

        // If we are receiving the output, add it as a "received" entry
        if (fIsMine & filter)
            listReceived.push_back(output);
    }

}

/**
 * Scan active chain for relevant transactions after importing keys. This should
 * be called whenever new keys are added to the wallet, with the oldest key
 * creation time.
 *
 * @return Earliest timestamp that could be successfully scanned from. Timestamp
 * returned will be higher than startTime if relevant blocks could not be read.
 */
int64_t CWallet::RescanFromTime(int64_t startTime, const WalletRescanReserver& reserver, bool update)
{
    // Find starting block. May be null if nCreateTime is greater than the
    // highest blockchain timestamp, in which case there is nothing that needs
    // to be scanned.
    CBlockIndex* startBlock = nullptr;
    {
        LOCK(cs_main);
        startBlock = chainActive.FindEarliestAtLeast(startTime - TIMESTAMP_WINDOW);
        WalletLogPrintf("%s: Rescanning last %i blocks\n", __func__, startBlock ? chainActive.Height() - startBlock->nHeight + 1 : 0);
    }

    if (startBlock) {
        const CBlockIndex* const failedBlock = ScanForWalletTransactions(startBlock, nullptr, reserver, update);
        if (failedBlock) {
            return failedBlock->GetBlockTimeMax() + TIMESTAMP_WINDOW + 1;
        }
    }
    return startTime;
}

/**
 * Scan the block chain (starting in pindexStart) for transactions
 * from or to us. If fUpdate is true, found transactions that already
 * exist in the wallet will be updated.
 *
 * Returns null if scan was successful. Otherwise, if a complete rescan was not
 * possible (due to pruning or corruption), returns pointer to the most recent
 * block that could not be scanned.
 *
 * If pindexStop is not a nullptr, the scan will stop at the block-index
 * defined by pindexStop
 *
 * Caller needs to make sure pindexStop (and the optional pindexStart) are on
 * the main chain after to the addition of any new keys you want to detect
 * transactions for.
 */
CBlockIndex* CWallet::ScanForWalletTransactions(CBlockIndex* pindexStart, CBlockIndex* pindexStop, const WalletRescanReserver &reserver, bool fUpdate)
{
    int64_t nNow = GetTime();
    const CChainParams& chainParams = Params();

    assert(reserver.isReserved());
    if (pindexStop) {
        assert(pindexStop->nHeight >= pindexStart->nHeight);
    }

    CBlockIndex* pindex = pindexStart;
    CBlockIndex* ret = nullptr;

    if (pindex) WalletLogPrintf("Rescan started from block %d...\n", pindex->nHeight);

    {
        fAbortRescan = false;
        ShowProgress(strprintf("%s " + _("Rescanning..."), GetDisplayName()), 0); // show rescan progress in GUI as dialog or on splashscreen, if -rescan on startup
        CBlockIndex* tip = nullptr;
        double progress_begin;
        double progress_end;
        {
            LOCK(cs_main);
            progress_begin = GuessVerificationProgress(chainParams.TxData(), pindex);
            if (pindexStop == nullptr) {
                tip = chainActive.Tip();
                progress_end = GuessVerificationProgress(chainParams.TxData(), tip);
            } else {
                progress_end = GuessVerificationProgress(chainParams.TxData(), pindexStop);
            }
        }
        double progress_current = progress_begin;
        while (pindex && !fAbortRescan && !ShutdownRequested())
        {
            if (pindex->nHeight % 100 == 0 && progress_end - progress_begin > 0.0) {
                ShowProgress(strprintf("%s " + _("Rescanning..."), GetDisplayName()), std::max(1, std::min(99, (int)((progress_current - progress_begin) / (progress_end - progress_begin) * 100))));
            }
            if (GetTime() >= nNow + 60) {
                nNow = GetTime();
                WalletLogPrintf("Still rescanning. At block %d. Progress=%f\n", pindex->nHeight, progress_current);
            }

            CBlock block;
            if (ReadBlockFromDisk(block, pindex, Params().GetConsensus())) {
                LOCK2(cs_main, cs_wallet);
                if (pindex && !chainActive.Contains(pindex)) {
                    // Abort scan if current block is no longer active, to prevent
                    // marking transactions as coming from the wrong block.
                    ret = pindex;
                    break;
                }
                for (size_t posInBlock = 0; posInBlock < block.vtx.size(); ++posInBlock) {
                    SyncTransaction(block.vtx[posInBlock], pindex, posInBlock, fUpdate);
                }
            } else {
                ret = pindex;
            }
            if (pindex == pindexStop) {
                break;
            }
            {
                LOCK(cs_main);
                pindex = chainActive.Next(pindex);
                progress_current = GuessVerificationProgress(chainParams.TxData(), pindex);
                if (pindexStop == nullptr && tip != chainActive.Tip()) {
                    tip = chainActive.Tip();
                    // in case the tip has changed, update progress max
                    progress_end = GuessVerificationProgress(chainParams.TxData(), tip);
                }
            }
        }
        if (pindex && fAbortRescan) {
            WalletLogPrintf("Rescan aborted at block %d. Progress=%f\n", pindex->nHeight, progress_current);
        } else if (pindex && ShutdownRequested()) {
            WalletLogPrintf("Rescan interrupted by shutdown request at block %d. Progress=%f\n", pindex->nHeight, progress_current);
        }
        ShowProgress(strprintf("%s " + _("Rescanning..."), GetDisplayName()), 100); // hide progress dialog in GUI
    }
    return ret;
}

void CWallet::ReacceptWalletTransactions()
{
    // If transactions aren't being broadcasted, don't let them into local mempool either
    if (!fBroadcastTransactions)
        return;
    LOCK2(cs_main, cs_wallet);
    std::map<int64_t, CWalletTx*> mapSorted;

    // Sort pending wallet transactions based on their initial wallet insertion order
    for (std::pair<const uint256, CWalletTx>& item : mapWallet)
    {
        const uint256& wtxid = item.first;
        CWalletTx& wtx = item.second;
        assert(wtx.GetHash() == wtxid);

        int nDepth = wtx.GetDepthInMainChain();

        if (!wtx.IsCoinBase() && (nDepth == 0 && !wtx.isAbandoned())) {
            mapSorted.insert(std::make_pair(wtx.nOrderPos, &wtx));
        }
    }

    // Try to add wallet transactions to memory pool
    for (std::pair<const int64_t, CWalletTx*>& item : mapSorted) {
        CWalletTx& wtx = *(item.second);
        CValidationState state;
        wtx.AcceptToMemoryPool(maxTxFee, state);
    }
}

bool CWalletTx::RelayWalletTransaction(CConnman* connman, std::string strCommand)
{
    assert(pwallet->GetBroadcastTransactions());
    if (!IsCoinBase() && !isAbandoned() && GetDepthInMainChain() == 0)
    {
        CValidationState state;
        /* GetDepthInMainChain already catches known conflicts. */
        if (InMempool() || AcceptToMemoryPool(maxTxFee, state)) {
            pwallet->WalletLogPrintf("Relaying wtx %s\n", GetHash().ToString());
            // Dash
            if(strCommand == NetMsgType::TXLOCKREQUEST) {
                instantsend.ProcessTxLockRequest(((CTxLockRequest)*this->tx), *connman);
            }
            //
            if (connman) {
                CInv inv(MSG_TX, GetHash());
                connman->ForEachNode([&inv](CNode* pnode)
                {
                    pnode->PushInventory(inv);
                });
                return true;
            }
        }
    }
    return false;
}

std::set<uint256> CWalletTx::GetConflicts() const
{
    std::set<uint256> result;
    if (pwallet != nullptr)
    {
        uint256 myHash = GetHash();
        result = pwallet->GetConflicts(myHash);
        result.erase(myHash);
    }
    return result;
}

CAmount CWalletTx::GetDebit(const isminefilter& filter) const
{
    if (tx->vin.empty())
        return 0;

    CAmount debit = 0;
    if(filter & ISMINE_SPENDABLE)
    {
        if (fDebitCached)
            debit += nDebitCached;
        else
        {
            nDebitCached = pwallet->GetDebit(*tx, ISMINE_SPENDABLE);
            fDebitCached = true;
            debit += nDebitCached;
        }
    }
    if(filter & ISMINE_WATCH_ONLY)
    {
        if(fWatchDebitCached)
            debit += nWatchDebitCached;
        else
        {
            nWatchDebitCached = pwallet->GetDebit(*tx, ISMINE_WATCH_ONLY);
            fWatchDebitCached = true;
            debit += nWatchDebitCached;
        }
    }
    return debit;
}

CAmount CWalletTx::GetCredit(const isminefilter& filter) const
{
    // Must wait until coinbase is safely deep enough in the chain before valuing it
    if (IsCoinBase() && GetBlocksToMaturity() > 0)
        return 0;

    CAmount credit = 0;
    if (filter & ISMINE_SPENDABLE)
    {
        // GetBalance can assume transactions in mapWallet won't change
        if (fCreditCached)
            credit += nCreditCached;
        else
        {
            nCreditCached = pwallet->GetCredit(*tx, ISMINE_SPENDABLE);
            fCreditCached = true;
            credit += nCreditCached;
        }
    }
    if (filter & ISMINE_WATCH_ONLY)
    {
        if (fWatchCreditCached)
            credit += nWatchCreditCached;
        else
        {
            nWatchCreditCached = pwallet->GetCredit(*tx, ISMINE_WATCH_ONLY);
            fWatchCreditCached = true;
            credit += nWatchCreditCached;
        }
    }
    return credit;
}

CAmount CWalletTx::GetImmatureCredit(bool fUseCache) const
{
    if (IsCoinBase() && GetBlocksToMaturity() > 0 && IsInMainChain())
    {
        if (fUseCache && fImmatureCreditCached)
            return nImmatureCreditCached;
        nImmatureCreditCached = pwallet->GetCredit(*tx, ISMINE_SPENDABLE);
        fImmatureCreditCached = true;
        return nImmatureCreditCached;
    }

    return 0;
}

CAmount CWalletTx::GetAvailableCredit(bool fUseCache, const isminefilter& filter) const
{
    if (pwallet == nullptr)
        return 0;

    // Must wait until coinbase is safely deep enough in the chain before valuing it
    if (IsCoinBase() && GetBlocksToMaturity() > 0)
        return 0;

    CAmount* cache = nullptr;
    bool* cache_used = nullptr;

    if (filter == ISMINE_SPENDABLE) {
        cache = &nAvailableCreditCached;
        cache_used = &fAvailableCreditCached;
    } else if (filter == ISMINE_WATCH_ONLY) {
        cache = &nAvailableWatchCreditCached;
        cache_used = &fAvailableWatchCreditCached;
    }

    if (fUseCache && cache_used && *cache_used) {
        return *cache;
    }

    CAmount nCredit = 0;
    uint256 hashTx = GetHash();
    for (unsigned int i = 0; i < tx->vout.size(); i++)
    {
        if (!pwallet->IsSpent(hashTx, i))
        {
            const CTxOut &txout = tx->vout[i];
            nCredit += pwallet->GetCredit(txout, filter);
            if (!MoneyRange(nCredit))
                throw std::runtime_error(std::string(__func__) + " : value out of range");
        }
    }

    if (cache) {
        *cache = nCredit;
        assert(cache_used);
        *cache_used = true;
    }
    return nCredit;
}

CAmount CWalletTx::GetImmatureWatchOnlyCredit(const bool fUseCache) const
{
    if (IsCoinBase() && GetBlocksToMaturity() > 0 && IsInMainChain())
    {
        if (fUseCache && fImmatureWatchCreditCached)
            return nImmatureWatchCreditCached;
        nImmatureWatchCreditCached = pwallet->GetCredit(*tx, ISMINE_WATCH_ONLY);
        fImmatureWatchCreditCached = true;
        return nImmatureWatchCreditCached;
    }

    return 0;
}

// Dash
CAmount CWalletTx::GetAnonymizedCredit(bool fUseCache) const
{
    if (pwallet == 0)
        return 0;

    // Must wait until coinbase is safely deep enough in the chain before valuing it
    if (IsCoinBase() && GetBlocksToMaturity() > 0)
        return 0;

    if (fUseCache && fAnonymizedCreditCached)
        return nAnonymizedCreditCached;

    CAmount nCredit = 0;
    uint256 hashTx = GetHash();
    for (unsigned int i = 0; i < tx->vout.size(); i++)
    {
        const CTxOut &txout = tx->vout[i];
        const COutPoint outpoint = COutPoint(hashTx, i);

        if(pwallet->IsSpent(hashTx, i) || !pwallet->IsDenominated(outpoint)) continue;

        const int nRounds = pwallet->GetOutpointPrivateSendRounds(outpoint);
        if(nRounds >= privateSendClient.nPrivateSendRounds){
            nCredit += pwallet->GetCredit(txout, ISMINE_SPENDABLE);
            if (!MoneyRange(nCredit))
                throw std::runtime_error("CWalletTx::GetAnonymizedCredit() : value out of range");
        }
    }

    nAnonymizedCreditCached = nCredit;
    fAnonymizedCreditCached = true;
    return nCredit;
}

CAmount CWalletTx::GetDenominatedCredit(bool unconfirmed, bool fUseCache) const
{
    if (pwallet == 0)
        return 0;

    // Must wait until coinbase is safely deep enough in the chain before valuing it
    if (IsCoinBase() && GetBlocksToMaturity() > 0)
        return 0;

    int nDepth = GetDepthInMainChain(false);
    if(nDepth < 0) return 0;

    bool isUnconfirmed = IsTrusted() && nDepth == 0;
    if(unconfirmed != isUnconfirmed) return 0;

    if (fUseCache) {
        if(unconfirmed && fDenomUnconfCreditCached)
            return nDenomUnconfCreditCached;
        else if (!unconfirmed && fDenomConfCreditCached)
            return nDenomConfCreditCached;
    }

    CAmount nCredit = 0;
    uint256 hashTx = GetHash();
    for (unsigned int i = 0; i < tx->vout.size(); i++)
    {
        const CTxOut &txout = tx->vout[i];

        if(pwallet->IsSpent(hashTx, i) || !CPrivateSend::IsDenominatedAmount(tx->vout[i].nValue)) continue;

        nCredit += pwallet->GetCredit(txout, ISMINE_SPENDABLE);
        if (!MoneyRange(nCredit))
            throw std::runtime_error("CWalletTx::GetDenominatedCredit() : value out of range");
    }

    if(unconfirmed) {
        nDenomUnconfCreditCached = nCredit;
        fDenomUnconfCreditCached = true;
    } else {
        nDenomConfCreditCached = nCredit;
        fDenomConfCreditCached = true;
    }
    return nCredit;
}
//

CAmount CWalletTx::GetChange() const
{
    if (fChangeCached)
        return nChangeCached;
    nChangeCached = pwallet->GetChange(*tx);
    fChangeCached = true;
    return nChangeCached;
}

bool CWalletTx::InMempool() const
{
    return fInMempool;
}

bool CWalletTx::IsTrusted() const
{
    // Quick answer in most cases
    if (!CheckFinalTx(*tx))
        return false;
    int nDepth = GetDepthInMainChain();
    if (nDepth >= 1)
        return true;
    if (nDepth < 0)
        return false;
    if (!pwallet->m_spend_zero_conf_change || !IsFromMe(ISMINE_ALL)) // using wtx's cached debit
        return false;

    // Don't trust unconfirmed transactions from us unless they are in the mempool.
    if (!InMempool())
        return false;

    // Trusted if all inputs are from us and are in the mempool:
    for (const CTxIn& txin : tx->vin)
    {
        // Transactions not sent by us: not trusted
        const CWalletTx* parent = pwallet->GetWalletTx(txin.prevout.hash);
        if (parent == nullptr)
            return false;
        const CTxOut& parentOut = parent->tx->vout[txin.prevout.n];
        if (pwallet->IsMine(parentOut) != ISMINE_SPENDABLE)
            return false;
    }
    return true;
}

bool CWalletTx::IsEquivalentTo(const CWalletTx& _tx) const
{
        CMutableTransaction tx1 {*this->tx};
        CMutableTransaction tx2 {*_tx.tx};
        for (auto& txin : tx1.vin) txin.scriptSig = CScript();
        for (auto& txin : tx2.vin) txin.scriptSig = CScript();
        return CTransaction(tx1) == CTransaction(tx2);
}

std::vector<uint256> CWallet::ResendWalletTransactionsBefore(int64_t nTime, CConnman* connman)
{
    std::vector<uint256> result;

    LOCK(cs_wallet);

    // Sort them in chronological order
    std::multimap<unsigned int, CWalletTx*> mapSorted;
    for (std::pair<const uint256, CWalletTx>& item : mapWallet)
    {
        CWalletTx& wtx = item.second;
        // Don't rebroadcast if newer than nTime:
        if (wtx.nTimeReceived > nTime)
            continue;
        mapSorted.insert(std::make_pair(wtx.nTimeReceived, &wtx));
    }
    for (std::pair<const unsigned int, CWalletTx*>& item : mapSorted)
    {
        CWalletTx& wtx = *item.second;
        if (wtx.RelayWalletTransaction(connman))
            result.push_back(wtx.GetHash());
    }
    return result;
}

void CWallet::ResendWalletTransactions(int64_t nBestBlockTime, CConnman* connman)
{
    // Do this infrequently and randomly to avoid giving away
    // that these are our transactions.
    if (GetTime() < nNextResend || !fBroadcastTransactions)
        return;
    bool fFirst = (nNextResend == 0);
    nNextResend = GetTime() + GetRand(30 * 60);
    if (fFirst)
        return;

    // Only do it if there's been a new block since last time
    if (nBestBlockTime < nLastResend)
        return;
    nLastResend = GetTime();

    // Rebroadcast unconfirmed txes older than 5 minutes before the last
    // block was found:
    std::vector<uint256> relayed = ResendWalletTransactionsBefore(nBestBlockTime-5*60, connman);
    if (!relayed.empty())
        WalletLogPrintf("%s: rebroadcast %u unconfirmed transactions\n", __func__, relayed.size());
}

/** @} */ // end of mapWallet




/** @defgroup Actions
 *
 * @{
 */


CAmount CWallet::GetBalance(const isminefilter& filter, const int min_depth) const
{
    CAmount nTotal = 0;
    {
        LOCK2(cs_main, cs_wallet);
        for (const auto& entry : mapWallet)
        {
            const CWalletTx* pcoin = &entry.second;
            if (pcoin->IsTrusted() && pcoin->GetDepthInMainChain() >= min_depth) {
                nTotal += pcoin->GetAvailableCredit(true, filter);
            }
        }
    }

    return nTotal;
}

// FXTC TODO:
// Dash
CAmount CWallet::GetAnonymizableBalance(bool fSkipDenominated, bool fSkipUnconfirmed) const
{
    if(fLiteMode) return 0;

    std::vector<CompactTallyItem> vecTally;
    if(!SelectCoinsGrouppedByAddresses(vecTally, fSkipDenominated, true, fSkipUnconfirmed)) return 0;

    CAmount nTotal = 0;

    const CAmount nSmallestDenom = CPrivateSend::GetSmallestDenomination();
    const CAmount nMixingCollateral = CPrivateSend::GetCollateralAmount();
    for (CompactTallyItem& item : vecTally) {
        bool fIsDenominated = CPrivateSend::IsDenominatedAmount(item.nAmount);
        if(fSkipDenominated && fIsDenominated) continue;
        // assume that the fee to create denoms should be mixing collateral at max
        if(item.nAmount >= nSmallestDenom + (fIsDenominated ? 0 : nMixingCollateral))
            nTotal += item.nAmount;
    }

    return nTotal;
}

CAmount CWallet::GetAnonymizedBalance() const
{
    if(fLiteMode) return 0;

    CAmount nTotal = 0;

    LOCK2(cs_main, cs_wallet);

    std::set<uint256> setWalletTxesCounted;
    for (auto& outpoint : setWalletUTXO) {

        if (setWalletTxesCounted.find(outpoint.hash) != setWalletTxesCounted.end()) continue;
        setWalletTxesCounted.insert(outpoint.hash);

        for (map<uint256, CWalletTx>::const_iterator it = mapWallet.find(outpoint.hash); it != mapWallet.end() && it->first == outpoint.hash; ++it) {
            if (it->second.IsTrusted())
                nTotal += it->second.GetAnonymizedCredit();
        }
    }

    return nTotal;
}
/*
// Note: calculated including unconfirmed,
// that's ok as long as we use it for informational purposes only
float CWallet::GetAverageAnonymizedRounds() const
{
    if(fLiteMode) return 0;

    int nTotal = 0;
    int nCount = 0;

    LOCK2(cs_main, cs_wallet);
    for (auto& outpoint : setWalletUTXO) {
        if(!IsDenominated(outpoint)) continue;

        nTotal += GetOutpointPrivateSendRounds(outpoint);
        nCount++;
    }

    if(nCount == 0) return 0;

    return (float)nTotal/nCount;
}*/
/*
// Note: calculated including unconfirmed,
// that's ok as long as we use it for informational purposes only
CAmount CWallet::GetNormalizedAnonymizedBalance() const
{
    if(fLiteMode) return 0;

    CAmount nTotal = 0;

    LOCK2(cs_main, cs_wallet);
    for (auto& outpoint : setWalletUTXO) {
        map<uint256, CWalletTx>::const_iterator it = mapWallet.find(outpoint.hash);
        if (it == mapWallet.end()) continue;
        if (!IsDenominated(outpoint)) continue;
        if (it->second.GetDepthInMainChain() < 0) continue;

        int nRounds = GetOutpointPrivateSendRounds(outpoint);
        nTotal += it->second.vout[outpoint.n].nValue * nRounds / privateSendClient.nPrivateSendRounds;
    }

    return nTotal;
}*/

CAmount CWallet::GetNeedsToBeAnonymizedBalance(CAmount nMinBalance) const
{
    if(fLiteMode) return 0;

    CAmount nAnonymizedBalance = GetAnonymizedBalance();
    CAmount nNeedsToAnonymizeBalance = privateSendClient.nPrivateSendAmount*COIN - nAnonymizedBalance;

    // try to overshoot target DS balance up to nMinBalance
    nNeedsToAnonymizeBalance += nMinBalance;

    CAmount nAnonymizableBalance = GetAnonymizableBalance();

    // anonymizable balance is way too small
    if(nAnonymizableBalance < nMinBalance) return 0;

    // not enough funds to anonymze amount we want, try the max we can
    if(nNeedsToAnonymizeBalance > nAnonymizableBalance) nNeedsToAnonymizeBalance = nAnonymizableBalance;

    // we should never exceed the pool max
    if (nNeedsToAnonymizeBalance > CPrivateSend::GetMaxPoolAmount()) nNeedsToAnonymizeBalance = CPrivateSend::GetMaxPoolAmount();

    return nNeedsToAnonymizeBalance;
}

CAmount CWallet::GetDenominatedBalance(bool unconfirmed) const
{
    if(fLiteMode) return 0;

    CAmount nTotal = 0;
    {
        LOCK2(cs_main, cs_wallet);
        for (map<uint256, CWalletTx>::const_iterator it = mapWallet.begin(); it != mapWallet.end(); ++it)
        {
            const CWalletTx* pcoin = &(*it).second;

            nTotal += pcoin->GetDenominatedCredit(unconfirmed);
        }
    }

    return nTotal;
}
//

CAmount CWallet::GetUnconfirmedBalance() const
{
    CAmount nTotal = 0;
    {
        LOCK2(cs_main, cs_wallet);
        for (const auto& entry : mapWallet)
        {
            const CWalletTx* pcoin = &entry.second;
            if (!pcoin->IsTrusted() && pcoin->GetDepthInMainChain() == 0 && pcoin->InMempool())
                nTotal += pcoin->GetAvailableCredit();
        }
    }
    return nTotal;
}

CAmount CWallet::GetImmatureBalance() const
{
    CAmount nTotal = 0;
    {
        LOCK2(cs_main, cs_wallet);
        for (const auto& entry : mapWallet)
        {
            const CWalletTx* pcoin = &entry.second;
            nTotal += pcoin->GetImmatureCredit();
        }
    }
    return nTotal;
}

CAmount CWallet::GetUnconfirmedWatchOnlyBalance() const
{
    CAmount nTotal = 0;
    {
        LOCK2(cs_main, cs_wallet);
        for (const auto& entry : mapWallet)
        {
            const CWalletTx* pcoin = &entry.second;
            if (!pcoin->IsTrusted() && pcoin->GetDepthInMainChain() == 0 && pcoin->InMempool())
                nTotal += pcoin->GetAvailableCredit(true, ISMINE_WATCH_ONLY);
        }
    }
    return nTotal;
}

CAmount CWallet::GetImmatureWatchOnlyBalance() const
{
    CAmount nTotal = 0;
    {
        LOCK2(cs_main, cs_wallet);
        for (const auto& entry : mapWallet)
        {
            const CWalletTx* pcoin = &entry.second;
            nTotal += pcoin->GetImmatureWatchOnlyCredit();
        }
    }
    return nTotal;
}

// Calculate total balance in a different way from GetBalance. The biggest
// difference is that GetBalance sums up all unspent TxOuts paying to the
// wallet, while this sums up both spent and unspent TxOuts paying to the
// wallet, and then subtracts the values of TxIns spending from the wallet. This
// also has fewer restrictions on which unconfirmed transactions are considered
// trusted.
CAmount CWallet::GetLegacyBalance(const isminefilter& filter, int minDepth, const std::string* account, bool fAddLockConf) const
{
    LOCK2(cs_main, cs_wallet);

    CAmount balance = 0;
    for (const auto& entry : mapWallet) {
        const CWalletTx& wtx = entry.second;
        const int depth = wtx.GetDepthInMainChain(fAddLockConf);
        if (depth < 0 || !CheckFinalTx(*wtx.tx) || wtx.GetBlocksToMaturity() > 0) {
            continue;
        }

        // Loop through tx outputs and add incoming payments. For outgoing txs,
        // treat change outputs specially, as part of the amount debited.
        CAmount debit = wtx.GetDebit(filter);
        const bool outgoing = debit > 0;
        for (const CTxOut& out : wtx.tx->vout) {
            if (outgoing && IsChange(out)) {
                debit -= out.nValue;
            } else if (IsMine(out) & filter && depth >= minDepth && (!account || *account == GetLabelName(out.scriptPubKey))) {
                balance += out.nValue;
            }
        }

        // For outgoing txs, subtract amount debited.
        if (outgoing && (!account || *account == wtx.strFromAccount)) {
            balance -= debit;
        }
    }

    if (account) {
        balance += WalletBatch(*database).GetAccountCreditDebit(*account);
    }

    return balance;
}

CAmount CWallet::GetAvailableBalance(const CCoinControl* coinControl) const
{
    LOCK2(cs_main, cs_wallet);

    CAmount balance = 0;
    std::vector<COutput> vCoins;
    AvailableCoins(vCoins, true, coinControl);
    for (const COutput& out : vCoins) {
        if (out.fSpendable) {
            balance += out.tx->tx->vout[out.i].nValue;
        }
    }
    return balance;
}

void CWallet::AvailableCoins(std::vector<COutput> &vCoins, bool fOnlySafe, const CCoinControl *coinControl, bool fIncludeZeroValue, AvailableCoinsType nCoinType, bool fUseInstantSend, const CAmount &nMinimumAmount, const CAmount &nMaximumAmount, const CAmount &nMinimumSumAmount, const uint64_t nMaximumCount, const int nMinDepth, const int nMaxDepth) const
{
    return AvailableCoins(vCoins, fOnlySafe, coinControl, nMinimumAmount, nMaximumAmount, nMinimumSumAmount, nMaximumCount, nMinDepth, nMaxDepth, fIncludeZeroValue, nCoinType, fUseInstantSend);
}

void CWallet::AvailableCoins(std::vector<COutput> &vCoins, bool fOnlySafe, const CCoinControl *coinControl, const CAmount &nMinimumAmount, const CAmount &nMaximumAmount, const CAmount &nMinimumSumAmount, const uint64_t nMaximumCount, const int nMinDepth, const int nMaxDepth, bool fIncludeZeroValue, AvailableCoinsType nCoinType, bool fUseInstantSend) const
{
    AssertLockHeld(cs_main);
    AssertLockHeld(cs_wallet);

    vCoins.clear();
    CAmount nTotal = 0;

    for (const auto& entry : mapWallet)
    {
        const uint256& wtxid = entry.first;
        const CWalletTx* pcoin = &entry.second;

        if (!CheckFinalTx(*pcoin->tx))
            continue;

        if (pcoin->IsCoinBase() && pcoin->GetBlocksToMaturity() > 0)
            continue;

        int nDepth = pcoin->GetDepthInMainChain();
        if (nDepth < 0)
            continue;

        // We should not consider coins which aren't at least in our mempool
        // It's possible for these to be conflicted via ancestors which we may never be able to detect
        if (nDepth == 0 && !pcoin->InMempool())
            continue;

        bool safeTx = pcoin->IsTrusted();

        // We should not consider coins from transactions that are replacing
        // other transactions.
        //
        // Example: There is a transaction A which is replaced by bumpfee
        // transaction B. In this case, we want to prevent creation of
        // a transaction B' which spends an output of B.
        //
        // Reason: If transaction A were initially confirmed, transactions B
        // and B' would no longer be valid, so the user would have to create
        // a new transaction C to replace B'. However, in the case of a
        // one-block reorg, transactions B' and C might BOTH be accepted,
        // when the user only wanted one of them. Specifically, there could
        // be a 1-block reorg away from the chain where transactions A and C
        // were accepted to another chain where B, B', and C were all
        // accepted.
        if (nDepth == 0 && pcoin->mapValue.count("replaces_txid")) {
            safeTx = false;
        }

        // Dash
        // do not use IX for inputs that have less then INSTANTSEND_CONFIRMATIONS_REQUIRED blockchain confirmations
        if (fUseInstantSend && nDepth < INSTANTSEND_CONFIRMATIONS_REQUIRED)
            continue;
        //

        // Similarly, we should not consider coins from transactions that
        // have been replaced. In the example above, we would want to prevent
        // creation of a transaction A' spending an output of A, because if
        // transaction B were initially confirmed, conflicting with A and
        // A', we wouldn't want to the user to create a transaction D
        // intending to replace A', but potentially resulting in a scenario
        // where A, A', and D could all be accepted (instead of just B and
        // D, or just A and A' like the user would want).
        if (nDepth == 0 && pcoin->mapValue.count("replaced_by_txid")) {
            safeTx = false;
        }

        if (fOnlySafe && !safeTx) {
            continue;
        }

        if (nDepth < nMinDepth || nDepth > nMaxDepth)
            continue;

        for (unsigned int i = 0; i < pcoin->tx->vout.size(); i++) {
            if (pcoin->tx->vout[i].nValue < nMinimumAmount || pcoin->tx->vout[i].nValue > nMaximumAmount)
                continue;

            if (coinControl && coinControl->HasSelected() && !coinControl->fAllowOtherInputs && !coinControl->IsSelected(COutPoint(entry.first, i)))
                continue;

            if (IsLockedCoin(entry.first, i))
                continue;

            if (IsSpent(wtxid, i))
                continue;

            // Dash
            bool found = false;
            if(nCoinType == ONLY_DENOMINATED) {
                found = CPrivateSend::IsDenominatedAmount(pcoin->tx->vout[i].nValue);
            } else if(nCoinType == ONLY_NONDENOMINATED) {
                if (CPrivateSend::IsCollateralAmount(pcoin->tx->vout[i].nValue)) continue; // do not use collateral amounts
                found = !CPrivateSend::IsDenominatedAmount(pcoin->tx->vout[i].nValue);
            } else if(nCoinType == ONLY_MASTERNODE_COLLATERAL) {
                // FXTC BEGIN
                //found = pcoin->tx->vout[i].nValue == 1000*COIN;
                found = CMasternode::CheckCollateral(COutPoint(pcoin->GetHash(),i)) == CMasternode::COLLATERAL_OK;
                // FXTC END
            } else if(nCoinType == ONLY_PRIVATESEND_COLLATERAL) {
                found = CPrivateSend::IsCollateralAmount(pcoin->tx->vout[i].nValue);
            } else {
                found = true;
            }
            if(!found) continue;
            //

            isminetype mine = IsMine(pcoin->tx->vout[i]);

            if (mine == ISMINE_NO) {
                continue;
            }

            bool solvable = IsSolvable(*this, pcoin->tx->vout[i].scriptPubKey);
            bool spendable = ((mine & ISMINE_SPENDABLE) != ISMINE_NO) || (((mine & ISMINE_WATCH_ONLY) != ISMINE_NO) && (coinControl && coinControl->fAllowWatchOnly && solvable));

            vCoins.push_back(COutput(pcoin, i, nDepth, spendable, solvable, safeTx, (coinControl && coinControl->fAllowWatchOnly)));

            // Checks the sum amount of all UTXO's.
            if (nMinimumSumAmount != MAX_MONEY) {
                nTotal += pcoin->tx->vout[i].nValue;

                if (nTotal >= nMinimumSumAmount) {
                    return;
                }
            }

            // Checks the maximum number of UTXO's.
            if (nMaximumCount > 0 && vCoins.size() >= nMaximumCount) {
                return;
            }
        }
    }
}

std::map<CTxDestination, std::vector<COutput>> CWallet::ListCoins() const
{
    // TODO: Add AssertLockHeld(cs_wallet) here.
    //
    // Because the return value from this function contains pointers to
    // CWalletTx objects, callers to this function really should acquire the
    // cs_wallet lock before calling it. However, the current caller doesn't
    // acquire this lock yet. There was an attempt to add the missing lock in
    // https://github.com/bitcoin/bitcoin/pull/10340, but that change has been
    // postponed until after https://github.com/bitcoin/bitcoin/pull/10244 to
    // avoid adding some extra complexity to the Qt code.

    std::map<CTxDestination, std::vector<COutput>> result;
    std::vector<COutput> availableCoins;

    LOCK2(cs_main, cs_wallet);
    AvailableCoins(availableCoins);

    for (auto& coin : availableCoins) {
        CTxDestination address;
        if (coin.fSpendable &&
            ExtractDestination(FindNonChangeParentOutput(*coin.tx->tx, coin.i).scriptPubKey, address)) {
            result[address].emplace_back(std::move(coin));
        }
    }

    std::vector<COutPoint> lockedCoins;
    ListLockedCoins(lockedCoins);
    for (const auto& output : lockedCoins) {
        auto it = mapWallet.find(output.hash);
        if (it != mapWallet.end()) {
            int depth = it->second.GetDepthInMainChain();
            if (depth >= 0 && output.n < it->second.tx->vout.size() &&
                IsMine(it->second.tx->vout[output.n]) == ISMINE_SPENDABLE) {
                CTxDestination address;
                if (ExtractDestination(FindNonChangeParentOutput(*it->second.tx, output.n).scriptPubKey, address)) {
                    result[address].emplace_back(
                        &it->second, output.n, depth, true /* spendable */, true /* solvable */, false /* safe */);
                }
            }
        }
    }

    return result;
}

const CTxOut& CWallet::FindNonChangeParentOutput(const CTransaction& tx, int output) const
{
    const CTransaction* ptx = &tx;
    int n = output;
    while (IsChange(ptx->vout[n]) && ptx->vin.size() > 0) {
        const COutPoint& prevout = ptx->vin[0].prevout;
        auto it = mapWallet.find(prevout.hash);
        if (it == mapWallet.end() || it->second.tx->vout.size() <= prevout.n ||
            !IsMine(it->second.tx->vout[prevout.n])) {
            break;
        }
        ptx = it->second.tx.get();
        n = prevout.n;
    }
    return ptx->vout[n];
}

// Dash
//bool CWallet::SelectCoinsMinConf(const CAmount& nTargetValue, const CoinEligibilityFilter& eligibility_filter, std::vector<OutputGroup> groups,
//                                 std::set<CInputCoin>& setCoinsRet, CAmount& nValueRet, const CoinSelectionParams& coin_selection_params, bool& bnb_used) const
bool CWallet::SelectCoinsMinConf(const CAmount& nTargetValue, const CoinEligibilityFilter& eligibility_filter, std::vector<OutputGroup> groups,
                                 std::set<CInputCoin>& setCoinsRet, CAmount& nValueRet, const CoinSelectionParams& coin_selection_params, bool& bnb_used, bool fUseInstantSend) const
//
{
    setCoinsRet.clear();
    nValueRet = 0;

    std::vector<OutputGroup> utxo_pool;
    // FXTC TODO: revise implementation of coinLowestLarger
    // Dash
    // List of values less than target
    //boost::optional<CInputCoin> coinLowestLarger;
    //coinLowestLarger->txout.nValue = fUseInstantSend
    //                                    ? sporkManager.GetSporkValue(SPORK_5_INSTANTSEND_MAX_VALUE)*COIN
    //                                    : std::numeric_limits<CAmount>::max();
    //coinLowestLarger->txout = NULL;
    //
    if (coin_selection_params.use_bnb) {
        // Get long term estimate
        FeeCalculation feeCalc;
        CCoinControl temp;
        temp.m_confirm_target = 1008;
        CFeeRate long_term_feerate = GetMinimumFeeRate(*this, temp, ::mempool, ::feeEstimator, &feeCalc);

        // Calculate cost of change
        CAmount cost_of_change = GetDiscardRate(*this, ::feeEstimator).GetFee(coin_selection_params.change_spend_size) + coin_selection_params.effective_fee.GetFee(coin_selection_params.change_output_size);

        // Filter by the min conf specs and add to utxo_pool and calculate effective value
        for (OutputGroup& group : groups) {
            if (!group.EligibleForSpending(eligibility_filter)) continue;

            group.fee = 0;
            group.long_term_fee = 0;
            group.effective_value = 0;
            for (auto it = group.m_outputs.begin(); it != group.m_outputs.end(); ) {
                const CInputCoin& coin = *it;
                CAmount effective_value = coin.txout.nValue - (coin.m_input_bytes < 0 ? 0 : coin_selection_params.effective_fee.GetFee(coin.m_input_bytes));
                // Only include outputs that are positive effective value (i.e. not dust)
                if (effective_value > 0) {
                    group.fee += coin.m_input_bytes < 0 ? 0 : coin_selection_params.effective_fee.GetFee(coin.m_input_bytes);
                    group.long_term_fee += coin.m_input_bytes < 0 ? 0 : long_term_feerate.GetFee(coin.m_input_bytes);
                    group.effective_value += effective_value;
                    ++it;
                } else {
                    it = group.Discard(coin);
                }
            }
            if (group.effective_value > 0) utxo_pool.push_back(group);
        }
        // Calculate the fees for things that aren't inputs
        CAmount not_input_fees = coin_selection_params.effective_fee.GetFee(coin_selection_params.tx_noinputs_size);
        bnb_used = true;
        return SelectCoinsBnB(utxo_pool, nTargetValue, cost_of_change, setCoinsRet, nValueRet, not_input_fees);
    } else {
        // Filter by the min conf specs and add to utxo_pool
        for (const OutputGroup& group : groups) {
            if (!group.EligibleForSpending(eligibility_filter)) continue;
            utxo_pool.push_back(group);
        }
        bnb_used = false;
        return KnapsackSolver(nTargetValue, utxo_pool, setCoinsRet, nValueRet, fUseInstantSend);
    }
}

bool CWallet::SelectCoins(const std::vector<COutput>& vAvailableCoins, const CAmount& nTargetValue, std::set<CInputCoin>& setCoinsRet, CAmount& nValueRet, const CCoinControl& coin_control, CoinSelectionParams& coin_selection_params, bool& bnb_used, AvailableCoinsType nCoinType, bool fUseInstantSend) const
{
    std::vector<COutput> vCoins(vAvailableCoins);

    // coin control -> return all selected outputs (we want all selected to go into the transaction for sure)
    if (coin_control.HasSelected() && !coin_control.fAllowOtherInputs)
    {
        // We didn't use BnB here, so set it to false.
        bnb_used = false;

        for (const COutput& out : vCoins)
        {
            if (!out.fSpendable)
                 continue;
            // Dash
            if(nCoinType == ONLY_DENOMINATED) {
                COutPoint outpoint = COutPoint(out.tx->GetHash(),out.i);
                int nRounds = GetOutpointPrivateSendRounds(outpoint);
                // make sure it's actually anonymized
                if(nRounds < privateSendClient.nPrivateSendRounds) continue;
            }
            //
            nValueRet += out.tx->tx->vout[out.i].nValue;
            setCoinsRet.insert(out.GetInputCoin());
        }
        return (nValueRet >= nTargetValue);
    }

    // Dash
    //if we're doing only denominated, we need to round up to the nearest smallest denomination
    if(nCoinType == ONLY_DENOMINATED) {
        std::vector<CAmount> vecPrivateSendDenominations = CPrivateSend::GetStandardDenominations();
        CAmount nSmallestDenom = vecPrivateSendDenominations.back();
        // Make outputs by looping through denominations, from large to small
        for(auto nDenom : vecPrivateSendDenominations)
        {
            for(const auto& out : vCoins)
            {
                //make sure it's the denom we're looking for, round the amount up to smallest denom
                if(out.tx->tx->vout[out.i].nValue == nDenom && nValueRet + nDenom < nTargetValue + nSmallestDenom) {
                    COutPoint outpoint = COutPoint(out.tx->GetHash(),out.i);
                    int nRounds = GetOutpointPrivateSendRounds(outpoint);
                    // make sure it's actually anonymized
                    if(nRounds < privateSendClient.nPrivateSendRounds) continue;
                    nValueRet += nDenom;
                    setCoinsRet.insert(CInputCoin(out.tx->tx, out.i));
                }
            }
        }
        return (nValueRet >= nTargetValue);
    }
    //
    // calculate value from preset inputs and store them
    std::set<CInputCoin> setPresetCoins;
    CAmount nValueFromPresetInputs = 0;

    std::vector<COutPoint> vPresetInputs;
    coin_control.ListSelected(vPresetInputs);
    for (const COutPoint& outpoint : vPresetInputs)
    {
        // For now, don't use BnB if preset inputs are selected. TODO: Enable this later
        bnb_used = false;
        coin_selection_params.use_bnb = false;

        std::map<uint256, CWalletTx>::const_iterator it = mapWallet.find(outpoint.hash);
        if (it != mapWallet.end())
        {
            const CWalletTx* pcoin = &it->second;
            // Clearly invalid input, fail
            if (pcoin->tx->vout.size() <= outpoint.n)
                return false;
            // Just to calculate the marginal byte size
            nValueFromPresetInputs += pcoin->tx->vout[outpoint.n].nValue;
            setPresetCoins.insert(CInputCoin(pcoin->tx, outpoint.n));
        } else
            return false; // TODO: Allow non-wallet inputs
    }

    // remove preset inputs from vCoins
    for (std::vector<COutput>::iterator it = vCoins.begin(); it != vCoins.end() && coin_control.HasSelected();)
    {
        if (setPresetCoins.count(it->GetInputCoin()))
            it = vCoins.erase(it);
        else
            ++it;
    }

    // form groups from remaining coins; note that preset coins will not
    // automatically have their associated (same address) coins included
    if (coin_control.m_avoid_partial_spends && vCoins.size() > OUTPUT_GROUP_MAX_ENTRIES) {
        // Cases where we have 11+ outputs all pointing to the same destination may result in
        // privacy leaks as they will potentially be deterministically sorted. We solve that by
        // explicitly shuffling the outputs before processing
        std::shuffle(vCoins.begin(), vCoins.end(), FastRandomContext());
    }
    std::vector<OutputGroup> groups = GroupOutputs(vCoins, !coin_control.m_avoid_partial_spends);

    size_t max_ancestors = (size_t)std::max<int64_t>(1, gArgs.GetArg("-limitancestorcount", DEFAULT_ANCESTOR_LIMIT));
    size_t max_descendants = (size_t)std::max<int64_t>(1, gArgs.GetArg("-limitdescendantcount", DEFAULT_DESCENDANT_LIMIT));
    bool fRejectLongChains = gArgs.GetBoolArg("-walletrejectlongchains", DEFAULT_WALLET_REJECT_LONG_CHAINS);

    bool res = nTargetValue <= nValueFromPresetInputs ||
        // Dash
        //SelectCoinsMinConf(nTargetValue - nValueFromPresetInputs, CoinEligibilityFilter(1, 6, 0), groups, setCoinsRet, nValueRet, coin_selection_params, bnb_used) ||
        //SelectCoinsMinConf(nTargetValue - nValueFromPresetInputs, CoinEligibilityFilter(1, 1, 0), groups, setCoinsRet, nValueRet, coin_selection_params, bnb_used) ||
        //(m_spend_zero_conf_change && SelectCoinsMinConf(nTargetValue - nValueFromPresetInputs, CoinEligibilityFilter(0, 1, 2), groups, setCoinsRet, nValueRet, coin_selection_params, bnb_used)) ||
        //(m_spend_zero_conf_change && SelectCoinsMinConf(nTargetValue - nValueFromPresetInputs, CoinEligibilityFilter(0, 1, std::min((size_t)4, max_ancestors/3), std::min((size_t)4, max_descendants/3)), groups, setCoinsRet, nValueRet, coin_selection_params, bnb_used)) ||
        //(m_spend_zero_conf_change && SelectCoinsMinConf(nTargetValue - nValueFromPresetInputs, CoinEligibilityFilter(0, 1, max_ancestors/2, max_descendants/2), groups, setCoinsRet, nValueRet, coin_selection_params, bnb_used)) ||
        //(m_spend_zero_conf_change && SelectCoinsMinConf(nTargetValue - nValueFromPresetInputs, CoinEligibilityFilter(0, 1, max_ancestors-1, max_descendants-1), groups, setCoinsRet, nValueRet, coin_selection_params, bnb_used)) ||
        //(m_spend_zero_conf_change && !fRejectLongChains && SelectCoinsMinConf(nTargetValue - nValueFromPresetInputs, CoinEligibilityFilter(0, 1, std::numeric_limits<uint64_t>::max()), groups, setCoinsRet, nValueRet, coin_selection_params, bnb_used));
        SelectCoinsMinConf(nTargetValue - nValueFromPresetInputs, CoinEligibilityFilter(1, 6, 0), groups, setCoinsRet, nValueRet, coin_selection_params, bnb_used, fUseInstantSend) ||
        SelectCoinsMinConf(nTargetValue - nValueFromPresetInputs, CoinEligibilityFilter(1, 1, 0), groups, setCoinsRet, nValueRet, coin_selection_params, bnb_used, fUseInstantSend) ||
        (m_spend_zero_conf_change && SelectCoinsMinConf(nTargetValue - nValueFromPresetInputs, CoinEligibilityFilter(0, 1, 2), groups, setCoinsRet, nValueRet, coin_selection_params, bnb_used, fUseInstantSend)) ||
        (m_spend_zero_conf_change && SelectCoinsMinConf(nTargetValue - nValueFromPresetInputs, CoinEligibilityFilter(0, 1, std::min((size_t)4, max_ancestors/3), std::min((size_t)4, max_descendants/3)), groups, setCoinsRet, nValueRet, coin_selection_params, bnb_used, fUseInstantSend)) ||
        (m_spend_zero_conf_change && SelectCoinsMinConf(nTargetValue - nValueFromPresetInputs, CoinEligibilityFilter(0, 1, max_ancestors/2, max_descendants/2), groups, setCoinsRet, nValueRet, coin_selection_params, bnb_used, fUseInstantSend)) ||
        (m_spend_zero_conf_change && SelectCoinsMinConf(nTargetValue - nValueFromPresetInputs, CoinEligibilityFilter(0, 1, max_ancestors-1, max_descendants-1), groups, setCoinsRet, nValueRet, coin_selection_params, bnb_used, fUseInstantSend)) ||
        (m_spend_zero_conf_change && !fRejectLongChains && SelectCoinsMinConf(nTargetValue - nValueFromPresetInputs, CoinEligibilityFilter(0, 1, std::numeric_limits<uint64_t>::max()), groups, setCoinsRet, nValueRet, coin_selection_params, bnb_used, fUseInstantSend));
        //

    // because SelectCoinsMinConf clears the setCoinsRet, we now add the possible inputs to the coinset
    util::insert(setCoinsRet, setPresetCoins);

    // add preset inputs to the total value selected
    nValueRet += nValueFromPresetInputs;

    return res;
}

// FXTC TODO:
// Dash
bool CWallet::SelectCoinsByDenominations(int nDenom, CAmount nValueMin, CAmount nValueMax, std::vector<CTxDSIn>& vecTxDSInRet, std::vector<COutput>& vCoinsRet, CAmount& nValueRet, int nPrivateSendRoundsMin, int nPrivateSendRoundsMax)
{
    vecTxDSInRet.clear();
    vCoinsRet.clear();
    nValueRet = 0;

    vector<COutput> vCoins;
    AvailableCoins(vCoins, true, NULL, false, ONLY_DENOMINATED);

    std::random_shuffle(vCoins.rbegin(), vCoins.rend(), GetRandInt);

    // ( bit on if present )
    // bit 0 - 100DASH+1
    // bit 1 - 10DASH+1
    // bit 2 - 1DASH+1
    // bit 3 - .1DASH+1

    std::vector<int> vecBits;
    if (!CPrivateSend::GetDenominationsBits(nDenom, vecBits)) {
        return false;
    }

    int nDenomResult = 0;

    std::vector<CAmount> vecPrivateSendDenominations = CPrivateSend::GetStandardDenominations();
    InsecureRand insecureRand;
    for (const COutput& out : vCoins)
    {
        // masternode-like input should not be selected by AvailableCoins now anyway
        //if(out.tx->vout[out.i].nValue == 1000*COIN) continue;
        // FXTC BEGIN
        //if(CMasternode::CheckCollateral(COutPoint(out.tx->GetHash(),i)) == COLLATERAL_OK) continue;
        // FXTC END
        if(nValueRet + out.tx->tx->vout[out.i].nValue <= nValueMax){

            CTxIn txin = CTxIn(out.tx->tx->GetHash(), out.i);

            int nRounds = GetOutpointPrivateSendRounds(txin.prevout);
            if(nRounds >= nPrivateSendRoundsMax) continue;
            if(nRounds < nPrivateSendRoundsMin) continue;

            for (int nBit : vecBits) {
                if(out.tx->tx->vout[out.i].nValue == vecPrivateSendDenominations[nBit]) {
                    if(nValueRet >= nValueMin) {
                        //randomly reduce the max amount we'll submit (for anonymity)
                        nValueMax -= insecureRand(nValueMax/5);
                        //on average use 50% of the inputs or less
                        int r = insecureRand(vCoins.size());
                        if((int)vecTxDSInRet.size() > r) return true;
                    }
                    nValueRet += out.tx->tx->vout[out.i].nValue;
                    vecTxDSInRet.push_back(CTxDSIn(txin, out.tx->tx->vout[out.i].scriptPubKey));
                    vCoinsRet.push_back(out);
                    nDenomResult |= 1 << nBit;
                }
            }
        }
    }

    return nValueRet >= nValueMin && nDenom == nDenomResult;
}

struct CompareByAmount
{
    bool operator()(const CompactTallyItem& t1,
                    const CompactTallyItem& t2) const
    {
        return t1.nAmount > t2.nAmount;
    }
};

struct CompareByPriority
{
    bool operator()(const COutput& t1,
                    const COutput& t2) const
    {
        return t1.Priority() > t2.Priority();
    }
};

bool CWallet::SelectCoinsGrouppedByAddresses(std::vector<CompactTallyItem>& vecTallyRet, bool fSkipDenominated, bool fAnonymizable, bool fSkipUnconfirmed) const
{
    LOCK2(cs_main, cs_wallet);

    isminefilter filter = ISMINE_SPENDABLE;

    // try to use cache for already confirmed anonymizable inputs
    if(fAnonymizable && fSkipUnconfirmed) {
        if(fSkipDenominated && fAnonymizableTallyCachedNonDenom) {
            vecTallyRet = vecAnonymizableTallyCachedNonDenom;
            LogPrint(BCLog::SELECTCOINS, "SelectCoinsGrouppedByAddresses - using cache for non-denom inputs %d\n", vecTallyRet.size());
            return vecTallyRet.size() > 0;
        }
        if(!fSkipDenominated && fAnonymizableTallyCached) {
            vecTallyRet = vecAnonymizableTallyCached;
            LogPrint(BCLog::SELECTCOINS, "SelectCoinsGrouppedByAddresses - using cache for all inputs %d\n", vecTallyRet.size());
            return vecTallyRet.size() > 0;
        }
    }

    CAmount nSmallestDenom = CPrivateSend::GetSmallestDenomination();

    // Tally
    map<CTxDestination, CompactTallyItem> mapTally;
    std::set<uint256> setWalletTxesCounted;
    for (auto& outpoint : setWalletUTXO) {

        if (setWalletTxesCounted.find(outpoint.hash) != setWalletTxesCounted.end()) continue;
        setWalletTxesCounted.insert(outpoint.hash);

        map<uint256, CWalletTx>::const_iterator it = mapWallet.find(outpoint.hash);
        if (it == mapWallet.end()) continue;

        const CWalletTx& wtx = (*it).second;

        if(wtx.IsCoinBase() && wtx.GetBlocksToMaturity() > 0) continue;
        if(fSkipUnconfirmed && !wtx.IsTrusted()) continue;

        for (unsigned int i = 0; i < wtx.tx->vout.size(); i++) {
            CTxDestination txdest;
            if (!ExtractDestination(wtx.tx->vout[i].scriptPubKey, txdest)) continue;

            isminefilter mine = ::IsMine(*this, txdest);
            if(!(mine & filter)) continue;

            if(IsSpent(outpoint.hash, i) || IsLockedCoin(outpoint.hash, i)) continue;

            if(fSkipDenominated && CPrivateSend::IsDenominatedAmount(wtx.tx->vout[i].nValue)) continue;

            if(fAnonymizable) {
                // ignore collaterals
                if(CPrivateSend::IsCollateralAmount(wtx.tx->vout[i].nValue)) continue;
                // FXTC BEGIN
                //if(fMasterNode && wtx.tx->vout[i].nValue == 1000*COIN) continue;
                if(fMasterNode && CMasternode::CheckCollateral(COutPoint(wtx.GetHash(),i)) == CMasternode::COLLATERAL_OK) continue;
                // ignore outputs that are 10 times smaller then the smallest denomination
                // otherwise they will just lead to higher fee / lower priority
                if(wtx.tx->vout[i].nValue <= nSmallestDenom/10) continue;
                // ignore anonymized
                if(GetOutpointPrivateSendRounds(COutPoint(outpoint.hash, i)) >= privateSendClient.nPrivateSendRounds) continue;
            }

            CompactTallyItem& item = mapTally[txdest];
            item.txdest = txdest;
            item.nAmount += wtx.tx->vout[i].nValue;
            item.vecTxIn.push_back(CTxIn(outpoint.hash, i));
        }
    }

    // construct resulting vector
    vecTallyRet.clear();
    for (const std::pair<CTxDestination, CompactTallyItem>& item : mapTally) {
        if(fAnonymizable && item.second.nAmount < nSmallestDenom) continue;
        vecTallyRet.push_back(item.second);
    }

    // order by amounts per address, from smallest to largest
    sort(vecTallyRet.rbegin(), vecTallyRet.rend(), CompareByAmount());

    // cache already confirmed anonymizable entries for later use
    if(fAnonymizable && fSkipUnconfirmed) {
        if(fSkipDenominated) {
            vecAnonymizableTallyCachedNonDenom = vecTallyRet;
            fAnonymizableTallyCachedNonDenom = true;
        } else {
            vecAnonymizableTallyCached = vecTallyRet;
            fAnonymizableTallyCached = true;
        }
    }

    // debug
    if (LogAcceptCategory(BCLog::SELECTCOINS)) {
        std::string strMessage = "SelectCoinsGrouppedByAddresses - vecTallyRet:\n";
        for (auto& item : vecTallyRet)
            strMessage += strprintf("  %s %f\n", EncodeDestination(item.txdest).c_str(), float(item.nAmount)/COIN);
        LogPrint(BCLog::SELECTCOINS, "%s", strMessage);
    }

    return vecTallyRet.size() > 0;
}

bool CWallet::SelectCoinsDark(CAmount nValueMin, CAmount nValueMax, std::vector<CTxIn>& vecTxInRet, CAmount& nValueRet, int nPrivateSendRoundsMin, int nPrivateSendRoundsMax) const
{
    CCoinControl *coinControl=NULL;

    vecTxInRet.clear();
    nValueRet = 0;

    vector<COutput> vCoins;
    AvailableCoins(vCoins, true, coinControl, false, nPrivateSendRoundsMin < 0 ? ONLY_NONDENOMINATED : ONLY_DENOMINATED);

    //order the array so largest nondenom are first, then denominations, then very small inputs.
    sort(vCoins.rbegin(), vCoins.rend(), CompareByPriority());

    for (const auto& out : vCoins)
    {
        //do not allow inputs less than 1/10th of minimum value
        if(out.tx->tx->vout[out.i].nValue < nValueMin/10) continue;
        //do not allow collaterals to be selected
        if(CPrivateSend::IsCollateralAmount(out.tx->tx->vout[out.i].nValue)) continue;
        // FXTC BEGIN
        //if(fMasterNode && out.tx->tx->vout[out.i].nValue == 1000*COIN) continue; //masternode input
        if(fMasterNode && CMasternode::CheckCollateral(COutPoint(out.tx->GetHash(),out.i)) == CMasternode::COLLATERAL_OK) continue; //masternode input
        // FXTC END

        if(nValueRet + out.tx->tx->vout[out.i].nValue <= nValueMax){
            CTxIn txin = CTxIn(out.tx->GetHash(),out.i);

            int nRounds = GetOutpointPrivateSendRounds(txin.prevout);
            if(nRounds >= nPrivateSendRoundsMax) continue;
            if(nRounds < nPrivateSendRoundsMin) continue;

            nValueRet += out.tx->tx->vout[out.i].nValue;
            vecTxInRet.push_back(txin);
        }
    }

    return nValueRet >= nValueMin;
}

bool CWallet::GetCollateralTxDSIn(CTxDSIn& txdsinRet, CAmount& nValueRet) const
{
    vector<COutput> vCoins;

    AvailableCoins(vCoins);

    for (const COutput& out : vCoins)
    {
        if(CPrivateSend::IsCollateralAmount(out.tx->tx->vout[out.i].nValue))
        {
            txdsinRet = CTxDSIn(CTxIn(out.tx->GetHash(), out.i), out.tx->tx->vout[out.i].scriptPubKey);
            nValueRet = out.tx->tx->vout[out.i].nValue;
            return true;
        }
    }

    return false;
}

bool CWallet::GetMasternodeOutpointAndKeys(COutPoint& outpointRet, CPubKey& pubKeyRet, CKey& keyRet, std::string strTxHash, std::string strOutputIndex)
{
    // wait for reindex and/or import to finish
    if (fImporting || fReindex) return false;

    // Find possible candidates
    std::vector<COutput> vPossibleCoins;
    AvailableCoins(vPossibleCoins, true, NULL, false, ONLY_MASTERNODE_COLLATERAL);
    if(vPossibleCoins.empty()) {
        LogPrintf("CWallet::GetMasternodeOutpointAndKeys -- Could not locate any valid masternode vin\n");
        return false;
    }

    if(strTxHash.empty()) // No output specified, select the first one
        return GetOutpointAndKeysFromOutput(vPossibleCoins[0], outpointRet, pubKeyRet, keyRet);

    // Find specific vin
    uint256 txHash = uint256S(strTxHash);
    int nOutputIndex = atoi(strOutputIndex.c_str());

    for (auto& out : vPossibleCoins)
        // FXTC TODO: tx or tx->tx ?
        if(out.tx->GetHash() == txHash && out.i == nOutputIndex) // found it!
            return GetOutpointAndKeysFromOutput(out, outpointRet, pubKeyRet, keyRet);

    LogPrintf("CWallet::GetMasternodeOutpointAndKeys -- Could not locate specified masternode vin\n");
    return false;
}

bool CWallet::GetOutpointAndKeysFromOutput(const COutput& out, COutPoint& outpointRet, CPubKey& pubKeyRet, CKey& keyRet)
{
    // wait for reindex and/or import to finish
    if (fImporting || fReindex) return false;

    CScript pubScript;

    // FXTC TODO: tx or tx->tx ?
    outpointRet = COutPoint(out.tx->GetHash(), out.i);
    pubScript = out.tx->tx->vout[out.i].scriptPubKey; // the inputs PubKey

    CTxDestination address1;
    ExtractDestination(pubScript, address1);

    CKeyID keyID = GetKeyForDestination(*this, address1);
    if (keyID.IsNull()) {
        LogPrintf("CWallet::GetOutpointAndKeysFromOutput -- Address does not refer to a key\n");
        return false;
    }

    if (!GetKey(keyID, keyRet)) {
        LogPrintf ("CWallet::GetOutpointAndKeysFromOutput -- Private key for address is not known\n");
        return false;
    }

    pubKeyRet = keyRet.GetPubKey();
    return true;
}

int CWallet::CountInputsWithAmount(CAmount nInputAmount)
{
    CAmount nTotal = 0;
    {
        LOCK2(cs_main, cs_wallet);
        for (map<uint256, CWalletTx>::const_iterator it = mapWallet.begin(); it != mapWallet.end(); ++it)
        {
            const CWalletTx* pcoin = &(*it).second;
            if (pcoin->IsTrusted()){
                int nDepth = pcoin->GetDepthInMainChain(false);

                for (unsigned int i = 0; i < pcoin->tx->vout.size(); i++) {
                    COutput out = COutput(pcoin, i, nDepth, true, true, true); // FXTC TODO: last bool is fSafe
                    COutPoint outpoint = COutPoint(out.tx->GetHash(), out.i);

                    if(out.tx->tx->vout[out.i].nValue != nInputAmount) continue;
                    if(!CPrivateSend::IsDenominatedAmount(pcoin->tx->vout[i].nValue)) continue;
                    if(IsSpent(out.tx->GetHash(), i) || IsMine(pcoin->tx->vout[i]) != ISMINE_SPENDABLE || !IsDenominated(outpoint)) continue;

                    nTotal++;
                }
            }
        }
    }

    return nTotal;
}

bool CWallet::HasCollateralInputs(bool fOnlyConfirmed) const
{
    vector<COutput> vCoins;
    AvailableCoins(vCoins, fOnlyConfirmed, NULL, false, ONLY_PRIVATESEND_COLLATERAL);

    return !vCoins.empty();
}

bool CWallet::CreateCollateralTransaction(CMutableTransaction& txCollateral, std::string& strReason)
{
    txCollateral.vin.clear();
    txCollateral.vout.clear();

    CReserveKey reservekey(this);
    CAmount nValue = 0;
    CTxDSIn txdsinCollateral;

    if (!GetCollateralTxDSIn(txdsinCollateral, nValue)) {
        strReason = "PrivateSend requires a collateral transaction and could not locate an acceptable input!";
        return false;
    }

    // make our change address
    CScript scriptChange;
    CPubKey vchPubKey;
    assert(reservekey.GetReservedKey(vchPubKey, true)); // should never fail, as we just unlocked
    scriptChange = GetScriptForDestination(vchPubKey.GetID());
    reservekey.KeepKey();

    txCollateral.vin.push_back(txdsinCollateral);

    //pay collateral charge in fees
    CTxOut txout = CTxOut(nValue - CPrivateSend::GetCollateralAmount(), scriptChange);
    txCollateral.vout.push_back(txout);

    // FXTC TODO: not sur if right way
    //if(!SignSignature(*this, txdsinCollateral.prevPubKey, txCollateral, 0, int(SIGHASH_ALL|SIGHASH_ANYONECANPAY))) {
    const CKeyStore &keystore = *this;
    if(!SignSignature(keystore, txdsinCollateral.prevPubKey, txCollateral, 0, nValue, int(SIGHASH_ALL|SIGHASH_ANYONECANPAY))) {
    //
        strReason = "Unable to sign collateral transaction!";
        return false;
    }

    return true;
}

bool CWallet::GetBudgetSystemCollateralTX(CTransactionRef& tx, uint256 hash, CAmount amount, bool fUseInstantSend)
{
    // make our change address
    CReserveKey reservekey(this);

    CScript scriptChange;
    scriptChange << OP_RETURN << ToByteVector(hash);

    CAmount nFeeRet = 0;
    int nChangePosRet = -1;
    std::string strFail = "";
    vector< CRecipient > vecSend;
    vecSend.push_back((CRecipient){scriptChange, amount, false});

    CCoinControl *coinControl=NULL;
    bool success = CreateTransaction(vecSend, tx, reservekey, nFeeRet, nChangePosRet, strFail, *coinControl, true, ALL_COINS, fUseInstantSend);
    if(!success){
        LogPrintf("CWallet::GetBudgetSystemCollateralTX -- Error: %s\n", strFail);
        return false;
    }

    return true;
}

bool CWallet::ConvertList(std::vector<CTxIn> vecTxIn, std::vector<CAmount>& vecAmounts)
{
    for (auto txin : vecTxIn) {
        if (mapWallet.count(txin.prevout.hash)) {
            CWalletTx &coin = mapWallet.at(txin.prevout.hash);
            if(txin.prevout.n < coin.tx->vout.size()){
                vecAmounts.push_back(coin.tx->vout[txin.prevout.n].nValue);
            }
        } else {
            LogPrintf("CWallet::ConvertList -- Couldn't find transaction\n");
        }
    }
    return true;
}
//

bool CWallet::SignTransaction(CMutableTransaction &tx)
{
    AssertLockHeld(cs_wallet); // mapWallet

    // sign the new tx
    int nIn = 0;
    for (auto& input : tx.vin) {
        std::map<uint256, CWalletTx>::const_iterator mi = mapWallet.find(input.prevout.hash);
        if(mi == mapWallet.end() || input.prevout.n >= mi->second.tx->vout.size()) {
            return false;
        }
        const CScript& scriptPubKey = mi->second.tx->vout[input.prevout.n].scriptPubKey;
        const CAmount& amount = mi->second.tx->vout[input.prevout.n].nValue;
        SignatureData sigdata;
        if (!ProduceSignature(*this, MutableTransactionSignatureCreator(&tx, nIn, amount, SIGHASH_ALL), scriptPubKey, sigdata)) {
            return false;
        }
        UpdateInput(input, sigdata);
        nIn++;
    }
    return true;
}

bool CWallet::FundTransaction(CMutableTransaction& tx, CAmount& nFeeRet, int& nChangePosInOut, std::string& strFailReason, bool lockUnspents, const std::set<int>& setSubtractFeeFromOutputs, CCoinControl coinControl)
{
    std::vector<CRecipient> vecSend;

    // Turn the txout set into a CRecipient vector.
    for (size_t idx = 0; idx < tx.vout.size(); idx++) {
        const CTxOut& txOut = tx.vout[idx];
        CRecipient recipient = {txOut.scriptPubKey, txOut.nValue, setSubtractFeeFromOutputs.count(idx) == 1};
        vecSend.push_back(recipient);
    }

    coinControl.fAllowOtherInputs = true;

    for (const CTxIn& txin : tx.vin) {
        coinControl.Select(txin.prevout);
    }

    // Acquire the locks to prevent races to the new locked unspents between the
    // CreateTransaction call and LockCoin calls (when lockUnspents is true).
    LOCK2(cs_main, cs_wallet);

    CReserveKey reservekey(this);
    CTransactionRef tx_new;
    if (!CreateTransaction(vecSend, tx_new, reservekey, nFeeRet, nChangePosInOut, strFailReason, coinControl, false)) {
        return false;
    }

    if (nChangePosInOut != -1) {
        tx.vout.insert(tx.vout.begin() + nChangePosInOut, tx_new->vout[nChangePosInOut]);
        // We don't have the normal Create/Commit cycle, and don't want to risk
        // reusing change, so just remove the key from the keypool here.
        reservekey.KeepKey();
    }

    // Copy output sizes from new transaction; they may have had the fee
    // subtracted from them.
    for (unsigned int idx = 0; idx < tx.vout.size(); idx++) {
        tx.vout[idx].nValue = tx_new->vout[idx].nValue;
    }

    // Add new txins while keeping original txin scriptSig/order.
    for (const CTxIn& txin : tx_new->vin) {
        if (!coinControl.IsSelected(txin.prevout)) {
            tx.vin.push_back(txin);

            if (lockUnspents) {
                LockCoin(txin.prevout);
            }
        }
    }

    return true;
}

OutputType CWallet::TransactionChangeType(OutputType change_type, const std::vector<CRecipient>& vecSend)
{
    // If -changetype is specified, always use that change type.
    if (change_type != OutputType::CHANGE_AUTO) {
        return change_type;
    }

    // if m_default_address_type is legacy, use legacy address as change (even
    // if some of the outputs are P2WPKH or P2WSH).
    if (m_default_address_type == OutputType::LEGACY) {
        return OutputType::LEGACY;
    }

    // if any destination is P2WPKH or P2WSH, use P2WPKH for the change
    // output.
    for (const auto& recipient : vecSend) {
        // Check if any destination contains a witness program:
        int witnessversion = 0;
        std::vector<unsigned char> witnessprogram;
        if (recipient.scriptPubKey.IsWitnessProgram(witnessversion, witnessprogram)) {
            return OutputType::BECH32;
        }
    }

    // else use m_default_address_type for change
    return m_default_address_type;
}

// Dash
//bool CWallet::CreateTransaction(const std::vector<CRecipient>& vecSend, CTransactionRef& tx, CReserveKey& reservekey, CAmount& nFeeRet,
//                         int& nChangePosInOut, std::string& strFailReason, const CCoinControl& coin_control, bool sign)
bool CWallet::CreateTransaction(const std::vector<CRecipient>& vecSend, CTransactionRef& tx, CReserveKey& reservekey, CAmount& nFeeRet,
                         int& nChangePosInOut, std::string& strFailReason, const CCoinControl& coin_control, bool sign, AvailableCoinsType nCoinType, bool fUseInstantSend)
//
{
    // Dash
    CAmount nFeePay = fUseInstantSend ? CTxLockRequest().GetMinFee() : 0;
    //

    CAmount nValue = 0;
    int nChangePosRequest = nChangePosInOut;
    unsigned int nSubtractFeeFromAmount = 0;
    for (const auto& recipient : vecSend)
    {
        if (nValue < 0 || recipient.nAmount < 0)
        {
            strFailReason = _("Transaction amounts must not be negative");
            return false;
        }
        nValue += recipient.nAmount;

        if (recipient.fSubtractFeeFromAmount)
            nSubtractFeeFromAmount++;
    }
    if (vecSend.empty())
    {
        strFailReason = _("Transaction must have at least one recipient");
        return false;
    }

    CMutableTransaction txNew;

    // Discourage fee sniping.
    //
    // For a large miner the value of the transactions in the best block and
    // the mempool can exceed the cost of deliberately attempting to mine two
    // blocks to orphan the current best block. By setting nLockTime such that
    // only the next block can include the transaction, we discourage this
    // practice as the height restricted and limited blocksize gives miners
    // considering fee sniping fewer options for pulling off this attack.
    //
    // A simple way to think about this is from the wallet's point of view we
    // always want the blockchain to move forward. By setting nLockTime this
    // way we're basically making the statement that we only want this
    // transaction to appear in the next block; we don't want to potentially
    // encourage reorgs by allowing transactions to appear at lower heights
    // than the next block in forks of the best chain.
    //
    // Of course, the subsidy is high enough, and transaction volume low
    // enough, that fee sniping isn't a problem yet, but by implementing a fix
    // now we ensure code won't be written that makes assumptions about
    // nLockTime that preclude a fix later.
    txNew.nLockTime = chainActive.Height();

    // Secondly occasionally randomly pick a nLockTime even further back, so
    // that transactions that are delayed after signing for whatever reason,
    // e.g. high-latency mix networks and some CoinJoin implementations, have
    // better privacy.
    if (GetRandInt(10) == 0)
        txNew.nLockTime = std::max(0, (int)txNew.nLockTime - GetRandInt(100));

    assert(txNew.nLockTime <= (unsigned int)chainActive.Height());
    assert(txNew.nLockTime < LOCKTIME_THRESHOLD);
    FeeCalculation feeCalc;
    CAmount nFeeNeeded;
    int nBytes;
    {
        std::set<CInputCoin> setCoins;
        LOCK2(cs_main, cs_wallet);
        {
            std::vector<COutput> vAvailableCoins;
            AvailableCoins(vAvailableCoins, true, &coin_control);
            CoinSelectionParams coin_selection_params; // Parameters for coin selection, init with dummy

            // Create change script that will be used if we need change
            // TODO: pass in scriptChange instead of reservekey so
            // change transaction isn't always pay-to-bitcoin-address
            CScript scriptChange;

            // coin control: send change to custom address
            if (!boost::get<CNoDestination>(&coin_control.destChange)) {
                scriptChange = GetScriptForDestination(coin_control.destChange);
            } else { // no coin control: send change to newly generated address
                // Note: We use a new key here to keep it from being obvious which side is the change.
                //  The drawback is that by not reusing a previous key, the change may be lost if a
                //  backup is restored, if the backup doesn't have the new private key for the change.
                //  If we reused the old key, it would be possible to add code to look for and
                //  rediscover unknown transactions that were written with keys of ours to recover
                //  post-backup change.

                // Reserve a new key pair from key pool
                if (IsWalletFlagSet(WALLET_FLAG_DISABLE_PRIVATE_KEYS)) {
                    strFailReason = _("Can't generate a change-address key. Private keys are disabled for this wallet.");
                    return false;
                }
                CPubKey vchPubKey;
                bool ret;
                ret = reservekey.GetReservedKey(vchPubKey, true);
                if (!ret)
                {
                    strFailReason = _("Keypool ran out, please call keypoolrefill first");
                    return false;
                }

                const OutputType change_type = TransactionChangeType(coin_control.m_change_type ? *coin_control.m_change_type : m_default_change_type, vecSend);

                LearnRelatedScripts(vchPubKey, change_type);
                scriptChange = GetScriptForDestination(GetDestinationForKey(vchPubKey, change_type));
            }
            CTxOut change_prototype_txout(0, scriptChange);
            coin_selection_params.change_output_size = GetSerializeSize(change_prototype_txout, SER_DISK, 0);

            CFeeRate discard_rate = GetDiscardRate(*this, ::feeEstimator);

            // Get the fee rate to use effective values in coin selection
            CFeeRate nFeeRateNeeded = GetMinimumFeeRate(*this, coin_control, ::mempool, ::feeEstimator, &feeCalc);

            nFeeRet = 0;
            // Dash
            if(nFeePay > 0) nFeeRet = nFeePay;
            //
            bool pick_new_inputs = true;
            CAmount nValueIn = 0;

            // BnB selector is the only selector used when this is true.
            // That should only happen on the first pass through the loop.
            coin_selection_params.use_bnb = nSubtractFeeFromAmount == 0; // If we are doing subtract fee from recipient, then don't use BnB
            // Start with no fee and loop until there is enough fee
            while (true)
            {
                nChangePosInOut = nChangePosRequest;
                txNew.vin.clear();
                txNew.vout.clear();
                bool fFirst = true;

                CAmount nValueToSelect = nValue;
                if (nSubtractFeeFromAmount == 0)
                    nValueToSelect += nFeeRet;

                // Dash
                double dPriority = 0;
                //

                // vouts to the payees
                coin_selection_params.tx_noinputs_size = 11; // Static vsize overhead + outputs vsize. 4 nVersion, 4 nLocktime, 1 input count, 1 output count, 1 witness overhead (dummy, flag, stack size)
                for (const auto& recipient : vecSend)
                {
                    CTxOut txout(recipient.nAmount, recipient.scriptPubKey);

                    if (recipient.fSubtractFeeFromAmount)
                    {
                        assert(nSubtractFeeFromAmount != 0);
                        txout.nValue -= nFeeRet / nSubtractFeeFromAmount; // Subtract fee equally from each selected recipient

                        if (fFirst) // first receiver pays the remainder not divisible by output count
                        {
                            fFirst = false;
                            txout.nValue -= nFeeRet % nSubtractFeeFromAmount;
                        }
                    }
                    // Include the fee cost for outputs. Note this is only used for BnB right now
                    coin_selection_params.tx_noinputs_size += ::GetSerializeSize(txout, SER_NETWORK, PROTOCOL_VERSION);

                    if (IsDust(txout, ::dustRelayFee))
                    {
                        if (recipient.fSubtractFeeFromAmount && nFeeRet > 0)
                        {
                            if (txout.nValue < 0)
                                strFailReason = _("The transaction amount is too small to pay the fee");
                            else
                                strFailReason = _("The transaction amount is too small to send after the fee has been deducted");
                        }
                        else
                            strFailReason = _("Transaction amount too small");
                        return false;
                    }
                    txNew.vout.push_back(txout);
                }

                // Choose coins to use
                bool bnb_used;
                if (pick_new_inputs) {
                    nValueIn = 0;
                    setCoins.clear();
                    int change_spend_size = CalculateMaximumSignedInputSize(change_prototype_txout, this);
                    // If the wallet doesn't know how to sign change output, assume p2sh-p2wpkh
                    // as lower-bound to allow BnB to do it's thing
                    if (change_spend_size == -1) {
                        coin_selection_params.change_spend_size = DUMMY_NESTED_P2WPKH_INPUT_SIZE;
                    } else {
                        coin_selection_params.change_spend_size = (size_t)change_spend_size;
                    }
                    coin_selection_params.effective_fee = nFeeRateNeeded;
                    if (!SelectCoins(vAvailableCoins, nValueToSelect, setCoins, nValueIn, coin_control, coin_selection_params, bnb_used, nCoinType, fUseInstantSend))
                    {
                        // If BnB was used, it was the first pass. No longer the first pass and continue loop with knapsack.
                        if (bnb_used) {
                            coin_selection_params.use_bnb = false;
                            continue;
                        }
                        else {
                            // Dash
                            //strFailReason = _("Insufficient funds");
                            if (nCoinType == ONLY_NONDENOMINATED) {
                                strFailReason = _("Unable to locate enough PrivateSend non-denominated funds for this transaction.");
                            } else if (nCoinType == ONLY_DENOMINATED) {
                                strFailReason = _("Unable to locate enough PrivateSend denominated funds for this transaction.");
                                strFailReason += " " + _("PrivateSend uses exact denominated amounts to send funds, you might simply need to anonymize some more coins.");
                            } else if (nValueIn < nValueToSelect) {
                                strFailReason = _("Insufficient funds");
                                if (fUseInstantSend) {
                                    // could be not true but most likely that's the reason
                                    strFailReason += " " + strprintf(_("InstantSend requires inputs with at least %d confirmations, you might need to wait a few minutes and try again."), INSTANTSEND_CONFIRMATIONS_REQUIRED);
                                }
                            }
                            //

                            return false;
                        }
                    }
<<<<<<< HEAD

                    // Dash
                    if (fUseInstantSend && nValueIn > sporkManager.GetSporkValue(SPORK_5_INSTANTSEND_MAX_VALUE)*COIN) {
                        strFailReason += " " + strprintf(_("InstantSend doesn't support sending values that high yet. Transactions are currently limited to %1 DASH."), sporkManager.GetSporkValue(SPORK_5_INSTANTSEND_MAX_VALUE));
                        return false;
                    }

                    for(auto pcoin : setCoins)
                    {
                        CAmount nCredit = pcoin.txout.nValue;
                        //The coin age after the next block (depth+1) is used instead of the current,
                        //reflecting an assumption the user would accept a bit more delay for
                        //a chance at a free transaction.
                        //But mempool inputs might still be in the mempool, so their age stays 0
                        auto it = mapWallet.find(pcoin.outpoint.hash);
                        int age = it->second.GetDepthInMainChain();
                        assert(age >= 0);
                        if (age != 0)
                            age += 1;
                        dPriority += (double)nCredit * age;
                    }
                    //
=======
                } else {
                    bnb_used = false;
>>>>>>> 0a0b2ea1
                }

                const CAmount nChange = nValueIn - nValueToSelect;
                if (nChange > 0)
                {
                    // Dash
                    //over pay for denominated transactions
                    if (nCoinType == ONLY_DENOMINATED) {
                        nFeeRet += nChange;
                        auto it = mapWallet.find(tx->GetHash());
                        it->second.mapValue["DS"] = "1";
                        // recheck skipped denominations during next mixing
                        privateSendClient.ClearSkippedDenominations();
                    } else {

                        // Fill a vout to ourself
                        // TODO: pass in scriptChange instead of reservekey so
                        // change transaction isn't always pay-to-dash-address
                        CScript scriptChange;

                        // coin control: send change to custom address
                        // FXTC TODO: check
                        //if (coinControl && !boost::get<CNoDestination>(&coinControl->destChange))
                        //    scriptChange = GetScriptForDestination(coinControl->destChange);
                        if (!boost::get<CNoDestination>(&coin_control.destChange))
                            scriptChange = GetScriptForDestination(coin_control.destChange);
                        //

                        // no coin control: send change to newly generated address
                        else
                        {
                            // Note: We use a new key here to keep it from being obvious which side is the change.
                            //  The drawback is that by not reusing a previous key, the change may be lost if a
                            //  backup is restored, if the backup doesn't have the new private key for the change.
                            //  If we reused the old key, it would be possible to add code to look for and
                            //  rediscover unknown transactions that were written with keys of ours to recover
                            //  post-backup change.

                            // Reserve a new key pair from key pool
                            CPubKey vchPubKey;
                            if (!reservekey.GetReservedKey(vchPubKey, true))
                            {
                                strFailReason = _("Keypool ran out, please call keypoolrefill first");
                                return false;
                            }
                            scriptChange = GetScriptForDestination(vchPubKey.GetID());
                        }
                    //

                    // FXTC TODO: aligned to left because of original Bitcoin Core code compatibility
                    // Fill a vout to ourself
                    CTxOut newTxOut(nChange, scriptChange);

                    // Never create dust outputs; if we would, just
                    // add the dust to the fee.
                    // The nChange when BnB is used is always going to go to fees.
                    if (IsDust(newTxOut, discard_rate) || bnb_used)
                    {
                        nChangePosInOut = -1;
                        nFeeRet += nChange;
                    }
                    else
                    {
                        if (nChangePosInOut == -1)
                        {
                            // Insert change txn at random position:
                            nChangePosInOut = GetRandInt(txNew.vout.size()+1);
                        }
                        else if ((unsigned int)nChangePosInOut > txNew.vout.size())
                        {
                            strFailReason = _("Change index out of range");
                            return false;
                        }

                        std::vector<CTxOut>::iterator position = txNew.vout.begin()+nChangePosInOut;
                        txNew.vout.insert(position, newTxOut);
                    }
                    // FXTC TODO: end of compatibility alignement
                    }
                } else {
                    nChangePosInOut = -1;
                }

                // Dummy fill vin for maximum size estimation
                //
                for (const auto& coin : setCoins) {
                    txNew.vin.push_back(CTxIn(coin.outpoint,CScript()));
                }

                nBytes = CalculateMaximumSignedTxSize(txNew, this, coin_control.fAllowWatchOnly);
                if (nBytes < 0) {
                    strFailReason = _("Signing transaction failed");
                    return false;
                }

                nFeeNeeded = GetMinimumFee(*this, nBytes, coin_control, ::mempool, ::feeEstimator, &feeCalc);
                if (feeCalc.reason == FeeReason::FALLBACK && !m_allow_fallback_fee) {
                    // eventually allow a fallback fee
                    strFailReason = _("Fee estimation failed. Fallbackfee is disabled. Wait a few blocks or enable -fallbackfee.");
                    return false;
                }

/* FXTC TODO: something wrong here
                // Dash
                dPriority = wtxNew.tx->ComputePriority(dPriority, nBytes);

                // Can we complete this as a free transaction?
                // Note: InstantSend transaction can't be a free one
                if (!fUseInstantSend && fSendFreeTransactions && nBytes <= MAX_FREE_TRANSACTION_CREATE_SIZE)
                {
                    // Not enough fee: enough priority?
                    double dPriorityNeeded = mempool.estimateSmartPriority(nTxConfirmTarget);
                    // Require at least hard-coded AllowFree.
                    if (dPriority >= dPriorityNeeded && AllowFree(dPriority))
                        break;

                    // Small enough, and priority high enough, to send for free
//                    if (dPriorityNeeded > 0 && dPriority >= dPriorityNeeded)
//                        break;
                }
                CAmount nFeeNeeded = max(nFeePay, GetMinimumFee(*this, nBytes, coin_control, ::mempool, ::feeEstimator, &feeCals));
                // FXTC TODO: check
                //if (coinControl && nFeeNeeded > 0 && coinControl->nMinimumTotalFee > nFeeNeeded) {
                //    nFeeNeeded = coinControl->nMinimumTotalFee;
                if (nFeeNeeded > 0 && coin_control.nMinimumTotalFee > nFeeNeeded) {
                    nFeeNeeded = coin_control.nMinimumTotalFee;
                }
                //
                if(fUseInstantSend) {
                    nFeeNeeded = std::max(nFeeNeeded, CTxLockRequest(txNew).GetMinFee());
                }*/
                //

                // If we made it here and we aren't even able to meet the relay fee on the next pass, give up
                // because we must be at the maximum allowed fee.
                if (nFeeNeeded < ::minRelayTxFee.GetFee(nBytes))
                {
                    strFailReason = _("Transaction too large for fee policy");
                    return false;
                }

                if (nFeeRet >= nFeeNeeded) {
                    // Reduce fee to only the needed amount if possible. This
                    // prevents potential overpayment in fees if the coins
                    // selected to meet nFeeNeeded result in a transaction that
                    // requires less fee than the prior iteration.

                    // If we have no change and a big enough excess fee, then
                    // try to construct transaction again only without picking
                    // new inputs. We now know we only need the smaller fee
                    // (because of reduced tx size) and so we should add a
                    // change output. Only try this once.
                    if (nChangePosInOut == -1 && nSubtractFeeFromAmount == 0 && pick_new_inputs) {
                        unsigned int tx_size_with_change = nBytes + coin_selection_params.change_output_size + 2; // Add 2 as a buffer in case increasing # of outputs changes compact size
                        CAmount fee_needed_with_change = GetMinimumFee(*this, tx_size_with_change, coin_control, ::mempool, ::feeEstimator, nullptr);
                        CAmount minimum_value_for_change = GetDustThreshold(change_prototype_txout, discard_rate);
                        if (nFeeRet >= fee_needed_with_change + minimum_value_for_change) {
                            pick_new_inputs = false;
                            nFeeRet = fee_needed_with_change;
                            continue;
                        }
                    }

                    // If we have change output already, just increase it
                    if (nFeeRet > nFeeNeeded && nChangePosInOut != -1 && nSubtractFeeFromAmount == 0) {
                        CAmount extraFeePaid = nFeeRet - nFeeNeeded;
                        std::vector<CTxOut>::iterator change_position = txNew.vout.begin()+nChangePosInOut;
                        change_position->nValue += extraFeePaid;
                        nFeeRet -= extraFeePaid;
                    }
                    break; // Done, enough fee included.
                }
                else if (!pick_new_inputs) {
                    // This shouldn't happen, we should have had enough excess
                    // fee to pay for the new output and still meet nFeeNeeded
                    // Or we should have just subtracted fee from recipients and
                    // nFeeNeeded should not have changed
                    strFailReason = _("Transaction fee and change calculation failed");
                    return false;
                }

                // Try to reduce change to include necessary fee
                if (nChangePosInOut != -1 && nSubtractFeeFromAmount == 0) {
                    CAmount additionalFeeNeeded = nFeeNeeded - nFeeRet;
                    std::vector<CTxOut>::iterator change_position = txNew.vout.begin()+nChangePosInOut;
                    // Only reduce change if remaining amount is still a large enough output.
                    if (change_position->nValue >= MIN_FINAL_CHANGE + additionalFeeNeeded) {
                        change_position->nValue -= additionalFeeNeeded;
                        nFeeRet += additionalFeeNeeded;
                        break; // Done, able to increase fee from change
                    }
                }

                // If subtracting fee from recipients, we now know what fee we
                // need to subtract, we have no reason to reselect inputs
                if (nSubtractFeeFromAmount > 0) {
                    pick_new_inputs = false;
                }

                // Include more fee and try again.
                nFeeRet = nFeeNeeded;
                coin_selection_params.use_bnb = false;
                continue;
            }
        }

        if (nChangePosInOut == -1) reservekey.ReturnKey(); // Return any reserved key if we don't have change

        // Shuffle selected coins and fill in final vin
        txNew.vin.clear();
        std::vector<CInputCoin> selected_coins(setCoins.begin(), setCoins.end());
        std::shuffle(selected_coins.begin(), selected_coins.end(), FastRandomContext());

        // Note how the sequence number is set to non-maxint so that
        // the nLockTime set above actually works.
        //
        // BIP125 defines opt-in RBF as any nSequence < maxint-1, so
        // we use the highest possible value in that range (maxint-2)
        // to avoid conflicting with other possible uses of nSequence,
        // and in the spirit of "smallest possible change from prior
        // behavior."
        const uint32_t nSequence = coin_control.m_signal_bip125_rbf.get_value_or(m_signal_rbf) ? MAX_BIP125_RBF_SEQUENCE : (CTxIn::SEQUENCE_FINAL - 1);
        for (const auto& coin : selected_coins) {
            txNew.vin.push_back(CTxIn(coin.outpoint, CScript(), nSequence));
        }

        if (sign)
        {
            int nIn = 0;
            for (const auto& coin : selected_coins)
            {
                const CScript& scriptPubKey = coin.txout.scriptPubKey;
                SignatureData sigdata;

                if (!ProduceSignature(*this, MutableTransactionSignatureCreator(&txNew, nIn, coin.txout.nValue, SIGHASH_ALL), scriptPubKey, sigdata))
                {
                    strFailReason = _("Signing transaction failed");
                    return false;
                } else {
                    UpdateInput(txNew.vin.at(nIn), sigdata);
                }

                nIn++;
            }
        }

        // Return the constructed transaction data.
        tx = MakeTransactionRef(std::move(txNew));

        // Limit size
        if (GetTransactionWeight(*tx) > MAX_STANDARD_TX_WEIGHT)
        {
            strFailReason = _("Transaction too large");
            return false;
        }
    }

    if (gArgs.GetBoolArg("-walletrejectlongchains", DEFAULT_WALLET_REJECT_LONG_CHAINS)) {
        // Lastly, ensure this tx will pass the mempool's chain limits
        LockPoints lp;
        CTxMemPoolEntry entry(tx, 0, 0, 0, false, 0, lp);
        CTxMemPool::setEntries setAncestors;
        size_t nLimitAncestors = gArgs.GetArg("-limitancestorcount", DEFAULT_ANCESTOR_LIMIT);
        size_t nLimitAncestorSize = gArgs.GetArg("-limitancestorsize", DEFAULT_ANCESTOR_SIZE_LIMIT)*1000;
        size_t nLimitDescendants = gArgs.GetArg("-limitdescendantcount", DEFAULT_DESCENDANT_LIMIT);
        size_t nLimitDescendantSize = gArgs.GetArg("-limitdescendantsize", DEFAULT_DESCENDANT_SIZE_LIMIT)*1000;
        std::string errString;
        LOCK(::mempool.cs);
        if (!::mempool.CalculateMemPoolAncestors(entry, setAncestors, nLimitAncestors, nLimitAncestorSize, nLimitDescendants, nLimitDescendantSize, errString)) {
            strFailReason = _("Transaction has too long of a mempool chain");
            return false;
        }
    }

    WalletLogPrintf("Fee Calculation: Fee:%d Bytes:%u Needed:%d Tgt:%d (requested %d) Reason:\"%s\" Decay %.5f: Estimation: (%g - %g) %.2f%% %.1f/(%.1f %d mem %.1f out) Fail: (%g - %g) %.2f%% %.1f/(%.1f %d mem %.1f out)\n",
              nFeeRet, nBytes, nFeeNeeded, feeCalc.returnedTarget, feeCalc.desiredTarget, StringForFeeReason(feeCalc.reason), feeCalc.est.decay,
              feeCalc.est.pass.start, feeCalc.est.pass.end,
              100 * feeCalc.est.pass.withinTarget / (feeCalc.est.pass.totalConfirmed + feeCalc.est.pass.inMempool + feeCalc.est.pass.leftMempool),
              feeCalc.est.pass.withinTarget, feeCalc.est.pass.totalConfirmed, feeCalc.est.pass.inMempool, feeCalc.est.pass.leftMempool,
              feeCalc.est.fail.start, feeCalc.est.fail.end,
              100 * feeCalc.est.fail.withinTarget / (feeCalc.est.fail.totalConfirmed + feeCalc.est.fail.inMempool + feeCalc.est.fail.leftMempool),
              feeCalc.est.fail.withinTarget, feeCalc.est.fail.totalConfirmed, feeCalc.est.fail.inMempool, feeCalc.est.fail.leftMempool);
    return true;
}

/**
 * Call after CreateTransaction unless you want to abort
 */
bool CWallet::CommitTransaction(CTransactionRef tx, mapValue_t mapValue, std::vector<std::pair<std::string, std::string>> orderForm, std::string fromAccount, CReserveKey& reservekey, CConnman* connman, CValidationState& state, std::string strCommand)
{
    {
        LOCK2(cs_main, cs_wallet);

        CWalletTx wtxNew(this, std::move(tx));
        wtxNew.mapValue = std::move(mapValue);
        wtxNew.vOrderForm = std::move(orderForm);
        wtxNew.strFromAccount = std::move(fromAccount);
        wtxNew.fTimeReceivedIsTxTime = true;
        wtxNew.fFromMe = true;

        WalletLogPrintf("CommitTransaction:\n%s", wtxNew.tx->ToString()); /* Continued */
        {
            // Take key pair from key pool so it won't be used again
            reservekey.KeepKey();

            // Add tx to wallet, because if it has change it's also ours,
            // otherwise just for transaction history.
            AddToWallet(wtxNew);

            // Notify that old coins are spent
            for (const CTxIn& txin : wtxNew.tx->vin)
            {
                CWalletTx &coin = mapWallet.at(txin.prevout.hash);
                coin.BindWallet(this);
                NotifyTransactionChanged(this, coin.GetHash(), CT_UPDATED);
            }
        }

        // Get the inserted-CWalletTx from mapWallet so that the
        // fInMempool flag is cached properly
        CWalletTx& wtx = mapWallet.at(wtxNew.GetHash());

        if (fBroadcastTransactions)
        {
            // Broadcast
            if (!wtx.AcceptToMemoryPool(maxTxFee, state)) {
                WalletLogPrintf("CommitTransaction(): Transaction cannot be broadcast immediately, %s\n", FormatStateMessage(state));
                // TODO: if we expect the failure to be long term or permanent, instead delete wtx from the wallet and return failure.
            } else {
                wtx.RelayWalletTransaction(connman, strCommand);
            }
        }
    }
    return true;
}

void CWallet::ListAccountCreditDebit(const std::string& strAccount, std::list<CAccountingEntry>& entries) {
    WalletBatch batch(*database);
    return batch.ListAccountCreditDebit(strAccount, entries);
}

bool CWallet::AddAccountingEntry(const CAccountingEntry& acentry)
{
    WalletBatch batch(*database);

    return AddAccountingEntry(acentry, &batch);
}

bool CWallet::AddAccountingEntry(const CAccountingEntry& acentry, WalletBatch *batch)
{
    if (!batch->WriteAccountingEntry(++nAccountingEntryNumber, acentry)) {
        return false;
    }

    laccentries.push_back(acentry);
    CAccountingEntry & entry = laccentries.back();
    wtxOrdered.insert(std::make_pair(entry.nOrderPos, TxPair(nullptr, &entry)));

    return true;
}

DBErrors CWallet::LoadWallet(bool& fFirstRunRet)
{
    LOCK2(cs_main, cs_wallet);

    fFirstRunRet = false;
    DBErrors nLoadWalletRet = WalletBatch(*database,"cr+").LoadWallet(this);
    if (nLoadWalletRet == DBErrors::NEED_REWRITE)
    {
        if (database->Rewrite("\x04pool"))
        {
            setInternalKeyPool.clear();
            setExternalKeyPool.clear();
            m_pool_key_to_index.clear();
            // Dash
            nKeysLeftSinceAutoBackup = 0;
            //
            // Note: can't top-up keypool here, because wallet is locked.
            // User will be prompted to unlock wallet the next operation
            // that requires a new key.
        }
    }

    {
        LOCK(cs_KeyStore);
        // This wallet is in its first run if all of these are empty
        fFirstRunRet = mapKeys.empty() && mapCryptedKeys.empty() && mapWatchKeys.empty() && setWatchOnly.empty() && mapScripts.empty() && !IsWalletFlagSet(WALLET_FLAG_DISABLE_PRIVATE_KEYS);
    }

    // Dash
    {
        LOCK2(cs_main, cs_wallet);
        for (auto& pair : mapWallet) {
            for(unsigned int i = 0; i < pair.second.tx->vout.size(); ++i) {
                if (IsMine(pair.second.tx->vout[i]) && !IsSpent(pair.first, i)) {
                    setWalletUTXO.insert(COutPoint(pair.first, i));
                }
            }
        }
    }
    //

    if (nLoadWalletRet != DBErrors::LOAD_OK)
        return nLoadWalletRet;

    return DBErrors::LOAD_OK;
}

DBErrors CWallet::ZapSelectTx(std::vector<uint256>& vHashIn, std::vector<uint256>& vHashOut)
{
    AssertLockHeld(cs_wallet); // mapWallet
    DBErrors nZapSelectTxRet = WalletBatch(*database,"cr+").ZapSelectTx(vHashIn, vHashOut);
    for (uint256 hash : vHashOut) {
        const auto& it = mapWallet.find(hash);
        wtxOrdered.erase(it->second.m_it_wtxOrdered);
        mapWallet.erase(it);
    }

    if (nZapSelectTxRet == DBErrors::NEED_REWRITE)
    {
        if (database->Rewrite("\x04pool"))
        {
            setInternalKeyPool.clear();
            setExternalKeyPool.clear();
            m_pool_key_to_index.clear();
            // Note: can't top-up keypool here, because wallet is locked.
            // User will be prompted to unlock wallet the next operation
            // that requires a new key.
        }
    }

    if (nZapSelectTxRet != DBErrors::LOAD_OK)
        return nZapSelectTxRet;

    MarkDirty();

    return DBErrors::LOAD_OK;

}

DBErrors CWallet::ZapWalletTx(std::vector<CWalletTx>& vWtx)
{
    DBErrors nZapWalletTxRet = WalletBatch(*database,"cr+").ZapWalletTx(vWtx);
    if (nZapWalletTxRet == DBErrors::NEED_REWRITE)
    {
        if (database->Rewrite("\x04pool"))
        {
            LOCK(cs_wallet);
            setInternalKeyPool.clear();
            setExternalKeyPool.clear();
            m_pool_key_to_index.clear();
            // Dash
            nKeysLeftSinceAutoBackup = 0;
            //
            // Note: can't top-up keypool here, because wallet is locked.
            // User will be prompted to unlock wallet the next operation
            // that requires a new key.
        }
    }

    if (nZapWalletTxRet != DBErrors::LOAD_OK)
        return nZapWalletTxRet;

    return DBErrors::LOAD_OK;
}


bool CWallet::SetAddressBook(const CTxDestination& address, const std::string& strName, const std::string& strPurpose)
{
    bool fUpdated = false;
    {
        LOCK(cs_wallet); // mapAddressBook
        std::map<CTxDestination, CAddressBookData>::iterator mi = mapAddressBook.find(address);
        fUpdated = mi != mapAddressBook.end();
        mapAddressBook[address].name = strName;
        if (!strPurpose.empty()) /* update purpose only if requested */
            mapAddressBook[address].purpose = strPurpose;
    }
    NotifyAddressBookChanged(this, address, strName, ::IsMine(*this, address) != ISMINE_NO,
                             strPurpose, (fUpdated ? CT_UPDATED : CT_NEW) );
    if (!strPurpose.empty() && !WalletBatch(*database).WritePurpose(EncodeDestination(address), strPurpose))
        return false;
    return WalletBatch(*database).WriteName(EncodeDestination(address), strName);
}

bool CWallet::DelAddressBook(const CTxDestination& address)
{
    {
        LOCK(cs_wallet); // mapAddressBook

        // Delete destdata tuples associated with address
        std::string strAddress = EncodeDestination(address);
        for (const std::pair<const std::string, std::string> &item : mapAddressBook[address].destdata)
        {
            WalletBatch(*database).EraseDestData(strAddress, item.first);
        }
        mapAddressBook.erase(address);
    }

    NotifyAddressBookChanged(this, address, "", ::IsMine(*this, address) != ISMINE_NO, "", CT_DELETED);

    WalletBatch(*database).ErasePurpose(EncodeDestination(address));
    return WalletBatch(*database).EraseName(EncodeDestination(address));
}

const std::string& CWallet::GetLabelName(const CScript& scriptPubKey) const
{
    CTxDestination address;
    if (ExtractDestination(scriptPubKey, address) && !scriptPubKey.IsUnspendable()) {
        auto mi = mapAddressBook.find(address);
        if (mi != mapAddressBook.end()) {
            return mi->second.name;
        }
    }
    // A scriptPubKey that doesn't have an entry in the address book is
    // associated with the default label ("").
    const static std::string DEFAULT_LABEL_NAME;
    return DEFAULT_LABEL_NAME;
}

/**
 * Mark old keypool keys as used,
 * and generate all new keys
 */
bool CWallet::NewKeyPool()
{
    if (IsWalletFlagSet(WALLET_FLAG_DISABLE_PRIVATE_KEYS)) {
        return false;
    }
    {
        LOCK(cs_wallet);
        WalletBatch batch(*database);

        for (int64_t nIndex : setInternalKeyPool) {
            batch.ErasePool(nIndex);
        }
        setInternalKeyPool.clear();

        for (int64_t nIndex : setExternalKeyPool) {
            batch.ErasePool(nIndex);
        }
        setExternalKeyPool.clear();

        for (int64_t nIndex : set_pre_split_keypool) {
            batch.ErasePool(nIndex);
        }
        set_pre_split_keypool.clear();

        m_pool_key_to_index.clear();

        // Dash
        privateSendClient.fEnablePrivateSend = false;
        nKeysLeftSinceAutoBackup = 0;
        //

        if (!TopUpKeyPool()) {
            return false;
        }
        WalletLogPrintf("CWallet::NewKeyPool rewrote keypool\n");
    }
    return true;
}

size_t CWallet::KeypoolCountExternalKeys()
{
    AssertLockHeld(cs_wallet); // setExternalKeyPool
    return setExternalKeyPool.size() + set_pre_split_keypool.size();
}

void CWallet::LoadKeyPool(int64_t nIndex, const CKeyPool &keypool)
{
    AssertLockHeld(cs_wallet);
    if (keypool.m_pre_split) {
        set_pre_split_keypool.insert(nIndex);
    } else if (keypool.fInternal) {
        setInternalKeyPool.insert(nIndex);
    } else {
        setExternalKeyPool.insert(nIndex);
    }
    m_max_keypool_index = std::max(m_max_keypool_index, nIndex);
    m_pool_key_to_index[keypool.vchPubKey.GetID()] = nIndex;

    // If no metadata exists yet, create a default with the pool key's
    // creation time. Note that this may be overwritten by actually
    // stored metadata for that key later, which is fine.
    CKeyID keyid = keypool.vchPubKey.GetID();
    if (mapKeyMetadata.count(keyid) == 0)
        mapKeyMetadata[keyid] = CKeyMetadata(keypool.nTime);
}

bool CWallet::TopUpKeyPool(unsigned int kpSize)
{
    if (IsWalletFlagSet(WALLET_FLAG_DISABLE_PRIVATE_KEYS)) {
        return false;
    }
    {
        LOCK(cs_wallet);

        if (IsLocked())
            return false;

        // Top up key pool
        unsigned int nTargetSize;
        if (kpSize > 0)
            nTargetSize = kpSize;
        else
            nTargetSize = std::max(gArgs.GetArg("-keypool", DEFAULT_KEYPOOL_SIZE), (int64_t) 0);

        // count amount of available keys (internal, external)
        // make sure the keypool of external and internal keys fits the user selected target (-keypool)
        int64_t missingExternal = std::max(std::max((int64_t) nTargetSize, (int64_t) 1) - (int64_t)setExternalKeyPool.size(), (int64_t) 0);
        int64_t missingInternal = std::max(std::max((int64_t) nTargetSize, (int64_t) 1) - (int64_t)setInternalKeyPool.size(), (int64_t) 0);

        if (!IsHDEnabled() || !CanSupportFeature(FEATURE_HD_SPLIT))
        {
            // don't create extra internal keys
            missingInternal = 0;
        }
        bool internal = false;
        WalletBatch batch(*database);
        for (int64_t i = missingInternal + missingExternal; i--;)
        {
            if (i < missingInternal) {
                internal = true;
            }

            assert(m_max_keypool_index < std::numeric_limits<int64_t>::max()); // How in the hell did you use so many keys?
            int64_t index = ++m_max_keypool_index;

            CPubKey pubkey(GenerateNewKey(batch, internal));
            if (!batch.WritePool(index, CKeyPool(pubkey, internal))) {
                throw std::runtime_error(std::string(__func__) + ": writing generated key failed");
            }

            if (internal) {
                setInternalKeyPool.insert(index);
            } else {
                setExternalKeyPool.insert(index);
            }
            m_pool_key_to_index[pubkey.GetID()] = index;
        }
        if (missingInternal + missingExternal > 0) {
            WalletLogPrintf("keypool added %d keys (%d internal), size=%u (%u internal)\n", missingInternal + missingExternal, missingInternal, setInternalKeyPool.size() + setExternalKeyPool.size() + set_pre_split_keypool.size(), setInternalKeyPool.size());
        }
    }
    return true;
}

bool CWallet::ReserveKeyFromKeyPool(int64_t& nIndex, CKeyPool& keypool, bool fRequestedInternal)
{
    nIndex = -1;
    keypool.vchPubKey = CPubKey();
    {
        LOCK(cs_wallet);

        if (!IsLocked())
            TopUpKeyPool();

        bool fReturningInternal = IsHDEnabled() && CanSupportFeature(FEATURE_HD_SPLIT) && fRequestedInternal;
        bool use_split_keypool = set_pre_split_keypool.empty();
        std::set<int64_t>& setKeyPool = use_split_keypool ? (fReturningInternal ? setInternalKeyPool : setExternalKeyPool) : set_pre_split_keypool;

        // Get the oldest key
        if (setKeyPool.empty()) {
            return false;
        }

        WalletBatch batch(*database);

        auto it = setKeyPool.begin();
        nIndex = *it;
        setKeyPool.erase(it);
        if (!batch.ReadPool(nIndex, keypool)) {
            throw std::runtime_error(std::string(__func__) + ": read failed");
        }
        if (!HaveKey(keypool.vchPubKey.GetID())) {
            throw std::runtime_error(std::string(__func__) + ": unknown key in key pool");
        }
        // If the key was pre-split keypool, we don't care about what type it is
        if (use_split_keypool && keypool.fInternal != fReturningInternal) {
            throw std::runtime_error(std::string(__func__) + ": keypool entry misclassified");
        }
        if (!keypool.vchPubKey.IsValid()) {
            throw std::runtime_error(std::string(__func__) + ": keypool entry invalid");
        }

        m_pool_key_to_index.erase(keypool.vchPubKey.GetID());
        WalletLogPrintf("keypool reserve %d\n", nIndex);
    }
    return true;
}

void CWallet::KeepKey(int64_t nIndex)
{
    // Remove from key pool
    WalletBatch batch(*database);
    batch.ErasePool(nIndex);

    // Dash
    nKeysLeftSinceAutoBackup = nWalletBackups ? nKeysLeftSinceAutoBackup - 1 : 0;
    //

    WalletLogPrintf("keypool keep %d\n", nIndex);
}

void CWallet::ReturnKey(int64_t nIndex, bool fInternal, const CPubKey& pubkey)
{
    // Return to key pool
    {
        LOCK(cs_wallet);
        if (fInternal) {
            setInternalKeyPool.insert(nIndex);
        } else if (!set_pre_split_keypool.empty()) {
            set_pre_split_keypool.insert(nIndex);
        } else {
            setExternalKeyPool.insert(nIndex);
        }
        m_pool_key_to_index[pubkey.GetID()] = nIndex;
    }
    WalletLogPrintf("keypool return %d\n", nIndex);
}

bool CWallet::GetKeyFromPool(CPubKey& result, bool internal)
{
    if (IsWalletFlagSet(WALLET_FLAG_DISABLE_PRIVATE_KEYS)) {
        return false;
    }

    CKeyPool keypool;
    {
        LOCK(cs_wallet);
        int64_t nIndex;
        if (!ReserveKeyFromKeyPool(nIndex, keypool, internal)) {
            if (IsLocked()) return false;
            WalletBatch batch(*database);
            result = GenerateNewKey(batch, internal);
            return true;
        }
        KeepKey(nIndex);
        result = keypool.vchPubKey;
    }
    return true;
}

static int64_t GetOldestKeyTimeInPool(const std::set<int64_t>& setKeyPool, WalletBatch& batch) {
    if (setKeyPool.empty()) {
        return GetTime();
    }

    CKeyPool keypool;
    int64_t nIndex = *(setKeyPool.begin());
    if (!batch.ReadPool(nIndex, keypool)) {
        throw std::runtime_error(std::string(__func__) + ": read oldest key in keypool failed");
    }
    assert(keypool.vchPubKey.IsValid());
    return keypool.nTime;
}

int64_t CWallet::GetOldestKeyPoolTime()
{
    LOCK(cs_wallet);

    WalletBatch batch(*database);

    // load oldest key from keypool, get time and return
    int64_t oldestKey = GetOldestKeyTimeInPool(setExternalKeyPool, batch);
    if (IsHDEnabled() && CanSupportFeature(FEATURE_HD_SPLIT)) {
        oldestKey = std::max(GetOldestKeyTimeInPool(setInternalKeyPool, batch), oldestKey);
        if (!set_pre_split_keypool.empty()) {
            oldestKey = std::max(GetOldestKeyTimeInPool(set_pre_split_keypool, batch), oldestKey);
        }
    }

    return oldestKey;
}

std::map<CTxDestination, CAmount> CWallet::GetAddressBalances()
{
    std::map<CTxDestination, CAmount> balances;

    {
        LOCK(cs_wallet);
        for (const auto& walletEntry : mapWallet)
        {
            const CWalletTx *pcoin = &walletEntry.second;

            if (!pcoin->IsTrusted())
                continue;

            if (pcoin->IsCoinBase() && pcoin->GetBlocksToMaturity() > 0)
                continue;

            int nDepth = pcoin->GetDepthInMainChain();
            if (nDepth < (pcoin->IsFromMe(ISMINE_ALL) ? 0 : 1))
                continue;

            for (unsigned int i = 0; i < pcoin->tx->vout.size(); i++)
            {
                CTxDestination addr;
                if (!IsMine(pcoin->tx->vout[i]))
                    continue;
                if(!ExtractDestination(pcoin->tx->vout[i].scriptPubKey, addr))
                    continue;

                CAmount n = IsSpent(walletEntry.first, i) ? 0 : pcoin->tx->vout[i].nValue;

                if (!balances.count(addr))
                    balances[addr] = 0;
                balances[addr] += n;
            }
        }
    }

    return balances;
}

std::set< std::set<CTxDestination> > CWallet::GetAddressGroupings()
{
    AssertLockHeld(cs_wallet); // mapWallet
    std::set< std::set<CTxDestination> > groupings;
    std::set<CTxDestination> grouping;

    for (const auto& walletEntry : mapWallet)
    {
        const CWalletTx *pcoin = &walletEntry.second;

        if (pcoin->tx->vin.size() > 0)
        {
            bool any_mine = false;
            // group all input addresses with each other
            for (CTxIn txin : pcoin->tx->vin)
            {
                CTxDestination address;
                if(!IsMine(txin)) /* If this input isn't mine, ignore it */
                    continue;
                if(!ExtractDestination(mapWallet.at(txin.prevout.hash).tx->vout[txin.prevout.n].scriptPubKey, address))
                    continue;
                grouping.insert(address);
                any_mine = true;
            }

            // group change with input addresses
            if (any_mine)
            {
               for (CTxOut txout : pcoin->tx->vout)
                   if (IsChange(txout))
                   {
                       CTxDestination txoutAddr;
                       if(!ExtractDestination(txout.scriptPubKey, txoutAddr))
                           continue;
                       grouping.insert(txoutAddr);
                   }
            }
            if (grouping.size() > 0)
            {
                groupings.insert(grouping);
                grouping.clear();
            }
        }

        // group lone addrs by themselves
        for (const auto& txout : pcoin->tx->vout)
            if (IsMine(txout))
            {
                CTxDestination address;
                if(!ExtractDestination(txout.scriptPubKey, address))
                    continue;
                grouping.insert(address);
                groupings.insert(grouping);
                grouping.clear();
            }
    }

    std::set< std::set<CTxDestination>* > uniqueGroupings; // a set of pointers to groups of addresses
    std::map< CTxDestination, std::set<CTxDestination>* > setmap;  // map addresses to the unique group containing it
    for (std::set<CTxDestination> _grouping : groupings)
    {
        // make a set of all the groups hit by this new group
        std::set< std::set<CTxDestination>* > hits;
        std::map< CTxDestination, std::set<CTxDestination>* >::iterator it;
        for (CTxDestination address : _grouping)
            if ((it = setmap.find(address)) != setmap.end())
                hits.insert((*it).second);

        // merge all hit groups into a new single group and delete old groups
        std::set<CTxDestination>* merged = new std::set<CTxDestination>(_grouping);
        for (std::set<CTxDestination>* hit : hits)
        {
            merged->insert(hit->begin(), hit->end());
            uniqueGroupings.erase(hit);
            delete hit;
        }
        uniqueGroupings.insert(merged);

        // update setmap
        for (CTxDestination element : *merged)
            setmap[element] = merged;
    }

    std::set< std::set<CTxDestination> > ret;
    for (std::set<CTxDestination>* uniqueGrouping : uniqueGroupings)
    {
        ret.insert(*uniqueGrouping);
        delete uniqueGrouping;
    }

    return ret;
}

std::set<CTxDestination> CWallet::GetLabelAddresses(const std::string& label) const
{
    LOCK(cs_wallet);
    std::set<CTxDestination> result;
    for (const std::pair<const CTxDestination, CAddressBookData>& item : mapAddressBook)
    {
        const CTxDestination& address = item.first;
        const std::string& strName = item.second.name;
        if (strName == label)
            result.insert(address);
    }
    return result;
}

void CWallet::DeleteLabel(const std::string& label)
{
    WalletBatch batch(*database);
    batch.EraseAccount(label);
}

bool CReserveKey::GetReservedKey(CPubKey& pubkey, bool internal)
{
    if (nIndex == -1)
    {
        CKeyPool keypool;
        if (!pwallet->ReserveKeyFromKeyPool(nIndex, keypool, internal)) {
            return false;
        }
        vchPubKey = keypool.vchPubKey;
        fInternal = keypool.fInternal;
    }
    assert(vchPubKey.IsValid());
    pubkey = vchPubKey;
    return true;
}

void CReserveKey::KeepKey()
{
    if (nIndex != -1)
        pwallet->KeepKey(nIndex);
    nIndex = -1;
    vchPubKey = CPubKey();
}

void CReserveKey::ReturnKey()
{
    if (nIndex != -1) {
        pwallet->ReturnKey(nIndex, fInternal, vchPubKey);
    }
    nIndex = -1;
    vchPubKey = CPubKey();
}

void CWallet::MarkReserveKeysAsUsed(int64_t keypool_id)
{
    AssertLockHeld(cs_wallet);
    bool internal = setInternalKeyPool.count(keypool_id);
    if (!internal) assert(setExternalKeyPool.count(keypool_id) || set_pre_split_keypool.count(keypool_id));
    std::set<int64_t> *setKeyPool = internal ? &setInternalKeyPool : (set_pre_split_keypool.empty() ? &setExternalKeyPool : &set_pre_split_keypool);
    auto it = setKeyPool->begin();

    WalletBatch batch(*database);
    while (it != std::end(*setKeyPool)) {
        const int64_t& index = *(it);
        if (index > keypool_id) break; // set*KeyPool is ordered

        CKeyPool keypool;
        if (batch.ReadPool(index, keypool)) { //TODO: This should be unnecessary
            m_pool_key_to_index.erase(keypool.vchPubKey.GetID());
        }
        LearnAllRelatedScripts(keypool.vchPubKey);
        batch.ErasePool(index);
        WalletLogPrintf("keypool index %d removed\n", index);
        it = setKeyPool->erase(it);
    }
}

// Dash
bool CWallet::UpdatedTransaction(const uint256 &hashTx)
{
    {
        LOCK(cs_wallet);
        // Only notify UI if this transaction is in this wallet
        map<uint256, CWalletTx>::const_iterator mi = mapWallet.find(hashTx);
        if (mi != mapWallet.end()){
            NotifyTransactionChanged(this, hashTx, CT_UPDATED);
            return true;
        }
    }
    return false;
}
//

void CWallet::GetScriptForMining(std::shared_ptr<CReserveScript> &script)
{
    std::shared_ptr<CReserveKey> rKey = std::make_shared<CReserveKey>(this);
    CPubKey pubkey;
    if (!rKey->GetReservedKey(pubkey))
        return;

    script = rKey;
    script->reserveScript = CScript() << ToByteVector(pubkey) << OP_CHECKSIG;
}

void CWallet::LockCoin(const COutPoint& output)
{
    AssertLockHeld(cs_wallet); // setLockedCoins
    setLockedCoins.insert(output);

    // Dash
    std::map<uint256, CWalletTx>::iterator it = mapWallet.find(output.hash);
    if (it != mapWallet.end()) it->second.MarkDirty(); // recalculate all credits for this tx

    fAnonymizableTallyCached = false;
    fAnonymizableTallyCachedNonDenom = false;
    //
}

void CWallet::UnlockCoin(const COutPoint& output)
{
    AssertLockHeld(cs_wallet); // setLockedCoins
    setLockedCoins.erase(output);

    // Dash
    std::map<uint256, CWalletTx>::iterator it = mapWallet.find(output.hash);
    if (it != mapWallet.end()) it->second.MarkDirty(); // recalculate all credits for this tx

    fAnonymizableTallyCached = false;
    fAnonymizableTallyCachedNonDenom = false;
    //
}

void CWallet::UnlockAllCoins()
{
    AssertLockHeld(cs_wallet); // setLockedCoins
    setLockedCoins.clear();
}

bool CWallet::IsLockedCoin(uint256 hash, unsigned int n) const
{
    AssertLockHeld(cs_wallet); // setLockedCoins
    COutPoint outpt(hash, n);

    return (setLockedCoins.count(outpt) > 0);
}

void CWallet::ListLockedCoins(std::vector<COutPoint>& vOutpts) const
{
    AssertLockHeld(cs_wallet); // setLockedCoins
    for (std::set<COutPoint>::iterator it = setLockedCoins.begin();
         it != setLockedCoins.end(); it++) {
        COutPoint outpt = (*it);
        vOutpts.push_back(outpt);
    }
}

/** @} */ // end of Actions

void CWallet::GetKeyBirthTimes(std::map<CTxDestination, int64_t> &mapKeyBirth) const {
    AssertLockHeld(cs_wallet); // mapKeyMetadata
    mapKeyBirth.clear();

    // get birth times for keys with metadata
    for (const auto& entry : mapKeyMetadata) {
        if (entry.second.nCreateTime) {
            mapKeyBirth[entry.first] = entry.second.nCreateTime;
        }
    }

    // map in which we'll infer heights of other keys
    CBlockIndex *pindexMax = chainActive[std::max(0, chainActive.Height() - 144)]; // the tip can be reorganized; use a 144-block safety margin
    std::map<CKeyID, CBlockIndex*> mapKeyFirstBlock;
    for (const CKeyID &keyid : GetKeys()) {
        if (mapKeyBirth.count(keyid) == 0)
            mapKeyFirstBlock[keyid] = pindexMax;
    }

    // if there are no such keys, we're done
    if (mapKeyFirstBlock.empty())
        return;

    // find first block that affects those keys, if there are any left
    std::vector<CKeyID> vAffected;
    for (const auto& entry : mapWallet) {
        // iterate over all wallet transactions...
        const CWalletTx &wtx = entry.second;
        CBlockIndex* pindex = LookupBlockIndex(wtx.hashBlock);
        if (pindex && chainActive.Contains(pindex)) {
            // ... which are already in a block
            int nHeight = pindex->nHeight;
            for (const CTxOut &txout : wtx.tx->vout) {
                // iterate over all their outputs
                CAffectedKeysVisitor(*this, vAffected).Process(txout.scriptPubKey);
                for (const CKeyID &keyid : vAffected) {
                    // ... and all their affected keys
                    std::map<CKeyID, CBlockIndex*>::iterator rit = mapKeyFirstBlock.find(keyid);
                    if (rit != mapKeyFirstBlock.end() && nHeight < rit->second->nHeight)
                        rit->second = pindex;
                }
                vAffected.clear();
            }
        }
    }

    // Extract block timestamps for those keys
    for (const auto& entry : mapKeyFirstBlock)
        mapKeyBirth[entry.first] = entry.second->GetBlockTime() - TIMESTAMP_WINDOW; // block times can be 2h off
}

/**
 * Compute smart timestamp for a transaction being added to the wallet.
 *
 * Logic:
 * - If sending a transaction, assign its timestamp to the current time.
 * - If receiving a transaction outside a block, assign its timestamp to the
 *   current time.
 * - If receiving a block with a future timestamp, assign all its (not already
 *   known) transactions' timestamps to the current time.
 * - If receiving a block with a past timestamp, before the most recent known
 *   transaction (that we care about), assign all its (not already known)
 *   transactions' timestamps to the same timestamp as that most-recent-known
 *   transaction.
 * - If receiving a block with a past timestamp, but after the most recent known
 *   transaction, assign all its (not already known) transactions' timestamps to
 *   the block time.
 *
 * For more information see CWalletTx::nTimeSmart,
 * https://bitcointalk.org/?topic=54527, or
 * https://github.com/bitcoin/bitcoin/pull/1393.
 */
unsigned int CWallet::ComputeTimeSmart(const CWalletTx& wtx) const
{
    unsigned int nTimeSmart = wtx.nTimeReceived;
    if (!wtx.hashUnset()) {
        if (const CBlockIndex* pindex = LookupBlockIndex(wtx.hashBlock)) {
            int64_t latestNow = wtx.nTimeReceived;
            int64_t latestEntry = 0;

            // Tolerate times up to the last timestamp in the wallet not more than 5 minutes into the future
            int64_t latestTolerated = latestNow + 300;
            const TxItems& txOrdered = wtxOrdered;
            for (auto it = txOrdered.rbegin(); it != txOrdered.rend(); ++it) {
                CWalletTx* const pwtx = it->second.first;
                if (pwtx == &wtx) {
                    continue;
                }
                CAccountingEntry* const pacentry = it->second.second;
                int64_t nSmartTime;
                if (pwtx) {
                    nSmartTime = pwtx->nTimeSmart;
                    if (!nSmartTime) {
                        nSmartTime = pwtx->nTimeReceived;
                    }
                } else {
                    nSmartTime = pacentry->nTime;
                }
                if (nSmartTime <= latestTolerated) {
                    latestEntry = nSmartTime;
                    if (nSmartTime > latestNow) {
                        latestNow = nSmartTime;
                    }
                    break;
                }
            }

            int64_t blocktime = pindex->GetBlockTime();
            nTimeSmart = std::max(latestEntry, std::min(blocktime, latestNow));
        } else {
            WalletLogPrintf("%s: found %s in block %s not in index\n", __func__, wtx.GetHash().ToString(), wtx.hashBlock.ToString());
        }
    }
    return nTimeSmart;
}

bool CWallet::AddDestData(const CTxDestination &dest, const std::string &key, const std::string &value)
{
    if (boost::get<CNoDestination>(&dest))
        return false;

    mapAddressBook[dest].destdata.insert(std::make_pair(key, value));
    return WalletBatch(*database).WriteDestData(EncodeDestination(dest), key, value);
}

bool CWallet::EraseDestData(const CTxDestination &dest, const std::string &key)
{
    if (!mapAddressBook[dest].destdata.erase(key))
        return false;
    return WalletBatch(*database).EraseDestData(EncodeDestination(dest), key);
}

void CWallet::LoadDestData(const CTxDestination &dest, const std::string &key, const std::string &value)
{
    mapAddressBook[dest].destdata.insert(std::make_pair(key, value));
}

bool CWallet::GetDestData(const CTxDestination &dest, const std::string &key, std::string *value) const
{
    std::map<CTxDestination, CAddressBookData>::const_iterator i = mapAddressBook.find(dest);
    if(i != mapAddressBook.end())
    {
        CAddressBookData::StringMap::const_iterator j = i->second.destdata.find(key);
        if(j != i->second.destdata.end())
        {
            if(value)
                *value = j->second;
            return true;
        }
    }
    return false;
}

std::vector<std::string> CWallet::GetDestValues(const std::string& prefix) const
{
    LOCK(cs_wallet);
    std::vector<std::string> values;
    for (const auto& address : mapAddressBook) {
        for (const auto& data : address.second.destdata) {
            if (!data.first.compare(0, prefix.size(), prefix)) {
                values.emplace_back(data.second);
            }
        }
    }
    return values;
}

void CWallet::MarkPreSplitKeys()
{
    WalletBatch batch(*database);
    for (auto it = setExternalKeyPool.begin(); it != setExternalKeyPool.end();) {
        int64_t index = *it;
        CKeyPool keypool;
        if (!batch.ReadPool(index, keypool)) {
            throw std::runtime_error(std::string(__func__) + ": read keypool entry failed");
        }
        keypool.m_pre_split = true;
        if (!batch.WritePool(index, keypool)) {
            throw std::runtime_error(std::string(__func__) + ": writing modified keypool entry failed");
        }
        set_pre_split_keypool.insert(index);
        it = setExternalKeyPool.erase(it);
    }
}

bool CWallet::Verify(std::string wallet_file, bool salvage_wallet, std::string& error_string, std::string& warning_string)
{
    // Do some checking on wallet path. It should be either a:
    //
    // 1. Path where a directory can be created.
    // 2. Path to an existing directory.
    // 3. Path to a symlink to a directory.
    // 4. For backwards compatibility, the name of a data file in -walletdir.
    LOCK(cs_wallets);
    fs::path wallet_path = fs::absolute(wallet_file, GetWalletDir());
    fs::file_type path_type = fs::symlink_status(wallet_path).type();
    if (!(path_type == fs::file_not_found || path_type == fs::directory_file ||
          (path_type == fs::symlink_file && fs::is_directory(wallet_path)) ||
          (path_type == fs::regular_file && fs::path(wallet_file).filename() == wallet_file))) {
        error_string = strprintf(
              "Invalid -wallet path '%s'. -wallet path should point to a directory where wallet.dat and "
              "database/log.?????????? files can be stored, a location where such a directory could be created, "
              "or (for backwards compatibility) the name of an existing data file in -walletdir (%s)",
              wallet_file, GetWalletDir());
        return false;
    }

    // Make sure that the wallet path doesn't clash with an existing wallet path
    for (auto wallet : GetWallets()) {
        if (fs::absolute(wallet->GetName(), GetWalletDir()) == wallet_path) {
            error_string = strprintf("Error loading wallet %s. Duplicate -wallet filename specified.", wallet_file);
            return false;
        }
    }

    try {
        if (!WalletBatch::VerifyEnvironment(wallet_path, error_string)) {
            return false;
        }
    } catch (const fs::filesystem_error& e) {
        error_string = strprintf("Error loading wallet %s. %s", wallet_file, e.what());
        return false;
    }

    if (salvage_wallet) {
        // Recover readable keypairs:
        CWallet dummyWallet("dummy", WalletDatabase::CreateDummy());
        std::string backup_filename;
        if (!WalletBatch::Recover(wallet_path, (void *)&dummyWallet, WalletBatch::RecoverKeysOnlyFilter, backup_filename)) {
            return false;
        }
    }

    return WalletBatch::VerifyDatabaseFile(wallet_path, warning_string, error_string);
}

std::shared_ptr<CWallet> CWallet::CreateWalletFromFile(const std::string& name, const fs::path& path, uint64_t wallet_creation_flags)
{
    const std::string& walletFile = name;

    // needed to restore wallet transaction meta data after -zapwallettxes
    std::vector<CWalletTx> vWtx;

    if (gArgs.GetBoolArg("-zapwallettxes", false)) {
        uiInterface.InitMessage(_("Zapping all transactions from wallet..."));

        std::unique_ptr<CWallet> tempWallet = MakeUnique<CWallet>(name, WalletDatabase::Create(path));
        DBErrors nZapWalletRet = tempWallet->ZapWalletTx(vWtx);
        if (nZapWalletRet != DBErrors::LOAD_OK) {
            InitError(strprintf(_("Error loading %s: Wallet corrupted"), walletFile));
            return nullptr;
        }
    }

    uiInterface.InitMessage(_("Loading wallet..."));

    int64_t nStart = GetTimeMillis();
    bool fFirstRun = true;
    // TODO: Can't use std::make_shared because we need a custom deleter but
    // should be possible to use std::allocate_shared.
    std::shared_ptr<CWallet> walletInstance(new CWallet(name, WalletDatabase::Create(path)), ReleaseWallet);
    DBErrors nLoadWalletRet = walletInstance->LoadWallet(fFirstRun);
    if (nLoadWalletRet != DBErrors::LOAD_OK)
    {
        if (nLoadWalletRet == DBErrors::CORRUPT) {
            InitError(strprintf(_("Error loading %s: Wallet corrupted"), walletFile));
            return nullptr;
        }
        else if (nLoadWalletRet == DBErrors::NONCRITICAL_ERROR)
        {
            InitWarning(strprintf(_("Error reading %s! All keys read correctly, but transaction data"
                                         " or address book entries might be missing or incorrect."),
                walletFile));
        }
        else if (nLoadWalletRet == DBErrors::TOO_NEW) {
            InitError(strprintf(_("Error loading %s: Wallet requires newer version of %s"), walletFile, _(PACKAGE_NAME)));
            return nullptr;
        }
        else if (nLoadWalletRet == DBErrors::NEED_REWRITE)
        {
            InitError(strprintf(_("Wallet needed to be rewritten: restart %s to complete"), _(PACKAGE_NAME)));
            return nullptr;
        }
        else {
            InitError(strprintf(_("Error loading %s"), walletFile));
            return nullptr;
        }
    }

    int prev_version = walletInstance->nWalletVersion;
    if (gArgs.GetBoolArg("-upgradewallet", fFirstRun))
    {
        int nMaxVersion = gArgs.GetArg("-upgradewallet", 0);
        if (nMaxVersion == 0) // the -upgradewallet without argument case
        {
            walletInstance->WalletLogPrintf("Performing wallet upgrade to %i\n", FEATURE_LATEST);
            nMaxVersion = FEATURE_LATEST;
            walletInstance->SetMinVersion(FEATURE_LATEST); // permanently upgrade the wallet immediately
        }
        else
            walletInstance->WalletLogPrintf("Allowing wallet upgrade up to %i\n", nMaxVersion);
        if (nMaxVersion < walletInstance->GetVersion())
        {
            InitError(_("Cannot downgrade wallet"));
            return nullptr;
        }
        walletInstance->SetMaxVersion(nMaxVersion);
    }

    // Upgrade to HD if explicit upgrade
    if (gArgs.GetBoolArg("-upgradewallet", false)) {
        LOCK(walletInstance->cs_wallet);

        // Do not upgrade versions to any version between HD_SPLIT and FEATURE_PRE_SPLIT_KEYPOOL unless already supporting HD_SPLIT
        int max_version = walletInstance->nWalletVersion;
        if (!walletInstance->CanSupportFeature(FEATURE_HD_SPLIT) && max_version >=FEATURE_HD_SPLIT && max_version < FEATURE_PRE_SPLIT_KEYPOOL) {
            InitError(_("Cannot upgrade a non HD split wallet without upgrading to support pre split keypool. Please use -upgradewallet=169900 or -upgradewallet with no version specified."));
            return nullptr;
        }

        bool hd_upgrade = false;
        bool split_upgrade = false;
        if (walletInstance->CanSupportFeature(FEATURE_HD) && !walletInstance->IsHDEnabled()) {
            walletInstance->WalletLogPrintf("Upgrading wallet to HD\n");
            walletInstance->SetMinVersion(FEATURE_HD);

            // generate a new master key
            CPubKey masterPubKey = walletInstance->GenerateNewSeed();
            walletInstance->SetHDSeed(masterPubKey);
            hd_upgrade = true;
        }
        // Upgrade to HD chain split if necessary
        if (walletInstance->CanSupportFeature(FEATURE_HD_SPLIT)) {
            walletInstance->WalletLogPrintf("Upgrading wallet to use HD chain split\n");
            walletInstance->SetMinVersion(FEATURE_PRE_SPLIT_KEYPOOL);
            split_upgrade = FEATURE_HD_SPLIT > prev_version;
        }
        // Mark all keys currently in the keypool as pre-split
        if (split_upgrade) {
            walletInstance->MarkPreSplitKeys();
        }
        // Regenerate the keypool if upgraded to HD
        if (hd_upgrade) {
            if (!walletInstance->TopUpKeyPool()) {
                InitError(_("Unable to generate keys"));
                return nullptr;
            }
        }
    }

    if (fFirstRun)
    {
        // ensure this wallet.dat can only be opened by clients supporting HD with chain split and expects no default key
        if (!gArgs.GetBoolArg("-usehd", true)) {
            InitError(strprintf(_("Error creating %s: You can't create non-HD wallets with this version."), walletFile));
            return nullptr;
        }
        walletInstance->SetMinVersion(FEATURE_LATEST);

        if ((wallet_creation_flags & WALLET_FLAG_DISABLE_PRIVATE_KEYS)) {
            //selective allow to set flags
            walletInstance->SetWalletFlag(WALLET_FLAG_DISABLE_PRIVATE_KEYS);
        } else {
            // generate a new seed
            CPubKey seed = walletInstance->GenerateNewSeed();
            walletInstance->SetHDSeed(seed);
        }

        // Top up the keypool
        if (!walletInstance->IsWalletFlagSet(WALLET_FLAG_DISABLE_PRIVATE_KEYS) && !walletInstance->TopUpKeyPool()) {
            InitError(_("Unable to generate initial keys"));
            return nullptr;
        }

        walletInstance->ChainStateFlushed(chainActive.GetLocator());
    } else if (wallet_creation_flags & WALLET_FLAG_DISABLE_PRIVATE_KEYS) {
        // Make it impossible to disable private keys after creation
        InitError(strprintf(_("Error loading %s: Private keys can only be disabled during creation"), walletFile));
        return NULL;
    } else if (walletInstance->IsWalletFlagSet(WALLET_FLAG_DISABLE_PRIVATE_KEYS)) {
        LOCK(walletInstance->cs_KeyStore);
        if (!walletInstance->mapKeys.empty() || !walletInstance->mapCryptedKeys.empty()) {
            InitWarning(strprintf(_("Warning: Private keys detected in wallet {%s} with disabled private keys"), walletFile));
        }
    } else if (gArgs.IsArgSet("-usehd")) {
        bool useHD = gArgs.GetBoolArg("-usehd", true);
        if (walletInstance->IsHDEnabled() && !useHD) {
            InitError(strprintf(_("Error loading %s: You can't disable HD on an already existing HD wallet"), walletFile));
            return nullptr;
        }
        if (!walletInstance->IsHDEnabled() && useHD) {
            InitError(strprintf(_("Error loading %s: You can't enable HD on an already existing non-HD wallet"), walletFile));
            return nullptr;
        }
    }

    if (!gArgs.GetArg("-addresstype", "").empty() && !ParseOutputType(gArgs.GetArg("-addresstype", ""), walletInstance->m_default_address_type)) {
        InitError(strprintf("Unknown address type '%s'", gArgs.GetArg("-addresstype", "")));
        return nullptr;
    }

    if (!gArgs.GetArg("-changetype", "").empty() && !ParseOutputType(gArgs.GetArg("-changetype", ""), walletInstance->m_default_change_type)) {
        InitError(strprintf("Unknown change type '%s'", gArgs.GetArg("-changetype", "")));
        return nullptr;
    }

    if (gArgs.IsArgSet("-mintxfee")) {
        CAmount n = 0;
        if (!ParseMoney(gArgs.GetArg("-mintxfee", ""), n) || 0 == n) {
            InitError(AmountErrMsg("mintxfee", gArgs.GetArg("-mintxfee", "")));
            return nullptr;
        }
        if (n > HIGH_TX_FEE_PER_KB) {
            InitWarning(AmountHighWarn("-mintxfee") + " " +
                        _("This is the minimum transaction fee you pay on every transaction."));
        }
        walletInstance->m_min_fee = CFeeRate(n);
    }

    walletInstance->m_allow_fallback_fee = Params().IsFallbackFeeEnabled();
    if (gArgs.IsArgSet("-fallbackfee")) {
        CAmount nFeePerK = 0;
        if (!ParseMoney(gArgs.GetArg("-fallbackfee", ""), nFeePerK)) {
            InitError(strprintf(_("Invalid amount for -fallbackfee=<amount>: '%s'"), gArgs.GetArg("-fallbackfee", "")));
            return nullptr;
        }
        if (nFeePerK > HIGH_TX_FEE_PER_KB) {
            InitWarning(AmountHighWarn("-fallbackfee") + " " +
                        _("This is the transaction fee you may pay when fee estimates are not available."));
        }
        walletInstance->m_fallback_fee = CFeeRate(nFeePerK);
        walletInstance->m_allow_fallback_fee = nFeePerK != 0; //disable fallback fee in case value was set to 0, enable if non-null value
    }
    if (gArgs.IsArgSet("-discardfee")) {
        CAmount nFeePerK = 0;
        if (!ParseMoney(gArgs.GetArg("-discardfee", ""), nFeePerK)) {
            InitError(strprintf(_("Invalid amount for -discardfee=<amount>: '%s'"), gArgs.GetArg("-discardfee", "")));
            return nullptr;
        }
        if (nFeePerK > HIGH_TX_FEE_PER_KB) {
            InitWarning(AmountHighWarn("-discardfee") + " " +
                        _("This is the transaction fee you may discard if change is smaller than dust at this level"));
        }
        walletInstance->m_discard_rate = CFeeRate(nFeePerK);
    }
    if (gArgs.IsArgSet("-paytxfee")) {
        CAmount nFeePerK = 0;
        if (!ParseMoney(gArgs.GetArg("-paytxfee", ""), nFeePerK)) {
            InitError(AmountErrMsg("paytxfee", gArgs.GetArg("-paytxfee", "")));
            return nullptr;
        }
        if (nFeePerK > HIGH_TX_FEE_PER_KB) {
            InitWarning(AmountHighWarn("-paytxfee") + " " +
                        _("This is the transaction fee you will pay if you send a transaction."));
        }
        walletInstance->m_pay_tx_fee = CFeeRate(nFeePerK, 1000);
        if (walletInstance->m_pay_tx_fee < ::minRelayTxFee) {
            InitError(strprintf(_("Invalid amount for -paytxfee=<amount>: '%s' (must be at least %s)"),
                gArgs.GetArg("-paytxfee", ""), ::minRelayTxFee.ToString()));
            return nullptr;
        }
    }
    walletInstance->m_confirm_target = gArgs.GetArg("-txconfirmtarget", DEFAULT_TX_CONFIRM_TARGET);
    walletInstance->m_spend_zero_conf_change = gArgs.GetBoolArg("-spendzeroconfchange", DEFAULT_SPEND_ZEROCONF_CHANGE);
    walletInstance->m_signal_rbf = gArgs.GetBoolArg("-walletrbf", DEFAULT_WALLET_RBF);

    walletInstance->WalletLogPrintf("Wallet completed loading in %15dms\n", GetTimeMillis() - nStart);

    // Try to top up keypool. No-op if the wallet is locked.
    walletInstance->TopUpKeyPool();

    LOCK(cs_main);

    CBlockIndex *pindexRescan = chainActive.Genesis();
    if (!gArgs.GetBoolArg("-rescan", false))
    {
        WalletBatch batch(*walletInstance->database);
        CBlockLocator locator;
        if (batch.ReadBestBlock(locator))
            pindexRescan = FindForkInGlobalIndex(chainActive, locator);
    }

    walletInstance->m_last_block_processed = chainActive.Tip();

    if (chainActive.Tip() && chainActive.Tip() != pindexRescan)
    {
        //We can't rescan beyond non-pruned blocks, stop and throw an error
        //this might happen if a user uses an old wallet within a pruned node
        // or if he ran -disablewallet for a longer time, then decided to re-enable
        if (fPruneMode)
        {
            CBlockIndex *block = chainActive.Tip();
            while (block && block->pprev && (block->pprev->nStatus & BLOCK_HAVE_DATA) && block->pprev->nTx > 0 && pindexRescan != block)
                block = block->pprev;

            if (pindexRescan != block) {
                InitError(_("Prune: last wallet synchronisation goes beyond pruned data. You need to -reindex (download the whole blockchain again in case of pruned node)"));
                return nullptr;
            }
        }

        uiInterface.InitMessage(_("Rescanning..."));
        walletInstance->WalletLogPrintf("Rescanning last %i blocks (from block %i)...\n", chainActive.Height() - pindexRescan->nHeight, pindexRescan->nHeight);

        // No need to read and scan block if block was created before
        // our wallet birthday (as adjusted for block time variability)
        while (pindexRescan && walletInstance->nTimeFirstKey && (pindexRescan->GetBlockTime() < (walletInstance->nTimeFirstKey - TIMESTAMP_WINDOW))) {
            pindexRescan = chainActive.Next(pindexRescan);
        }

        nStart = GetTimeMillis();
        {
            WalletRescanReserver reserver(walletInstance.get());
            if (!reserver.reserve()) {
                InitError(_("Failed to rescan the wallet during initialization"));
                return nullptr;
            }
            walletInstance->ScanForWalletTransactions(pindexRescan, nullptr, reserver, true);
        }
        walletInstance->WalletLogPrintf("Rescan completed in %15dms\n", GetTimeMillis() - nStart);
        walletInstance->ChainStateFlushed(chainActive.GetLocator());
        walletInstance->database->IncrementUpdateCounter();

        // Restore wallet transaction metadata after -zapwallettxes=1
        if (gArgs.GetBoolArg("-zapwallettxes", false) && gArgs.GetArg("-zapwallettxes", "1") != "2")
        {
            WalletBatch batch(*walletInstance->database);

            for (const CWalletTx& wtxOld : vWtx)
            {
                uint256 hash = wtxOld.GetHash();
                std::map<uint256, CWalletTx>::iterator mi = walletInstance->mapWallet.find(hash);
                if (mi != walletInstance->mapWallet.end())
                {
                    const CWalletTx* copyFrom = &wtxOld;
                    CWalletTx* copyTo = &mi->second;
                    copyTo->mapValue = copyFrom->mapValue;
                    copyTo->vOrderForm = copyFrom->vOrderForm;
                    copyTo->nTimeReceived = copyFrom->nTimeReceived;
                    copyTo->nTimeSmart = copyFrom->nTimeSmart;
                    copyTo->fFromMe = copyFrom->fFromMe;
                    copyTo->strFromAccount = copyFrom->strFromAccount;
                    copyTo->nOrderPos = copyFrom->nOrderPos;
                    batch.WriteTx(*copyTo);
                }
            }
        }
    }

    uiInterface.LoadWallet(walletInstance);

    // Register with the validation interface. It's ok to do this after rescan since we're still holding cs_main.
    RegisterValidationInterface(walletInstance.get());

    walletInstance->SetBroadcastTransactions(gArgs.GetBoolArg("-walletbroadcast", DEFAULT_WALLETBROADCAST));

    {
        LOCK(walletInstance->cs_wallet);
        walletInstance->WalletLogPrintf("setKeyPool.size() = %u\n",      walletInstance->GetKeyPoolSize());
        walletInstance->WalletLogPrintf("mapWallet.size() = %u\n",       walletInstance->mapWallet.size());
        walletInstance->WalletLogPrintf("mapAddressBook.size() = %u\n",  walletInstance->mapAddressBook.size());
    }

    return walletInstance;
}

void CWallet::postInitProcess()
{
    // Add wallet transactions that aren't already in a block to mempool
    // Do this here as mempool requires genesis block to be loaded
    ReacceptWalletTransactions();
}

bool CWallet::BackupWallet(const std::string& strDest)
{
    return database->Backup(strDest);
}

CKeyPool::CKeyPool()
{
    nTime = GetTime();
    fInternal = false;
    m_pre_split = false;
}

CKeyPool::CKeyPool(const CPubKey& vchPubKeyIn, bool internalIn)
{
    nTime = GetTime();
    vchPubKey = vchPubKeyIn;
    fInternal = internalIn;
    m_pre_split = false;
}

CWalletKey::CWalletKey(int64_t nExpires)
{
    nTimeCreated = (nExpires ? GetTime() : 0);
    nTimeExpires = nExpires;
}

void CMerkleTx::SetMerkleBranch(const CBlockIndex* pindex, int posInBlock)
{
    // Update the tx's hashBlock
    hashBlock = pindex->GetBlockHash();

    // set the position of the transaction in the block
    nIndex = posInBlock;
}

// Dash
//int CMerkleTx::GetDepthInMainChain() const
int CMerkleTx::GetDepthInMainChainBTC() const
//
{
    if (hashUnset())
        return 0;

    AssertLockHeld(cs_main);

    // Find the block it claims to be in
    CBlockIndex* pindex = LookupBlockIndex(hashBlock);
    if (!pindex || !chainActive.Contains(pindex))
        return 0;

    return ((nIndex == -1) ? (-1) : 1) * (chainActive.Height() - pindex->nHeight + 1);
}

// Dash
int CMerkleTx::GetDepthInMainChain(bool enableIX) const
{
    int nResult = GetDepthInMainChainBTC();

    if (nResult == 0 && !mempool.exists(GetHash()))
        return -1; // Not in chain, not in mempool

    if(enableIX && nResult < 6 && instantsend.IsLockedInstantSendTransaction(GetHash()))
        return nInstantSendDepth + nResult;

    return nResult;
}
//

int CMerkleTx::GetBlocksToMaturity() const
{
    if (!IsCoinBase())
        return 0;
    int chain_depth = GetDepthInMainChain();
    // FXTC BEGIN
    // Dash compatibility
    if (chain_depth == -1)
        chain_depth = 0;
    // FXTC END
    assert(chain_depth >= 0); // coinbase tx should not be conflicted
    return std::max(0, (COINBASE_MATURITY+1) - chain_depth);
}


bool CWalletTx::AcceptToMemoryPool(const CAmount& nAbsurdFee, CValidationState& state)
{
    // We must set fInMempool here - while it will be re-set to true by the
    // entered-mempool callback, if we did not there would be a race where a
    // user could call sendmoney in a loop and hit spurious out of funds errors
    // because we think that this newly generated transaction's change is
    // unavailable as we're not yet aware that it is in the mempool.
    bool ret = ::AcceptToMemoryPool(mempool, state, tx, nullptr /* pfMissingInputs */,
                                nullptr /* plTxnReplaced */, false /* bypass_limits */, nAbsurdFee);
    fInMempool |= ret;
    return ret;
}

void CWallet::LearnRelatedScripts(const CPubKey& key, OutputType type)
{
    if (key.IsCompressed() && (type == OutputType::P2SH_SEGWIT || type == OutputType::BECH32)) {
        CTxDestination witdest = WitnessV0KeyHash(key.GetID());
        CScript witprog = GetScriptForDestination(witdest);
        // Make sure the resulting program is solvable.
        assert(IsSolvable(*this, witprog));
        AddCScript(witprog);
    }
}

void CWallet::LearnAllRelatedScripts(const CPubKey& key)
{
    // OutputType::P2SH_SEGWIT always adds all necessary scripts for all types.
    LearnRelatedScripts(key, OutputType::P2SH_SEGWIT);
}

std::vector<OutputGroup> CWallet::GroupOutputs(const std::vector<COutput>& outputs, bool single_coin) const {
    std::vector<OutputGroup> groups;
    std::map<CTxDestination, OutputGroup> gmap;
    CTxDestination dst;
    for (const auto& output : outputs) {
        if (output.fSpendable) {
            CInputCoin input_coin = output.GetInputCoin();

            size_t ancestors, descendants;
            mempool.GetTransactionAncestry(output.tx->GetHash(), ancestors, descendants);
            if (!single_coin && ExtractDestination(output.tx->tx->vout[output.i].scriptPubKey, dst)) {
                // Limit output groups to no more than 10 entries, to protect
                // against inadvertently creating a too-large transaction
                // when using -avoidpartialspends
                if (gmap[dst].m_outputs.size() >= OUTPUT_GROUP_MAX_ENTRIES) {
                    groups.push_back(gmap[dst]);
                    gmap.erase(dst);
                }
                gmap[dst].Insert(input_coin, output.nDepth, output.tx->IsFromMe(ISMINE_ALL), ancestors, descendants);
            } else {
                groups.emplace_back(input_coin, output.nDepth, output.tx->IsFromMe(ISMINE_ALL), ancestors, descendants);
            }
        }
    }
    if (!single_coin) {
        for (const auto& it : gmap) groups.push_back(it.second);
    }
    return groups;
}<|MERGE_RESOLUTION|>--- conflicted
+++ resolved
@@ -3818,7 +3818,6 @@
                             return false;
                         }
                     }
-<<<<<<< HEAD
 
                     // Dash
                     if (fUseInstantSend && nValueIn > sporkManager.GetSporkValue(SPORK_5_INSTANTSEND_MAX_VALUE)*COIN) {
@@ -3841,10 +3840,8 @@
                         dPriority += (double)nCredit * age;
                     }
                     //
-=======
                 } else {
                     bnb_used = false;
->>>>>>> 0a0b2ea1
                 }
 
                 const CAmount nChange = nValueIn - nValueToSelect;
