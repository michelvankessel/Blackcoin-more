--- conflicted
+++ resolved
@@ -48,14 +48,9 @@
 const char * DEFAULT_WALLET_DAT = "wallet.dat";
 const uint32_t BIP32_HARDENED_KEY_LIMIT = 0x80000000;
 
-<<<<<<< HEAD
-CAmount nReserveBalance = 0;
-
 static int64_t GetStakeCombineThreshold() { return 500 * COIN; }
 static int64_t GetStakeSplitThreshold() { return 2 * GetStakeCombineThreshold(); }
 
-=======
->>>>>>> b6548420
 /**
  * Fees smaller than this (in satoshi) are considered zero fee (for transaction creation)
  * Override with -mintxfee
@@ -69,11 +64,9 @@
 CFeeRate CWallet::fallbackFee = CFeeRate(DEFAULT_FALLBACK_FEE);
 
 const uint256 CMerkleTx::ABANDON_HASH(uint256S("0000000000000000000000000000000000000000000000000000000000000001"));
-<<<<<<< HEAD
-
+
+CAmount nReserveBalance = 0;
 CAmount nMinimumInputValue = 0;
-=======
->>>>>>> b6548420
 
 /** @defgroup mapWallet
  *
@@ -115,11 +108,7 @@
     CKeyMetadata metadata(nCreationTime);
 
     // use HD key derivation if HD was enabled during wallet creation
-<<<<<<< HEAD
     if (IsHDEnabled()) {
-=======
-    if (!hdChain.masterKeyID.IsNull()) {
->>>>>>> b6548420
         // for now we use a fixed keypath scheme of m/0'/0'/k
         CKey key;                      //master key seed (256bit)
         CExtKey masterKey;             //hd master key
@@ -158,11 +147,7 @@
         if (!CWalletDB(strWalletFile).WriteHDChain(hdChain))
             throw std::runtime_error(std::string(__func__) + ": Writing HD chain model failed");
     } else {
-<<<<<<< HEAD
-            secret.MakeNewKey(fCompressed);
-=======
         secret.MakeNewKey(fCompressed);
->>>>>>> b6548420
     }
 
     // Compressed public keys were introduced in version 0.6.0
@@ -172,10 +157,6 @@
     CPubKey pubkey = secret.GetPubKey();
     assert(secret.VerifyPubKey(pubkey));
 
-<<<<<<< HEAD
-    // Create new metadata
-=======
->>>>>>> b6548420
     mapKeyMetadata[pubkey.GetID()] = metadata;
     if (!nTimeFirstKey || nCreationTime < nTimeFirstKey)
         nTimeFirstKey = nCreationTime;
@@ -962,11 +943,7 @@
         Unlock(strWalletPassphrase);
 
         // if we are using HD, replace the HD master key (seed) with a new one
-<<<<<<< HEAD
         if (IsHDEnabled()) {
-=======
-        if (!hdChain.masterKeyID.IsNull()) {
->>>>>>> b6548420
             CKey key;
             CPubKey masterPubKey = GenerateNewHDMasterKey();
             if (!SetHDMasterKey(masterPubKey))
@@ -1527,18 +1504,12 @@
 
 bool CWallet::SetHDChain(const CHDChain& chain, bool memonly)
 {
-<<<<<<< HEAD
     LOCK(cs_wallet);
     if (!memonly && !CWalletDB(strWalletFile).WriteHDChain(chain))
         throw runtime_error(std::string(__func__) + ": writing chain failed");
 
     hdChain = chain;
     return true;
-=======
-    if (!MoneyRange(txout.nValue))
-        throw std::runtime_error(std::string(__func__) + ": value out of range");
-    return (IsChange(txout) ? txout.nValue : 0);
->>>>>>> b6548420
 }
 
 bool CWallet::IsMine(const CTransaction& tx) const
@@ -1590,67 +1561,9 @@
     return nChange;
 }
 
-<<<<<<< HEAD
 bool CWallet::IsHDEnabled()
 {
     return !hdChain.masterKeyID.IsNull();
-=======
-CPubKey CWallet::GenerateNewHDMasterKey()
-{
-    CKey key;
-    key.MakeNewKey(true);
-
-    int64_t nCreationTime = GetTime();
-    CKeyMetadata metadata(nCreationTime);
-
-    // calculate the pubkey
-    CPubKey pubkey = key.GetPubKey();
-    assert(key.VerifyPubKey(pubkey));
-
-    // set the hd keypath to "m" -> Master, refers the masterkeyid to itself
-    metadata.hdKeypath     = "m";
-    metadata.hdMasterKeyID = pubkey.GetID();
-
-    {
-        LOCK(cs_wallet);
-
-        // mem store the metadata
-        mapKeyMetadata[pubkey.GetID()] = metadata;
-
-        // write the key&metadata to the database
-        if (!AddKeyPubKey(key, pubkey))
-            throw std::runtime_error(std::string(__func__) + ": AddKeyPubKey failed");
-    }
-
-    return pubkey;
-}
-
-bool CWallet::SetHDMasterKey(const CPubKey& pubkey)
-{
-    LOCK(cs_wallet);
-
-    // ensure this wallet.dat can only be opened by clients supporting HD
-    SetMinVersion(FEATURE_HD);
-
-    // store the keyid (hash160) together with
-    // the child index counter in the database
-    // as a hdchain object
-    CHDChain newHdChain;
-    newHdChain.masterKeyID = pubkey.GetID();
-    SetHDChain(newHdChain, false);
-
-    return true;
-}
-
-bool CWallet::SetHDChain(const CHDChain& chain, bool memonly)
-{
-    LOCK(cs_wallet);
-    if (!memonly && !CWalletDB(strWalletFile).WriteHDChain(chain))
-        throw runtime_error(std::string(__func__) + ": writing chain failed");
-
-    hdChain = chain;
-    return true;
->>>>>>> b6548420
 }
 
 int64_t CWalletTx::GetTxTime() const
@@ -1734,11 +1647,7 @@
         // In either case, we need to get the destination address
         CTxDestination address;
 
-<<<<<<< HEAD
-        if (!ExtractDestination(txout.scriptPubKey, address)&& !txout.IsUnspendable())
-=======
-        if (!ExtractDestination(txout.scriptPubKey, address) && !txout.scriptPubKey.IsUnspendable())
->>>>>>> b6548420
+        if (!ExtractDestination(txout.scriptPubKey, address) && !txout.IsUnspendable())
         {
             LogPrintf("CWalletTx::GetAmounts: Unknown transaction type found, txid %s\n",
                      this->GetHash().ToString());
@@ -1863,11 +1772,7 @@
 
         int nDepth = wtx.GetDepthInMainChain();
 
-<<<<<<< HEAD
         if (!wtx.IsCoinBase() && !wtx.IsCoinStake() && (nDepth == 0 && !wtx.isAbandoned())) {
-=======
-        if (!wtx.IsCoinBase() && (nDepth == 0 && !wtx.isAbandoned())) {
->>>>>>> b6548420
             mapSorted.insert(std::make_pair(wtx.nOrderPos, &wtx));
         }
     }
@@ -1886,11 +1791,7 @@
 bool CWalletTx::RelayWalletTransaction()
 {
     assert(pwallet->GetBroadcastTransactions());
-<<<<<<< HEAD
-    if (!(IsCoinBase() || IsCoinStake()) && !isAbandoned() && GetDepthInMainChain() == 0)
-=======
-    if (!IsCoinBase() && !isAbandoned() && GetDepthInMainChain() == 0)
->>>>>>> b6548420
+    if (!IsCoinBase() && !IsCoinStake() && !isAbandoned() && GetDepthInMainChain() == 0)
     {
         CValidationState state;
         /* GetDepthInMainChain already catches known conflicts. */
@@ -2389,22 +2290,6 @@
     }
 }
 
-<<<<<<< HEAD
-CAmount CWallet::GetWatchOnlyStake() const
-{
-    CAmount nTotal = 0;
-    LOCK2(cs_main, cs_wallet);
-    for (map<uint256, CWalletTx>::const_iterator it = mapWallet.begin(); it != mapWallet.end(); ++it)
-    {
-        const CWalletTx* pcoin = &(*it).second;
-        if (pcoin->IsCoinStake() && pcoin->GetBlocksToMaturity() > 0 && pcoin->GetDepthInMainChain() > 0)
-            nTotal += CWallet::GetCredit(*pcoin, ISMINE_WATCH_ONLY);
-    }
-    return nTotal;
-}
-
-=======
->>>>>>> b6548420
 bool CWallet::SelectCoinsMinConf(const CAmount& nTargetValue, const int nConfMine, const int nConfTheirs, const uint64_t nMaxAncestors, vector<COutput> vCoins,
                                  set<pair<const CWalletTx*,unsigned int> >& setCoinsRet, CAmount& nValueRet) const
 {
@@ -2562,11 +2447,7 @@
     bool fRejectLongChains = GetBoolArg("-walletrejectlongchains", DEFAULT_WALLET_REJECT_LONG_CHAINS);
 
     bool res = nTargetValue <= nValueFromPresetInputs ||
-<<<<<<< HEAD
         SelectCoinsMinConf(nTargetValue - nValueFromPresetInputs, 1, 10, 0, vCoins, setCoinsRet, nValueRet) ||
-=======
-        SelectCoinsMinConf(nTargetValue - nValueFromPresetInputs, 1, 6, 0, vCoins, setCoinsRet, nValueRet) ||
->>>>>>> b6548420
         SelectCoinsMinConf(nTargetValue - nValueFromPresetInputs, 1, 1, 0, vCoins, setCoinsRet, nValueRet) ||
         (bSpendZeroConfChange && SelectCoinsMinConf(nTargetValue - nValueFromPresetInputs, 0, 1, 2, vCoins, setCoinsRet, nValueRet)) ||
         (bSpendZeroConfChange && SelectCoinsMinConf(nTargetValue - nValueFromPresetInputs, 0, 1, std::min((size_t)4, nMaxChainLength/3), vCoins, setCoinsRet, nValueRet)) ||
@@ -2705,7 +2586,6 @@
                 nChangePosInOut = nChangePosRequest;
                 txNew.vin.clear();
                 txNew.vout.clear();
-                txNew.wit.SetNull();
                 wtxNew.fFromMe = true;
                 bool fFirst = true;
 
@@ -2871,11 +2751,7 @@
                     const CScript& scriptPubKey = coin.first->vout[coin.second].scriptPubKey;
                     SignatureData sigdata;
                     if (sign)
-<<<<<<< HEAD
-                        signSuccess = ProduceSignature(TransactionSignatureCreator(this, &txNewConst, nIn, coin.first->vout[coin.second].nValue, SIGHASH_ALL), scriptPubKey, scriptSigRes);
-=======
                         signSuccess = ProduceSignature(TransactionSignatureCreator(this, &txNewConst, nIn, coin.first->vout[coin.second].nValue, SIGHASH_ALL), scriptPubKey, sigdata);
->>>>>>> b6548420
                     else
                         signSuccess = ProduceSignature(DummySignatureCreator(this), scriptPubKey, sigdata);
 
@@ -2890,20 +2766,19 @@
                     nIn++;
                 }
 
-                unsigned int nBytes = GetVirtualTransactionSize(txNew);
+                unsigned int nBytes = ::GetSerializeSize(txNew, SER_NETWORK, PROTOCOL_VERSION);
 
                 // Remove scriptSigs if we used dummy signatures for fee calculation
                 if (!sign) {
                     BOOST_FOREACH (CTxIn& vin, txNew.vin)
                         vin.scriptSig = CScript();
-                    txNew.wit.SetNull();
                 }
 
                 // Embed the constructed transaction data in wtxNew.
                 *static_cast<CTransaction*>(&wtxNew) = CTransaction(txNew);
 
                 // Limit size
-                if (GetTransactionWeight(txNew) >= MAX_STANDARD_TX_WEIGHT)
+                if (nBytes >= MAX_STANDARD_TX_SIZE)
                 {
                     strFailReason = _("Transaction too large");
                     return false;
@@ -3035,9 +2910,6 @@
 
 CAmount CWallet::GetMinimumFee(unsigned int nTxBytes, unsigned int nConfirmTarget, const CTxMemPool& pool)
 {
-<<<<<<< HEAD
-    CAmount nFeeNeeded = GetRequiredFee(nTxBytes);
-=======
     // payTxFee is user-set "I want to pay this much"
     CAmount nFeeNeeded = payTxFee.GetFee(nTxBytes);
     // User didn't set: use -txconfirmtarget to estimate...
@@ -3050,7 +2922,6 @@
     }
     // prevent user from paying a fee below minRelayTxFee or minTxFee
     nFeeNeeded = std::max(nFeeNeeded, GetRequiredFee(nTxBytes));
->>>>>>> b6548420
     // But always obey the maximum
     if (nFeeNeeded > maxTxFee)
         nFeeNeeded = maxTxFee;
@@ -3653,6 +3524,19 @@
         COutPoint outpt = (*it);
         vOutpts.push_back(outpt);
     }
+}
+
+CAmount CWallet::GetWatchOnlyStake() const
+{
+    CAmount nTotal = 0;
+    LOCK2(cs_main, cs_wallet);
+    for (map<uint256, CWalletTx>::const_iterator it = mapWallet.begin(); it != mapWallet.end(); ++it)
+    {
+        const CWalletTx* pcoin = &(*it).second;
+        if (pcoin->IsCoinStake() && pcoin->GetBlocksToMaturity() > 0 && pcoin->GetDepthInMainChain() > 0)
+            nTotal += CWallet::GetCredit(*pcoin, ISMINE_WATCH_ONLY);
+    }
+    return nTotal;
 }
 
 uint64_t CWallet::GetStakeWeight() const
@@ -3835,11 +3719,6 @@
     strUsage += HelpMessageOpt("-spendzeroconfchange", strprintf(_("Spend unconfirmed change when sending transactions (default: %u)"), DEFAULT_SPEND_ZEROCONF_CHANGE));
     strUsage += HelpMessageOpt("-txconfirmtarget=<n>", strprintf(_("If paytxfee is not set, include enough fee so transactions begin confirmation on average within n blocks (default: %u)"), DEFAULT_TX_CONFIRM_TARGET));
     strUsage += HelpMessageOpt("-usehd", _("Use hierarchical deterministic key generation (HD) after BIP32. Only has effect during wallet creation/first start") + " " + strprintf(_("(default: %u)"), DEFAULT_USE_HD_WALLET));
-<<<<<<< HEAD
-    strUsage += HelpMessageOpt("-maxtxfee=<amt>", strprintf(_("Maximum total fees (in %s) to use in a single wallet transaction; setting this too low may abort large transactions (default: %s)"),
-        CURRENCY_UNIT, FormatMoney(DEFAULT_TRANSACTION_MAXFEE)));
-=======
->>>>>>> b6548420
     strUsage += HelpMessageOpt("-upgradewallet", _("Upgrade wallet to latest format on startup"));
     strUsage += HelpMessageOpt("-wallet=<file>", _("Specify wallet file (within data directory)") + " " + strprintf(_("(default: %s)"), DEFAULT_WALLET_DAT));
     strUsage += HelpMessageOpt("-walletbroadcast", _("Make the wallet broadcast transactions") + " " + strprintf(_("(default: %u)"), DEFAULT_WALLETBROADCAST));
@@ -3928,20 +3807,12 @@
     if (fFirstRun)
     {
         // Create new keyUser and set as default key
-<<<<<<< HEAD
         if (GetBoolArg("-usehd", DEFAULT_USE_HD_WALLET) && !walletInstance->IsHDEnabled()) {
-=======
-        if (GetBoolArg("-usehd", DEFAULT_USE_HD_WALLET) && walletInstance->hdChain.masterKeyID.IsNull()) {
->>>>>>> b6548420
             // generate a new master key
             CPubKey masterPubKey = walletInstance->GenerateNewHDMasterKey();
             if (!walletInstance->SetHDMasterKey(masterPubKey))
                 throw std::runtime_error(std::string(__func__) + ": Storing master key failed");
         }
-<<<<<<< HEAD
-
-=======
->>>>>>> b6548420
         CPubKey newDefaultKey;
         if (walletInstance->GetKeyFromPool(newDefaultKey)) {
             walletInstance->SetDefaultKey(newDefaultKey);
@@ -3953,15 +3824,9 @@
     }
     else if (mapArgs.count("-usehd")) {
         bool useHD = GetBoolArg("-usehd", DEFAULT_USE_HD_WALLET);
-<<<<<<< HEAD
         if (walletInstance->IsHDEnabled() && !useHD)
             return InitError(strprintf(_("Error loading %s: You can't disable HD on a already existing HD wallet"), walletFile));
         if (!walletInstance->IsHDEnabled() && useHD)
-=======
-        if (!walletInstance->hdChain.masterKeyID.IsNull() && !useHD)
-            return InitError(strprintf(_("Error loading %s: You can't disable HD on a already existing HD wallet"), walletFile));
-        if (walletInstance->hdChain.masterKeyID.IsNull() && useHD)
->>>>>>> b6548420
             return InitError(strprintf(_("Error loading %s: You can't enable HD on a already existing non-HD wallet"), walletFile));
     }
 
