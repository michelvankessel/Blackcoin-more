// Copyright (c) 2009-2010 Satoshi Nakamoto
// Copyright (c) 2009-2016 The Bitcoin Core developers
// Distributed under the MIT software license, see the accompanying
// file COPYING or http://www.opensource.org/licenses/mit-license.php.

// Stake cache by Qtum
// Copyright (c) 2016-2018 The Qtum developers

#include "wallet/wallet.h"

#include "chain.h"
#include "checkpoints.h"
#include "wallet/coincontrol.h"
#include "consensus/consensus.h"
#include "consensus/validation.h"
#include "dstencode.h"
#include "key.h"
#include "keystore.h"
#include "miner.h"
#include "validation.h"
#include "net.h"
#include "policy/policy.h"
#include "primitives/block.h"
#include "primitives/transaction.h"
#include "script/script.h"
#include "script/sign.h"
#include "timedata.h"
#include "txmempool.h"
#include "util.h"
#include "ui_interface.h"
#include "utilmoneystr.h"

#include <assert.h>

#include <boost/algorithm/string/replace.hpp>
#include <boost/filesystem.hpp>
#include <boost/thread.hpp>

using namespace std;

CWallet* pwalletMain = NULL;
/** Transaction fee set by the user */
CFeeRate payTxFee(DEFAULT_TRANSACTION_FEE);
unsigned int nTxConfirmTarget = DEFAULT_TX_CONFIRM_TARGET;
bool bSpendZeroConfChange = DEFAULT_SPEND_ZEROCONF_CHANGE;

const char * DEFAULT_WALLET_DAT = "wallet.dat";
const uint32_t BIP32_HARDENED_KEY_LIMIT = 0x80000000;

static int64_t GetStakeCombineThreshold() { return 500 * COIN; }
static int64_t GetStakeSplitThreshold() { return 2 * GetStakeCombineThreshold(); }

/**
 * Fees smaller than this (in satoshi) are considered zero fee (for transaction creation)
 * Override with -mintxfee
 */
CFeeRate CWallet::minTxFee = CFeeRate(DEFAULT_TRANSACTION_MINFEE);
/**
 * If fee estimation does not have enough data to provide estimates, use this fee instead.
 * Has no effect if not using fee estimation
 * Override with -fallbackfee
 */
CFeeRate CWallet::fallbackFee = CFeeRate(DEFAULT_FALLBACK_FEE);

const uint256 CMerkleTx::ABANDON_HASH(uint256S("0000000000000000000000000000000000000000000000000000000000000001"));

CAmount nReserveBalance = 0;
CAmount nMinimumInputValue = 0;

/** @defgroup mapWallet
 *
 * @{
 */

struct CompareValueOnly
{
    bool operator()(const pair<CAmount, pair<const CWalletTx*, unsigned int> >& t1,
                    const pair<CAmount, pair<const CWalletTx*, unsigned int> >& t2) const
    {
        return t1.first < t2.first;
    }
};

std::string COutput::ToString() const
{
    return strprintf("COutput(%s, %d, %d) [%s]", tx->GetHash().ToString(), i, nDepth, FormatMoney(tx->tx->vout[i].nValue));
}

const CWalletTx* CWallet::GetWalletTx(const uint256& hash) const
{
    LOCK(cs_wallet);
    std::map<uint256, CWalletTx>::const_iterator it = mapWallet.find(hash);
    if (it == mapWallet.end())
        return NULL;
    return &(it->second);
}

CPubKey CWallet::GenerateNewKey()
{
    AssertLockHeld(cs_wallet); // mapKeyMetadata
    bool fCompressed = CanSupportFeature(FEATURE_COMPRPUBKEY); // default to compressed public keys if we want 0.6.0 wallets

    CKey secret;

    // Create new metadata
    int64_t nCreationTime = GetTime();
    CKeyMetadata metadata(nCreationTime);

    // use HD key derivation if HD was enabled during wallet creation
    if (IsHDEnabled()) {
        DeriveNewChildKey(metadata, secret);
    } else {
        secret.MakeNewKey(fCompressed);
    }

    // Compressed public keys were introduced in version 0.6.0
    if (fCompressed)
        SetMinVersion(FEATURE_COMPRPUBKEY);

    CPubKey pubkey = secret.GetPubKey();
    assert(secret.VerifyPubKey(pubkey));

    mapKeyMetadata[pubkey.GetID()] = metadata;
    UpdateTimeFirstKey(nCreationTime);

    if (!AddKeyPubKey(secret, pubkey))
        throw std::runtime_error(std::string(__func__) + ": AddKey failed");
    return pubkey;
}

void CWallet::DeriveNewChildKey(CKeyMetadata& metadata, CKey& secret)
{
    // for now we use a fixed keypath scheme of m/0'/0'/k
    CKey key;                      //master key seed (256bit)
    CExtKey masterKey;             //hd master key
    CExtKey accountKey;            //key at m/0'
    CExtKey externalChainChildKey; //key at m/0'/0'
    CExtKey childKey;              //key at m/0'/0'/<n>'

    // try to get the master key
    if (!GetKey(hdChain.masterKeyID, key))
        throw std::runtime_error(std::string(__func__) + ": Master key not found");

    masterKey.SetMaster(key.begin(), key.size());

    // derive m/0'
    // use hardened derivation (child keys >= 0x80000000 are hardened after bip32)
    masterKey.Derive(accountKey, BIP32_HARDENED_KEY_LIMIT);

    // derive m/0'/0'
    accountKey.Derive(externalChainChildKey, BIP32_HARDENED_KEY_LIMIT);

    // derive child key at next index, skip keys already known to the wallet
    do {
        // always derive hardened keys
        // childIndex | BIP32_HARDENED_KEY_LIMIT = derive childIndex in hardened child-index-range
        // example: 1 | BIP32_HARDENED_KEY_LIMIT == 0x80000001 == 2147483649
        externalChainChildKey.Derive(childKey, hdChain.nExternalChainCounter | BIP32_HARDENED_KEY_LIMIT);
        metadata.hdKeypath = "m/0'/0'/" + std::to_string(hdChain.nExternalChainCounter) + "'";
        metadata.hdMasterKeyID = hdChain.masterKeyID;
        // increment childkey index
        hdChain.nExternalChainCounter++;
    } while (HaveKey(childKey.key.GetPubKey().GetID()));
    secret = childKey.key;

    // update the chain model in the database
    if (!CWalletDB(strWalletFile).WriteHDChain(hdChain))
        throw std::runtime_error(std::string(__func__) + ": Writing HD chain model failed");
}

bool CWallet::AddKeyPubKey(const CKey& secret, const CPubKey &pubkey)
{
    AssertLockHeld(cs_wallet); // mapKeyMetadata
    if (!CCryptoKeyStore::AddKeyPubKey(secret, pubkey))
        return false;

    // check if we need to remove from watch-only
    CScript script;
    script = GetScriptForDestination(pubkey.GetID());
    if (HaveWatchOnly(script))
        RemoveWatchOnly(script);
    script = GetScriptForRawPubKey(pubkey);
    if (HaveWatchOnly(script))
        RemoveWatchOnly(script);

    if (!fFileBacked)
        return true;
    if (!IsCrypted()) {
        return CWalletDB(strWalletFile).WriteKey(pubkey,
                                                 secret.GetPrivKey(),
                                                 mapKeyMetadata[pubkey.GetID()]);
    }
    return true;
}

bool CWallet::AddCryptedKey(const CPubKey &vchPubKey,
                            const vector<unsigned char> &vchCryptedSecret)
{
    if (!CCryptoKeyStore::AddCryptedKey(vchPubKey, vchCryptedSecret))
        return false;
    if (!fFileBacked)
        return true;
    {
        LOCK(cs_wallet);
        if (pwalletdbEncryption)
            return pwalletdbEncryption->WriteCryptedKey(vchPubKey,
                                                        vchCryptedSecret,
                                                        mapKeyMetadata[vchPubKey.GetID()]);
        else
            return CWalletDB(strWalletFile).WriteCryptedKey(vchPubKey,
                                                            vchCryptedSecret,
                                                            mapKeyMetadata[vchPubKey.GetID()]);
    }
    return false;
}

bool CWallet::LoadKeyMetadata(const CTxDestination& keyID, const CKeyMetadata &meta)
{
    AssertLockHeld(cs_wallet); // mapKeyMetadata
    UpdateTimeFirstKey(meta.nCreateTime);
    mapKeyMetadata[keyID] = meta;
    return true;
}

bool CWallet::LoadCryptedKey(const CPubKey &vchPubKey, const std::vector<unsigned char> &vchCryptedSecret)
{
    return CCryptoKeyStore::AddCryptedKey(vchPubKey, vchCryptedSecret);
}

void CWallet::UpdateTimeFirstKey(int64_t nCreateTime)
{
    AssertLockHeld(cs_wallet);
    if (nCreateTime <= 1) {
        // Cannot determine birthday information, so set the wallet birthday to
        // the beginning of time.
        nTimeFirstKey = 1;
    } else if (!nTimeFirstKey || nCreateTime < nTimeFirstKey) {
        nTimeFirstKey = nCreateTime;
    }
}

bool CWallet::AddCScript(const CScript& redeemScript)
{
    if (!CCryptoKeyStore::AddCScript(redeemScript))
        return false;
    if (!fFileBacked)
        return true;
    return CWalletDB(strWalletFile).WriteCScript(Hash160(redeemScript), redeemScript);
}

bool CWallet::LoadCScript(const CScript &redeemScript) {
    /**
     * A sanity check was added in pull #3843 to avoid adding redeemScripts that
     * never can be redeemed. However, old wallets may still contain these. Do
     * not add them to the wallet and warn.
     */
    if (redeemScript.size() > MAX_SCRIPT_ELEMENT_SIZE) {
        std::string strAddr = EncodeDestination(CScriptID(redeemScript));
        LogPrintf("%s: Warning: This wallet contains a redeemScript of size %i "
                  "which exceeds maximum size %i thus can never be redeemed. "
                  "Do not use address %s.\n",
                  __func__, redeemScript.size(), MAX_SCRIPT_ELEMENT_SIZE,
                  strAddr);
        return true;
    }

    return CCryptoKeyStore::AddCScript(redeemScript);
}

bool CWallet::AddWatchOnly(const CScript& dest)
{
    if (!CCryptoKeyStore::AddWatchOnly(dest))
        return false;
    const CKeyMetadata& meta = mapKeyMetadata[CScriptID(dest)];
    UpdateTimeFirstKey(meta.nCreateTime);
    NotifyWatchonlyChanged(true);
    if (!fFileBacked)
        return true;
    return CWalletDB(strWalletFile).WriteWatchOnly(dest, meta);
}

bool CWallet::AddWatchOnly(const CScript& dest, int64_t nCreateTime)
{
    mapKeyMetadata[CScriptID(dest)].nCreateTime = nCreateTime;
    return AddWatchOnly(dest);
}

bool CWallet::RemoveWatchOnly(const CScript &dest)
{
    AssertLockHeld(cs_wallet);
    if (!CCryptoKeyStore::RemoveWatchOnly(dest))
        return false;
    if (!HaveWatchOnly())
        NotifyWatchonlyChanged(false);
    if (fFileBacked)
        if (!CWalletDB(strWalletFile).EraseWatchOnly(dest))
            return false;

    return true;
}

bool CWallet::LoadWatchOnly(const CScript &dest)
{
    return CCryptoKeyStore::AddWatchOnly(dest);
}

bool CWallet::Unlock(const SecureString& strWalletPassphrase)
{
    CCrypter crypter;
    CKeyingMaterial vMasterKey;

    {
        LOCK(cs_wallet);
        BOOST_FOREACH(const MasterKeyMap::value_type& pMasterKey, mapMasterKeys)
        {
            if(!crypter.SetKeyFromPassphrase(strWalletPassphrase, pMasterKey.second.vchSalt, pMasterKey.second.nDeriveIterations, pMasterKey.second.nDerivationMethod))
                return false;
            if (!crypter.Decrypt(pMasterKey.second.vchCryptedKey, vMasterKey))
                continue; // try another master key
            if (CCryptoKeyStore::Unlock(vMasterKey))
                return true;
        }
    }
    return false;
}

bool CWallet::ChangeWalletPassphrase(const SecureString& strOldWalletPassphrase, const SecureString& strNewWalletPassphrase)
{
    bool fWasLocked = IsLocked();

    {
        LOCK(cs_wallet);
        Lock();

        CCrypter crypter;
        CKeyingMaterial vMasterKey;
        BOOST_FOREACH(MasterKeyMap::value_type& pMasterKey, mapMasterKeys)
        {
            if(!crypter.SetKeyFromPassphrase(strOldWalletPassphrase, pMasterKey.second.vchSalt, pMasterKey.second.nDeriveIterations, pMasterKey.second.nDerivationMethod))
                return false;
            if (!crypter.Decrypt(pMasterKey.second.vchCryptedKey, vMasterKey))
                return false;
            if (CCryptoKeyStore::Unlock(vMasterKey))
            {
                int64_t nStartTime = GetTimeMillis();
                crypter.SetKeyFromPassphrase(strNewWalletPassphrase, pMasterKey.second.vchSalt, pMasterKey.second.nDeriveIterations, pMasterKey.second.nDerivationMethod);
                pMasterKey.second.nDeriveIterations = pMasterKey.second.nDeriveIterations * (100 / ((double)(GetTimeMillis() - nStartTime)));

                nStartTime = GetTimeMillis();
                crypter.SetKeyFromPassphrase(strNewWalletPassphrase, pMasterKey.second.vchSalt, pMasterKey.second.nDeriveIterations, pMasterKey.second.nDerivationMethod);
                pMasterKey.second.nDeriveIterations = (pMasterKey.second.nDeriveIterations + pMasterKey.second.nDeriveIterations * 100 / ((double)(GetTimeMillis() - nStartTime))) / 2;

                if (pMasterKey.second.nDeriveIterations < 25000)
                    pMasterKey.second.nDeriveIterations = 25000;

                LogPrintf("Wallet passphrase changed to an nDeriveIterations of %i\n", pMasterKey.second.nDeriveIterations);

                if (!crypter.SetKeyFromPassphrase(strNewWalletPassphrase, pMasterKey.second.vchSalt, pMasterKey.second.nDeriveIterations, pMasterKey.second.nDerivationMethod))
                    return false;
                if (!crypter.Encrypt(vMasterKey, pMasterKey.second.vchCryptedKey))
                    return false;
                CWalletDB(strWalletFile).WriteMasterKey(pMasterKey.first, pMasterKey.second);
                if (fWasLocked)
                    Lock();
                return true;
            }
        }
    }

    return false;
}

void CWallet::SetBestChain(const CBlockLocator& loc)
{
    CWalletDB walletdb(strWalletFile);
    walletdb.WriteBestBlock(loc);
}

bool CWallet::SetMinVersion(enum WalletFeature nVersion, CWalletDB* pwalletdbIn, bool fExplicit)
{
    LOCK(cs_wallet); // nWalletVersion
    if (nWalletVersion >= nVersion)
        return true;

    // when doing an explicit upgrade, if we pass the max version permitted, upgrade all the way
    if (fExplicit && nVersion > nWalletMaxVersion)
            nVersion = FEATURE_LATEST;

    nWalletVersion = nVersion;

    if (nVersion > nWalletMaxVersion)
        nWalletMaxVersion = nVersion;

    if (fFileBacked)
    {
        CWalletDB* pwalletdb = pwalletdbIn ? pwalletdbIn : new CWalletDB(strWalletFile);
        if (nWalletVersion > 40000)
            pwalletdb->WriteMinVersion(nWalletVersion);
        if (!pwalletdbIn)
            delete pwalletdb;
    }

    return true;
}

bool CWallet::SetMaxVersion(int nVersion)
{
    LOCK(cs_wallet); // nWalletVersion, nWalletMaxVersion
    // cannot downgrade below current version
    if (nWalletVersion > nVersion)
        return false;

    nWalletMaxVersion = nVersion;

    return true;
}

set<uint256> CWallet::GetConflicts(const uint256& txid) const
{
    set<uint256> result;
    AssertLockHeld(cs_wallet);

    std::map<uint256, CWalletTx>::const_iterator it = mapWallet.find(txid);
    if (it == mapWallet.end())
        return result;
    const CWalletTx& wtx = it->second;

    std::pair<TxSpends::const_iterator, TxSpends::const_iterator> range;

    BOOST_FOREACH(const CTxIn& txin, wtx.tx->vin)
    {
        if (mapTxSpends.count(txin.prevout) <= 1)
            continue;  // No conflict if zero or one spends
        range = mapTxSpends.equal_range(txin.prevout);
        for (TxSpends::const_iterator _it = range.first; _it != range.second; ++_it)
            result.insert(_it->second);
    }
    return result;
}

void CWallet::Flush(bool shutdown)
{
    bitdb.Flush(shutdown);
}

bool CWallet::Verify()
{
    if (GetBoolArg("-disablewallet", DEFAULT_DISABLE_WALLET))
        return true;

    LogPrintf("Using BerkeleyDB version %s\n", DbEnv::version(0, 0, 0));
    std::string walletFile = GetArg("-wallet", DEFAULT_WALLET_DAT);

    LogPrintf("Using wallet %s\n", walletFile);
    uiInterface.InitMessage(_("Verifying wallet..."));

    // Wallet file must be a plain filename without a directory
    if (walletFile != boost::filesystem::basename(walletFile) + boost::filesystem::extension(walletFile))
        return InitError(strprintf(_("Wallet %s resides outside data directory %s"), walletFile, GetDataDir().string()));

    if (!bitdb.Open(GetDataDir()))
    {
        // try moving the database env out of the way
        boost::filesystem::path pathDatabase = GetDataDir() / "database";
        boost::filesystem::path pathDatabaseBak = GetDataDir() / strprintf("database.%d.bak", GetTime());
        try {
            boost::filesystem::rename(pathDatabase, pathDatabaseBak);
            LogPrintf("Moved old %s to %s. Retrying.\n", pathDatabase.string(), pathDatabaseBak.string());
        } catch (const boost::filesystem::filesystem_error&) {
            // failure is ok (well, not really, but it's not worse than what we started with)
        }
        
        // try again
        if (!bitdb.Open(GetDataDir())) {
            // if it still fails, it probably means we can't even create the database env
            return InitError(strprintf(_("Error initializing wallet database environment %s!"), GetDataDir()));
        }
    }
    
    if (GetBoolArg("-salvagewallet", false))
    {
        // Recover readable keypairs:
        if (!CWalletDB::Recover(bitdb, walletFile, true))
            return false;
    }
    
    if (boost::filesystem::exists(GetDataDir() / walletFile))
    {
        CDBEnv::VerifyResult r = bitdb.Verify(walletFile, CWalletDB::Recover);
        if (r == CDBEnv::RECOVER_OK)
        {
            InitWarning(strprintf(_("Warning: Wallet file corrupt, data salvaged!"
                                         " Original %s saved as %s in %s; if"
                                         " your balance or transactions are incorrect you should"
                                         " restore from a backup."),
                walletFile, "wallet.{timestamp}.bak", GetDataDir()));
        }
        if (r == CDBEnv::RECOVER_FAIL)
            return InitError(strprintf(_("%s corrupt, salvage failed"), walletFile));
    }
    
    return true;
}

void CWallet::SyncMetaData(pair<TxSpends::iterator, TxSpends::iterator> range)
{
    // We want all the wallet transactions in range to have the same metadata as
    // the oldest (smallest nOrderPos).
    // So: find smallest nOrderPos:

    int nMinOrderPos = std::numeric_limits<int>::max();
    const CWalletTx* copyFrom = NULL;
    for (TxSpends::iterator it = range.first; it != range.second; ++it)
    {
        const uint256& hash = it->second;
        int n = mapWallet[hash].nOrderPos;
        if (n < nMinOrderPos)
        {
            nMinOrderPos = n;
            copyFrom = &mapWallet[hash];
        }
    }
    // Now copy data from copyFrom to rest:
    for (TxSpends::iterator it = range.first; it != range.second; ++it)
    {
        const uint256& hash = it->second;
        CWalletTx* copyTo = &mapWallet[hash];
        if (copyFrom == copyTo) continue;
        if (!copyFrom->IsEquivalentTo(*copyTo)) continue;
        copyTo->mapValue = copyFrom->mapValue;
        copyTo->vOrderForm = copyFrom->vOrderForm;
        // fTimeReceivedIsTxTime not copied on purpose
        // nTimeReceived not copied on purpose
        copyTo->nTimeSmart = copyFrom->nTimeSmart;
        copyTo->fFromMe = copyFrom->fFromMe;
        copyTo->strFromAccount = copyFrom->strFromAccount;
        // nOrderPos not copied on purpose
        // cached members not copied on purpose
    }
}

/**
 * Outpoint is spent if any non-conflicted transaction
 * spends it:
 */
bool CWallet::IsSpent(const uint256& hash, unsigned int n) const
{
    const COutPoint outpoint(hash, n);
    pair<TxSpends::const_iterator, TxSpends::const_iterator> range;
    range = mapTxSpends.equal_range(outpoint);

    for (TxSpends::const_iterator it = range.first; it != range.second; ++it)
    {
        const uint256& wtxid = it->second;
        std::map<uint256, CWalletTx>::const_iterator mit = mapWallet.find(wtxid);
        if (mit != mapWallet.end()) {
            int depth = mit->second.GetDepthInMainChain();
            if (depth > 0  || (depth == 0 && !mit->second.isAbandoned()))
                return true; // Spent
        }
    }
    return false;
}

void CWallet::AddToSpends(const COutPoint& outpoint, const uint256& wtxid)
{
    mapTxSpends.insert(make_pair(outpoint, wtxid));

    pair<TxSpends::iterator, TxSpends::iterator> range;
    range = mapTxSpends.equal_range(outpoint);
    SyncMetaData(range);
}


void CWallet::RemoveFromSpends(const COutPoint& outpoint, const uint256& wtxid)
{
    pair<TxSpends::iterator, TxSpends::iterator> range;
    range = mapTxSpends.equal_range(outpoint);
    TxSpends::iterator it = range.first;
    for(; it != range.second; ++ it)
    {
        if(it->second == wtxid)
        {
            mapTxSpends.erase(it);
            break;
        }
    }
    range = mapTxSpends.equal_range(outpoint);
    SyncMetaData(range);
}

void CWallet::AddToSpends(const uint256& wtxid)
{
    assert(mapWallet.count(wtxid));
    CWalletTx& thisTx = mapWallet[wtxid];
    if (thisTx.IsCoinBase()) // Coinbases don't spend anything!
        return;

    BOOST_FOREACH(const CTxIn& txin, thisTx.tx->vin)
        AddToSpends(txin.prevout, wtxid);
}

void CWallet::RemoveFromSpends(const uint256& wtxid)
{
    assert(mapWallet.count(wtxid));
    CWalletTx& thisTx = mapWallet[wtxid];
	if (thisTx.IsCoinBase()) // Coinbases don't spend anything!
        return;

    BOOST_FOREACH(const CTxIn& txin, thisTx.tx->vin)
        RemoveFromSpends(txin.prevout, wtxid);
}

void CWallet::AvailableCoinsForStaking(std::vector<COutput>& vCoins) const
{
    vCoins.clear();

    {
        LOCK2(cs_main, cs_wallet);
        for (map<uint256, CWalletTx>::const_iterator it = mapWallet.begin(); it != mapWallet.end(); ++it)
        {
            const uint256& wtxid = it->first;
            const CWalletTx* pcoin = &(*it).second;
            int nDepth = pcoin->GetDepthInMainChain();

            if (nDepth < 1)
                continue;

            if (nDepth < Params().GetConsensus().nCoinbaseMaturity)
                continue;

            if (pcoin->GetBlocksToMaturity() > 0)
                continue;

            for (unsigned int i = 0; i < pcoin->tx->vout.size(); i++) {
                isminetype mine = IsMine(pcoin->tx->vout[i]);
                if (!(IsSpent(wtxid, i)) && mine != ISMINE_NO &&
<<<<<<< HEAD
                    !IsLockedCoin((*it).first, i) && (pcoin->tx->vout[i].nValue > 0))
                	vCoins.push_back(COutput(pcoin, i, nDepth,
                	                                                 ((mine & ISMINE_SPENDABLE) != ISMINE_NO) ||
                	                                                  (mine & ISMINE_WATCH_SOLVABLE) != ISMINE_NO,
                                                                      (mine & (ISMINE_SPENDABLE | ISMINE_WATCH_SOLVABLE)) != ISMINE_NO));
=======
                    !IsLockedCoin((*it).first, i) && (pcoin->vout[i].nValue > 0))
                    vCoins.push_back(COutput(pcoin, i, nDepth,
                                             ((mine & ISMINE_SPENDABLE) != ISMINE_NO) ||
                                             (mine & ISMINE_WATCH_SOLVABLE) != ISMINE_NO,
                                             (mine & (ISMINE_SPENDABLE | ISMINE_WATCH_SOLVABLE)) != ISMINE_NO));
>>>>>>> c7eef368
            }
        }
    }
}

bool CWallet::HaveAvailableCoinsForStaking() const
{
    vector<COutput> vCoins;
    AvailableCoinsForStaking(vCoins);
    return vCoins.size() > 0;
}

// Select some coins without random shuffle or best subset approximation
bool CWallet::SelectCoinsForStaking(CAmount& nTargetValue, std::set<std::pair<const CWalletTx*,unsigned int> >& setCoinsRet, CAmount& nValueRet) const
{
    vector<COutput> vCoins;
    AvailableCoinsForStaking(vCoins);

    setCoinsRet.clear();
    nValueRet = 0;

    BOOST_FOREACH(COutput output, vCoins)
    {
        const CWalletTx *pcoin = output.tx;
        int i = output.i;

        // Stop if we've chosen enough inputs
        if (nValueRet >= nTargetValue)
            break;

        int64_t n = pcoin->tx->vout[i].nValue;

        pair<int64_t,pair<const CWalletTx*,unsigned int> > coin = make_pair(n,make_pair(pcoin, i));

        if (n >= nTargetValue)
        {
            // If input value is greater or equal to target then simply insert
            //    it into the current subset and exit
            setCoinsRet.insert(coin.second);
            nValueRet += coin.first;
            break;
        }
        else if (n < nTargetValue + CENT)
        {
            setCoinsRet.insert(coin.second);
            nValueRet += coin.first;
        }
    }

    return true;
}

bool CWallet::CreateCoinStake(const CKeyStore& keystore, unsigned int nBits, int64_t nSearchInterval, CAmount& nFees, CMutableTransaction& tx, CKey& key)
{
    CBlockIndex* pindexPrev = pindexBestHeader;
    arith_uint256 bnTargetPerCoinDay;
    bnTargetPerCoinDay.SetCompact(nBits);

    struct CMutableTransaction txNew(tx);
    txNew.vin.clear();
    txNew.vout.clear();

    // Mark coin stake transaction
    CScript scriptEmpty;
    scriptEmpty.clear();
    txNew.vout.push_back(CTxOut(0, scriptEmpty));

    // Choose coins to use
    CAmount nBalance = GetBalance();

    if (nBalance <= nReserveBalance)
        return false;

    vector<const CWalletTx*> vwtxPrev;

    set<pair<const CWalletTx*,unsigned int> > setCoins;
    CAmount nValueIn = 0;

    // Select coins with suitable depth
    CAmount nTargetValue = nBalance - nReserveBalance;
    if (!SelectCoinsForStaking(nTargetValue, setCoins, nValueIn))
        return false;

    if (setCoins.empty())
        return false;

<<<<<<< HEAD
    if(stakeCache.size() > setCoins.size() + 100){
=======
    if (stakeCache.size() > setCoins.size() + 100){
>>>>>>> c7eef368
        //Determining if the cache is still valid is harder than just clearing it when it gets too big, so instead just clear it
        //when it has more than 100 entries more than the actual setCoins.
        stakeCache.clear();
    }

    if (GetBoolArg("-stakecache", DEFAULT_STAKE_CACHE)) {
        BOOST_FOREACH(const PAIRTYPE(const CWalletTx*, unsigned int)& pcoin, setCoins)
        {
            boost::this_thread::interruption_point();
            COutPoint prevoutStake = COutPoint(pcoin.first->GetHash(), pcoin.second);
            CacheKernel(stakeCache, prevoutStake, pindexPrev); //this will do a 2 disk loads per op
        }

    }

    int64_t nCredit = 0;
    CScript scriptPubKeyKernel;
    BOOST_FOREACH(const PAIRTYPE(const CWalletTx*, unsigned int)& pcoin, setCoins)
    {
        static int nMaxStakeSearchInterval = 60;
        bool fKernelFound = false;
        for (unsigned int n=0; n<min(nSearchInterval,(int64_t)nMaxStakeSearchInterval) && !fKernelFound && pindexPrev == pindexBestHeader; n++)
        {
            boost::this_thread::interruption_point();
            // Search backward in time from the given txNew timestamp
            // Search nSearchInterval seconds back up to nMaxStakeSearchInterval
            COutPoint prevoutStake = COutPoint(pcoin.first->GetHash(), pcoin.second);
            if (CheckKernel(pindexPrev, nBits, txNew.nTime - n, prevoutStake, stakeCache))
            {
                // Found a kernel
                LogPrint("coinstake", "CreateCoinStake : kernel found\n");
                vector<vector<unsigned char> > vSolutions;
                txnouttype whichType;
                CScript scriptPubKeyOut;
                scriptPubKeyKernel = pcoin.first->tx->vout[pcoin.second].scriptPubKey;
                if (!Solver(scriptPubKeyKernel, whichType, vSolutions))
                {
                    LogPrint("coinstake", "CreateCoinStake : failed to parse kernel\n");
                    break;
                }
                LogPrint("coinstake", "CreateCoinStake : parsed kernel type=%d\n", whichType);
                if (whichType != TX_PUBKEY && whichType != TX_PUBKEYHASH)
                {
                    LogPrint("coinstake", "CreateCoinStake : no support for kernel type=%d\n", whichType);
                    break;  // only support pay to public key and pay to address
                }
                if (whichType == TX_PUBKEYHASH) // pay to address type
                {
                    // convert to pay to public key type
                    if (!keystore.GetKey(uint160(vSolutions[0]), key))
                    {
                        LogPrint("coinstake", "CreateCoinStake : failed to get key for kernel type=%d\n", whichType);
                        break;  // unable to find corresponding public key
                    }

                    scriptPubKeyOut << key.GetPubKey().getvch() << OP_CHECKSIG;
                }
                if (whichType == TX_PUBKEY)
                {

                    if (!keystore.GetKey(Hash160(vSolutions[0]), key))
                    {
                        LogPrint("coinstake", "CreateCoinStake : failed to get key for kernel type=%d\n", whichType);
                        break;  // unable to find corresponding public key
                    }

                    if (key.GetPubKey() != vSolutions[0])
                    {
                        LogPrint("coinstake", "CreateCoinStake : invalid key for kernel type=%d\n", whichType);
                        break; // keys mismatch
                    }

                    scriptPubKeyOut = scriptPubKeyKernel;
                }

                txNew.nTime -= n;
                txNew.vin.push_back(CTxIn(pcoin.first->GetHash(), pcoin.second));
                nCredit += pcoin.first->tx->vout[pcoin.second].nValue;
                vwtxPrev.push_back(pcoin.first);
                txNew.vout.push_back(CTxOut(0, scriptPubKeyOut));

                LogPrint("coinstake", "CreateCoinStake : added kernel type=%d\n", whichType);
                fKernelFound = true;
                break;
            }
        }

        if (fKernelFound)
            break; // if kernel is found stop searching
    }

    if (nCredit == 0 || nCredit > nBalance - nReserveBalance)
        return false;

    BOOST_FOREACH(const PAIRTYPE(const CWalletTx*, unsigned int)& pcoin, setCoins)
    {
        // Attempt to add more inputs
        // Only add coins of the same key/address as kernel
        if (txNew.vout.size() == 2 && ((pcoin.first->tx->vout[pcoin.second].scriptPubKey == scriptPubKeyKernel || pcoin.first->tx->vout[pcoin.second].scriptPubKey == txNew.vout[1].scriptPubKey))
            && pcoin.first->GetHash() != txNew.vin[0].prevout.hash)
        {
            // Stop adding more inputs if already too many inputs
            if (txNew.vin.size() >= 10)
                break;
            // Stop adding inputs if reached reserve limit
            if (nCredit + pcoin.first->tx->vout[pcoin.second].nValue > nBalance - nReserveBalance)
                break;
            // Do not add additional significant input
            if (pcoin.first->tx->vout[pcoin.second].nValue >= GetStakeCombineThreshold())
                continue;

            txNew.vin.push_back(CTxIn(pcoin.first->GetHash(), pcoin.second));
            nCredit += pcoin.first->tx->vout[pcoin.second].nValue;
            vwtxPrev.push_back(pcoin.first);
        }
    }

    // Calculate reward
    {
        int64_t nReward = nFees + GetProofOfStakeSubsidy();
        if (nReward < 0)
           return false;

        nCredit += nReward;
    }

    if (nCredit >= GetStakeSplitThreshold())
        txNew.vout.push_back(CTxOut(0, txNew.vout[1].scriptPubKey)); //split stake

    // Set output amount
    if (txNew.vout.size() == 3)
    {
        txNew.vout[1].nValue = (nCredit / 2 / CENT) * CENT;
        txNew.vout[2].nValue = nCredit - txNew.vout[1].nValue;
    }
    else
        txNew.vout[1].nValue = nCredit;

    // Sign
    int nIn = 0;
    BOOST_FOREACH(const CWalletTx* pcoin, vwtxPrev)
    {
        if (!SignSignature(*this, *pcoin, txNew, nIn++, SIGHASH_ALL))
            return error("CreateCoinStake : failed to sign coinstake");
    }

    // Limit size
    unsigned int nBytes = ::GetSerializeSize(txNew, SER_NETWORK, PROTOCOL_VERSION);
    if (nBytes >= MAX_STANDARD_TX_SIZE)
        return error("CreateCoinStake : exceeded coinstake size limit");

    // Successfully generated coinstake
    tx = CTransaction(txNew);
    return true;
}

bool CWallet::EncryptWallet(const SecureString& strWalletPassphrase)
{
    if (IsCrypted())
        return false;

    CKeyingMaterial vMasterKey;

    vMasterKey.resize(WALLET_CRYPTO_KEY_SIZE);
    GetStrongRandBytes(&vMasterKey[0], WALLET_CRYPTO_KEY_SIZE);

    CMasterKey kMasterKey;

    kMasterKey.vchSalt.resize(WALLET_CRYPTO_SALT_SIZE);
    GetStrongRandBytes(&kMasterKey.vchSalt[0], WALLET_CRYPTO_SALT_SIZE);

    CCrypter crypter;
    int64_t nStartTime = GetTimeMillis();
    crypter.SetKeyFromPassphrase(strWalletPassphrase, kMasterKey.vchSalt, 25000, kMasterKey.nDerivationMethod);
    kMasterKey.nDeriveIterations = 2500000 / ((double)(GetTimeMillis() - nStartTime));

    nStartTime = GetTimeMillis();
    crypter.SetKeyFromPassphrase(strWalletPassphrase, kMasterKey.vchSalt, kMasterKey.nDeriveIterations, kMasterKey.nDerivationMethod);
    kMasterKey.nDeriveIterations = (kMasterKey.nDeriveIterations + kMasterKey.nDeriveIterations * 100 / ((double)(GetTimeMillis() - nStartTime))) / 2;

    if (kMasterKey.nDeriveIterations < 25000)
        kMasterKey.nDeriveIterations = 25000;

    LogPrintf("Encrypting Wallet with an nDeriveIterations of %i\n", kMasterKey.nDeriveIterations);

    if (!crypter.SetKeyFromPassphrase(strWalletPassphrase, kMasterKey.vchSalt, kMasterKey.nDeriveIterations, kMasterKey.nDerivationMethod))
        return false;
    if (!crypter.Encrypt(vMasterKey, kMasterKey.vchCryptedKey))
        return false;

    {
        LOCK(cs_wallet);
        mapMasterKeys[++nMasterKeyMaxID] = kMasterKey;
        if (fFileBacked)
        {
            assert(!pwalletdbEncryption);
            pwalletdbEncryption = new CWalletDB(strWalletFile);
            if (!pwalletdbEncryption->TxnBegin()) {
                delete pwalletdbEncryption;
                pwalletdbEncryption = NULL;
                return false;
            }
            pwalletdbEncryption->WriteMasterKey(nMasterKeyMaxID, kMasterKey);
        }

        if (!EncryptKeys(vMasterKey))
        {
            if (fFileBacked) {
                pwalletdbEncryption->TxnAbort();
                delete pwalletdbEncryption;
            }
            // We now probably have half of our keys encrypted in memory, and half not...
            // die and let the user reload the unencrypted wallet.
            assert(false);
        }

        // Encryption was introduced in version 0.4.0
        SetMinVersion(FEATURE_WALLETCRYPT, pwalletdbEncryption, true);

        if (fFileBacked)
        {
            if (!pwalletdbEncryption->TxnCommit()) {
                delete pwalletdbEncryption;
                // We now have keys encrypted in memory, but not on disk...
                // die to avoid confusion and let the user reload the unencrypted wallet.
                assert(false);
            }

            delete pwalletdbEncryption;
            pwalletdbEncryption = NULL;
        }

        Lock();
        Unlock(strWalletPassphrase);

        // if we are using HD, replace the HD master key (seed) with a new one
        if (IsHDEnabled()) {
            CKey key;
            CPubKey masterPubKey = GenerateNewHDMasterKey();
            if (!SetHDMasterKey(masterPubKey))
                return false;
        }

        NewKeyPool();
        Lock();

        // Need to completely rewrite the wallet file; if we don't, bdb might keep
        // bits of the unencrypted private key in slack space in the database file.
        CDB::Rewrite(strWalletFile);

    }
    NotifyStatusChanged(this);

    return true;
}

DBErrors CWallet::ReorderTransactions()
{
    LOCK(cs_wallet);
    CWalletDB walletdb(strWalletFile);

    // Old wallets didn't have any defined order for transactions
    // Probably a bad idea to change the output of this

    // First: get all CWalletTx and CAccountingEntry into a sorted-by-time multimap.
    typedef pair<CWalletTx*, CAccountingEntry*> TxPair;
    typedef multimap<int64_t, TxPair > TxItems;
    TxItems txByTime;

    for (map<uint256, CWalletTx>::iterator it = mapWallet.begin(); it != mapWallet.end(); ++it)
    {
        CWalletTx* wtx = &((*it).second);
        txByTime.insert(make_pair(wtx->nTimeReceived, TxPair(wtx, (CAccountingEntry*)0)));
    }
    list<CAccountingEntry> acentries;
    walletdb.ListAccountCreditDebit("", acentries);
    BOOST_FOREACH(CAccountingEntry& entry, acentries)
    {
        txByTime.insert(make_pair(entry.nTime, TxPair((CWalletTx*)0, &entry)));
    }

    nOrderPosNext = 0;
    std::vector<int64_t> nOrderPosOffsets;
    for (TxItems::iterator it = txByTime.begin(); it != txByTime.end(); ++it)
    {
        CWalletTx *const pwtx = (*it).second.first;
        CAccountingEntry *const pacentry = (*it).second.second;
        int64_t& nOrderPos = (pwtx != 0) ? pwtx->nOrderPos : pacentry->nOrderPos;

        if (nOrderPos == -1)
        {
            nOrderPos = nOrderPosNext++;
            nOrderPosOffsets.push_back(nOrderPos);

            if (pwtx)
            {
                if (!walletdb.WriteTx(*pwtx))
                    return DB_LOAD_FAIL;
            }
            else
                if (!walletdb.WriteAccountingEntry(pacentry->nEntryNo, *pacentry))
                    return DB_LOAD_FAIL;
        }
        else
        {
            int64_t nOrderPosOff = 0;
            BOOST_FOREACH(const int64_t& nOffsetStart, nOrderPosOffsets)
            {
                if (nOrderPos >= nOffsetStart)
                    ++nOrderPosOff;
            }
            nOrderPos += nOrderPosOff;
            nOrderPosNext = std::max(nOrderPosNext, nOrderPos + 1);

            if (!nOrderPosOff)
                continue;

            // Since we're changing the order, write it back
            if (pwtx)
            {
                if (!walletdb.WriteTx(*pwtx))
                    return DB_LOAD_FAIL;
            }
            else
                if (!walletdb.WriteAccountingEntry(pacentry->nEntryNo, *pacentry))
                    return DB_LOAD_FAIL;
        }
    }
    walletdb.WriteOrderPosNext(nOrderPosNext);

    return DB_LOAD_OK;
}

int64_t CWallet::IncOrderPosNext(CWalletDB *pwalletdb)
{
    AssertLockHeld(cs_wallet); // nOrderPosNext
    int64_t nRet = nOrderPosNext++;
    if (pwalletdb) {
        pwalletdb->WriteOrderPosNext(nOrderPosNext);
    } else {
        CWalletDB(strWalletFile).WriteOrderPosNext(nOrderPosNext);
    }
    return nRet;
}

bool CWallet::AccountMove(std::string strFrom, std::string strTo, CAmount nAmount, std::string strComment)
{
    CWalletDB walletdb(strWalletFile);
    if (!walletdb.TxnBegin())
        return false;

    int64_t nNow = GetAdjustedTime();

    // Debit
    CAccountingEntry debit;
    debit.nOrderPos = IncOrderPosNext(&walletdb);
    debit.strAccount = strFrom;
    debit.nCreditDebit = -nAmount;
    debit.nTime = nNow;
    debit.strOtherAccount = strTo;
    debit.strComment = strComment;
    AddAccountingEntry(debit, &walletdb);

    // Credit
    CAccountingEntry credit;
    credit.nOrderPos = IncOrderPosNext(&walletdb);
    credit.strAccount = strTo;
    credit.nCreditDebit = nAmount;
    credit.nTime = nNow;
    credit.strOtherAccount = strFrom;
    credit.strComment = strComment;
    AddAccountingEntry(credit, &walletdb);

    if (!walletdb.TxnCommit())
        return false;

    return true;
}

bool CWallet::GetAccountPubkey(CPubKey &pubKey, std::string strAccount, bool bForceNew)
{
    CWalletDB walletdb(strWalletFile);

    CAccount account;
    walletdb.ReadAccount(strAccount, account);

    if (!bForceNew) {
        if (!account.vchPubKey.IsValid())
            bForceNew = true;
        else {
            // Check if the current key has been used
            CScript scriptPubKey = GetScriptForDestination(account.vchPubKey.GetID());
            for (map<uint256, CWalletTx>::iterator it = mapWallet.begin();
                 it != mapWallet.end() && account.vchPubKey.IsValid();
                 ++it)
                BOOST_FOREACH(const CTxOut& txout, (*it).second.tx->vout)
                    if (txout.scriptPubKey == scriptPubKey) {
                        bForceNew = true;
                        break;
                    }
        }
    }

    // Generate a new key
    if (bForceNew) {
        if (!GetKeyFromPool(account.vchPubKey))
            return false;

        SetAddressBook(account.vchPubKey.GetID(), strAccount, "receive");
        walletdb.WriteAccount(strAccount, account);
    }

    pubKey = account.vchPubKey;

    return true;
}

void CWallet::MarkDirty()
{
    {
        LOCK(cs_wallet);
        BOOST_FOREACH(PAIRTYPE(const uint256, CWalletTx)& item, mapWallet)
            item.second.MarkDirty();
    }
}

bool CWallet::AddToWallet(const CWalletTx& wtxIn, bool fFlushOnClose)
{
    LOCK(cs_wallet);

    CWalletDB walletdb(strWalletFile, "r+", fFlushOnClose);

    uint256 hash = wtxIn.GetHash();

    // Inserts only if not already there, returns tx inserted or tx found
    pair<map<uint256, CWalletTx>::iterator, bool> ret = mapWallet.insert(make_pair(hash, wtxIn));
    CWalletTx& wtx = (*ret.first).second;
    wtx.BindWallet(this);
    bool fInsertedNew = ret.second;
    if (fInsertedNew)
    {
        wtx.nTimeReceived = GetAdjustedTime();
        wtx.nOrderPos = IncOrderPosNext(&walletdb);
        wtxOrdered.insert(make_pair(wtx.nOrderPos, TxPair(&wtx, (CAccountingEntry*)0)));

        wtx.nTimeSmart = wtx.nTimeReceived;
        if (!wtxIn.hashUnset())
        {
            if (mapBlockIndex.count(wtxIn.hashBlock))
            {
                int64_t latestNow = wtx.nTimeReceived;
                int64_t latestEntry = 0;
                {
                    // Tolerate times up to the last timestamp in the wallet not more than 5 minutes into the future
                    int64_t latestTolerated = latestNow + 300;
                    const TxItems & txOrdered = wtxOrdered;
                    for (TxItems::const_reverse_iterator it = txOrdered.rbegin(); it != txOrdered.rend(); ++it)
                    {
                        CWalletTx *const pwtx = (*it).second.first;
                        if (pwtx == &wtx)
                            continue;
                        CAccountingEntry *const pacentry = (*it).second.second;
                        int64_t nSmartTime;
                        if (pwtx)
                        {
                            nSmartTime = pwtx->nTimeSmart;
                            if (!nSmartTime)
                                nSmartTime = pwtx->nTimeReceived;
                        }
                        else
                            nSmartTime = pacentry->nTime;
                        if (nSmartTime <= latestTolerated)
                        {
                            latestEntry = nSmartTime;
                            if (nSmartTime > latestNow)
                                latestNow = nSmartTime;
                            break;
                        }
                    }
                }

                int64_t blocktime = mapBlockIndex[wtxIn.hashBlock]->GetBlockTime();
                wtx.nTimeSmart = std::max(latestEntry, std::min(blocktime, latestNow));
            }
            else
                LogPrintf("AddToWallet(): found %s in block %s not in index\n",
                         wtxIn.GetHash().ToString(),
                         wtxIn.hashBlock.ToString());
        }
        AddToSpends(hash);
    }

    bool fUpdated = false;
    if (!fInsertedNew)
    {
        // Merge
        if (!wtxIn.hashUnset() && wtxIn.hashBlock != wtx.hashBlock)
        {
            wtx.hashBlock = wtxIn.hashBlock;
            fUpdated = true;
        }
        // If no longer abandoned, update
        if (wtxIn.hashBlock.IsNull() && wtx.isAbandoned())
        {
            wtx.hashBlock = wtxIn.hashBlock;
            fUpdated = true;
        }
        if (wtxIn.nIndex != -1 && (wtxIn.nIndex != wtx.nIndex))
        {
            wtx.nIndex = wtxIn.nIndex;
            fUpdated = true;
        }
        if (wtxIn.fFromMe && wtxIn.fFromMe != wtx.fFromMe)
        {
            wtx.fFromMe = wtxIn.fFromMe;
            fUpdated = true;
        }
    }

    //// debug print
    LogPrintf("AddToWallet %s  %s%s\n", wtxIn.GetHash().ToString(), (fInsertedNew ? "new" : ""), (fUpdated ? "update" : ""));

    // Write to disk
    if (fInsertedNew || fUpdated)
        if (!walletdb.WriteTx(wtx))
            return false;

    // Break debit/credit balance caches:
    wtx.MarkDirty();

    // Notify UI of new or updated transaction
    NotifyTransactionChanged(this, hash, fInsertedNew ? CT_NEW : CT_UPDATED);

    // notify an external script when a wallet transaction comes in or is updated
    std::string strCmd = GetArg("-walletnotify", "");

    if ( !strCmd.empty())
    {
        boost::replace_all(strCmd, "%s", wtxIn.GetHash().GetHex());
        boost::thread t(runCommand, strCmd); // thread runs free
    }

    return true;
}

bool CWallet::LoadToWallet(const CWalletTx& wtxIn)
{
    uint256 hash = wtxIn.GetHash();

    mapWallet[hash] = wtxIn;
    CWalletTx& wtx = mapWallet[hash];
    wtx.BindWallet(this);
    wtxOrdered.insert(make_pair(wtx.nOrderPos, TxPair(&wtx, (CAccountingEntry*)0)));
    AddToSpends(hash);
    BOOST_FOREACH(const CTxIn& txin, wtx.tx->vin) {
        if (mapWallet.count(txin.prevout.hash)) {
            CWalletTx& prevtx = mapWallet[txin.prevout.hash];
            if (prevtx.nIndex == -1 && !prevtx.hashUnset()) {
                MarkConflicted(prevtx.hashBlock, wtx.GetHash());
            }
        }
    }

    return true;
}

/**
 * Add a transaction to the wallet, or update it.  pIndex and posInBlock should
 * be set when the transaction was known to be included in a block.  When
 * posInBlock = SYNC_TRANSACTION_NOT_IN_BLOCK (-1) , then wallet state is not
 * updated in AddToWallet, but notifications happen and cached balances are
 * marked dirty.
 * If fUpdate is true, existing transactions will be updated.
 * TODO: One exception to this is that the abandoned state is cleared under the
 * assumption that any further notification of a transaction that was considered
 * abandoned is an indication that it is not safe to be considered abandoned.
 * Abandoned state should probably be more carefuly tracked via different
 * posInBlock signals or by checking mempool presence when necessary.
 */
bool CWallet::AddToWalletIfInvolvingMe(const CTransaction& tx, const CBlockIndex* pIndex, int posInBlock, bool fUpdate)
{
    {
        AssertLockHeld(cs_wallet);

        if (posInBlock != -1) {
            BOOST_FOREACH(const CTxIn& txin, tx.vin) {
                std::pair<TxSpends::const_iterator, TxSpends::const_iterator> range = mapTxSpends.equal_range(txin.prevout);
                while (range.first != range.second) {
                    if (range.first->second != tx.GetHash()) {
                        LogPrintf("Transaction %s (in block %s) conflicts with wallet transaction %s (both spend %s:%i)\n", tx.GetHash().ToString(), pIndex->GetBlockHash().ToString(), range.first->second.ToString(), range.first->first.hash.ToString(), range.first->first.n);
                        MarkConflicted(pIndex->GetBlockHash(), range.first->second);
                    }
                    range.first++;
                }
            }
        }

        bool fExisted = mapWallet.count(tx.GetHash()) != 0;
        if (fExisted && !fUpdate) return false;
        if (fExisted || IsMine(tx) || IsFromMe(tx))
        {
            CWalletTx wtx(this, MakeTransactionRef(tx));

            // Get merkle branch if transaction was found in a block
            if (posInBlock != -1)
                wtx.SetMerkleBranch(pIndex, posInBlock);

            return AddToWallet(wtx, false);
        }
    }
    return false;
}

bool CWallet::AbandonTransaction(const uint256& hashTx)
{
    LOCK2(cs_main, cs_wallet);

    CWalletDB walletdb(strWalletFile, "r+");

    std::set<uint256> todo;
    std::set<uint256> done;

    // Can't mark abandoned if confirmed or in mempool
    assert(mapWallet.count(hashTx));
    CWalletTx& origtx = mapWallet[hashTx];
    if (origtx.GetDepthInMainChain() > 0 || origtx.InMempool()) {
        return false;
    }

    todo.insert(hashTx);

    while (!todo.empty()) {
        uint256 now = *todo.begin();
        todo.erase(now);
        done.insert(now);
        assert(mapWallet.count(now));
        CWalletTx& wtx = mapWallet[now];
        int currentconfirm = wtx.GetDepthInMainChain();
        // If the orig tx was not in block, none of its spends can be
        assert(currentconfirm <= 0);
        // if (currentconfirm < 0) {Tx and spends are already conflicted, no need to abandon}
        if (currentconfirm == 0 && !wtx.isAbandoned()) {
            // If the orig tx was not in block/mempool, none of its spends can be in mempool
            assert(!wtx.InMempool());
            wtx.nIndex = -1;
            wtx.setAbandoned();
            wtx.MarkDirty();
            walletdb.WriteTx(wtx);
            NotifyTransactionChanged(this, wtx.GetHash(), CT_UPDATED);
            // Iterate over all its outputs, and mark transactions in the wallet that spend them abandoned too
            TxSpends::const_iterator iter = mapTxSpends.lower_bound(COutPoint(hashTx, 0));
            while (iter != mapTxSpends.end() && iter->first.hash == now) {
                if (!done.count(iter->second)) {
                    todo.insert(iter->second);
                }
                iter++;
            }
            // If a transaction changes 'conflicted' state, that changes the balance
            // available of the outputs it spends. So force those to be recomputed
            BOOST_FOREACH(const CTxIn& txin, wtx.tx->vin)
            {
                if (mapWallet.count(txin.prevout.hash))
                    mapWallet[txin.prevout.hash].MarkDirty();
            }
        }
    }

    return true;
}

void CWallet::MarkConflicted(const uint256& hashBlock, const uint256& hashTx)
{
    LOCK2(cs_main, cs_wallet);

    int conflictconfirms = 0;
    if (mapBlockIndex.count(hashBlock)) {
        CBlockIndex* pindex = mapBlockIndex[hashBlock];
        if (chainActive.Contains(pindex)) {
            conflictconfirms = -(chainActive.Height() - pindex->nHeight + 1);
        }
    }
    // If number of conflict confirms cannot be determined, this means
    // that the block is still unknown or not yet part of the main chain,
    // for example when loading the wallet during a reindex. Do nothing in that
    // case.
    if (conflictconfirms >= 0)
        return;

    // Do not flush the wallet here for performance reasons
    CWalletDB walletdb(strWalletFile, "r+", false);

    std::set<uint256> todo;
    std::set<uint256> done;

    todo.insert(hashTx);

    while (!todo.empty()) {
        uint256 now = *todo.begin();
        todo.erase(now);
        done.insert(now);
        assert(mapWallet.count(now));
        CWalletTx& wtx = mapWallet[now];
        int currentconfirm = wtx.GetDepthInMainChain();
        if (conflictconfirms < currentconfirm) {
            // Block is 'more conflicted' than current confirm; update.
            // Mark transaction as conflicted with this block.
            wtx.nIndex = -1;
            wtx.hashBlock = hashBlock;
            wtx.MarkDirty();
            walletdb.WriteTx(wtx);
            // Iterate over all its outputs, and mark transactions in the wallet that spend them conflicted too
            TxSpends::const_iterator iter = mapTxSpends.lower_bound(COutPoint(now, 0));
            while (iter != mapTxSpends.end() && iter->first.hash == now) {
                 if (!done.count(iter->second)) {
                     todo.insert(iter->second);
                 }
                 iter++;
            }
            // If a transaction changes 'conflicted' state, that changes the balance
            // available of the outputs it spends. So force those to be recomputed
            BOOST_FOREACH(const CTxIn& txin, wtx.tx->vin)
            {
                if (mapWallet.count(txin.prevout.hash))
                    mapWallet[txin.prevout.hash].MarkDirty();
            }
        }
    }
}

void CWallet::SyncTransaction(const CTransaction& tx, const CBlockIndex *pindex, int posInBlock)
{
    LOCK2(cs_main, cs_wallet);

    if (!pindex && posInBlock == -1) {
        // wallets need to refund inputs when disconnecting coinstake
        if (tx.IsCoinStake()) {
            if (IsFromMe(tx)) {
                DisableTransaction(tx);
                return;
            }
        }
    }

    if (!AddToWalletIfInvolvingMe(tx, pindex, posInBlock, true))
        return; // Not one of ours

    // If a transaction changes 'conflicted' state, that changes the balance
    // available of the outputs it spends. So force those to be
    // recomputed, also:
    BOOST_FOREACH(const CTxIn& txin, tx.vin)
    {
        if (mapWallet.count(txin.prevout.hash))
            mapWallet[txin.prevout.hash].MarkDirty();
    }
}

isminetype CWallet::IsMine(const CTxIn &txin) const
{
    {
        LOCK(cs_wallet);
        map<uint256, CWalletTx>::const_iterator mi = mapWallet.find(txin.prevout.hash);
        if (mi != mapWallet.end())
        {
            const CWalletTx& prev = (*mi).second;
            if (txin.prevout.n < prev.tx->vout.size())
                return IsMine(prev.tx->vout[txin.prevout.n]);
        }
    }
    return ISMINE_NO;
}

// Note that this function doesn't distinguish between a 0-valued input,
// and a not-"is mine" (according to the filter) input.
CAmount CWallet::GetDebit(const CTxIn &txin, const isminefilter& filter) const
{
    {
        LOCK(cs_wallet);
        map<uint256, CWalletTx>::const_iterator mi = mapWallet.find(txin.prevout.hash);
        if (mi != mapWallet.end())
        {
            const CWalletTx& prev = (*mi).second;
            if (txin.prevout.n < prev.tx->vout.size())
                if (IsMine(prev.tx->vout[txin.prevout.n]) & filter)
                    return prev.tx->vout[txin.prevout.n].nValue;
        }
    }
    return 0;
}

isminetype CWallet::IsMine(const CTxOut& txout) const
{
    return ::IsMine(*this, txout.scriptPubKey);
}

CAmount CWallet::GetCredit(const CTxOut& txout, const isminefilter& filter) const
{
    if (!MoneyRange(txout.nValue))
        throw std::runtime_error(std::string(__func__) + ": value out of range");
    return ((IsMine(txout) & filter) ? txout.nValue : 0);
}

bool CWallet::IsChange(const CTxOut& txout) const
{
    // TODO: fix handling of 'change' outputs. The assumption is that any
    // payment to a script that is ours, but is not in the address book
    // is change. That assumption is likely to break when we implement multisignature
    // wallets that return change back into a multi-signature-protected address;
    // a better way of identifying which outputs are 'the send' and which are
    // 'the change' will need to be implemented (maybe extend CWalletTx to remember
    // which output, if any, was change).
    if (::IsMine(*this, txout.scriptPubKey))
    {
        CTxDestination address;
        if (!ExtractDestination(txout.scriptPubKey, address))
            return true;

        LOCK(cs_wallet);
        if (!mapAddressBook.count(address))
            return true;
    }
    return false;
}

CAmount CWallet::GetChange(const CTxOut& txout) const
{
    if (!MoneyRange(txout.nValue))
        throw std::runtime_error(std::string(__func__) + ": value out of range");
    return (IsChange(txout) ? txout.nValue : 0);
}

bool CWallet::IsMine(const CTransaction& tx) const
{
    BOOST_FOREACH(const CTxOut& txout, tx.vout)
        if (IsMine(txout))
            return true;
    return false;
}

bool CWallet::IsFromMe(const CTransaction& tx) const
{
    return (GetDebit(tx, ISMINE_ALL) > 0);
}

CAmount CWallet::GetDebit(const CTransaction& tx, const isminefilter& filter) const
{
    CAmount nDebit = 0;
    BOOST_FOREACH(const CTxIn& txin, tx.vin)
    {
        nDebit += GetDebit(txin, filter);
        if (!MoneyRange(nDebit))
            throw std::runtime_error(std::string(__func__) + ": value out of range");
    }
    return nDebit;
}

bool CWallet::IsAllFromMe(const CTransaction& tx, const isminefilter& filter) const
{
    LOCK(cs_wallet);

    BOOST_FOREACH(const CTxIn& txin, tx.vin)
    {
        auto mi = mapWallet.find(txin.prevout.hash);
        if (mi == mapWallet.end())
            return false; // any unknown inputs can't be from us

        const CWalletTx& prev = (*mi).second;

        if (txin.prevout.n >= prev.tx->vout.size())
            return false; // invalid input!

        if (!(IsMine(prev.tx->vout[txin.prevout.n]) & filter))
            return false;
    }
    return true;
}

CAmount CWallet::GetCredit(const CTransaction& tx, const isminefilter& filter) const
{
    CAmount nCredit = 0;
    BOOST_FOREACH(const CTxOut& txout, tx.vout)
    {
        nCredit += GetCredit(txout, filter);
        if (!MoneyRange(nCredit))
            throw std::runtime_error(std::string(__func__) + ": value out of range");
    }
    return nCredit;
}

CAmount CWallet::GetChange(const CTransaction& tx) const
{
    CAmount nChange = 0;
    BOOST_FOREACH(const CTxOut& txout, tx.vout)
    {
        nChange += GetChange(txout);
        if (!MoneyRange(nChange))
            throw std::runtime_error(std::string(__func__) + ": value out of range");
    }
    return nChange;
}

CPubKey CWallet::GenerateNewHDMasterKey()
{
    CKey key;
    key.MakeNewKey(true);

    int64_t nCreationTime = GetTime();
    CKeyMetadata metadata(nCreationTime);

    // calculate the pubkey
    CPubKey pubkey = key.GetPubKey();
    assert(key.VerifyPubKey(pubkey));

    // set the hd keypath to "m" -> Master, refers the masterkeyid to itself
    metadata.hdKeypath     = "m";
    metadata.hdMasterKeyID = pubkey.GetID();

    {
        LOCK(cs_wallet);

        // mem store the metadata
        mapKeyMetadata[pubkey.GetID()] = metadata;

        // write the key&metadata to the database
        if (!AddKeyPubKey(key, pubkey))
            throw std::runtime_error(std::string(__func__) + ": AddKeyPubKey failed");
    }

    return pubkey;
}

bool CWallet::SetHDMasterKey(const CPubKey& pubkey)
{
    LOCK(cs_wallet);

    // ensure this wallet.dat can only be opened by clients supporting HD
    SetMinVersion(FEATURE_HD);

    // store the keyid (hash160) together with
    // the child index counter in the database
    // as a hdchain object
    CHDChain newHdChain;
    newHdChain.masterKeyID = pubkey.GetID();
    SetHDChain(newHdChain, false);

    return true;
}

bool CWallet::SetHDChain(const CHDChain& chain, bool memonly)
{
    LOCK(cs_wallet);
    if (!memonly && !CWalletDB(strWalletFile).WriteHDChain(chain))
        throw runtime_error(std::string(__func__) + ": writing chain failed");

    hdChain = chain;
    return true;
}

bool CWallet::IsHDEnabled()
{
    return !hdChain.masterKeyID.IsNull();
}

int64_t CWalletTx::GetTxTime() const
{
    int64_t n = nTimeSmart;
    return n ? n : nTimeReceived;
}

int CWalletTx::GetRequestCount() const
{
    // Returns -1 if it wasn't being tracked
    int nRequests = -1;
    {
        LOCK(pwallet->cs_wallet);
        if (IsCoinBase() || IsCoinStake())
        {
            // Generated block
            if (!hashUnset())
            {
                map<uint256, int>::const_iterator mi = pwallet->mapRequestCount.find(hashBlock);
                if (mi != pwallet->mapRequestCount.end())
                    nRequests = (*mi).second;
            }
        }
        else
        {
            // Did anyone request this transaction?
            map<uint256, int>::const_iterator mi = pwallet->mapRequestCount.find(GetHash());
            if (mi != pwallet->mapRequestCount.end())
            {
                nRequests = (*mi).second;

                // How about the block it's in?
                if (nRequests == 0 && !hashUnset())
                {
                    map<uint256, int>::const_iterator _mi = pwallet->mapRequestCount.find(hashBlock);
                    if (_mi != pwallet->mapRequestCount.end())
                        nRequests = (*_mi).second;
                    else
                        nRequests = 1; // If it's in someone else's block it must have got out
                }
            }
        }
    }
    return nRequests;
}

void CWalletTx::GetAmounts(list<COutputEntry>& listReceived,
                           list<COutputEntry>& listSent, CAmount& nFee, string& strSentAccount, const isminefilter& filter) const
{
    nFee = 0;
    listReceived.clear();
    listSent.clear();
    strSentAccount = strFromAccount;

    // Compute fee:
    CAmount nDebit = GetDebit(filter);
    if (nDebit > 0) // debit>0 means we signed/sent this transaction
    {
        CAmount nValueOut = tx->GetValueOut();
        nFee = nDebit - nValueOut;
    }

    // Sent/received.
    for (unsigned int i = 0; i < tx->vout.size(); ++i)
    {
        const CTxOut& txout = tx->vout[i];
        isminetype fIsMine = pwallet->IsMine(txout);
        // Only need to handle txouts if AT LEAST one of these is true:
        //   1) they debit from us (sent)
        //   2) the output is to us (received)
        if (nDebit > 0)
        {
            // Don't report 'change' txouts
            if (pwallet->IsChange(txout))
                continue;
        }
        else if (!(fIsMine & filter))
            continue;

        // In either case, we need to get the destination address
        CTxDestination address;

        if (!ExtractDestination(txout.scriptPubKey, address) && !txout.IsUnspendable())
        {
            LogPrintf("CWalletTx::GetAmounts: Unknown transaction type found, txid %s\n",
                     this->GetHash().ToString());
            address = CNoDestination();
        }

        COutputEntry output = {address, txout.nValue, (int)i};

        // If we are debited by the transaction, add the output as a "sent" entry
        if (nDebit > 0)
            listSent.push_back(output);

        // If we are receiving the output, add it as a "received" entry
        if (fIsMine & filter)
            listReceived.push_back(output);
    }

}

void CWalletTx::GetAccountAmounts(const string& strAccount, CAmount& nReceived,
                                  CAmount& nSent, CAmount& nFee, const isminefilter& filter) const
{
    nReceived = nSent = nFee = 0;

    CAmount allFee;
    string strSentAccount;
    list<COutputEntry> listReceived;
    list<COutputEntry> listSent;
    GetAmounts(listReceived, listSent, allFee, strSentAccount, filter);

    if (strAccount == strSentAccount)
    {
        BOOST_FOREACH(const COutputEntry& s, listSent)
            nSent += s.amount;
        nFee = allFee;
    }
    {
        LOCK(pwallet->cs_wallet);
        BOOST_FOREACH(const COutputEntry& r, listReceived)
        {
            if (pwallet->mapAddressBook.count(r.destination))
            {
                map<CTxDestination, CAddressBookData>::const_iterator mi = pwallet->mapAddressBook.find(r.destination);
                if (mi != pwallet->mapAddressBook.end() && (*mi).second.name == strAccount)
                    nReceived += r.amount;
            }
            else if (strAccount.empty())
            {
                nReceived += r.amount;
            }
        }
    }
}

/**
 * Scan the block chain (starting in pindexStart) for transactions
 * from or to us. If fUpdate is true, found transactions that already
 * exist in the wallet will be updated.
 *
 * Returns pointer to the first block in the last contiguous range that was
 * successfully scanned.
 *
 */
CBlockIndex* CWallet::ScanForWalletTransactions(CBlockIndex* pindexStart, bool fUpdate)
{
    CBlockIndex* ret = nullptr;
    int64_t nNow = GetTime();
    const CChainParams& chainParams = Params();

    CBlockIndex* pindex = pindexStart;
    {
        LOCK2(cs_main, cs_wallet);
        fAbortRescan = false;
        fScanningWallet = true;

        // no need to read and scan block, if block was created before
        // our wallet birthday (as adjusted for block time variability)
        while (pindex && nTimeFirstKey && (pindex->GetBlockTime() < (nTimeFirstKey - 7200)))
            pindex = chainActive.Next(pindex);

        ShowProgress(_("Rescanning..."), 0); // show rescan progress in GUI as dialog or on splashscreen, if -rescan on startup
        double dProgressStart = GuessVerificationProgress(chainParams.TxData(), pindex);
        double dProgressTip = GuessVerificationProgress(chainParams.TxData(), chainActive.Tip());
        while (pindex && !fAbortRescan)
        {
            if (pindex->nHeight % 100 == 0 && dProgressTip - dProgressStart > 0.0)
                ShowProgress(_("Rescanning..."), std::max(1, std::min(99, (int)((GuessVerificationProgress(chainParams.TxData(), pindex) - dProgressStart) / (dProgressTip - dProgressStart) * 100))));
            if (GetTime() >= nNow + 60) {
                nNow = GetTime();
                LogPrintf("Still rescanning. At block %d. Progress=%f\n", pindex->nHeight, GuessVerificationProgress(chainParams.TxData(), pindex));
            }

            CBlock block;
            if (ReadBlockFromDisk(block, pindex, Params().GetConsensus())) {
                for (size_t posInBlock = 0; posInBlock < block.vtx.size(); ++posInBlock) {
                    AddToWalletIfInvolvingMe(*block.vtx[posInBlock], pindex, posInBlock, fUpdate);
                }
                if (!ret) {
                    ret = pindex;
                }
            } else {
                ret = nullptr;
            }
            pindex = chainActive.Next(pindex);
        }
        if (pindex && fAbortRescan) {
            LogPrintf("Rescan aborted at block %d. Progress=%f\n", pindex->nHeight, GuessVerificationProgress(chainParams.TxData(), pindex));
        }
        ShowProgress(_("Rescanning..."), 100); // hide progress dialog in GUI

        fScanningWallet = false;
    }
    return ret;
}

void CWallet::ReacceptWalletTransactions()
{
    // If transactions aren't being broadcasted, don't let them into local mempool either
    if (!fBroadcastTransactions)
        return;
    LOCK2(cs_main, cs_wallet);
    std::map<int64_t, CWalletTx*> mapSorted;

    // Sort pending wallet transactions based on their initial wallet insertion order
    BOOST_FOREACH(PAIRTYPE(const uint256, CWalletTx)& item, mapWallet)
    {
        const uint256& wtxid = item.first;
        CWalletTx& wtx = item.second;
        assert(wtx.GetHash() == wtxid);

        int nDepth = wtx.GetDepthInMainChain();

        if (!(wtx.IsCoinBase() || wtx.IsCoinStake()) && (nDepth == 0 && !wtx.isAbandoned())) {
            mapSorted.insert(std::make_pair(wtx.nOrderPos, &wtx));
        }
    }

    // Try to add wallet transactions to memory pool
    BOOST_FOREACH(PAIRTYPE(const int64_t, CWalletTx*)& item, mapSorted)
    {
        CWalletTx& wtx = *(item.second);

        LOCK(mempool.cs);
        CValidationState state;
        wtx.AcceptToMemoryPool(maxTxFee, state);
    }
}

bool CWalletTx::RelayWalletTransaction(CConnman* connman)
{
    assert(pwallet->GetBroadcastTransactions());
    if (!(IsCoinBase() || IsCoinStake()) && !isAbandoned() && GetDepthInMainChain() == 0)
    {
        CValidationState state;
        /* GetDepthInMainChain already catches known conflicts. */
        if (InMempool() || AcceptToMemoryPool(maxTxFee, state)) {
            LogPrintf("Relaying wtx %s\n", GetHash().ToString());
            if (connman) {
                CInv inv(MSG_TX, GetHash());
                connman->ForEachNode([&inv](CNode* pnode)
                {
                    pnode->PushInventory(inv);
                });
                return true;
            }
        }
    }
    return false;
}

set<uint256> CWalletTx::GetConflicts() const
{
    set<uint256> result;
    if (pwallet != NULL)
    {
        uint256 myHash = GetHash();
        result = pwallet->GetConflicts(myHash);
        result.erase(myHash);
    }
    return result;
}

CAmount CWalletTx::GetDebit(const isminefilter& filter) const
{
    if (tx->vin.empty())
        return 0;

    CAmount debit = 0;
    if(filter & ISMINE_SPENDABLE)
    {
        if (fDebitCached)
            debit += nDebitCached;
        else
        {
            nDebitCached = pwallet->GetDebit(*this, ISMINE_SPENDABLE);
            fDebitCached = true;
            debit += nDebitCached;
        }
    }
    if(filter & ISMINE_WATCH_ONLY)
    {
        if(fWatchDebitCached)
            debit += nWatchDebitCached;
        else
        {
            nWatchDebitCached = pwallet->GetDebit(*this, ISMINE_WATCH_ONLY);
            fWatchDebitCached = true;
            debit += nWatchDebitCached;
        }
    }
    return debit;
}

CAmount CWalletTx::GetCredit(const isminefilter& filter) const
{
    // Must wait until coinbase is safely deep enough in the chain before valuing it
    if ((IsCoinBase() || IsCoinStake()) && GetBlocksToMaturity() > 0)
        return 0;

    CAmount credit = 0;
    if (filter & ISMINE_SPENDABLE)
    {
        // GetBalance can assume transactions in mapWallet won't change
        if (fCreditCached)
            credit += nCreditCached;
        else
        {
            nCreditCached = pwallet->GetCredit(*this, ISMINE_SPENDABLE);
            fCreditCached = true;
            credit += nCreditCached;
        }
    }
    if (filter & ISMINE_WATCH_ONLY)
    {
        if (fWatchCreditCached)
            credit += nWatchCreditCached;
        else
        {
            nWatchCreditCached = pwallet->GetCredit(*this, ISMINE_WATCH_ONLY);
            fWatchCreditCached = true;
            credit += nWatchCreditCached;
        }
    }
    return credit;
}

CAmount CWalletTx::GetImmatureCredit(bool fUseCache) const
{
    if (IsCoinBase() && GetBlocksToMaturity() > 0 && IsInMainChain())
    {
        if (fUseCache && fImmatureCreditCached)
            return nImmatureCreditCached;
        nImmatureCreditCached = pwallet->GetCredit(*this, ISMINE_SPENDABLE);
        fImmatureCreditCached = true;
        return nImmatureCreditCached;
    }

    return 0;
}

CAmount CWalletTx::GetImmatureStakeCredit(bool fUseCache) const
{
    if (IsCoinStake() && GetBlocksToMaturity() > 0 && IsInMainChain())
    {
        if (fUseCache && fImmatureStakeCreditCached)
            return nImmatureStakeCreditCached;
        nImmatureStakeCreditCached = pwallet->GetCredit(*this, ISMINE_SPENDABLE);
        fImmatureStakeCreditCached = true;
        return nImmatureStakeCreditCached;
    }

    return 0;
}

CAmount CWalletTx::GetAvailableCredit(bool fUseCache) const
{
    if (pwallet == 0)
        return 0;

    // Must wait until coinbase is safely deep enough in the chain before valuing it
    if ((IsCoinBase() || IsCoinStake()) && GetBlocksToMaturity() > 0)
        return 0;

    if (fUseCache && fAvailableCreditCached)
        return nAvailableCreditCached;

    CAmount nCredit = 0;
    uint256 hashTx = GetHash();
    for (unsigned int i = 0; i < tx->vout.size(); i++)
    {
        if (!pwallet->IsSpent(hashTx, i))
        {
            const CTxOut &txout = tx->vout[i];
            nCredit += pwallet->GetCredit(txout, ISMINE_SPENDABLE);
            if (!MoneyRange(nCredit))
                throw std::runtime_error("CWalletTx::GetAvailableCredit() : value out of range");
        }
    }

    nAvailableCreditCached = nCredit;
    fAvailableCreditCached = true;
    return nCredit;
}

CAmount CWalletTx::GetImmatureWatchOnlyCredit(const bool& fUseCache) const
{
    if ((IsCoinBase() || IsCoinStake()) && GetBlocksToMaturity() > 0 && IsInMainChain())
    {
        if (fUseCache && fImmatureWatchCreditCached)
            return nImmatureWatchCreditCached;
        nImmatureWatchCreditCached = pwallet->GetCredit(*this, ISMINE_WATCH_ONLY);
        fImmatureWatchCreditCached = true;
        return nImmatureWatchCreditCached;
    }

    return 0;
}

CAmount CWalletTx::GetAvailableWatchOnlyCredit(const bool& fUseCache) const
{
    if (pwallet == 0)
        return 0;

    // Must wait until coinbase is safely deep enough in the chain before valuing it
    if ((IsCoinBase() || IsCoinStake()) && GetBlocksToMaturity() > 0)
        return 0;

    if (fUseCache && fAvailableWatchCreditCached)
        return nAvailableWatchCreditCached;

    CAmount nCredit = 0;
    for (unsigned int i = 0; i < tx->vout.size(); i++)
    {
        if (!pwallet->IsSpent(GetHash(), i))
        {
            const CTxOut &txout = tx->vout[i];
            nCredit += pwallet->GetCredit(txout, ISMINE_WATCH_ONLY);
            if (!MoneyRange(nCredit))
                throw std::runtime_error("CWalletTx::GetAvailableCredit() : value out of range");
        }
    }

    nAvailableWatchCreditCached = nCredit;
    fAvailableWatchCreditCached = true;
    return nCredit;
}

CAmount CWalletTx::GetChange() const
{
    if (fChangeCached)
        return nChangeCached;
    nChangeCached = pwallet->GetChange(*this);
    fChangeCached = true;
    return nChangeCached;
}

bool CWalletTx::InMempool() const
{
    LOCK(mempool.cs);
    if (mempool.exists(GetHash())) {
        return true;
    }
    return false;
}

bool CWalletTx::IsTrusted() const
{
    // Quick answer in most cases
    if (!CheckFinalTx(*this))
        return false;
    int nDepth = GetDepthInMainChain();
    if (nDepth >= 1)
        return true;
    if (nDepth < 0)
        return false;
    if (!bSpendZeroConfChange || !IsFromMe(ISMINE_ALL)) // using wtx's cached debit
        return false;

    // Don't trust unconfirmed transactions from us unless they are in the mempool.
    if (!InMempool())
        return false;

    // Trusted if all inputs are from us and are in the mempool:
    BOOST_FOREACH(const CTxIn& txin, tx->vin)
    {
        // Transactions not sent by us: not trusted
        const CWalletTx* parent = pwallet->GetWalletTx(txin.prevout.hash);
        if (parent == NULL)
            return false;
        const CTxOut& parentOut = parent->tx->vout[txin.prevout.n];
        if (pwallet->IsMine(parentOut) != ISMINE_SPENDABLE)
            return false;
    }
    return true;
}

bool CWalletTx::IsEquivalentTo(const CWalletTx& _tx) const
{
        CMutableTransaction tx1 = *this->tx;
        CMutableTransaction tx2 = *_tx.tx;
        for (unsigned int i = 0; i < tx1.vin.size(); i++) tx1.vin[i].scriptSig = CScript();
        for (unsigned int i = 0; i < tx2.vin.size(); i++) tx2.vin[i].scriptSig = CScript();
        return CTransaction(tx1) == CTransaction(tx2);
}

std::vector<uint256> CWallet::ResendWalletTransactionsBefore(int64_t nTime, CConnman* connman)
{
    std::vector<uint256> result;

    LOCK(cs_wallet);
    // Sort them in chronological order
    multimap<unsigned int, CWalletTx*> mapSorted;
    BOOST_FOREACH(PAIRTYPE(const uint256, CWalletTx)& item, mapWallet)
    {
        CWalletTx& wtx = item.second;
        // Don't rebroadcast if newer than nTime:
        if (wtx.nTimeReceived > nTime)
            continue;
        mapSorted.insert(make_pair(wtx.nTimeReceived, &wtx));
    }
    BOOST_FOREACH(PAIRTYPE(const unsigned int, CWalletTx*)& item, mapSorted)
    {
        CWalletTx& wtx = *item.second;
        if (wtx.RelayWalletTransaction(connman))
            result.push_back(wtx.GetHash());
    }
    return result;
}

void CWallet::ResendWalletTransactions(int64_t nBestBlockTime, CConnman* connman)
{
    // Do this infrequently and randomly to avoid giving away
    // that these are our transactions.
    if (GetTime() < nNextResend || !fBroadcastTransactions)
        return;
    bool fFirst = (nNextResend == 0);
    nNextResend = GetTime() + GetRand(30 * 60);
    if (fFirst)
        return;

    // Only do it if there's been a new block since last time
    if (nBestBlockTime < nLastResend)
        return;
    nLastResend = GetTime();

    // Rebroadcast unconfirmed txes older than 5 minutes before the last
    // block was found:
    std::vector<uint256> relayed = ResendWalletTransactionsBefore(nBestBlockTime-5*60, connman);
    if (!relayed.empty())
        LogPrintf("%s: rebroadcast %u unconfirmed transactions\n", __func__, relayed.size());
}

/** @} */ // end of mapWallet




/** @defgroup Actions
 *
 * @{
 */


CAmount CWallet::GetBalance() const
{
    CAmount nTotal = 0;
    {
        LOCK2(cs_main, cs_wallet);
        for (map<uint256, CWalletTx>::const_iterator it = mapWallet.begin(); it != mapWallet.end(); ++it)
        {
            const CWalletTx* pcoin = &(*it).second;
            if (pcoin->IsTrusted())
                nTotal += pcoin->GetAvailableCredit();
        }
    }

    return nTotal;
}

CAmount CWallet::GetUnconfirmedBalance() const
{
    CAmount nTotal = 0;
    {
        LOCK2(cs_main, cs_wallet);
        for (map<uint256, CWalletTx>::const_iterator it = mapWallet.begin(); it != mapWallet.end(); ++it)
        {
            const CWalletTx* pcoin = &(*it).second;
            if (!pcoin->IsTrusted() && pcoin->GetDepthInMainChain() == 0 && pcoin->InMempool())
                nTotal += pcoin->GetAvailableCredit();
        }
    }
    return nTotal;
}

CAmount CWallet::GetImmatureBalance() const
{
    CAmount nTotal = 0;
    {
        LOCK2(cs_main, cs_wallet);
        for (map<uint256, CWalletTx>::const_iterator it = mapWallet.begin(); it != mapWallet.end(); ++it)
        {
            const CWalletTx* pcoin = &(*it).second;
            nTotal += pcoin->GetImmatureCredit();
        }
    }
    return nTotal;
}

// ppcoin: total coins staked (non-spendable until maturity)
CAmount CWallet::GetStake() const
{
    CAmount nTotal = 0;
    LOCK2(cs_main, cs_wallet);
    for (map<uint256, CWalletTx>::const_iterator it = mapWallet.begin(); it != mapWallet.end(); ++it)
    {
        const CWalletTx* pcoin = &(*it).second;
        if (pcoin->IsCoinStake() && pcoin->GetBlocksToMaturity() > 0 && pcoin->GetDepthInMainChain() > 0)
            nTotal += CWallet::GetCredit(*pcoin, ISMINE_SPENDABLE);
    }
    return nTotal;
}

CAmount CWallet::GetWatchOnlyBalance() const
{
    CAmount nTotal = 0;
    {
        LOCK2(cs_main, cs_wallet);
        for (map<uint256, CWalletTx>::const_iterator it = mapWallet.begin(); it != mapWallet.end(); ++it)
        {
            const CWalletTx* pcoin = &(*it).second;
            if (pcoin->IsTrusted())
                nTotal += pcoin->GetAvailableWatchOnlyCredit();
        }
    }

    return nTotal;
}

CAmount CWallet::GetUnconfirmedWatchOnlyBalance() const
{
    CAmount nTotal = 0;
    {
        LOCK2(cs_main, cs_wallet);
        for (map<uint256, CWalletTx>::const_iterator it = mapWallet.begin(); it != mapWallet.end(); ++it)
        {
            const CWalletTx* pcoin = &(*it).second;
            if (!pcoin->IsTrusted() && pcoin->GetDepthInMainChain() == 0 && pcoin->InMempool())
                nTotal += pcoin->GetAvailableWatchOnlyCredit();
        }
    }
    return nTotal;
}

CAmount CWallet::GetImmatureWatchOnlyBalance() const
{
    CAmount nTotal = 0;
    {
        LOCK2(cs_main, cs_wallet);
        for (map<uint256, CWalletTx>::const_iterator it = mapWallet.begin(); it != mapWallet.end(); ++it)
        {
            const CWalletTx* pcoin = &(*it).second;
            nTotal += pcoin->GetImmatureWatchOnlyCredit();
        }
    }
    return nTotal;
}

void CWallet::AvailableCoins(vector<COutput>& vCoins, bool fOnlyConfirmed, const CCoinControl *coinControl, bool fIncludeZeroValue) const
{
    vCoins.clear();

    {
        LOCK2(cs_main, cs_wallet);
        for (map<uint256, CWalletTx>::const_iterator it = mapWallet.begin(); it != mapWallet.end(); ++it)
        {
            const uint256& wtxid = it->first;
            const CWalletTx* pcoin = &(*it).second;

            if (!CheckFinalTx(*pcoin))
                continue;

            if (fOnlyConfirmed && !pcoin->IsTrusted())
                continue;

            if ((pcoin->IsCoinBase() || pcoin->IsCoinStake()) && pcoin->GetBlocksToMaturity() > 0)
                continue;

            int nDepth = pcoin->GetDepthInMainChain();
            if (nDepth < 0)
                continue;

            // We should not consider coins which aren't at least in our mempool
            // It's possible for these to be conflicted via ancestors which we may never be able to detect
            if (nDepth == 0 && !pcoin->InMempool())
                continue;

            for (unsigned int i = 0; i < pcoin->tx->vout.size(); i++) {
                isminetype mine = IsMine(pcoin->tx->vout[i]);
                if (!(IsSpent(wtxid, i)) && mine != ISMINE_NO &&
                    !IsLockedCoin((*it).first, i) && (pcoin->tx->vout[i].nValue > 0 || fIncludeZeroValue) &&
                    (!coinControl || !coinControl->HasSelected() || coinControl->fAllowOtherInputs || coinControl->IsSelected(COutPoint((*it).first, i))))
                        vCoins.push_back(COutput(pcoin, i, nDepth,
                                                 ((mine & ISMINE_SPENDABLE) != ISMINE_NO) ||
                                                  (coinControl && coinControl->fAllowWatchOnly && (mine & ISMINE_WATCH_SOLVABLE) != ISMINE_NO),
                                                 (mine & (ISMINE_SPENDABLE | ISMINE_WATCH_SOLVABLE)) != ISMINE_NO));
            }
        }
    }
}

static void ApproximateBestSubset(vector<pair<CAmount, pair<const CWalletTx*,unsigned int> > >vValue, const CAmount& nTotalLower, const CAmount& nTargetValue,
                                  vector<char>& vfBest, CAmount& nBest, int iterations = 1000)
{
    vector<char> vfIncluded;

    vfBest.assign(vValue.size(), true);
    nBest = nTotalLower;

    FastRandomContext insecure_rand;

    for (int nRep = 0; nRep < iterations && nBest != nTargetValue; nRep++)
    {
        vfIncluded.assign(vValue.size(), false);
        CAmount nTotal = 0;
        bool fReachedTarget = false;
        for (int nPass = 0; nPass < 2 && !fReachedTarget; nPass++)
        {
            for (unsigned int i = 0; i < vValue.size(); i++)
            {
                //The solver here uses a randomized algorithm,
                //the randomness serves no real security purpose but is just
                //needed to prevent degenerate behavior and it is important
                //that the rng is fast. We do not use a constant random sequence,
                //because there may be some privacy improvement by making
                //the selection random.
                if (nPass == 0 ? insecure_rand.randbool() : !vfIncluded[i])
                {
                    nTotal += vValue[i].first;
                    vfIncluded[i] = true;
                    if (nTotal >= nTargetValue)
                    {
                        fReachedTarget = true;
                        if (nTotal < nBest)
                        {
                            nBest = nTotal;
                            vfBest = vfIncluded;
                        }
                        nTotal -= vValue[i].first;
                        vfIncluded[i] = false;
                    }
                }
            }
        }
    }
}

bool CWallet::SelectCoinsMinConf(const CAmount& nTargetValue, const int nConfMine, const int nConfTheirs, const uint64_t nMaxAncestors, vector<COutput> vCoins,
                                 set<pair<const CWalletTx*,unsigned int> >& setCoinsRet, CAmount& nValueRet) const
{
    setCoinsRet.clear();
    nValueRet = 0;

    // List of values less than target
    pair<CAmount, pair<const CWalletTx*,unsigned int> > coinLowestLarger;
    coinLowestLarger.first = std::numeric_limits<CAmount>::max();
    coinLowestLarger.second.first = NULL;
    vector<pair<CAmount, pair<const CWalletTx*,unsigned int> > > vValue;
    CAmount nTotalLower = 0;

    random_shuffle(vCoins.begin(), vCoins.end(), GetRandInt);

    BOOST_FOREACH(const COutput &output, vCoins)
    {
        if (!output.fSpendable)
            continue;

        const CWalletTx *pcoin = output.tx;

        if (output.nDepth < (pcoin->IsFromMe(ISMINE_ALL) ? nConfMine : nConfTheirs))
            continue;

        if (!mempool.TransactionWithinChainLimit(pcoin->GetHash(), nMaxAncestors))
            continue;

        int i = output.i;
        CAmount n = pcoin->tx->vout[i].nValue;

        pair<CAmount,pair<const CWalletTx*,unsigned int> > coin = make_pair(n,make_pair(pcoin, i));

        if (n == nTargetValue)
        {
            setCoinsRet.insert(coin.second);
            nValueRet += coin.first;
            return true;
        }
        else if (n < nTargetValue + MIN_CHANGE)
        {
            vValue.push_back(coin);
            nTotalLower += n;
        }
        else if (n < coinLowestLarger.first)
        {
            coinLowestLarger = coin;
        }
    }

    if (nTotalLower == nTargetValue)
    {
        for (unsigned int i = 0; i < vValue.size(); ++i)
        {
            setCoinsRet.insert(vValue[i].second);
            nValueRet += vValue[i].first;
        }
        return true;
    }

    if (nTotalLower < nTargetValue)
    {
        if (coinLowestLarger.second.first == NULL)
            return false;
        setCoinsRet.insert(coinLowestLarger.second);
        nValueRet += coinLowestLarger.first;
        return true;
    }

    // Solve subset sum by stochastic approximation
    std::sort(vValue.begin(), vValue.end(), CompareValueOnly());
    std::reverse(vValue.begin(), vValue.end());
    vector<char> vfBest;
    CAmount nBest;

    ApproximateBestSubset(vValue, nTotalLower, nTargetValue, vfBest, nBest);
    if (nBest != nTargetValue && nTotalLower >= nTargetValue + MIN_CHANGE)
        ApproximateBestSubset(vValue, nTotalLower, nTargetValue + MIN_CHANGE, vfBest, nBest);

    // If we have a bigger coin and (either the stochastic approximation didn't find a good solution,
    //                                   or the next bigger coin is closer), return the bigger coin
    if (coinLowestLarger.second.first &&
        ((nBest != nTargetValue && nBest < nTargetValue + MIN_CHANGE) || coinLowestLarger.first <= nBest))
    {
        setCoinsRet.insert(coinLowestLarger.second);
        nValueRet += coinLowestLarger.first;
    }
    else {
        for (unsigned int i = 0; i < vValue.size(); i++)
            if (vfBest[i])
            {
                setCoinsRet.insert(vValue[i].second);
                nValueRet += vValue[i].first;
            }

        LogPrint("selectcoins", "SelectCoins() best subset: ");
        for (unsigned int i = 0; i < vValue.size(); i++)
            if (vfBest[i])
                LogPrint("selectcoins", "%s ", FormatMoney(vValue[i].first));
        LogPrint("selectcoins", "total %s\n", FormatMoney(nBest));
    }

    return true;
}

bool CWallet::SelectCoins(const vector<COutput>& vAvailableCoins, const CAmount& nTargetValue, set<pair<const CWalletTx*,unsigned int> >& setCoinsRet, CAmount& nValueRet, const CCoinControl* coinControl) const
{
    vector<COutput> vCoins(vAvailableCoins);

    // coin control -> return all selected outputs (we want all selected to go into the transaction for sure)
    if (coinControl && coinControl->HasSelected() && !coinControl->fAllowOtherInputs)
    {
        BOOST_FOREACH(const COutput& out, vCoins)
        {
            if (!out.fSpendable)
                 continue;
            nValueRet += out.tx->tx->vout[out.i].nValue;
            setCoinsRet.insert(make_pair(out.tx, out.i));
        }
        return (nValueRet >= nTargetValue);
    }

    // calculate value from preset inputs and store them
    set<pair<const CWalletTx*, uint32_t> > setPresetCoins;
    CAmount nValueFromPresetInputs = 0;

    std::vector<COutPoint> vPresetInputs;
    if (coinControl)
        coinControl->ListSelected(vPresetInputs);
    BOOST_FOREACH(const COutPoint& outpoint, vPresetInputs)
    {
        map<uint256, CWalletTx>::const_iterator it = mapWallet.find(outpoint.hash);
        if (it != mapWallet.end())
        {
            const CWalletTx* pcoin = &it->second;
            // Clearly invalid input, fail
            if (pcoin->tx->vout.size() <= outpoint.n)
                return false;
            nValueFromPresetInputs += pcoin->tx->vout[outpoint.n].nValue;
            setPresetCoins.insert(make_pair(pcoin, outpoint.n));
        } else
            return false; // TODO: Allow non-wallet inputs
    }

    // remove preset inputs from vCoins
    for (vector<COutput>::iterator it = vCoins.begin(); it != vCoins.end() && coinControl && coinControl->HasSelected();)
    {
        if (setPresetCoins.count(make_pair(it->tx, it->i)))
            it = vCoins.erase(it);
        else
            ++it;
    }

    size_t nMaxChainLength = std::min(GetArg("-limitancestorcount", DEFAULT_ANCESTOR_LIMIT), GetArg("-limitdescendantcount", DEFAULT_DESCENDANT_LIMIT));
    bool fRejectLongChains = GetBoolArg("-walletrejectlongchains", DEFAULT_WALLET_REJECT_LONG_CHAINS);

    bool res = nTargetValue <= nValueFromPresetInputs ||
        SelectCoinsMinConf(nTargetValue - nValueFromPresetInputs, 1, 10, 0, vCoins, setCoinsRet, nValueRet) ||
        SelectCoinsMinConf(nTargetValue - nValueFromPresetInputs, 1, 1, 0, vCoins, setCoinsRet, nValueRet) ||
        (bSpendZeroConfChange && SelectCoinsMinConf(nTargetValue - nValueFromPresetInputs, 0, 1, 2, vCoins, setCoinsRet, nValueRet)) ||
        (bSpendZeroConfChange && SelectCoinsMinConf(nTargetValue - nValueFromPresetInputs, 0, 1, std::min((size_t)4, nMaxChainLength/3), vCoins, setCoinsRet, nValueRet)) ||
        (bSpendZeroConfChange && SelectCoinsMinConf(nTargetValue - nValueFromPresetInputs, 0, 1, nMaxChainLength/2, vCoins, setCoinsRet, nValueRet)) ||
        (bSpendZeroConfChange && SelectCoinsMinConf(nTargetValue - nValueFromPresetInputs, 0, 1, nMaxChainLength, vCoins, setCoinsRet, nValueRet)) ||
        (bSpendZeroConfChange && !fRejectLongChains && SelectCoinsMinConf(nTargetValue - nValueFromPresetInputs, 0, 1, std::numeric_limits<uint64_t>::max(), vCoins, setCoinsRet, nValueRet));

    // because SelectCoinsMinConf clears the setCoinsRet, we now add the possible inputs to the coinset
    setCoinsRet.insert(setPresetCoins.begin(), setPresetCoins.end());

    // add preset inputs to the total value selected
    nValueRet += nValueFromPresetInputs;

    return res;
}

bool CWallet::FundTransaction(CMutableTransaction& tx, CAmount& nFeeRet, bool overrideEstimatedFeeRate, const CFeeRate& specificFeeRate, int& nChangePosInOut, std::string& strFailReason, bool includeWatching, bool lockUnspents, const std::set<int>& setSubtractFeeFromOutputs, bool keepReserveKey, const CTxDestination& destChange)
{
    vector<CRecipient> vecSend;

    // Turn the txout set into a CRecipient vector
    for (size_t idx = 0; idx < tx.vout.size(); idx++)
    {
        const CTxOut& txOut = tx.vout[idx];
        CRecipient recipient = {txOut.scriptPubKey, txOut.nValue, setSubtractFeeFromOutputs.count(idx) == 1};
        vecSend.push_back(recipient);
    }

    CCoinControl coinControl;
    coinControl.destChange = destChange;
    coinControl.fAllowOtherInputs = true;
    coinControl.fAllowWatchOnly = includeWatching;
    coinControl.fOverrideFeeRate = overrideEstimatedFeeRate;
    coinControl.nFeeRate = specificFeeRate;

    BOOST_FOREACH(const CTxIn& txin, tx.vin)
        coinControl.Select(txin.prevout);

    CReserveKey reservekey(this);
    CWalletTx wtx;
    if (!CreateTransaction(vecSend, wtx, reservekey, nFeeRet, nChangePosInOut, strFailReason, &coinControl, false))
        return false;

    if (nChangePosInOut != -1)
        tx.vout.insert(tx.vout.begin() + nChangePosInOut, wtx.tx->vout[nChangePosInOut]);

    // Copy output sizes from new transaction; they may have had the fee subtracted from them
    for (unsigned int idx = 0; idx < tx.vout.size(); idx++)
        tx.vout[idx].nValue = wtx.tx->vout[idx].nValue;

    // Add new txins (keeping original txin scriptSig/order)
    BOOST_FOREACH(const CTxIn& txin, wtx.tx->vin)
    {
        if (!coinControl.IsSelected(txin.prevout))
        {
            tx.vin.push_back(txin);

            if (lockUnspents)
            {
              LOCK2(cs_main, cs_wallet);
              LockCoin(txin.prevout);
            }
        }
    }

    // optionally keep the change output key
    if (keepReserveKey)
        reservekey.KeepKey();

    return true;
}

bool CWallet::CreateTransaction(const vector<CRecipient>& vecSend, CWalletTx& wtxNew, CReserveKey& reservekey, CAmount& nFeeRet,
                                int& nChangePosInOut, std::string& strFailReason, const CCoinControl* coinControl, bool sign)
{
    CAmount nValue = 0;
    int nChangePosRequest = nChangePosInOut;
    unsigned int nSubtractFeeFromAmount = 0;
    for (const auto& recipient : vecSend)
    {
        if (nValue < 0 || recipient.nAmount < 0)
        {
            strFailReason = _("Transaction amounts must not be negative");
            return false;
        }
        nValue += recipient.nAmount;

        if (recipient.fSubtractFeeFromAmount)
            nSubtractFeeFromAmount++;
    }
    if (vecSend.empty())
    {
        strFailReason = _("Transaction must have at least one recipient");
        return false;
    }

    wtxNew.fTimeReceivedIsTxTime = true;
    wtxNew.BindWallet(this);
    CMutableTransaction txNew;

    // Discourage fee sniping.
    //
    // For a large miner the value of the transactions in the best block and
    // the mempool can exceed the cost of deliberately attempting to mine two
    // blocks to orphan the current best block. By setting nLockTime such that
    // only the next block can include the transaction, we discourage this
    // practice as the height restricted and limited blocksize gives miners
    // considering fee sniping fewer options for pulling off this attack.
    //
    // A simple way to think about this is from the wallet's point of view we
    // always want the blockchain to move forward. By setting nLockTime this
    // way we're basically making the statement that we only want this
    // transaction to appear in the next block; we don't want to potentially
    // encourage reorgs by allowing transactions to appear at lower heights
    // than the next block in forks of the best chain.
    //
    // Of course, the subsidy is high enough, and transaction volume low
    // enough, that fee sniping isn't a problem yet, but by implementing a fix
    // now we ensure code won't be written that makes assumptions about
    // nLockTime that preclude a fix later.
    txNew.nLockTime = chainActive.Height();
	
    txNew.nTime = GetAdjustedTime();

    // Secondly occasionally randomly pick a nLockTime even further back, so
    // that transactions that are delayed after signing for whatever reason,
    // e.g. high-latency mix networks and some CoinJoin implementations, have
    // better privacy.
    if (GetRandInt(10) == 0)
        txNew.nLockTime = std::max(0, (int)txNew.nLockTime - GetRandInt(100));

    assert(txNew.nLockTime <= (unsigned int)chainActive.Height());
    assert(txNew.nLockTime < LOCKTIME_THRESHOLD);

    {
        set<pair<const CWalletTx*,unsigned int> > setCoins;
        LOCK2(cs_main, cs_wallet);
        {
            std::vector<COutput> vAvailableCoins;
            AvailableCoins(vAvailableCoins, true, coinControl);

            nFeeRet = 0;
            // Start with no fee and loop until there is enough fee
            while (true)
            {
                nChangePosInOut = nChangePosRequest;
                txNew.vin.clear();
                txNew.vout.clear();
                wtxNew.fFromMe = true;
                bool fFirst = true;

                CAmount nValueToSelect = nValue;
                if (nSubtractFeeFromAmount == 0)
                    nValueToSelect += nFeeRet;
                // vouts to the payees
                for (const auto& recipient : vecSend)
                {
                    CTxOut txout(recipient.nAmount, recipient.scriptPubKey);

                    if (recipient.fSubtractFeeFromAmount)
                    {
                        txout.nValue -= nFeeRet / nSubtractFeeFromAmount; // Subtract fee equally from each selected recipient

                        if (fFirst) // first receiver pays the remainder not divisible by output count
                        {
                            fFirst = false;
                            txout.nValue -= nFeeRet % nSubtractFeeFromAmount;
                        }
                    }

                    if (txout.IsDust(dustRelayFee))
                    {
                        if (recipient.fSubtractFeeFromAmount && nFeeRet > 0)
                        {
                            if (txout.nValue < 0)
                                strFailReason = _("The transaction amount is too small to pay the fee");
                            else
                                strFailReason = _("The transaction amount is too small to send after the fee has been deducted");
                        }
                        else
                            strFailReason = _("Transaction amount too small");
                        return false;
                    }
                    txNew.vout.push_back(txout);
                }

                // Choose coins to use
                CAmount nValueIn = 0;
                setCoins.clear();
                if (!SelectCoins(vAvailableCoins, nValueToSelect, setCoins, nValueIn, coinControl))
                {
                    strFailReason = _("Insufficient funds");
                    return false;
                }

                const CAmount nChange = nValueIn - nValueToSelect;
                if (nChange > 0)
                {
                    // Fill a vout to ourself
                    // TODO: pass in scriptChange instead of reservekey so
                    // change transaction isn't always pay-to-bitcoin-address
                    CScript scriptChange;

                    // coin control: send change to custom address
                    if (coinControl && !boost::get<CNoDestination>(&coinControl->destChange))
                        scriptChange = GetScriptForDestination(coinControl->destChange);

                    // no coin control: send change to newly generated address
                    else
                    {
                        // Note: We use a new key here to keep it from being obvious which side is the change.
                        //  The drawback is that by not reusing a previous key, the change may be lost if a
                        //  backup is restored, if the backup doesn't have the new private key for the change.
                        //  If we reused the old key, it would be possible to add code to look for and
                        //  rediscover unknown transactions that were written with keys of ours to recover
                        //  post-backup change.

                        // Reserve a new key pair from key pool
                        CPubKey vchPubKey;
                        bool ret;
                        ret = reservekey.GetReservedKey(vchPubKey);
                        if (!ret)
                        {
                            strFailReason = _("Keypool ran out, please call keypoolrefill first");
                            return false;
                        }

                        scriptChange = GetScriptForDestination(vchPubKey.GetID());
                    }

                    CTxOut newTxOut(nChange, scriptChange);

                    // We do not move dust-change to fees, because the sender would end up paying more than requested.
                    // This would be against the purpose of the all-inclusive feature.
                    // So instead we raise the change and deduct from the recipient.
                    if (nSubtractFeeFromAmount > 0 && newTxOut.IsDust(dustRelayFee))
                    {
                        CAmount nDust = newTxOut.GetDustThreshold(dustRelayFee) - newTxOut.nValue;
                        newTxOut.nValue += nDust; // raise change until no more dust
                        for (unsigned int i = 0; i < vecSend.size(); i++) // subtract from first recipient
                        {
                            if (vecSend[i].fSubtractFeeFromAmount)
                            {
                                txNew.vout[i].nValue -= nDust;
                                if (txNew.vout[i].IsDust(dustRelayFee))
                                {
                                    strFailReason = _("The transaction amount is too small to send after the fee has been deducted");
                                    return false;
                                }
                                break;
                            }
                        }
                    }

                    // Never create dust outputs; if we would, just
                    // add the dust to the fee.
                    if (newTxOut.IsDust(dustRelayFee))
                    {
                        nChangePosInOut = -1;
                        nFeeRet += nChange;
                        reservekey.ReturnKey();
                    }
                    else
                    {
                        if (nChangePosInOut == -1)
                        {
                            // Insert change txn at random position:
                            nChangePosInOut = GetRandInt(txNew.vout.size()+1);
                        }
                        else if ((unsigned int)nChangePosInOut > txNew.vout.size())
                        {
                            strFailReason = _("Change index out of range");
                            return false;
                        }

                        vector<CTxOut>::iterator position = txNew.vout.begin()+nChangePosInOut;
                        txNew.vout.insert(position, newTxOut);
                    }
                } else {
                    reservekey.ReturnKey();
                    nChangePosInOut = -1;
                }

                // Fill vin
                //
                // Note how the sequence number is set to max()-1 so that the
                // nLockTime set above actually works.
                for (const auto& coin : setCoins)
                    txNew.vin.push_back(CTxIn(coin.first->GetHash(),coin.second,CScript(),
                                              std::numeric_limits<unsigned int>::max()-1));

                // Fill in dummy signatures for fee calculation.
                if (!DummySignTx(txNew, setCoins)) {
                    strFailReason = _("Signing transaction failed");
                    return false;
                }

                CTransaction txNewConst(txNew);
                unsigned int nBytes = txNewConst.GetTotalSize();

                // Remove scriptSigs to eliminate the fee calculation dummy signatures
                for (auto& vin : txNew.vin) {
                    vin.scriptSig = CScript();
                }

                // Allow to override the default confirmation target over the CoinControl instance
                int currentConfirmationTarget = nTxConfirmTarget;
                if (coinControl && coinControl->nConfirmTarget > 0)
                    currentConfirmationTarget = coinControl->nConfirmTarget;

                CAmount nFeeNeeded = GetMinimumFee(nBytes, currentConfirmationTarget, mempool);
                if (coinControl && nFeeNeeded > 0 && coinControl->nMinimumTotalFee > nFeeNeeded) {
                    nFeeNeeded = coinControl->nMinimumTotalFee;
                }
                if (coinControl && coinControl->fOverrideFeeRate)
                    nFeeNeeded = coinControl->nFeeRate.GetFee(nBytes);

                // If we made it here and we aren't even able to meet the relay fee on the next pass, give up
                // because we must be at the maximum allowed fee.
                if (nFeeNeeded < ::minRelayTxFee.GetFee(nBytes))
                {
                    strFailReason = _("Transaction too large for fee policy");
                    return false;
                }

                if (nFeeRet >= nFeeNeeded) {
                    // Reduce fee to only the needed amount if we have change
                    // output to increase.  This prevents potential overpayment
                    // in fees if the coins selected to meet nFeeNeeded result
                    // in a transaction that requires less fee than the prior
                    // iteration.
                    // TODO: The case where nSubtractFeeFromAmount > 0 remains
                    // to be addressed because it requires returning the fee to
                    // the payees and not the change output.
                    // TODO: The case where there is no change output remains
                    // to be addressed so we avoid creating too small an output.
                    if (nFeeRet > nFeeNeeded && nChangePosInOut != -1 && nSubtractFeeFromAmount == 0) {
                        CAmount extraFeePaid = nFeeRet - nFeeNeeded;
                        vector<CTxOut>::iterator change_position = txNew.vout.begin()+nChangePosInOut;
                        change_position->nValue += extraFeePaid;
                        nFeeRet -= extraFeePaid;
                    }
                    break; // Done, enough fee included.
                }

                // Try to reduce change to include necessary fee
                if (nChangePosInOut != -1 && nSubtractFeeFromAmount == 0) {
                    CAmount additionalFeeNeeded = nFeeNeeded - nFeeRet;
                    vector<CTxOut>::iterator change_position = txNew.vout.begin()+nChangePosInOut;
                    // Only reduce change if remaining amount is still a large enough output.
                    if (change_position->nValue >= MIN_FINAL_CHANGE + additionalFeeNeeded) {
                        change_position->nValue -= additionalFeeNeeded;
                        nFeeRet += additionalFeeNeeded;
                        break; // Done, able to increase fee from change
                    }
                }

                // Include more fee and try again.
                nFeeRet = nFeeNeeded;
                continue;
            }
        }

        if (sign)
        {
            CTransaction txNewConst(txNew);
            int nIn = 0;
            for (const auto& coin : setCoins)
            {
                const CScript& scriptPubKey = coin.first->tx->vout[coin.second].scriptPubKey;
                SignatureData sigdata;

                if (!ProduceSignature(TransactionSignatureCreator(this, &txNewConst, nIn, coin.first->tx->vout[coin.second].nValue, SIGHASH_ALL), scriptPubKey, sigdata))
                {
                    strFailReason = _("Signing transaction failed");
                    return false;
                } else {
                    UpdateTransaction(txNew, nIn, sigdata);
                }

                nIn++;
            }
        }

        // Embed the constructed transaction data in wtxNew.
        wtxNew.SetTx(MakeTransactionRef(std::move(txNew)));

        // Limit size
        if (CTransaction(wtxNew).GetTotalSize() >= MAX_STANDARD_TX_SIZE)
        {
            strFailReason = _("Transaction too large");
            return false;
        }
    }

    if (GetBoolArg("-walletrejectlongchains", DEFAULT_WALLET_REJECT_LONG_CHAINS)) {
        // Lastly, ensure this tx will pass the mempool's chain limits
        LockPoints lp;
        CTxMemPoolEntry entry(wtxNew.tx, 0, 0, 0, false, 0, lp);
        CTxMemPool::setEntries setAncestors;
        size_t nLimitAncestors = GetArg("-limitancestorcount", DEFAULT_ANCESTOR_LIMIT);
        size_t nLimitAncestorSize = GetArg("-limitancestorsize", DEFAULT_ANCESTOR_SIZE_LIMIT)*1000;
        size_t nLimitDescendants = GetArg("-limitdescendantcount", DEFAULT_DESCENDANT_LIMIT);
        size_t nLimitDescendantSize = GetArg("-limitdescendantsize", DEFAULT_DESCENDANT_SIZE_LIMIT)*1000;
        std::string errString;
        if (!mempool.CalculateMemPoolAncestors(entry, setAncestors, nLimitAncestors, nLimitAncestorSize, nLimitDescendants, nLimitDescendantSize, errString)) {
            strFailReason = _("Transaction has too long of a mempool chain");
            return false;
        }
    }
    return true;
}

/**
 * Call after CreateTransaction unless you want to abort
 */
bool CWallet::CommitTransaction(CWalletTx& wtxNew, CReserveKey& reservekey, CConnman* connman, CValidationState& state)
{
    {
        LOCK2(cs_main, cs_wallet);
        LogPrintf("CommitTransaction:\n%s", wtxNew.tx->ToString());
        {
            // Take key pair from key pool so it won't be used again
            reservekey.KeepKey();

            // Add tx to wallet, because if it has change it's also ours,
            // otherwise just for transaction history.
            AddToWallet(wtxNew);

            // Notify that old coins are spent
            BOOST_FOREACH(const CTxIn& txin, wtxNew.tx->vin)
            {
                CWalletTx &coin = mapWallet[txin.prevout.hash];
                coin.BindWallet(this);
                NotifyTransactionChanged(this, coin.GetHash(), CT_UPDATED);
            }
        }

        // Track how many getdata requests our transaction gets
        mapRequestCount[wtxNew.GetHash()] = 0;

        if (fBroadcastTransactions)
        {
            // Broadcast
            if (!wtxNew.AcceptToMemoryPool(maxTxFee, state)) {
                LogPrintf("CommitTransaction(): Transaction cannot be broadcast immediately, %s\n", state.GetRejectReason());
                // TODO: if we expect the failure to be long term or permanent, instead delete wtx from the wallet and return failure.
            } else {
                wtxNew.RelayWalletTransaction(connman);
            }
        }
    }
    return true;
}

void CWallet::ListAccountCreditDebit(const std::string& strAccount, std::list<CAccountingEntry>& entries) {
    CWalletDB walletdb(strWalletFile);
    return walletdb.ListAccountCreditDebit(strAccount, entries);
}

bool CWallet::AddAccountingEntry(const CAccountingEntry& acentry)
{
    CWalletDB walletdb(strWalletFile);

    return AddAccountingEntry(acentry, &walletdb);
}

bool CWallet::AddAccountingEntry(const CAccountingEntry& acentry, CWalletDB *pwalletdb)
{
    if (!pwalletdb->WriteAccountingEntry_Backend(acentry))
        return false;

    laccentries.push_back(acentry);
    CAccountingEntry & entry = laccentries.back();
    wtxOrdered.insert(make_pair(entry.nOrderPos, TxPair((CWalletTx*)0, &entry)));

    return true;
}

CAmount CWallet::GetRequiredFee(unsigned int nTxBytes)
{
    return std::max(minTxFee.GetFee(nTxBytes), ::minRelayTxFee.GetFee(nTxBytes));
}

CAmount CWallet::GetMinimumFee(unsigned int nTxBytes, unsigned int nConfirmTarget, const CTxMemPool& pool)
{
    // payTxFee is the user-set global for desired feerate
    return GetMinimumFee(nTxBytes, nConfirmTarget, pool, payTxFee.GetFee(nTxBytes));
}

CAmount CWallet::GetMinimumFee(unsigned int nTxBytes, unsigned int nConfirmTarget, const CTxMemPool& pool, CAmount targetFee)
{
    CAmount nFeeNeeded = targetFee;
    // User didn't set: use -txconfirmtarget to estimate...
    if (nFeeNeeded == 0) {
        int estimateFoundTarget = nConfirmTarget;
        nFeeNeeded = pool.estimateSmartFee(nConfirmTarget, &estimateFoundTarget).GetFee(nTxBytes);
        // ... unless we don't have enough mempool data for estimatefee, then use fallbackFee
        if (nFeeNeeded == 0)
            nFeeNeeded = fallbackFee.GetFee(nTxBytes);
    }
    // prevent user from paying a fee below minRelayTxFee or minTxFee
    nFeeNeeded = std::max(nFeeNeeded, GetRequiredFee(nTxBytes));
    // But always obey the maximum
    if (nFeeNeeded > maxTxFee)
        nFeeNeeded = maxTxFee;
    if(nFeeNeeded < DEFAULT_TRANSACTION_FEE)
    	nFeeNeeded = DEFAULT_TRANSACTION_FEE;
    return nFeeNeeded;
}




DBErrors CWallet::LoadWallet(bool& fFirstRunRet)
{
    if (!fFileBacked)
        return DB_LOAD_OK;
    fFirstRunRet = false;
    DBErrors nLoadWalletRet = CWalletDB(strWalletFile,"cr+").LoadWallet(this);
    if (nLoadWalletRet == DB_NEED_REWRITE)
    {
        if (CDB::Rewrite(strWalletFile, "\x04pool"))
        {
            LOCK(cs_wallet);
            setKeyPool.clear();
            // Note: can't top-up keypool here, because wallet is locked.
            // User will be prompted to unlock wallet the next operation
            // that requires a new key.
        }
    }

    if (nLoadWalletRet != DB_LOAD_OK)
        return nLoadWalletRet;
    fFirstRunRet = !vchDefaultKey.IsValid();

    uiInterface.LoadWallet(this);

    return DB_LOAD_OK;
}

DBErrors CWallet::ZapSelectTx(vector<uint256>& vHashIn, vector<uint256>& vHashOut)
{
    if (!fFileBacked)
        return DB_LOAD_OK;
    DBErrors nZapSelectTxRet = CWalletDB(strWalletFile,"cr+").ZapSelectTx(this, vHashIn, vHashOut);
    if (nZapSelectTxRet == DB_NEED_REWRITE)
    {
        if (CDB::Rewrite(strWalletFile, "\x04pool"))
        {
            LOCK(cs_wallet);
            setKeyPool.clear();
            // Note: can't top-up keypool here, because wallet is locked.
            // User will be prompted to unlock wallet the next operation
            // that requires a new key.
        }
    }

    if (nZapSelectTxRet != DB_LOAD_OK)
        return nZapSelectTxRet;

    MarkDirty();

    return DB_LOAD_OK;

}

DBErrors CWallet::ZapWalletTx(std::vector<CWalletTx>& vWtx)
{
    if (!fFileBacked)
        return DB_LOAD_OK;
    DBErrors nZapWalletTxRet = CWalletDB(strWalletFile,"cr+").ZapWalletTx(this, vWtx);
    if (nZapWalletTxRet == DB_NEED_REWRITE)
    {
        if (CDB::Rewrite(strWalletFile, "\x04pool"))
        {
            LOCK(cs_wallet);
            setKeyPool.clear();
            // Note: can't top-up keypool here, because wallet is locked.
            // User will be prompted to unlock wallet the next operation
            // that requires a new key.
        }
    }

    if (nZapWalletTxRet != DB_LOAD_OK)
        return nZapWalletTxRet;

    return DB_LOAD_OK;
}


bool CWallet::SetAddressBook(const CTxDestination& address, const string& strName, const string& strPurpose)
{
    bool fUpdated = false;
    {
        LOCK(cs_wallet); // mapAddressBook
        std::map<CTxDestination, CAddressBookData>::iterator mi = mapAddressBook.find(address);
        fUpdated = mi != mapAddressBook.end();
        mapAddressBook[address].name = strName;
        if (!strPurpose.empty()) /* update purpose only if requested */
            mapAddressBook[address].purpose = strPurpose;
    }
    NotifyAddressBookChanged(this, address, strName, ::IsMine(*this, address) != ISMINE_NO,
                             strPurpose, (fUpdated ? CT_UPDATED : CT_NEW) );
    if (!fFileBacked)
        return false;

    if (!strPurpose.empty() && !CWalletDB(strWalletFile).WritePurpose(address, strPurpose))
    {
        return false;
    }

    return CWalletDB(strWalletFile).WriteName(address, strName);
}

bool CWallet::DelAddressBook(const CTxDestination& address)
{
    {
        LOCK(cs_wallet); // mapAddressBook

        if (fFileBacked) {
            // Delete destdata tuples associated with address.
            for (const std::pair<std::string, std::string> &item :
                 mapAddressBook[address].destdata) {
                CWalletDB(strWalletFile).EraseDestData(address, item.first);
            }
        }
        mapAddressBook.erase(address);
    }

    NotifyAddressBookChanged(this, address, "", ::IsMine(*this, address) != ISMINE_NO, "", CT_DELETED);

    if (!fFileBacked)
        return false;

    CWalletDB(strWalletFile).ErasePurpose(address);
    return CWalletDB(strWalletFile).EraseName(address);
}

bool CWallet::SetDefaultKey(const CPubKey &vchPubKey)
{
    if (fFileBacked)
    {
        if (!CWalletDB(strWalletFile).WriteDefaultKey(vchPubKey))
            return false;
    }
    vchDefaultKey = vchPubKey;
    return true;
}

/**
 * Mark old keypool keys as used,
 * and generate all new keys 
 */
bool CWallet::NewKeyPool()
{
    {
        LOCK(cs_wallet);
        CWalletDB walletdb(strWalletFile);
        BOOST_FOREACH(int64_t nIndex, setKeyPool)
            walletdb.ErasePool(nIndex);
        setKeyPool.clear();

        if (IsLocked())
            return false;

        int64_t nKeys = max(GetArg("-keypool", DEFAULT_KEYPOOL_SIZE), (int64_t)0);
        for (int i = 0; i < nKeys; i++)
        {
            int64_t nIndex = i+1;
            walletdb.WritePool(nIndex, CKeyPool(GenerateNewKey()));
            setKeyPool.insert(nIndex);
        }
        LogPrintf("CWallet::NewKeyPool wrote %d new keys\n", nKeys);
    }
    return true;
}

bool CWallet::TopUpKeyPool(unsigned int kpSize)
{
    {
        LOCK(cs_wallet);

        if (IsLocked())
            return false;

        CWalletDB walletdb(strWalletFile);

        // Top up key pool
        unsigned int nTargetSize;
        if (kpSize > 0)
            nTargetSize = kpSize;
        else
            nTargetSize = max(GetArg("-keypool", DEFAULT_KEYPOOL_SIZE), (int64_t) 0);

        while (setKeyPool.size() < (nTargetSize + 1))
        {
            int64_t nEnd = 1;
            if (!setKeyPool.empty())
                nEnd = *(--setKeyPool.end()) + 1;
            if (!walletdb.WritePool(nEnd, CKeyPool(GenerateNewKey())))
                throw runtime_error(std::string(__func__) + ": writing generated key failed");
            setKeyPool.insert(nEnd);
            LogPrintf("keypool added key %d, size=%u\n", nEnd, setKeyPool.size());
        }
    }
    return true;
}

void CWallet::ReserveKeyFromKeyPool(int64_t& nIndex, CKeyPool& keypool)
{
    nIndex = -1;
    keypool.vchPubKey = CPubKey();
    {
        LOCK(cs_wallet);

        if (!IsLocked())
            TopUpKeyPool();

        // Get the oldest key
        if(setKeyPool.empty())
            return;

        CWalletDB walletdb(strWalletFile);

        nIndex = *(setKeyPool.begin());
        setKeyPool.erase(setKeyPool.begin());
        if (!walletdb.ReadPool(nIndex, keypool))
            throw runtime_error(std::string(__func__) + ": read failed");
        if (!HaveKey(keypool.vchPubKey.GetID()))
            throw runtime_error(std::string(__func__) + ": unknown key in key pool");
        assert(keypool.vchPubKey.IsValid());
        LogPrintf("keypool reserve %d\n", nIndex);
    }
}

void CWallet::KeepKey(int64_t nIndex)
{
    // Remove from key pool
    if (fFileBacked)
    {
        CWalletDB walletdb(strWalletFile);
        walletdb.ErasePool(nIndex);
    }
    LogPrintf("keypool keep %d\n", nIndex);
}

void CWallet::ReturnKey(int64_t nIndex)
{
    // Return to key pool
    {
        LOCK(cs_wallet);
        setKeyPool.insert(nIndex);
    }
    LogPrintf("keypool return %d\n", nIndex);
}

bool CWallet::GetKeyFromPool(CPubKey& result)
{
    int64_t nIndex = 0;
    CKeyPool keypool;
    {
        LOCK(cs_wallet);
        ReserveKeyFromKeyPool(nIndex, keypool);
        if (nIndex == -1)
        {
            if (IsLocked()) return false;
            result = GenerateNewKey();
            return true;
        }
        KeepKey(nIndex);
        result = keypool.vchPubKey;
    }
    return true;
}

int64_t CWallet::GetOldestKeyPoolTime()
{
    LOCK(cs_wallet);

    // if the keypool is empty, return <NOW>
    if (setKeyPool.empty())
        return GetTime();

    // load oldest key from keypool, get time and return
    CKeyPool keypool;
    CWalletDB walletdb(strWalletFile);
    int64_t nIndex = *(setKeyPool.begin());
    if (!walletdb.ReadPool(nIndex, keypool))
        throw runtime_error(std::string(__func__) + ": read oldest key in keypool failed");
    assert(keypool.vchPubKey.IsValid());
    return keypool.nTime;
}

std::map<CTxDestination, CAmount> CWallet::GetAddressBalances()
{
    map<CTxDestination, CAmount> balances;

    {
        LOCK(cs_wallet);
        BOOST_FOREACH(PAIRTYPE(uint256, CWalletTx) walletEntry, mapWallet)
        {
            CWalletTx *pcoin = &walletEntry.second;

            if (!pcoin->IsTrusted())
                continue;

            if ((pcoin->IsCoinBase() || pcoin->IsCoinStake()) && pcoin->GetBlocksToMaturity() > 0)
                continue;

            int nDepth = pcoin->GetDepthInMainChain();
            if (nDepth < (pcoin->IsFromMe(ISMINE_ALL) ? 0 : 1))
                continue;

            for (unsigned int i = 0; i < pcoin->tx->vout.size(); i++)
            {
                CTxDestination addr;
                if (!IsMine(pcoin->tx->vout[i]))
                    continue;
                if(!ExtractDestination(pcoin->tx->vout[i].scriptPubKey, addr))
                    continue;

                CAmount n = IsSpent(walletEntry.first, i) ? 0 : pcoin->tx->vout[i].nValue;

                if (!balances.count(addr))
                    balances[addr] = 0;
                balances[addr] += n;
            }
        }
    }

    return balances;
}

set< set<CTxDestination> > CWallet::GetAddressGroupings()
{
    AssertLockHeld(cs_wallet); // mapWallet
    set< set<CTxDestination> > groupings;
    set<CTxDestination> grouping;

    BOOST_FOREACH(PAIRTYPE(uint256, CWalletTx) walletEntry, mapWallet)
    {
        CWalletTx *pcoin = &walletEntry.second;

        if (pcoin->tx->vin.size() > 0)
        {
            bool any_mine = false;
            // group all input addresses with each other
            BOOST_FOREACH(CTxIn txin, pcoin->tx->vin)
            {
                CTxDestination address;
                if(!IsMine(txin)) /* If this input isn't mine, ignore it */
                    continue;
                if(!ExtractDestination(mapWallet[txin.prevout.hash].tx->vout[txin.prevout.n].scriptPubKey, address))
                    continue;
                grouping.insert(address);
                any_mine = true;
            }

            // group change with input addresses
            if (any_mine)
            {
               BOOST_FOREACH(CTxOut txout, pcoin->tx->vout)
                   if (IsChange(txout))
                   {
                       CTxDestination txoutAddr;
                       if(!ExtractDestination(txout.scriptPubKey, txoutAddr))
                           continue;
                       grouping.insert(txoutAddr);
                   }
            }
            if (grouping.size() > 0)
            {
                groupings.insert(grouping);
                grouping.clear();
            }
        }

        // group lone addrs by themselves
        for (unsigned int i = 0; i < pcoin->tx->vout.size(); i++)
            if (IsMine(pcoin->tx->vout[i]))
            {
                CTxDestination address;
                if(!ExtractDestination(pcoin->tx->vout[i].scriptPubKey, address))
                    continue;
                grouping.insert(address);
                groupings.insert(grouping);
                grouping.clear();
            }
    }

    set< set<CTxDestination>* > uniqueGroupings; // a set of pointers to groups of addresses
    map< CTxDestination, set<CTxDestination>* > setmap;  // map addresses to the unique group containing it
    BOOST_FOREACH(set<CTxDestination> _grouping, groupings)
    {
        // make a set of all the groups hit by this new group
        set< set<CTxDestination>* > hits;
        map< CTxDestination, set<CTxDestination>* >::iterator it;
        BOOST_FOREACH(CTxDestination address, _grouping)
            if ((it = setmap.find(address)) != setmap.end())
                hits.insert((*it).second);

        // merge all hit groups into a new single group and delete old groups
        set<CTxDestination>* merged = new set<CTxDestination>(_grouping);
        BOOST_FOREACH(set<CTxDestination>* hit, hits)
        {
            merged->insert(hit->begin(), hit->end());
            uniqueGroupings.erase(hit);
            delete hit;
        }
        uniqueGroupings.insert(merged);

        // update setmap
        BOOST_FOREACH(CTxDestination element, *merged)
            setmap[element] = merged;
    }

    set< set<CTxDestination> > ret;
    BOOST_FOREACH(set<CTxDestination>* uniqueGrouping, uniqueGroupings)
    {
        ret.insert(*uniqueGrouping);
        delete uniqueGrouping;
    }

    return ret;
}

CAmount CWallet::GetAccountBalance(const std::string& strAccount, int nMinDepth, const isminefilter& filter)
{
    CWalletDB walletdb(strWalletFile);
    return GetAccountBalance(walletdb, strAccount, nMinDepth, filter);
}

CAmount CWallet::GetAccountBalance(CWalletDB& walletdb, const std::string& strAccount, int nMinDepth, const isminefilter& filter)
{
    CAmount nBalance = 0;

    // Tally wallet transactions
    for (map<uint256, CWalletTx>::iterator it = mapWallet.begin(); it != mapWallet.end(); ++it)
    {
        const CWalletTx& wtx = (*it).second;
        if (!CheckFinalTx(wtx) || wtx.GetBlocksToMaturity() > 0 || wtx.GetDepthInMainChain() < 0)
            continue;

        CAmount nReceived, nSent, nFee;
        wtx.GetAccountAmounts(strAccount, nReceived, nSent, nFee, filter);

        if (nReceived != 0 && wtx.GetDepthInMainChain() >= nMinDepth)
            nBalance += nReceived;
        nBalance -= nSent + nFee;
    }

    // Tally internal accounting entries
    nBalance += walletdb.GetAccountCreditDebit(strAccount);

    return nBalance;
}

std::set<CTxDestination> CWallet::GetAccountAddresses(const std::string& strAccount) const
{
    LOCK(cs_wallet);
    set<CTxDestination> result;
    BOOST_FOREACH(const PAIRTYPE(CTxDestination, CAddressBookData)& item, mapAddressBook)
    {
        const CTxDestination& address = item.first;
        const string& strName = item.second.name;
        if (strName == strAccount)
            result.insert(address);
    }
    return result;
}

// ppcoin: disable transaction (only for coinstake)
void CWallet::DisableTransaction(const CTransaction &tx)
{
    if (!tx.IsCoinStake() || !IsFromMe(tx))
        return; // only disconnecting coinstake requires marking input unspent

    LOCK(cs_wallet);
    uint256 hash = tx.GetHash();
    if(AbandonTransaction(hash))
    {
        RemoveFromSpends(hash);
        set<CWalletTx*> setCoins;
        BOOST_FOREACH(const CTxIn& txin, tx.vin)
        {
            CWalletTx &coin = mapWallet[txin.prevout.hash];
            coin.BindWallet(this);
            NotifyTransactionChanged(this, coin.GetHash(), CT_UPDATED);
        }
        CWalletTx& wtx = mapWallet[hash];
        wtx.BindWallet(this);
        NotifyTransactionChanged(this, hash, CT_DELETED);
    }
}

bool CReserveKey::GetReservedKey(CPubKey& pubkey)
{
    if (nIndex == -1)
    {
        CKeyPool keypool;
        pwallet->ReserveKeyFromKeyPool(nIndex, keypool);
        if (nIndex != -1)
            vchPubKey = keypool.vchPubKey;
        else {
            return false;
        }
    }
    assert(vchPubKey.IsValid());
    pubkey = vchPubKey;
    return true;
}

void CReserveKey::KeepKey()
{
    if (nIndex != -1)
        pwallet->KeepKey(nIndex);
    nIndex = -1;
    vchPubKey = CPubKey();
}

void CReserveKey::ReturnKey()
{
    if (nIndex != -1)
        pwallet->ReturnKey(nIndex);
    nIndex = -1;
    vchPubKey = CPubKey();
}

void CWallet::GetAllReserveKeys(set<CKeyID>& setAddress) const
{
    setAddress.clear();

    CWalletDB walletdb(strWalletFile);

    LOCK2(cs_main, cs_wallet);
    BOOST_FOREACH(const int64_t& id, setKeyPool)
    {
        CKeyPool keypool;
        if (!walletdb.ReadPool(id, keypool))
            throw runtime_error(std::string(__func__) + ": read failed");
        assert(keypool.vchPubKey.IsValid());
        CKeyID keyID = keypool.vchPubKey.GetID();
        if (!HaveKey(keyID))
            throw runtime_error(std::string(__func__) + ": unknown key in key pool");
        setAddress.insert(keyID);
    }
}

void CWallet::UpdatedTransaction(const uint256 &hashTx)
{
    {
        LOCK(cs_wallet);
        // Only notify UI if this transaction is in this wallet
        map<uint256, CWalletTx>::const_iterator mi = mapWallet.find(hashTx);
        if (mi != mapWallet.end())
            NotifyTransactionChanged(this, hashTx, CT_UPDATED);
    }
}

void CWallet::GetScriptForMining(boost::shared_ptr<CReserveScript> &script)
{
    boost::shared_ptr<CReserveKey> rKey(new CReserveKey(this));
    CPubKey pubkey;
    if (!rKey->GetReservedKey(pubkey))
        return;

    script = rKey;
    script->reserveScript = CScript() << ToByteVector(pubkey) << OP_CHECKSIG;
}

void CWallet::LockCoin(const COutPoint& output)
{
    AssertLockHeld(cs_wallet); // setLockedCoins
    setLockedCoins.insert(output);
}

void CWallet::UnlockCoin(const COutPoint& output)
{
    AssertLockHeld(cs_wallet); // setLockedCoins
    setLockedCoins.erase(output);
}

void CWallet::UnlockAllCoins()
{
    AssertLockHeld(cs_wallet); // setLockedCoins
    setLockedCoins.clear();
}

bool CWallet::IsLockedCoin(uint256 hash, unsigned int n) const
{
    AssertLockHeld(cs_wallet); // setLockedCoins
    COutPoint outpt(hash, n);

    return (setLockedCoins.count(outpt) > 0);
}

void CWallet::ListLockedCoins(std::vector<COutPoint>& vOutpts)
{
    AssertLockHeld(cs_wallet); // setLockedCoins
    for (std::set<COutPoint>::iterator it = setLockedCoins.begin();
         it != setLockedCoins.end(); it++) {
        COutPoint outpt = (*it);
        vOutpts.push_back(outpt);
    }
}

CAmount CWallet::GetWatchOnlyStake() const
{
    CAmount nTotal = 0;
    LOCK2(cs_main, cs_wallet);
    for (map<uint256, CWalletTx>::const_iterator it = mapWallet.begin(); it != mapWallet.end(); ++it)
    {
        const CWalletTx* pcoin = &(*it).second;
        if (pcoin->IsCoinStake() && pcoin->GetBlocksToMaturity() > 0 && pcoin->GetDepthInMainChain() > 0)
            nTotal += CWallet::GetCredit(*pcoin, ISMINE_WATCH_ONLY);
    }
    return nTotal;
}

uint64_t CWallet::GetStakeWeight() const
{
    // Choose coins to use
    CAmount nBalance = GetBalance();

    if (nBalance <= nReserveBalance)
        return 0;

    vector<const CWalletTx*> vwtxPrev;

    set<pair<const CWalletTx*,unsigned int> > setCoins;
    CAmount nValueIn = 0;

    CAmount nTargetValue = nBalance - nReserveBalance;
    if (!SelectCoinsForStaking(nTargetValue, setCoins, nValueIn))
        return 0;

    if (setCoins.empty())
        return 0;

    uint64_t nWeight = 0;

    LOCK2(cs_main, cs_wallet);
    BOOST_FOREACH(PAIRTYPE(const CWalletTx*, unsigned int) pcoin, setCoins)
    {
<<<<<<< HEAD
		if (pcoin.first->GetDepthInMainChain() >= Params().GetConsensus().nStakeMinConfirmations)
			nWeight += pcoin.first->tx->vout[pcoin.second].nValue;
=======
		if (pcoin.first->GetDepthInMainChain() >= Params().GetConsensus().nCoinbaseMaturity)
			nWeight += pcoin.first->vout[pcoin.second].nValue;
>>>>>>> c7eef368
    }

    return nWeight;
}

/** @} */ // end of Actions

class CAffectedKeysVisitor : public boost::static_visitor<void> {
private:
    const CKeyStore &keystore;
    std::vector<CKeyID> &vKeys;

public:
    CAffectedKeysVisitor(const CKeyStore &keystoreIn, std::vector<CKeyID> &vKeysIn) : keystore(keystoreIn), vKeys(vKeysIn) {}

    void Process(const CScript &script) {
        txnouttype type;
        std::vector<CTxDestination> vDest;
        int nRequired;
        if (ExtractDestinations(script, type, vDest, nRequired)) {
            BOOST_FOREACH(const CTxDestination &dest, vDest)
                boost::apply_visitor(*this, dest);
        }
    }

    void operator()(const CKeyID &keyId) {
        if (keystore.HaveKey(keyId))
            vKeys.push_back(keyId);
    }

    void operator()(const CScriptID &scriptId) {
        CScript script;
        if (keystore.GetCScript(scriptId, script))
            Process(script);
    }

    void operator()(const CNoDestination &none) {}
};

void CWallet::GetKeyBirthTimes(std::map<CTxDestination, int64_t> &mapKeyBirth) const {
    AssertLockHeld(cs_wallet); // mapKeyMetadata
    mapKeyBirth.clear();

    // get birth times for keys with metadata
    for (const auto& entry : mapKeyMetadata) {
        if (entry.second.nCreateTime) {
            mapKeyBirth[entry.first] = entry.second.nCreateTime;
        }
    }

    // map in which we'll infer heights of other keys
    CBlockIndex *pindexMax = chainActive[std::max(0, chainActive.Height() - 144)]; // the tip can be reorganized; use a 144-block safety margin
    std::map<CKeyID, CBlockIndex*> mapKeyFirstBlock;
    std::set<CKeyID> setKeys;
    GetKeys(setKeys);
    BOOST_FOREACH(const CKeyID &keyid, setKeys) {
        if (mapKeyBirth.count(keyid) == 0)
            mapKeyFirstBlock[keyid] = pindexMax;
    }
    setKeys.clear();

    // if there are no such keys, we're done
    if (mapKeyFirstBlock.empty())
        return;

    // find first block that affects those keys, if there are any left
    std::vector<CKeyID> vAffected;
    for (std::map<uint256, CWalletTx>::const_iterator it = mapWallet.begin(); it != mapWallet.end(); it++) {
        // iterate over all wallet transactions...
        const CWalletTx &wtx = (*it).second;
        BlockMap::const_iterator blit = mapBlockIndex.find(wtx.hashBlock);
        if (blit != mapBlockIndex.end() && chainActive.Contains(blit->second)) {
            // ... which are already in a block
            int nHeight = blit->second->nHeight;
            BOOST_FOREACH(const CTxOut &txout, wtx.tx->vout) {
                // iterate over all their outputs
                CAffectedKeysVisitor(*this, vAffected).Process(txout.scriptPubKey);
                BOOST_FOREACH(const CKeyID &keyid, vAffected) {
                    // ... and all their affected keys
                    std::map<CKeyID, CBlockIndex*>::iterator rit = mapKeyFirstBlock.find(keyid);
                    if (rit != mapKeyFirstBlock.end() && nHeight < rit->second->nHeight)
                        rit->second = blit->second;
                }
                vAffected.clear();
            }
        }
    }

    // Extract block timestamps for those keys
    for (std::map<CKeyID, CBlockIndex*>::const_iterator it = mapKeyFirstBlock.begin(); it != mapKeyFirstBlock.end(); it++)
        mapKeyBirth[it->first] = it->second->GetBlockTime() - 7200; // block times can be 2h off
}

bool CWallet::AddDestData(const CTxDestination &dest, const std::string &key, const std::string &value)
{
    if (boost::get<CNoDestination>(&dest))
        return false;

    mapAddressBook[dest].destdata.insert(std::make_pair(key, value));
    if (!fFileBacked)
        return true;

    return CWalletDB(strWalletFile).WriteDestData(dest, key, value);
}

bool CWallet::EraseDestData(const CTxDestination &dest, const std::string &key)
{
    if (!mapAddressBook[dest].destdata.erase(key))
        return false;
    if (!fFileBacked)
        return true;

    return CWalletDB(strWalletFile).EraseDestData(dest, key);
}

bool CWallet::LoadDestData(const CTxDestination &dest, const std::string &key, const std::string &value)
{
    mapAddressBook[dest].destdata.insert(std::make_pair(key, value));
    return true;
}

bool CWallet::GetDestData(const CTxDestination &dest, const std::string &key, std::string *value) const
{
    std::map<CTxDestination, CAddressBookData>::const_iterator i = mapAddressBook.find(dest);
    if(i != mapAddressBook.end())
    {
        CAddressBookData::StringMap::const_iterator j = i->second.destdata.find(key);
        if(j != i->second.destdata.end())
        {
            if(value)
                *value = j->second;
            return true;
        }
    }
    return false;
}

std::string CWallet::GetWalletHelpString(bool showDebug)
{
    std::string strUsage = HelpMessageGroup(_("Wallet options:"));
    strUsage += HelpMessageOpt("-disablewallet", _("Do not load the wallet and disable wallet RPC calls"));
    strUsage += HelpMessageOpt("-keypool=<n>", strprintf(_("Set key pool size to <n> (default: %u)"), DEFAULT_KEYPOOL_SIZE));
    strUsage += HelpMessageOpt("-fallbackfee=<amt>", strprintf(_("A fee rate (in %s/kB) that will be used when fee estimation has insufficient data (default: %s)"),
                                                               CURRENCY_UNIT, FormatMoney(DEFAULT_FALLBACK_FEE)));
    strUsage += HelpMessageOpt("-mintxfee=<amt>", strprintf(_("Fees (in %s/kB) smaller than this are considered zero fee for transaction creation (default: %s)"),
                                                            CURRENCY_UNIT, FormatMoney(DEFAULT_TRANSACTION_MINFEE)));
    strUsage += HelpMessageOpt("-paytxfee=<amt>", strprintf(_("Fee (in %s/kB) to add to transactions you send (default: %s)"),
                                                            CURRENCY_UNIT, FormatMoney(payTxFee.GetFeePerK())));
    strUsage += HelpMessageOpt("-rescan", _("Rescan the block chain for missing wallet transactions on startup"));
    strUsage += HelpMessageOpt("-salvagewallet", _("Attempt to recover private keys from a corrupt wallet on startup"));
    strUsage += HelpMessageOpt("-spendzeroconfchange", strprintf(_("Spend unconfirmed change when sending transactions (default: %u)"), DEFAULT_SPEND_ZEROCONF_CHANGE));
    strUsage += HelpMessageOpt("-txconfirmtarget=<n>", strprintf(_("If paytxfee is not set, include enough fee so transactions begin confirmation on average within n blocks (default: %u)"), DEFAULT_TX_CONFIRM_TARGET));
    strUsage += HelpMessageOpt("-usehd", _("Use hierarchical deterministic key generation (HD) after BIP32. Only has effect during wallet creation/first start") + " " + strprintf(_("(default: %u)"), DEFAULT_USE_HD_WALLET));
    strUsage += HelpMessageOpt("-upgradewallet", _("Upgrade wallet to latest format on startup"));
    strUsage += HelpMessageOpt("-wallet=<file>", _("Specify wallet file (within data directory)") + " " + strprintf(_("(default: %s)"), DEFAULT_WALLET_DAT));
    strUsage += HelpMessageOpt("-walletbroadcast", _("Make the wallet broadcast transactions") + " " + strprintf(_("(default: %u)"), DEFAULT_WALLETBROADCAST));
    strUsage += HelpMessageOpt("-walletnotify=<cmd>", _("Execute command when a wallet transaction changes (%s in cmd is replaced by TxID)"));
    strUsage += HelpMessageOpt("-zapwallettxes=<mode>", _("Delete all wallet transactions and only recover those parts of the blockchain through -rescan on startup") +
                               " " + _("(1 = keep tx meta data e.g. account owner and payment request information, 2 = drop tx meta data)"));

    if (showDebug)
    {
        strUsage += HelpMessageGroup(_("Wallet debugging/testing options:"));

        strUsage += HelpMessageOpt("-dblogsize=<n>", strprintf("Flush wallet database activity from memory to disk log every <n> megabytes (default: %u)", DEFAULT_WALLET_DBLOGSIZE));
        strUsage += HelpMessageOpt("-flushwallet", strprintf("Run a thread to flush wallet periodically (default: %u)", DEFAULT_FLUSHWALLET));
        strUsage += HelpMessageOpt("-privdb", strprintf("Sets the DB_PRIVATE flag in the wallet db environment (default: %u)", DEFAULT_WALLET_PRIVDB));
        strUsage += HelpMessageOpt("-walletrejectlongchains", strprintf(_("Wallet will not create transactions that violate mempool chain limits (default: %u)"), DEFAULT_WALLET_REJECT_LONG_CHAINS));
    }

    return strUsage;
}

CWallet* CWallet::CreateWalletFromFile(const std::string walletFile)
{
    // needed to restore wallet transaction meta data after -zapwallettxes
    std::vector<CWalletTx> vWtx;

    if (GetBoolArg("-zapwallettxes", false)) {
        uiInterface.InitMessage(_("Zapping all transactions from wallet..."));

        CWallet *tempWallet = new CWallet(walletFile);
        DBErrors nZapWalletRet = tempWallet->ZapWalletTx(vWtx);
        if (nZapWalletRet != DB_LOAD_OK) {
            InitError(strprintf(_("Error loading %s: Wallet corrupted"), walletFile));
            return NULL;
        }

        delete tempWallet;
        tempWallet = NULL;
    }

    uiInterface.InitMessage(_("Loading wallet..."));

    int64_t nStart = GetTimeMillis();
    bool fFirstRun = true;
    CWallet *walletInstance = new CWallet(walletFile);
    DBErrors nLoadWalletRet = walletInstance->LoadWallet(fFirstRun);
    if (nLoadWalletRet != DB_LOAD_OK)
    {
        if (nLoadWalletRet == DB_CORRUPT) {
            InitError(strprintf(_("Error loading %s: Wallet corrupted"), walletFile));
            return NULL;
        }
        else if (nLoadWalletRet == DB_NONCRITICAL_ERROR)
        {
            InitWarning(strprintf(_("Error reading %s! All keys read correctly, but transaction data"
                                         " or address book entries might be missing or incorrect."),
                walletFile));
        }
        else if (nLoadWalletRet == DB_TOO_NEW) {
            InitError(strprintf(_("Error loading %s: Wallet requires newer version of %s"), walletFile, _(PACKAGE_NAME)));
            return NULL;
        }
        else if (nLoadWalletRet == DB_NEED_REWRITE)
        {
            InitError(strprintf(_("Wallet needed to be rewritten: restart %s to complete"), _(PACKAGE_NAME)));
            return NULL;
        }
        else {
            InitError(strprintf(_("Error loading %s"), walletFile));
            return NULL;
        }
    }

    if (GetBoolArg("-upgradewallet", fFirstRun))
    {
        int nMaxVersion = GetArg("-upgradewallet", 0);
        if (nMaxVersion == 0) // the -upgradewallet without argument case
        {
            LogPrintf("Performing wallet upgrade to %i\n", FEATURE_LATEST);
            nMaxVersion = CLIENT_VERSION;
            walletInstance->SetMinVersion(FEATURE_LATEST); // permanently upgrade the wallet immediately
        }
        else
            LogPrintf("Allowing wallet upgrade up to %i\n", nMaxVersion);
        if (nMaxVersion < walletInstance->GetVersion())
        {
            InitError(_("Cannot downgrade wallet"));
            return NULL;
        }
        walletInstance->SetMaxVersion(nMaxVersion);
    }

    if (fFirstRun)
    {
        // Create new keyUser and set as default key
        if (GetBoolArg("-usehd", DEFAULT_USE_HD_WALLET) && !walletInstance->IsHDEnabled()) {
            // generate a new master key
            CPubKey masterPubKey = walletInstance->GenerateNewHDMasterKey();
            if (!walletInstance->SetHDMasterKey(masterPubKey))
                throw std::runtime_error(std::string(__func__) + ": Storing master key failed");
        }
        CPubKey newDefaultKey;
        if (walletInstance->GetKeyFromPool(newDefaultKey)) {
            walletInstance->SetDefaultKey(newDefaultKey);
            if (!walletInstance->SetAddressBook(walletInstance->vchDefaultKey.GetID(), "", "receive")) {
                InitError(_("Cannot write default address") += "\n");
                return NULL;
            }
        }

        walletInstance->SetBestChain(chainActive.GetLocator());
    }
    else if (IsArgSet("-usehd")) {
        bool useHD = GetBoolArg("-usehd", DEFAULT_USE_HD_WALLET);
        if (walletInstance->IsHDEnabled() && !useHD) {
            InitError(strprintf(_("Error loading %s: You can't disable HD on a already existing HD wallet"), walletFile));
            return NULL;
        }
        if (!walletInstance->IsHDEnabled() && useHD) {
            InitError(strprintf(_("Error loading %s: You can't enable HD on a already existing non-HD wallet"), walletFile));
            return NULL;
        }
    }

    LogPrintf(" wallet      %15dms\n", GetTimeMillis() - nStart);

    RegisterValidationInterface(walletInstance);

    CBlockIndex *pindexRescan = chainActive.Tip();
    if (GetBoolArg("-rescan", false))
        pindexRescan = chainActive.Genesis();
    else
    {
        CWalletDB walletdb(walletFile);
        CBlockLocator locator;
        if (walletdb.ReadBestBlock(locator))
            pindexRescan = FindForkInGlobalIndex(chainActive, locator);
        else
            pindexRescan = chainActive.Genesis();
    }
    if (chainActive.Tip() && chainActive.Tip() != pindexRescan)
    {
        //We can't rescan beyond non-pruned blocks, stop and throw an error
        //this might happen if a user uses a old wallet within a pruned node
        // or if he ran -disablewallet for a longer time, then decided to re-enable
        if (fPruneMode)
        {
            CBlockIndex *block = chainActive.Tip();
            while (block && block->pprev && (block->pprev->nStatus & BLOCK_HAVE_DATA) && block->pprev->nTx > 0 && pindexRescan != block)
                block = block->pprev;

            if (pindexRescan != block) {
                InitError(_("Prune: last wallet synchronisation goes beyond pruned data. You need to -reindex (download the whole blockchain again in case of pruned node)"));
                return NULL;
            }
        }

        uiInterface.InitMessage(_("Rescanning..."));
        LogPrintf("Rescanning last %i blocks (from block %i)...\n", chainActive.Height() - pindexRescan->nHeight, pindexRescan->nHeight);
        nStart = GetTimeMillis();
        walletInstance->ScanForWalletTransactions(pindexRescan, true);
        LogPrintf(" rescan      %15dms\n", GetTimeMillis() - nStart);
        walletInstance->SetBestChain(chainActive.GetLocator());
        CWalletDB::IncrementUpdateCounter();

        // Restore wallet transaction metadata after -zapwallettxes=1
        if (GetBoolArg("-zapwallettxes", false) && GetArg("-zapwallettxes", "1") != "2")
        {
            CWalletDB walletdb(walletFile);

            BOOST_FOREACH(const CWalletTx& wtxOld, vWtx)
            {
                uint256 hash = wtxOld.GetHash();
                std::map<uint256, CWalletTx>::iterator mi = walletInstance->mapWallet.find(hash);
                if (mi != walletInstance->mapWallet.end())
                {
                    const CWalletTx* copyFrom = &wtxOld;
                    CWalletTx* copyTo = &mi->second;
                    copyTo->mapValue = copyFrom->mapValue;
                    copyTo->vOrderForm = copyFrom->vOrderForm;
                    copyTo->nTimeReceived = copyFrom->nTimeReceived;
                    copyTo->nTimeSmart = copyFrom->nTimeSmart;
                    copyTo->fFromMe = copyFrom->fFromMe;
                    copyTo->strFromAccount = copyFrom->strFromAccount;
                    copyTo->nOrderPos = copyFrom->nOrderPos;
                    walletdb.WriteTx(*copyTo);
                }
            }
        }
    }
    walletInstance->SetBroadcastTransactions(GetBoolArg("-walletbroadcast", DEFAULT_WALLETBROADCAST));

    {
        LOCK(walletInstance->cs_wallet);
        LogPrintf("setKeyPool.size() = %u\n",      walletInstance->GetKeyPoolSize());
        LogPrintf("mapWallet.size() = %u\n",       walletInstance->mapWallet.size());
        LogPrintf("mapAddressBook.size() = %u\n",  walletInstance->mapAddressBook.size());
    }

    return walletInstance;
}

bool CWallet::InitLoadWallet()
{
    if (GetBoolArg("-disablewallet", DEFAULT_DISABLE_WALLET)) {
        pwalletMain = NULL;
        LogPrintf("Wallet disabled!\n");
        return true;
    }

    std::string walletFile = GetArg("-wallet", DEFAULT_WALLET_DAT);

    CWallet * const pwallet = CreateWalletFromFile(walletFile);
    if (!pwallet) {
        return false;
    }
    pwalletMain = pwallet;

    return true;
}

std::atomic<bool> CWallet::fFlushThreadRunning(false);

void CWallet::postInitProcess(boost::thread_group& threadGroup)
{
    // Add wallet transactions that aren't already in a block to mempool
    // Do this here as mempool requires genesis block to be loaded
    ReacceptWalletTransactions();

    // Run a thread to flush wallet periodically
    if (!CWallet::fFlushThreadRunning.exchange(true)) {
        threadGroup.create_thread(ThreadFlushWalletDB);
    }
}

bool CWallet::ParameterInteraction()
{
    if (GetBoolArg("-disablewallet", DEFAULT_DISABLE_WALLET))
        return true;

    if (GetBoolArg("-blocksonly", DEFAULT_BLOCKSONLY) && SoftSetBoolArg("-walletbroadcast", false)) {
        LogPrintf("%s: parameter interaction: -blocksonly=1 -> setting -walletbroadcast=0\n", __func__);
    }

    if (GetBoolArg("-salvagewallet", false) && SoftSetBoolArg("-rescan", true)) {
        // Rewrite just private keys: rescan to find transactions
        LogPrintf("%s: parameter interaction: -salvagewallet=1 -> setting -rescan=1\n", __func__);
    }

    // -zapwallettx implies a rescan
    if (GetBoolArg("-zapwallettxes", false) && SoftSetBoolArg("-rescan", true)) {
        LogPrintf("%s: parameter interaction: -zapwallettxes=<mode> -> setting -rescan=1\n", __func__);
    }

    if (GetBoolArg("-sysperms", false))
        return InitError("-sysperms is not allowed in combination with enabled wallet functionality");
    if (GetArg("-prune", 0) && GetBoolArg("-rescan", false))
        return InitError(_("Rescans are not possible in pruned mode. You will need to use -reindex which will download the whole blockchain again."));

    if (::minRelayTxFee.GetFeePerK() > HIGH_TX_FEE_PER_KB)
        InitWarning(AmountHighWarn("-minrelaytxfee") + " " +
                    _("The wallet will avoid paying less than the minimum relay fee."));

    if (IsArgSet("-mintxfee"))
    {
        CAmount n = 0;
        if (!ParseMoney(GetArg("-mintxfee", ""), n) || 0 == n)
            return InitError(AmountErrMsg("mintxfee", GetArg("-mintxfee", "")));
        if (n > HIGH_TX_FEE_PER_KB)
            InitWarning(AmountHighWarn("-mintxfee") + " " +
                        _("This is the minimum transaction fee you pay on every transaction."));
        CWallet::minTxFee = CFeeRate(n);
    }
    if (IsArgSet("-fallbackfee"))
    {
        CAmount nFeePerK = 0;
        if (!ParseMoney(GetArg("-fallbackfee", ""), nFeePerK))
            return InitError(strprintf(_("Invalid amount for -fallbackfee=<amount>: '%s'"), GetArg("-fallbackfee", "")));
        if (nFeePerK > HIGH_TX_FEE_PER_KB)
            InitWarning(AmountHighWarn("-fallbackfee") + " " +
                        _("This is the transaction fee you may pay when fee estimates are not available."));
        CWallet::fallbackFee = CFeeRate(nFeePerK);
    }
    if (IsArgSet("-paytxfee"))
    {
        CAmount nFeePerK = 0;
        if (!ParseMoney(GetArg("-paytxfee", ""), nFeePerK))
            return InitError(AmountErrMsg("paytxfee", GetArg("-paytxfee", "")));
        if (nFeePerK > HIGH_TX_FEE_PER_KB)
            InitWarning(AmountHighWarn("-paytxfee") + " " +
                        _("This is the transaction fee you will pay if you send a transaction."));

        payTxFee = CFeeRate(nFeePerK, 1000);
        if (payTxFee < ::minRelayTxFee)
        {
            return InitError(strprintf(_("Invalid amount for -paytxfee=<amount>: '%s' (must be at least %s)"),
                                       GetArg("-paytxfee", ""), ::minRelayTxFee.ToString()));
        }
    }
    if (IsArgSet("-maxtxfee"))
    {
        CAmount nMaxFee = 0;
        if (!ParseMoney(GetArg("-maxtxfee", ""), nMaxFee))
            return InitError(AmountErrMsg("maxtxfee", GetArg("-maxtxfee", "")));
        if (nMaxFee > HIGH_MAX_TX_FEE)
            InitWarning(_("-maxtxfee is set very high! Fees this large could be paid on a single transaction."));
        maxTxFee = nMaxFee;
        if (CFeeRate(maxTxFee, 1000) < ::minRelayTxFee)
        {
            return InitError(strprintf(_("Invalid amount for -maxtxfee=<amount>: '%s' (must be at least the minrelay fee of %s to prevent stuck transactions)"),
                                       GetArg("-maxtxfee", ""), ::minRelayTxFee.ToString()));
        }
    }
    nTxConfirmTarget = GetArg("-txconfirmtarget", DEFAULT_TX_CONFIRM_TARGET);
    bSpendZeroConfChange = GetBoolArg("-spendzeroconfchange", DEFAULT_SPEND_ZEROCONF_CHANGE);

    return true;
}

bool CWallet::BackupWallet(const std::string& strDest)
{
    if (!fFileBacked)
        return false;
    while (true)
    {
        {
            LOCK(bitdb.cs_db);
            if (!bitdb.mapFileUseCount.count(strWalletFile) || bitdb.mapFileUseCount[strWalletFile] == 0)
            {
                // Flush log data to the dat file
                bitdb.CloseDb(strWalletFile);
                bitdb.CheckpointLSN(strWalletFile);
                bitdb.mapFileUseCount.erase(strWalletFile);

                // Copy wallet file
                boost::filesystem::path pathSrc = GetDataDir() / strWalletFile;
                boost::filesystem::path pathDest(strDest);
                if (boost::filesystem::is_directory(pathDest))
                    pathDest /= strWalletFile;

                try {
#if BOOST_VERSION >= 104000
                    boost::filesystem::copy_file(pathSrc, pathDest, boost::filesystem::copy_option::overwrite_if_exists);
#else
                    boost::filesystem::copy_file(pathSrc, pathDest);
#endif
                    LogPrintf("copied %s to %s\n", strWalletFile, pathDest.string());
                    return true;
                } catch (const boost::filesystem::filesystem_error& e) {
                    LogPrintf("error copying %s to %s - %s\n", strWalletFile, pathDest.string(), e.what());
                    return false;
                }
            }
        }
        MilliSleep(100);
    }
    return false;
}

CKeyPool::CKeyPool()
{
    nTime = GetTime();
}

CKeyPool::CKeyPool(const CPubKey& vchPubKeyIn)
{
    nTime = GetTime();
    vchPubKey = vchPubKeyIn;
}

CWalletKey::CWalletKey(int64_t nExpires)
{
    nTimeCreated = (nExpires ? GetTime() : 0);
    nTimeExpires = nExpires;
}

void CMerkleTx::SetMerkleBranch(const CBlockIndex* pindex, int posInBlock)
{
    // Update the tx's hashBlock
    hashBlock = pindex->GetBlockHash();

    // set the position of the transaction in the block
    nIndex = posInBlock;
}

int CMerkleTx::GetDepthInMainChain(const CBlockIndex* &pindexRet) const
{
    if (hashUnset())
        return 0;

    AssertLockHeld(cs_main);

    // Find the block it claims to be in
    BlockMap::iterator mi = mapBlockIndex.find(hashBlock);
    if (mi == mapBlockIndex.end())
        return 0;
    CBlockIndex* pindex = (*mi).second;
    if (!pindex || !chainActive.Contains(pindex))
        return 0;

    pindexRet = pindex;
    return ((nIndex == -1) ? (-1) : 1) * (chainActive.Height() - pindex->nHeight + 1);
}

int CMerkleTx::GetBlocksToMaturity() const
{
    if (!(IsCoinBase() || IsCoinStake()))
        return 0;
    return max(0, (Params().GetConsensus().nCoinbaseMaturity+1) - GetDepthInMainChain());
}


bool CMerkleTx::AcceptToMemoryPool(const CAmount& nAbsurdFee, CValidationState& state)
{
    return ::AcceptToMemoryPool(mempool, state, tx, true, NULL, NULL, false, nAbsurdFee);
}<|MERGE_RESOLUTION|>--- conflicted
+++ resolved
@@ -635,19 +635,11 @@
             for (unsigned int i = 0; i < pcoin->tx->vout.size(); i++) {
                 isminetype mine = IsMine(pcoin->tx->vout[i]);
                 if (!(IsSpent(wtxid, i)) && mine != ISMINE_NO &&
-<<<<<<< HEAD
                     !IsLockedCoin((*it).first, i) && (pcoin->tx->vout[i].nValue > 0))
                 	vCoins.push_back(COutput(pcoin, i, nDepth,
                 	                                                 ((mine & ISMINE_SPENDABLE) != ISMINE_NO) ||
                 	                                                  (mine & ISMINE_WATCH_SOLVABLE) != ISMINE_NO,
                                                                       (mine & (ISMINE_SPENDABLE | ISMINE_WATCH_SOLVABLE)) != ISMINE_NO));
-=======
-                    !IsLockedCoin((*it).first, i) && (pcoin->vout[i].nValue > 0))
-                    vCoins.push_back(COutput(pcoin, i, nDepth,
-                                             ((mine & ISMINE_SPENDABLE) != ISMINE_NO) ||
-                                             (mine & ISMINE_WATCH_SOLVABLE) != ISMINE_NO,
-                                             (mine & (ISMINE_SPENDABLE | ISMINE_WATCH_SOLVABLE)) != ISMINE_NO));
->>>>>>> c7eef368
             }
         }
     }
@@ -734,11 +726,7 @@
     if (setCoins.empty())
         return false;
 
-<<<<<<< HEAD
-    if(stakeCache.size() > setCoins.size() + 100){
-=======
-    if (stakeCache.size() > setCoins.size() + 100){
->>>>>>> c7eef368
+    if (stakeCache.size() > setCoins.size() + 100) {
         //Determining if the cache is still valid is harder than just clearing it when it gets too big, so instead just clear it
         //when it has more than 100 entries more than the actual setCoins.
         stakeCache.clear();
@@ -749,7 +737,7 @@
         {
             boost::this_thread::interruption_point();
             COutPoint prevoutStake = COutPoint(pcoin.first->GetHash(), pcoin.second);
-            CacheKernel(stakeCache, prevoutStake, pindexPrev); //this will do a 2 disk loads per op
+            CacheKernel(stakeCache, prevoutStake, pindexPrev, *pcoinsTip); //this will do a 2 disk loads per op
         }
 
     }
@@ -766,7 +754,7 @@
             // Search backward in time from the given txNew timestamp
             // Search nSearchInterval seconds back up to nMaxStakeSearchInterval
             COutPoint prevoutStake = COutPoint(pcoin.first->GetHash(), pcoin.second);
-            if (CheckKernel(pindexPrev, nBits, txNew.nTime - n, prevoutStake, stakeCache))
+            if (CheckKernel(pindexPrev, nBits, txNew.nTime - n, prevoutStake, *pcoinsTip, stakeCache))
             {
                 // Found a kernel
                 LogPrint("coinstake", "CreateCoinStake : kernel found\n");
@@ -3742,13 +3730,8 @@
     LOCK2(cs_main, cs_wallet);
     BOOST_FOREACH(PAIRTYPE(const CWalletTx*, unsigned int) pcoin, setCoins)
     {
-<<<<<<< HEAD
-		if (pcoin.first->GetDepthInMainChain() >= Params().GetConsensus().nStakeMinConfirmations)
-			nWeight += pcoin.first->tx->vout[pcoin.second].nValue;
-=======
-		if (pcoin.first->GetDepthInMainChain() >= Params().GetConsensus().nCoinbaseMaturity)
-			nWeight += pcoin.first->vout[pcoin.second].nValue;
->>>>>>> c7eef368
+        if (pcoin.first->GetDepthInMainChain() >= Params().GetConsensus().nCoinbaseMaturity)
+            nWeight += pcoin.first->tx->vout[pcoin.second].nValue;
     }
 
     return nWeight;
