--- conflicted
+++ resolved
@@ -13,13 +13,9 @@
 #include "wallet/coincontrol.h"
 #include "consensus/consensus.h"
 #include "consensus/validation.h"
-<<<<<<< HEAD
 #include "dstencode.h"
 #include "fs.h"
-=======
-#include "fs.h"
 #include "init.h"
->>>>>>> e44150fe
 #include "key.h"
 #include "keystore.h"
 #include "miner.h"
@@ -27,7 +23,6 @@
 #include "net.h"
 #include "policy/fees.h"
 #include "policy/policy.h"
-#include "policy/rbf.h"
 #include "primitives/block.h"
 #include "primitives/transaction.h"
 #include "script/script.h"
@@ -49,10 +44,6 @@
 CFeeRate payTxFee(DEFAULT_TRANSACTION_FEE);
 unsigned int nTxConfirmTarget = DEFAULT_TX_CONFIRM_TARGET;
 bool bSpendZeroConfChange = DEFAULT_SPEND_ZEROCONF_CHANGE;
-<<<<<<< HEAD
-=======
-bool fWalletRbf = DEFAULT_WALLET_RBF;
->>>>>>> e44150fe
 
 const char * DEFAULT_WALLET_DAT = "wallet.dat";
 const uint32_t BIP32_HARDENED_KEY_LIMIT = 0x80000000;
@@ -512,32 +503,6 @@
     if (gArgs.GetBoolArg("-disablewallet", DEFAULT_DISABLE_WALLET))
         return true;
 
-<<<<<<< HEAD
-    uiInterface.InitMessage(_("Verifying wallet..."));
-    std::string walletFile = GetArg("-wallet", DEFAULT_WALLET_DAT);
-
-    std::string strError;
-    if (!CWalletDB::VerifyEnvironment(walletFile, GetDataDir().string(), strError))
-        return InitError(strError);
-
-    if (GetBoolArg("-salvagewallet", false))
-    {
-        // Recover readable keypairs:
-        CWallet dummyWallet;
-        if (!CWalletDB::Recover(walletFile, (void *)&dummyWallet, CWalletDB::RecoverKeysOnlyFilter))
-            return false;
-    }
-
-    std::string strWarning;
-    bool dbV = CWalletDB::VerifyDatabaseFile(walletFile, GetDataDir().string(), strWarning, strError);
-    if (!strWarning.empty())
-        InitWarning(strWarning);
-    if (!dbV)
-    {
-        InitError(strError);
-        return false;
-    }
-=======
     uiInterface.InitMessage(_("Verifying wallet(s)..."));
 
     // Keep track of each wallet absolute path to detect duplicates.
@@ -587,7 +552,6 @@
         }
     }
 
->>>>>>> e44150fe
     return true;
 }
 
@@ -1186,6 +1150,57 @@
     return true;
 }
 
+bool CWallet::GetLabelDestination(CTxDestination &dest, const std::string& label, bool bForceNew)
+{
+    WalletBatch batch(*database);
+
+    CAccount account;
+    batch.ReadAccount(label, account);
+
+    if (!bForceNew) {
+        if (!account.vchPubKey.IsValid())
+            bForceNew = true;
+        else {
+            // Check if the current key has been used (TODO: check other addresses with the same key)
+            CScript scriptPubKey = GetScriptForDestination(account.vchPubKey.GetID());
+            for (std::map<uint256, CWalletTx>::iterator it = mapWallet.begin();
+                 it != mapWallet.end() && account.vchPubKey.IsValid();
+                 ++it)
+                for (const CTxOut& txout : (*it).second.tx->vout)
+                    if (txout.scriptPubKey == scriptPubKey) {
+                        bForceNew = true;
+                        break;
+                    }
+        }
+    }
+
+    /*
+    // Generate a new key
+    if (bForceNew) {
+        if (!GetKeyFromPool(account.vchPubKey, false))
+            return false;
+
+        LearnRelatedScripts(account.vchPubKey, m_default_address_type);
+        dest = GetDestinationForKey(account.vchPubKey, m_default_address_type);
+        SetAddressBook(dest, label, "receive");
+        batch.WriteAccount(label, account);
+    } else {
+        dest = GetDestinationForKey(account.vchPubKey, m_default_address_type);
+    }
+    */
+
+    // Generate a new key
+    if (bForceNew) {
+        if (!GetKeyFromPool(account.vchPubKey, false))
+            return false;
+
+        SetAddressBook(account.vchPubKey.GetID(), label, "receive");
+        walletdb.WriteAccount(label, account);
+    }
+
+    return true;
+}
+
 bool CWallet::GetAccountPubkey(CPubKey &pubKey, std::string strAccount, bool bForceNew)
 {
     CWalletDB walletdb(*dbw);
@@ -1233,38 +1248,6 @@
     }
 }
 
-<<<<<<< HEAD
-=======
-bool CWallet::MarkReplaced(const uint256& originalHash, const uint256& newHash)
-{
-    LOCK(cs_wallet);
-
-    auto mi = mapWallet.find(originalHash);
-
-    // There is a bug if MarkReplaced is not called on an existing wallet transaction.
-    assert(mi != mapWallet.end());
-
-    CWalletTx& wtx = (*mi).second;
-
-    // Ensure for now that we're not overwriting data
-    assert(wtx.mapValue.count("replaced_by_txid") == 0);
-
-    wtx.mapValue["replaced_by_txid"] = newHash.ToString();
-
-    CWalletDB walletdb(*dbw, "r+");
-
-    bool success = true;
-    if (!walletdb.WriteTx(wtx)) {
-        LogPrintf("%s: Updating walletdb tx %s failed", __func__, wtx.GetHash().ToString());
-        success = false;
-    }
-
-    NotifyTransactionChanged(this, originalHash, CT_UPDATED);
-
-    return success;
-}
-
->>>>>>> e44150fe
 bool CWallet::AddToWallet(const CWalletTx& wtxIn, bool fFlushOnClose)
 {
     LOCK(cs_wallet);
@@ -1310,15 +1293,6 @@
         if (wtxIn.fFromMe && wtxIn.fFromMe != wtx.fFromMe)
         {
             wtx.fFromMe = wtxIn.fFromMe;
-            fUpdated = true;
-        }
-        // If we have a witness-stripped version of this transaction, and we
-        // see a new version with a witness, then we must be upgrading a pre-segwit
-        // wallet.  Store the new version of the transaction with the witness,
-        // as the stripped-version must be invalid.
-        // TODO: Store all versions of the transaction, instead of just one.
-        if (wtxIn.tx->HasWitness() && !wtx.tx->HasWitness()) {
-            wtx.SetTx(wtxIn.tx);
             fUpdated = true;
         }
     }
@@ -1406,8 +1380,6 @@
         if (fExisted && !fUpdate) return false;
         if (fExisted || IsMine(tx) || IsFromMe(tx))
         {
-<<<<<<< HEAD
-=======
             /* Check if any keys in the wallet keypool that were supposed to be unused
              * have appeared in a new transaction. If so, remove those keys from the keypool.
              * This can happen when restoring an old wallet backup that does not contain
@@ -1432,7 +1404,6 @@
                 }
             }
 
->>>>>>> e44150fe
             CWalletTx wtx(this, ptx);
 
             // Get merkle branch if transaction was found in a block
@@ -1568,27 +1539,19 @@
     }
 }
 
-<<<<<<< HEAD
-void CWallet::SyncTransaction(const CTransactionRef& ptx, const CBlockIndex *pindexBlockConnected, int posInBlock) {
-    const CTransaction& tx = *ptx;
-
-    if (!pindexBlockConnected && posInBlock == -1) {
-        // wallets need to refund inputs when disconnecting coinstake
-        if (tx.IsCoinStake()) {
-            if (IsFromMe(tx)) {
-                DisableTransaction(tx);
-                return;
-            }
-        }
-    }
-
-    if (!AddToWalletIfInvolvingMe(ptx, pindexBlockConnected, posInBlock, true))
-=======
 void CWallet::SyncTransaction(const CTransactionRef& ptx, const CBlockIndex *pindex, int posInBlock) {
     const CTransaction& tx = *ptx;
 
+    if (!pindex && posInBlock == -1) {
+        // wallets need to refund inputs when disconnecting coinstake
+        if (tx.IsCoinStake() && IsFromMe(tx))
+        {
+            DisableTransaction(tx);
+            return;
+        }
+    }
+
     if (!AddToWalletIfInvolvingMe(ptx, pindex, posInBlock, true))
->>>>>>> e44150fe
         return; // Not one of ours
 
     // If a transaction changes 'conflicted' state, that changes the balance
@@ -1603,82 +1566,32 @@
 
 void CWallet::TransactionAddedToMempool(const CTransactionRef& ptx) {
     LOCK2(cs_main, cs_wallet);
-<<<<<<< HEAD
-    SyncTransaction(ptx, NULL, -1);
-=======
     SyncTransaction(ptx);
->>>>>>> e44150fe
 }
 
 void CWallet::BlockConnected(const std::shared_ptr<const CBlock>& pblock, const CBlockIndex *pindex, const std::vector<CTransactionRef>& vtxConflicted) {
     LOCK2(cs_main, cs_wallet);
-<<<<<<< HEAD
-    // TODO: Tempoarily ensure that mempool removals are notified before
-=======
     // TODO: Temporarily ensure that mempool removals are notified before
->>>>>>> e44150fe
     // connected transactions.  This shouldn't matter, but the abandoned
     // state of transactions in our wallet is currently cleared when we
     // receive another notification and there is a race condition where
     // notification of a connected conflict might cause an outside process
-<<<<<<< HEAD
-    // to abandon a transaction and then have it inadvertantly cleared by
-    // the notification that the conflicted transaction was evicted.
-
-    for (const CTransactionRef& ptx : vtxConflicted) {
-        SyncTransaction(ptx, NULL, -1);
-=======
     // to abandon a transaction and then have it inadvertently cleared by
     // the notification that the conflicted transaction was evicted.
 
     for (const CTransactionRef& ptx : vtxConflicted) {
         SyncTransaction(ptx);
->>>>>>> e44150fe
     }
     for (size_t i = 0; i < pblock->vtx.size(); i++) {
         SyncTransaction(pblock->vtx[i], pindex, i);
     }
-<<<<<<< HEAD
-
-    // The GUI expects a NotifyTransactionChanged when a coinbase tx
-    // which is in our wallet moves from in-the-best-block to
-    // 2-confirmations (as it only displays them at that time).
-    // We do that here.
-    if (hashPrevBestCoinbase.IsNull()) {
-        // Immediately after restart we have no idea what the coinbase
-        // transaction from the previous block is.
-        // For correctness we scan over the entire wallet, looking for
-        // the previous block's coinbase, just in case it is ours, so
-        // that we can notify the UI that it should now be displayed.
-        if (pindex->pprev) {
-            for (const std::pair<uint256, CWalletTx>& p : mapWallet) {
-                if (p.second.IsCoinBase() && p.second.hashBlock == pindex->pprev->GetBlockHash()) {
-                    NotifyTransactionChanged(this, p.first, CT_UPDATED);
-                    break;
-                }
-            }
-        }
-    } else {
-        std::map<uint256, CWalletTx>::const_iterator mi = mapWallet.find(hashPrevBestCoinbase);
-        if (mi != mapWallet.end()) {
-            NotifyTransactionChanged(this, hashPrevBestCoinbase, CT_UPDATED);
-        }
-    }
-
-    hashPrevBestCoinbase = pblock->vtx[0]->GetHash();
-=======
->>>>>>> e44150fe
 }
 
 void CWallet::BlockDisconnected(const std::shared_ptr<const CBlock>& pblock) {
     LOCK2(cs_main, cs_wallet);
 
     for (const CTransactionRef& ptx : pblock->vtx) {
-<<<<<<< HEAD
-        SyncTransaction(ptx, NULL, -1);
-=======
         SyncTransaction(ptx);
->>>>>>> e44150fe
     }
 }
 
@@ -2021,22 +1934,12 @@
  * from or to us. If fUpdate is true, found transactions that already
  * exist in the wallet will be updated.
  *
-<<<<<<< HEAD
- * Returns pointer to the first block in the last contiguous range that was
- * successfully scanned.
- *
- */
-CBlockIndex* CWallet::ScanForWalletTransactions(CBlockIndex* pindexStart, bool fUpdate)
-{
-    CBlockIndex* ret = nullptr;
-=======
  * Returns null if scan was successful. Otherwise, if a complete rescan was not
  * possible (due to pruning or corruption), returns pointer to the most recent
  * block that could not be scanned.
  */
 CBlockIndex* CWallet::ScanForWalletTransactions(CBlockIndex* pindexStart, bool fUpdate)
 {
->>>>>>> e44150fe
     int64_t nNow = GetTime();
     const CChainParams& chainParams = Params();
 
@@ -2046,14 +1949,6 @@
         LOCK2(cs_main, cs_wallet);
         fAbortRescan = false;
         fScanningWallet = true;
-<<<<<<< HEAD
-
-        // no need to read and scan block, if block was created before
-        // our wallet birthday (as adjusted for block time variability)
-        while (pindex && nTimeFirstKey && (pindex->GetBlockTime() < (nTimeFirstKey - 7200)))
-            pindex = chainActive.Next(pindex);
-=======
->>>>>>> e44150fe
 
         ShowProgress(_("Rescanning..."), 0); // show rescan progress in GUI as dialog or on splashscreen, if -rescan on startup
         double dProgressStart = GuessVerificationProgress(chainParams.TxData(), pindex);
@@ -2072,16 +1967,8 @@
                 for (size_t posInBlock = 0; posInBlock < block.vtx.size(); ++posInBlock) {
                     AddToWalletIfInvolvingMe(block.vtx[posInBlock], pindex, posInBlock, fUpdate);
                 }
-<<<<<<< HEAD
-                if (!ret) {
-                    ret = pindex;
-                }
-            } else {
-                ret = nullptr;
-=======
             } else {
                 ret = pindex;
->>>>>>> e44150fe
             }
             pindex = chainActive.Next(pindex);
         }
@@ -2620,14 +2507,7 @@
             if (!CheckFinalTx(*pcoin))
                 continue;
 
-<<<<<<< HEAD
-            if (fOnlyConfirmed && !pcoin->IsTrusted())
-                continue;
-
             if ((pcoin->IsCoinBase() || pcoin->IsCoinStake()) && pcoin->GetBlocksToMaturity() > 0)
-=======
-            if (pcoin->IsCoinBase() && pcoin->GetBlocksToMaturity() > 0)
->>>>>>> e44150fe
                 continue;
 
             int nDepth = pcoin->GetDepthInMainChain();
@@ -2639,40 +2519,7 @@
             if (nDepth == 0 && !pcoin->InMempool())
                 continue;
 
-<<<<<<< HEAD
-=======
             bool safeTx = pcoin->IsTrusted();
-
-            // We should not consider coins from transactions that are replacing
-            // other transactions.
-            //
-            // Example: There is a transaction A which is replaced by bumpfee
-            // transaction B. In this case, we want to prevent creation of
-            // a transaction B' which spends an output of B.
-            //
-            // Reason: If transaction A were initially confirmed, transactions B
-            // and B' would no longer be valid, so the user would have to create
-            // a new transaction C to replace B'. However, in the case of a
-            // one-block reorg, transactions B' and C might BOTH be accepted,
-            // when the user only wanted one of them. Specifically, there could
-            // be a 1-block reorg away from the chain where transactions A and C
-            // were accepted to another chain where B, B', and C were all
-            // accepted.
-            if (nDepth == 0 && pcoin->mapValue.count("replaces_txid")) {
-                safeTx = false;
-            }
-
-            // Similarly, we should not consider coins from transactions that
-            // have been replaced. In the example above, we would want to prevent
-            // creation of a transaction A' spending an output of A, because if
-            // transaction B were initially confirmed, conflicting with A and
-            // A', we wouldn't want to the user to create a transaction D
-            // intending to replace A', but potentially resulting in a scenario
-            // where A, A', and D could all be accepted (instead of just B and
-            // D, or just A and A' like the user would want).
-            if (nDepth == 0 && pcoin->mapValue.count("replaced_by_txid")) {
-                safeTx = false;
-            }
 
             if (fOnlySafe && !safeTx) {
                 continue;
@@ -2681,7 +2528,6 @@
             if (nDepth < nMinDepth || nDepth > nMaxDepth)
                 continue;
 
->>>>>>> e44150fe
             for (unsigned int i = 0; i < pcoin->tx->vout.size(); i++) {
                 if (pcoin->tx->vout[i].nValue < nMinimumAmount || pcoin->tx->vout[i].nValue > nMaximumAmount)
                     continue;
@@ -2929,11 +2775,7 @@
             LogPrint(BCLog::SELECTCOINS, "SelectCoins() best subset: ");
             for (unsigned int i = 0; i < vValue.size(); i++) {
                 if (vfBest[i]) {
-<<<<<<< HEAD
-                    LogPrint(BCLog::SELECTCOINS, "%s ", FormatMoney(vValue[i].first));
-=======
                     LogPrint(BCLog::SELECTCOINS, "%s ", FormatMoney(vValue[i].txout.nValue));
->>>>>>> e44150fe
                 }
             }
             LogPrint(BCLog::SELECTCOINS, "total %s\n", FormatMoney(nBest));
@@ -3087,17 +2929,6 @@
 
 
     return true;
-}
-
-static CFeeRate GetDiscardRate(const CBlockPolicyEstimator& estimator)
-{
-    unsigned int highest_target = estimator.HighestTargetTracked(FeeEstimateHorizon::LONG_HALFLIFE);
-    CFeeRate discard_rate = estimator.estimateSmartFee(highest_target, nullptr /* FeeCalculation */, false /* conservative */);
-    // Don't let discard_rate be greater than longest possible fee estimate if we get a valid fee estimate
-    discard_rate = (discard_rate == CFeeRate(0)) ? CWallet::m_discard_rate : std::min(discard_rate, CWallet::m_discard_rate);
-    // Discard rate must be at least dustRelayFee
-    discard_rate = std::max(discard_rate, ::dustRelayFee);
-    return discard_rate;
 }
 
 bool CWallet::CreateTransaction(const std::vector<CRecipient>& vecSend, CWalletTx& wtxNew, CReserveKey& reservekey, CAmount& nFeeRet,
@@ -3202,7 +3033,6 @@
             CTxOut change_prototype_txout(0, scriptChange);
             size_t change_prototype_size = GetSerializeSize(change_prototype_txout, SER_DISK, 0);
 
-            CFeeRate discard_rate = GetDiscardRate(::feeEstimator);
             nFeeRet = 0;
             bool pick_new_inputs = true;
             CAmount nValueIn = 0;
@@ -3251,14 +3081,6 @@
                 }
 
                 // Choose coins to use
-<<<<<<< HEAD
-                CAmount nValueIn = 0;
-                setCoins.clear();
-                if (!SelectCoins(vAvailableCoins, nValueToSelect, setCoins, nValueIn, coinControl))
-                {
-                    strFailReason = _("Insufficient funds");
-                    return false;
-=======
                 if (pick_new_inputs) {
                     nValueIn = 0;
                     setCoins.clear();
@@ -3267,7 +3089,6 @@
                         strFailReason = _("Insufficient funds");
                         return false;
                     }
->>>>>>> e44150fe
                 }
 
                 const CAmount nChange = nValueIn - nValueToSelect;
@@ -3277,37 +3098,9 @@
                     // Fill a vout to ourself
                     CTxOut newTxOut(nChange, scriptChange);
 
-<<<<<<< HEAD
-                    // We do not move dust-change to fees, because the sender would end up paying more than requested.
-                    // This would be against the purpose of the all-inclusive feature.
-                    // So instead we raise the change and deduct from the recipient.
-                    if (nSubtractFeeFromAmount > 0 && IsDust(newTxOut, ::dustRelayFee))
-                    {
-                        CAmount nDust = GetDustThreshold(newTxOut, ::dustRelayFee) - newTxOut.nValue;
-                        newTxOut.nValue += nDust; // raise change until no more dust
-                        for (unsigned int i = 0; i < vecSend.size(); i++) // subtract from first recipient
-                        {
-                            if (vecSend[i].fSubtractFeeFromAmount)
-                            {
-                                txNew.vout[i].nValue -= nDust;
-                                if (IsDust(txNew.vout[i], ::dustRelayFee))
-                                {
-                                    strFailReason = _("The transaction amount is too small to send after the fee has been deducted");
-                                    return false;
-                                }
-                                break;
-                            }
-                        }
-                    }
-
                     // Never create dust outputs; if we would, just
                     // add the dust to the fee.
                     if (IsDust(newTxOut, ::dustRelayFee))
-=======
-                    // Never create dust outputs; if we would, just
-                    // add the dust to the fee.
-                    if (IsDust(newTxOut, discard_rate))
->>>>>>> e44150fe
                     {
                         nChangePosInOut = -1;
                         nFeeRet += nChange;
@@ -3329,35 +3122,14 @@
                         txNew.vout.insert(position, newTxOut);
                     }
                 } else {
-<<<<<<< HEAD
-                    reservekey.ReturnKey();
-=======
->>>>>>> e44150fe
                     nChangePosInOut = -1;
                 }
 
                 // Fill vin
                 //
-<<<<<<< HEAD
-                // Note how the sequence number is set to max()-1 so that the
-                // nLockTime set above actually works.
-                for (const auto& coin : setCoins)
-                    txNew.vin.push_back(CTxIn(coin.first->GetHash(),coin.second,CScript(),
-                                              std::numeric_limits<unsigned int>::max()-1));
-=======
-                // Note how the sequence number is set to non-maxint so that
-                // the nLockTime set above actually works.
-                //
-                // BIP125 defines opt-in RBF as any nSequence < maxint-1, so
-                // we use the highest possible value in that range (maxint-2)
-                // to avoid conflicting with other possible uses of nSequence,
-                // and in the spirit of "smallest possible change from prior
-                // behavior."
-                const uint32_t nSequence = coin_control.signalRbf ? MAX_BIP125_RBF_SEQUENCE : (CTxIn::SEQUENCE_FINAL - 1);
                 for (const auto& coin : setCoins)
                     txNew.vin.push_back(CTxIn(coin.outpoint,CScript(),
                                               nSequence));
->>>>>>> e44150fe
 
                 // Fill in dummy signatures for fee calculation.
                 if (!DummySignTx(txNew, setCoins)) {
@@ -3365,33 +3137,14 @@
                     return false;
                 }
 
-<<<<<<< HEAD
-                CTransaction txNewConst(txNew);
-                unsigned int nBytes = txNewConst.GetTotalSize();
-=======
-                nBytes = GetVirtualTransactionSize(txNew);
->>>>>>> e44150fe
+                nBytes = txNew.GetTotalSize();
 
                 // Remove scriptSigs to eliminate the fee calculation dummy signatures
                 for (auto& vin : txNew.vin) {
                     vin.scriptSig = CScript();
                 }
 
-<<<<<<< HEAD
-                // Allow to override the default confirmation target over the CoinControl instance
-                int currentConfirmationTarget = nTxConfirmTarget;
-                if (coinControl && coinControl->nConfirmTarget > 0)
-                    currentConfirmationTarget = coinControl->nConfirmTarget;
-
-                CAmount nFeeNeeded = GetMinimumFee(nBytes, currentConfirmationTarget, mempool);
-                if (coinControl && nFeeNeeded > 0 && coinControl->nMinimumTotalFee > nFeeNeeded) {
-                    nFeeNeeded = coinControl->nMinimumTotalFee;
-                }
-                if (coinControl && coinControl->fOverrideFeeRate)
-                    nFeeNeeded = coinControl->nFeeRate.GetFee(nBytes);
-=======
-                nFeeNeeded = GetMinimumFee(nBytes, coin_control, ::mempool, ::feeEstimator, &feeCalc);
->>>>>>> e44150fe
+                nFeeNeeded = GetMinimumFee(nBytes, coin_control, ::mempool, &feeCalc);
 
                 // If we made it here and we aren't even able to meet the relay fee on the next pass, give up
                 // because we must be at the maximum allowed fee.
@@ -3414,8 +3167,8 @@
                     // change output. Only try this once.
                     if (nChangePosInOut == -1 && nSubtractFeeFromAmount == 0 && pick_new_inputs) {
                         unsigned int tx_size_with_change = nBytes + change_prototype_size + 2; // Add 2 as a buffer in case increasing # of outputs changes compact size
-                        CAmount fee_needed_with_change = GetMinimumFee(tx_size_with_change, coin_control, ::mempool, ::feeEstimator, nullptr);
-                        CAmount minimum_value_for_change = GetDustThreshold(change_prototype_txout, discard_rate);
+                        CAmount fee_needed_with_change = GetMinimumFee(tx_size_with_change, coin_control, ::mempool, nullptr);
+                        CAmount minimum_value_for_change = GetDustThreshold(change_prototype_txout, ::dustRelayFee);
                         if (nFeeRet >= fee_needed_with_change + minimum_value_for_change) {
                             pick_new_inputs = false;
                             nFeeRet = fee_needed_with_change;
@@ -3598,13 +3351,10 @@
     return std::max(minTxFee.GetFee(nTxBytes), ::minRelayTxFee.GetFee(nTxBytes));
 }
 
-CAmount CWallet::GetMinimumFee(unsigned int nTxBytes, const CCoinControl& coin_control, const CTxMemPool& pool, const CBlockPolicyEstimator& estimator, FeeCalculation *feeCalc)
+CAmount CWallet::GetMinimumFee(unsigned int nTxBytes, const CCoinControl& coin_control, const CTxMemPool& pool, FeeCalculation *feeCalc)
 {
     /* User control of how to calculate fee uses the following parameter precedence:
        1. coin_control.m_feerate
-       2. coin_control.m_confirm_target
-       3. payTxFee (user-set global variable)
-       4. nTxConfirmTarget (user-set global variable)
        The first parameter that is set is used.
     */
     CAmount fee_needed;
@@ -3614,31 +3364,9 @@
         // Allow to override automatic min/max check over coin control instance
         if (coin_control.fOverrideFeeRate) return fee_needed;
     }
-    else if (!coin_control.m_confirm_target && ::payTxFee != CFeeRate(0)) { // 3. TODO: remove magic value of 0 for global payTxFee
+    else if (::payTxFee != CFeeRate(0)) { // 3. TODO: remove magic value of 0 for global payTxFee
         fee_needed = ::payTxFee.GetFee(nTxBytes);
         if (feeCalc) feeCalc->reason = FeeReason::PAYTXFEE;
-    }
-    else { // 2. or 4.
-        // We will use smart fee estimation
-        unsigned int target = coin_control.m_confirm_target ? *coin_control.m_confirm_target : ::nTxConfirmTarget;
-        // By default estimates are economical iff we are signaling opt-in-RBF
-        bool conservative_estimate = !coin_control.signalRbf;
-        // Allow to override the default fee estimate mode over the CoinControl instance
-        if (coin_control.m_fee_mode == FeeEstimateMode::CONSERVATIVE) conservative_estimate = true;
-        else if (coin_control.m_fee_mode == FeeEstimateMode::ECONOMICAL) conservative_estimate = false;
-
-        fee_needed = estimator.estimateSmartFee(target, feeCalc, conservative_estimate).GetFee(nTxBytes);
-        if (fee_needed == 0) {
-            // if we don't have enough data for estimateSmartFee, then use fallbackFee
-            fee_needed = fallbackFee.GetFee(nTxBytes);
-            if (feeCalc) feeCalc->reason = FeeReason::FALLBACK;
-        }
-        // Obey mempool min fee when using smart fee estimation
-        CAmount min_mempool_fee = pool.GetMinFee(gArgs.GetArg("-maxmempool", DEFAULT_MAX_MEMPOOL_SIZE) * 1000000).GetFee(nTxBytes);
-        if (fee_needed < min_mempool_fee) {
-            fee_needed = min_mempool_fee;
-            if (feeCalc) feeCalc->reason = FeeReason::MEMPOOL_MIN;
-        }
     }
 
     // prevent user from paying a fee below minRelayTxFee or minTxFee
@@ -3648,19 +3376,13 @@
         if (feeCalc) feeCalc->reason = FeeReason::REQUIRED;
     }
     // But always obey the maximum
-<<<<<<< HEAD
-    if (nFeeNeeded > maxTxFee)
-        nFeeNeeded = maxTxFee;
-    if(nFeeNeeded < DEFAULT_TRANSACTION_FEE)
-    	nFeeNeeded = DEFAULT_TRANSACTION_FEE;
-    return nFeeNeeded;
-=======
     if (fee_needed > maxTxFee) {
         fee_needed = maxTxFee;
         if (feeCalc) feeCalc->reason = FeeReason::MAXTXFEE;
     }
+    if (fee_needed < DEFAULT_TRANSACTION_FEE)
+    	fee_needed = DEFAULT_TRANSACTION_FEE;
     return fee_needed;
->>>>>>> e44150fe
 }
 
 
@@ -3696,17 +3418,9 @@
 
 DBErrors CWallet::ZapSelectTx(std::vector<uint256>& vHashIn, std::vector<uint256>& vHashOut)
 {
-<<<<<<< HEAD
-    if (!fFileBacked)
-        return DB_LOAD_OK;
-    AssertLockHeld(cs_wallet); // mapWallet
-    vchDefaultKey = CPubKey();
-    DBErrors nZapSelectTxRet = CWalletDB(strWalletFile,"cr+").ZapSelectTx(vHashIn, vHashOut);
-=======
     AssertLockHeld(cs_wallet); // mapWallet
     vchDefaultKey = CPubKey();
     DBErrors nZapSelectTxRet = CWalletDB(*dbw,"cr+").ZapSelectTx(vHashIn, vHashOut);
->>>>>>> e44150fe
     for (uint256 hash : vHashOut)
         mapWallet.erase(hash);
 
@@ -3714,13 +3428,9 @@
     {
         if (dbw->Rewrite("\x04pool"))
         {
-<<<<<<< HEAD
-            setKeyPool.clear();
-=======
             setInternalKeyPool.clear();
             setExternalKeyPool.clear();
             m_pool_key_to_index.clear();
->>>>>>> e44150fe
             // Note: can't top-up keypool here, because wallet is locked.
             // User will be prompted to unlock wallet the next operation
             // that requires a new key.
@@ -3738,15 +3448,8 @@
 
 DBErrors CWallet::ZapWalletTx(std::vector<CWalletTx>& vWtx)
 {
-<<<<<<< HEAD
-    if (!fFileBacked)
-        return DB_LOAD_OK;
-    vchDefaultKey = CPubKey();
-    DBErrors nZapWalletTxRet = CWalletDB(strWalletFile,"cr+").ZapWalletTx(vWtx);
-=======
     vchDefaultKey = CPubKey();
     DBErrors nZapWalletTxRet = CWalletDB(*dbw,"cr+").ZapWalletTx(vWtx);
->>>>>>> e44150fe
     if (nZapWalletTxRet == DB_NEED_REWRITE)
     {
         if (dbw->Rewrite("\x04pool"))
@@ -3781,21 +3484,9 @@
     }
     NotifyAddressBookChanged(this, address, strName, ::IsMine(*this, address) != ISMINE_NO,
                              strPurpose, (fUpdated ? CT_UPDATED : CT_NEW) );
-<<<<<<< HEAD
-    if (!fFileBacked)
-        return false;
-
-    if (!strPurpose.empty() && !CWalletDB(strWalletFile).WritePurpose(address, strPurpose))
-    {
-        return false;
-    }
-
-    return CWalletDB(strWalletFile).WriteName(address, strName);
-=======
     if (!strPurpose.empty() && !CWalletDB(*dbw).WritePurpose(CBitcoinAddress(address).ToString(), strPurpose))
         return false;
-    return CWalletDB(*dbw).WriteName(CBitcoinAddress(address).ToString(), strName);
->>>>>>> e44150fe
+    return CWalletDB(*dbw).WriteName(address, strName);
 }
 
 bool CWallet::DelAddressBook(const CTxDestination& address)
@@ -3803,36 +3494,19 @@
     {
         LOCK(cs_wallet); // mapAddressBook
 
-<<<<<<< HEAD
-        if (fFileBacked) {
-            // Delete destdata tuples associated with address.
-            for (const std::pair<std::string, std::string> &item :
-                 mapAddressBook[address].destdata) {
-                CWalletDB(strWalletFile).EraseDestData(address, item.first);
-            }
-=======
         // Delete destdata tuples associated with address
         std::string strAddress = CBitcoinAddress(address).ToString();
         for (const std::pair<std::string, std::string> &item : mapAddressBook[address].destdata)
         {
-            CWalletDB(*dbw).EraseDestData(strAddress, item.first);
->>>>>>> e44150fe
+            CWalletDB(*dbw).EraseDestData(address, item.first);
         }
         mapAddressBook.erase(address);
     }
 
     NotifyAddressBookChanged(this, address, "", ::IsMine(*this, address) != ISMINE_NO, "", CT_DELETED);
 
-<<<<<<< HEAD
-    if (!fFileBacked)
-        return false;
-
-    CWalletDB(strWalletFile).ErasePurpose(address);
-    return CWalletDB(strWalletFile).EraseName(address);
-=======
-    CWalletDB(*dbw).ErasePurpose(CBitcoinAddress(address).ToString());
-    return CWalletDB(*dbw).EraseName(CBitcoinAddress(address).ToString());
->>>>>>> e44150fe
+    CWalletDB(*dbw).ErasePurpose(address);
+    return CWalletDB(*dbw).EraseName(address);
 }
 
 const std::string& CWallet::GetAccountName(const CScript& scriptPubKey) const
@@ -4225,8 +3899,7 @@
     return result;
 }
 
-<<<<<<< HEAD
-// ppcoin: disable transaction (only for coinstake)
+// disable transaction (only for coinstake) 
 void CWallet::DisableTransaction(const CTransaction &tx)
 {
     if (!tx.IsCoinStake() || !IsFromMe(tx))
@@ -4234,11 +3907,11 @@
 
     LOCK(cs_wallet);
     uint256 hash = tx.GetHash();
-    if(AbandonTransaction(hash))
+    if (AbandonTransaction(hash))
     {
         RemoveFromSpends(hash);
         set<CWalletTx*> setCoins;
-        BOOST_FOREACH(const CTxIn& txin, tx.vin)
+        for (const CTxIn& txin : tx.vin)
         {
             CWalletTx &coin = mapWallet[txin.prevout.hash];
             coin.BindWallet(this);
@@ -4250,10 +3923,7 @@
     }
 }
 
-bool CReserveKey::GetReservedKey(CPubKey& pubkey)
-=======
 bool CReserveKey::GetReservedKey(CPubKey& pubkey, bool internal)
->>>>>>> e44150fe
 {
     if (nIndex == -1)
     {
@@ -4302,22 +3972,12 @@
         if (index > keypool_id) break; // set*KeyPool is ordered
 
         CKeyPool keypool;
-<<<<<<< HEAD
-        if (!walletdb.ReadPool(id, keypool))
-            throw runtime_error(std::string(__func__) + ": read failed");
-        assert(keypool.vchPubKey.IsValid());
-        CKeyID keyID = keypool.vchPubKey.GetID();
-        if (!HaveKey(keyID))
-            throw runtime_error(std::string(__func__) + ": unknown key in key pool");
-        setAddress.insert(keyID);
-=======
         if (walletdb.ReadPool(index, keypool)) { //TODO: This should be unnecessary
             m_pool_key_to_index.erase(keypool.vchPubKey.GetID());
         }
         walletdb.ErasePool(index);
         LogPrintf("keypool index %d removed\n", index);
         it = setKeyPool->erase(it);
->>>>>>> e44150fe
     }
 }
 
@@ -4540,28 +4200,14 @@
         return false;
 
     mapAddressBook[dest].destdata.insert(std::make_pair(key, value));
-<<<<<<< HEAD
-    if (!fFileBacked)
-        return true;
-
-    return CWalletDB(strWalletFile).WriteDestData(dest, key, value);
-=======
-    return CWalletDB(*dbw).WriteDestData(CBitcoinAddress(dest).ToString(), key, value);
->>>>>>> e44150fe
+    return CWalletDB(*dbw).WriteDestData(dest, key, value);
 }
 
 bool CWallet::EraseDestData(const CTxDestination &dest, const std::string &key)
 {
     if (!mapAddressBook[dest].destdata.erase(key))
         return false;
-<<<<<<< HEAD
-    if (!fFileBacked)
-        return true;
-
-    return CWalletDB(strWalletFile).EraseDestData(dest, key);
-=======
-    return CWalletDB(*dbw).EraseDestData(CBitcoinAddress(dest).ToString(), key);
->>>>>>> e44150fe
+    return CWalletDB(*dbw).EraseDestData(dest, key);
 }
 
 bool CWallet::LoadDestData(const CTxDestination &dest, const std::string &key, const std::string &value)
@@ -4977,56 +4623,15 @@
                                        gArgs.GetArg("-maxtxfee", ""), ::minRelayTxFee.ToString()));
         }
     }
-<<<<<<< HEAD
-    nTxConfirmTarget = GetArg("-txconfirmtarget", DEFAULT_TX_CONFIRM_TARGET);
-    bSpendZeroConfChange = GetBoolArg("-spendzeroconfchange", DEFAULT_SPEND_ZEROCONF_CHANGE);
-=======
     nTxConfirmTarget = gArgs.GetArg("-txconfirmtarget", DEFAULT_TX_CONFIRM_TARGET);
     bSpendZeroConfChange = gArgs.GetBoolArg("-spendzeroconfchange", DEFAULT_SPEND_ZEROCONF_CHANGE);
-    fWalletRbf = gArgs.GetBoolArg("-walletrbf", DEFAULT_WALLET_RBF);
->>>>>>> e44150fe
 
     return true;
 }
 
 bool CWallet::BackupWallet(const std::string& strDest)
 {
-<<<<<<< HEAD
-    if (!fFileBacked)
-        return false;
-    while (true)
-    {
-        {
-            LOCK(bitdb.cs_db);
-            if (!bitdb.mapFileUseCount.count(strWalletFile) || bitdb.mapFileUseCount[strWalletFile] == 0)
-            {
-                // Flush log data to the dat file
-                bitdb.CloseDb(strWalletFile);
-                bitdb.CheckpointLSN(strWalletFile);
-                bitdb.mapFileUseCount.erase(strWalletFile);
-
-                // Copy wallet file
-                fs::path pathSrc = GetDataDir() / strWalletFile;
-                fs::path pathDest(strDest);
-                if (fs::is_directory(pathDest))
-                    pathDest /= strWalletFile;
-
-                try {
-                    fs::copy_file(pathSrc, pathDest, fs::copy_option::overwrite_if_exists);
-                    LogPrintf("copied %s to %s\n", strWalletFile, pathDest.string());
-                    return true;
-                } catch (const fs::filesystem_error& e) {
-                    LogPrintf("error copying %s to %s - %s\n", strWalletFile, pathDest.string(), e.what());
-                    return false;
-                }
-            }
-        }
-        MilliSleep(100);
-    }
-    return false;
-=======
     return dbw->Backup(strDest);
->>>>>>> e44150fe
 }
 
 CKeyPool::CKeyPool()
@@ -5080,11 +4685,7 @@
 {
     if (!(IsCoinBase() || IsCoinStake()))
         return 0;
-<<<<<<< HEAD
-    return max(0, (Params().GetConsensus().nCoinbaseMaturity+1) - GetDepthInMainChain());
-=======
-    return std::max(0, (COINBASE_MATURITY+1) - GetDepthInMainChain());
->>>>>>> e44150fe
+    return std::max(0, (Params().GetConsensus().nCoinbaseMaturity+1) - GetDepthInMainChain());
 }
 
 
