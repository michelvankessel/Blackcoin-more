--- conflicted
+++ resolved
@@ -54,11 +54,7 @@
 bool HasWallets();
 std::vector<std::shared_ptr<CWallet>> GetWallets();
 std::shared_ptr<CWallet> GetWallet(const std::string& name);
-<<<<<<< HEAD
-std::shared_ptr<CWallet> LoadWallet(interfaces::Chain& chain, const WalletLocation& location, std::string& error, std::string& warning);
-=======
 std::shared_ptr<CWallet> LoadWallet(interfaces::Chain& chain, const WalletLocation& location, std::string& error, std::vector<std::string>& warnings);
->>>>>>> 56311988
 std::unique_ptr<interfaces::Handler> HandleLoadWallet(LoadWalletFn load_wallet);
 
 enum class WalletCreationStatus {
@@ -81,15 +77,6 @@
 static const bool DEFAULT_SPEND_ZEROCONF_CHANGE = true;
 //! Default for -walletrejectlongchains
 static const bool DEFAULT_WALLET_REJECT_LONG_CHAINS = false;
-<<<<<<< HEAD
-//! Default for -avoidpartialspends
-static const bool DEFAULT_AVOIDPARTIALSPENDS = false;
-=======
-//! -txconfirmtarget default
-static const unsigned int DEFAULT_TX_CONFIRM_TARGET = 6;
-//! -walletrbf default
-static const bool DEFAULT_WALLET_RBF = false;
->>>>>>> 56311988
 static const bool DEFAULT_WALLETBROADCAST = true;
 static const bool DEFAULT_DISABLE_WALLET = false;
 //! -maxtxfee default
@@ -109,11 +96,7 @@
 namespace boost { class thread_group; }
 
 //! Default for -addresstype
-<<<<<<< HEAD
 constexpr OutputType DEFAULT_ADDRESS_TYPE{OutputType::LEGACY};
-=======
-constexpr OutputType DEFAULT_ADDRESS_TYPE{OutputType::BECH32};
->>>>>>> 56311988
 
 //! Default for -changetype
 constexpr OutputType DEFAULT_CHANGE_TYPE{OutputType::CHANGE_AUTO};
@@ -561,12 +544,8 @@
     void setConfirmed() { m_confirm.status = CWalletTx::CONFIRMED; }
     const uint256& GetHash() const { return tx->GetHash(); }
     bool IsCoinBase() const { return tx->IsCoinBase(); }
-<<<<<<< HEAD
     bool IsCoinStake() const { return tx->IsCoinStake(); }
-    bool IsImmatureCoinBase(interfaces::Chain::Lock& locked_chain) const;
-=======
     bool IsImmatureCoinBase() const;
->>>>>>> 56311988
 };
 
 class COutput
@@ -851,13 +830,8 @@
     bool IsSpent(const uint256& hash, unsigned int n) const EXCLUSIVE_LOCKS_REQUIRED(cs_wallet);
 
     // Whether this or any known UTXO with the same single key has been spent.
-<<<<<<< HEAD
-    bool IsUsedDestination(const uint256& hash, unsigned int n) const EXCLUSIVE_LOCKS_REQUIRED(cs_wallet);
-    void SetUsedDestinationState(const uint256& hash, unsigned int n, bool used, std::set<CTxDestination>& tx_destinations);
-=======
     bool IsSpentKey(const uint256& hash, unsigned int n) const EXCLUSIVE_LOCKS_REQUIRED(cs_wallet);
     void SetSpentKeyState(WalletBatch& batch, const uint256& hash, unsigned int n, bool used, std::set<CTxDestination>& tx_destinations) EXCLUSIVE_LOCKS_REQUIRED(cs_wallet);
->>>>>>> 56311988
 
     std::vector<OutputGroup> GroupOutputs(const std::vector<COutput>& outputs, bool single_coin) const;
 
@@ -1021,14 +995,8 @@
 
     CFeeRate m_pay_tx_fee{DEFAULT_PAY_TX_FEE};
     bool m_spend_zero_conf_change{DEFAULT_SPEND_ZEROCONF_CHANGE};
-<<<<<<< HEAD
-    bool m_allow_fallback_fee{true}; //!< will be defined via chainparams
-    CFeeRate m_min_fee{DEFAULT_TRANSACTION_MINFEE};
-=======
-    bool m_signal_rbf{DEFAULT_WALLET_RBF};
     bool m_allow_fallback_fee{true}; //!< will be false if -fallbackfee=0
     CFeeRate m_min_fee{DEFAULT_TRANSACTION_MINFEE}; //!< Override with -mintxfee
->>>>>>> 56311988
     /**
      * If fee estimation does not have enough data to provide estimates, use this fee instead.
      * Has no effect if not using fee estimation
@@ -1111,14 +1079,10 @@
     bool SetMaxVersion(int nVersion);
 
     //! get the current wallet format (the oldest client version guaranteed to understand this wallet)
-<<<<<<< HEAD
-    int GetVersion() { LOCK(cs_wallet); return nWalletVersion; }
-  
+    int GetVersion() const { LOCK(cs_wallet); return nWalletVersion; }
+
     //! disable transaction for coinstake
     void DisableTransaction(const CTransaction &tx);
-=======
-    int GetVersion() const { LOCK(cs_wallet); return nWalletVersion; }
->>>>>>> 56311988
 
     //! Get wallet transactions that conflict with given transaction (spend same outputs)
     std::set<uint256> GetConflicts(const uint256& txid) const EXCLUSIVE_LOCKS_REQUIRED(cs_wallet);
@@ -1234,18 +1198,6 @@
         LogPrintf(("%s " + fmt).c_str(), GetDisplayName(), parameters...);
     };
 
-<<<<<<< HEAD
-    /** Implement lookup of key origin information through wallet key metadata. */
-    bool GetKeyOrigin(const CKeyID& keyid, KeyOriginInfo& info) const override;
-
-    /* Start staking */
-    void StartStake(CConnman* connman = CWallet::defaultConnman);
-
-    /* Stop staking */
-    void StopStake();
-
-    static CConnman* defaultConnman;
-=======
     //! Returns all unique ScriptPubKeyMans in m_internal_spk_managers and m_external_spk_managers
     std::set<ScriptPubKeyMan*> GetActiveScriptPubKeyMans() const;
 
@@ -1294,7 +1246,17 @@
 
     //! Connect the signals from ScriptPubKeyMans to the signals in CWallet
     void ConnectScriptPubKeyManNotifiers();
->>>>>>> 56311988
+
+    /* Start staking */
+    void StartStake(CConnman* connman = CWallet::defaultConnman);
+
+    /* Stop staking */
+    void StopStake();
+
+    /* Clean coinstake transactions */
+    void CleanCoinStake();
+
+    static CConnman* defaultConnman;
 };
 
 /**
