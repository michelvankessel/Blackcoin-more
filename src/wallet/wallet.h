// Copyright (c) 2009-2010 Satoshi Nakamoto
// Copyright (c) 2009-2017 The Bitcoin Core developers
// Distributed under the MIT software license, see the accompanying
// file COPYING or http://www.opensource.org/licenses/mit-license.php.

#ifndef BITCOIN_WALLET_WALLET_H
#define BITCOIN_WALLET_WALLET_H

<<<<<<< HEAD
#include "amount.h"
#include "policy/feerate.h"
#include "streams.h"
#include "tinyformat.h"
#include "ui_interface.h"
#include "utilstrencodings.h"
#include "validationinterface.h"
#include "script/ismine.h"
#include "script/sign.h"
#include "wallet/crypter.h"
#include "wallet/walletdb.h"
#include "wallet/rpcwallet.h"
#include "pos.h"
=======
#include <amount.h>
#include <policy/feerate.h>
#include <streams.h>
#include <tinyformat.h>
#include <ui_interface.h>
#include <utilstrencodings.h>
#include <validationinterface.h>
#include <script/ismine.h>
#include <script/sign.h>
#include <wallet/crypter.h>
#include <wallet/walletdb.h>
#include <wallet/rpcwallet.h>
>>>>>>> f56c00b2

#include <algorithm>
#include <atomic>
#include <map>
#include <memory>
#include <set>
#include <stdexcept>
#include <stdint.h>
#include <string>
#include <utility>
#include <vector>

typedef CWallet* CWalletRef;
extern std::vector<CWalletRef> vpwallets;

/**
 * Settings
 */
extern CFeeRate payTxFee;
extern CAmount nReserveBalance;
extern CAmount nMinimumInputValue;
extern unsigned int nTxConfirmTarget;
extern bool bSpendZeroConfChange;
extern bool fWalletUnlockStakingOnly;

static const unsigned int DEFAULT_KEYPOOL_SIZE = 1000;
//! -paytxfee default
static const CAmount DEFAULT_TRANSACTION_FEE = 10000;
//! -fallbackfee default
static const CAmount DEFAULT_FALLBACK_FEE = 10000;
//! -m_discard_rate default
static const CAmount DEFAULT_DISCARD_FEE = 10000;
//! -mintxfee default
static const CAmount DEFAULT_TRANSACTION_MINFEE = 10000;
//! target minimum change amount
static const CAmount MIN_CHANGE = CENT;
//! final minimum change amount after paying for fees
static const CAmount MIN_FINAL_CHANGE = MIN_CHANGE/2;
//! Default for -spendzeroconfchange
static const bool DEFAULT_SPEND_ZEROCONF_CHANGE = true;
//! Default for -walletrejectlongchains
static const bool DEFAULT_WALLET_REJECT_LONG_CHAINS = false;
//! -txconfirmtarget default
static const unsigned int DEFAULT_TX_CONFIRM_TARGET = 6;
static const bool DEFAULT_WALLETBROADCAST = true;
static const bool DEFAULT_DISABLE_WALLET = false;

extern const char * DEFAULT_WALLET_DAT;

static const int64_t TIMESTAMP_MIN = 0;

class CBlockIndex;
class CCoinControl;
class COutput;
class CReserveKey;
class CScript;
class CScheduler;
class CTxMemPool;
class CWalletTx;
struct FeeCalculation;
enum class FeeEstimateMode;

/** (client) version numbers for particular wallet features */
enum WalletFeature
{
    FEATURE_BASE = 10500, // the earliest version new wallets supports (only useful for getwalletinfo's clientversion output)

    FEATURE_WALLETCRYPT = 40000, // wallet encryption
    FEATURE_COMPRPUBKEY = 60000, // compressed public keys

    FEATURE_HD = 130000, // Hierarchical key derivation after BIP32 (HD Wallet)

    FEATURE_HD_SPLIT = 139900, // Wallet with HD chain split (change outputs will use m/0'/1'/k)

    FEATURE_NO_DEFAULT_KEY = 159900, // Wallet without a default key written

    FEATURE_LATEST = FEATURE_COMPRPUBKEY // HD is optional, use FEATURE_COMPRPUBKEY as latest version
};

<<<<<<< HEAD
=======
enum OutputType : int
{
    OUTPUT_TYPE_NONE,
    OUTPUT_TYPE_LEGACY,
    OUTPUT_TYPE_P2SH_SEGWIT,
    OUTPUT_TYPE_BECH32,

    OUTPUT_TYPE_DEFAULT = OUTPUT_TYPE_P2SH_SEGWIT
};

extern OutputType g_address_type;
extern OutputType g_change_type;


>>>>>>> f56c00b2
/** A key pool entry */
class CKeyPool
{
public:
    int64_t nTime;
    CPubKey vchPubKey;
    bool fInternal; // for change outputs

    CKeyPool();
    CKeyPool(const CPubKey& vchPubKeyIn, bool internalIn);

    ADD_SERIALIZE_METHODS;

    template <typename Stream, typename Operation>
    inline void SerializationOp(Stream& s, Operation ser_action) {
        int nVersion = s.GetVersion();
        if (!(s.GetType() & SER_GETHASH))
            READWRITE(nVersion);
        READWRITE(nTime);
        READWRITE(vchPubKey);
        if (ser_action.ForRead()) {
            try {
                READWRITE(fInternal);
            }
            catch (std::ios_base::failure&) {
                /* flag as external address if we can't read the internal boolean
                   (this will be the case for any wallet before the HD chain split version) */
                fInternal = false;
            }
        }
        else {
            READWRITE(fInternal);
        }
    }
};

/** Address book data */
class CAddressBookData
{
public:
    std::string name;
    std::string purpose;

    CAddressBookData() : purpose("unknown") {}

    typedef std::map<std::string, std::string> StringMap;
    StringMap destdata;
};

struct CRecipient
{
    CScript scriptPubKey;
    CAmount nAmount;
    bool fSubtractFeeFromAmount;
};

typedef std::map<std::string, std::string> mapValue_t;


static inline void ReadOrderPos(int64_t& nOrderPos, mapValue_t& mapValue)
{
    if (!mapValue.count("n"))
    {
        nOrderPos = -1; // TODO: calculate elsewhere
        return;
    }
    nOrderPos = atoi64(mapValue["n"].c_str());
}


static inline void WriteOrderPos(const int64_t& nOrderPos, mapValue_t& mapValue)
{
    if (nOrderPos == -1)
        return;
    mapValue["n"] = i64tostr(nOrderPos);
}

struct COutputEntry
{
    CTxDestination destination;
    CAmount amount;
    int vout;
};

/** A transaction with a merkle branch linking it to the block chain. */
class CMerkleTx
{
private:
  /** Constant used in hashBlock to indicate tx has been abandoned */
    static const uint256 ABANDON_HASH;

public:
    CTransactionRef tx;
    uint256 hashBlock;

    /* An nIndex == -1 means that hashBlock (in nonzero) refers to the earliest
     * block in the chain we know this or any in-wallet dependency conflicts
     * with. Older clients interpret nIndex == -1 as unconfirmed for backward
     * compatibility.
     */
    int nIndex;

    CMerkleTx()
    {
        SetTx(MakeTransactionRef());
        Init();
    }

    explicit CMerkleTx(CTransactionRef arg)
    {
        SetTx(std::move(arg));
        Init();
    }

    void Init()
    {
        hashBlock = uint256();
        nIndex = -1;
    }

    void SetTx(CTransactionRef arg)
    {
        tx = std::move(arg);
    }

    ADD_SERIALIZE_METHODS;

    template <typename Stream, typename Operation>
    inline void SerializationOp(Stream& s, Operation ser_action) {
        std::vector<uint256> vMerkleBranch; // For compatibility with older versions.
        READWRITE(tx);
        READWRITE(hashBlock);
        READWRITE(vMerkleBranch);
        READWRITE(nIndex);
    }

    void SetMerkleBranch(const CBlockIndex* pIndex, int posInBlock);

    /**
     * Return depth of transaction in blockchain:
     * <0  : conflicts with a transaction this deep in the blockchain
     *  0  : in memory pool, waiting to be included in a block
     * >=1 : this many blocks deep in the main chain
     */
    int GetDepthInMainChain(const CBlockIndex* &pindexRet) const;
    int GetDepthInMainChain() const { const CBlockIndex *pindexRet; return GetDepthInMainChain(pindexRet); }
    bool IsInMainChain() const { const CBlockIndex *pindexRet; return GetDepthInMainChain(pindexRet) > 0; }
    int GetBlocksToMaturity() const;
    bool hashUnset() const { return (hashBlock.IsNull() || hashBlock == ABANDON_HASH); }
    bool isAbandoned() const { return (hashBlock == ABANDON_HASH); }
    void setAbandoned() { hashBlock = ABANDON_HASH; }

    const uint256& GetHash() const { return tx->GetHash(); }
    bool IsCoinBase() const { return tx->IsCoinBase(); }
    bool IsCoinStake() const { return tx->IsCoinStake(); }
};

/** 
 * A transaction with a bunch of additional info that only the owner cares about.
 * It includes any unrecorded transactions needed to link it back to the block chain.
 */
class CWalletTx : public CMerkleTx
{
private:
    const CWallet* pwallet;

public:
    /**
     * Key/value map with information about the transaction.
     *
     * The following keys can be read and written through the map and are
     * serialized in the wallet database:
     *
     *     "comment", "to"   - comment strings provided to sendtoaddress,
     *                         sendfrom, sendmany wallet RPCs
     *     "replaces_txid"   - txid (as HexStr) of transaction replaced by
     *                         bumpfee on transaction created by bumpfee
     *     "replaced_by_txid" - txid (as HexStr) of transaction created by
     *                         bumpfee on transaction replaced by bumpfee
     *     "from", "message" - obsolete fields that could be set in UI prior to
     *                         2011 (removed in commit 4d9b223)
     *
     * The following keys are serialized in the wallet database, but shouldn't
     * be read or written through the map (they will be temporarily added and
     * removed from the map during serialization):
     *
     *     "fromaccount"     - serialized strFromAccount value
     *     "n"               - serialized nOrderPos value
     *     "timesmart"       - serialized nTimeSmart value
     *     "spent"           - serialized vfSpent value that existed prior to
     *                         2014 (removed in commit 93a18a3)
     */
    mapValue_t mapValue;
    std::vector<std::pair<std::string, std::string> > vOrderForm;
    unsigned int fTimeReceivedIsTxTime;
    unsigned int nTimeReceived; //!< time received by this node
    /**
     * Stable timestamp that never changes, and reflects the order a transaction
     * was added to the wallet. Timestamp is based on the block time for a
     * transaction added as part of a block, or else the time when the
     * transaction was received if it wasn't part of a block, with the timestamp
     * adjusted in both cases so timestamp order matches the order transactions
     * were added to the wallet. More details can be found in
     * CWallet::ComputeTimeSmart().
     */
    unsigned int nTimeSmart;
    /**
     * From me flag is set to 1 for transactions that were created by the wallet
     * on this bitcoin node, and set to 0 for transactions that were created
     * externally and came in through the network or sendrawtransaction RPC.
     */
    char fFromMe;
    std::string strFromAccount;
    int64_t nOrderPos; //!< position in ordered transaction list
    std::multimap<int64_t, std::pair<CWalletTx*, CAccountingEntry*>>::const_iterator m_it_wtxOrdered;

    // memory only
    mutable bool fDebitCached;
    mutable bool fCreditCached;
    mutable bool fImmatureCreditCached;
    mutable bool fImmatureStakeCreditCached;
    mutable bool fAvailableCreditCached;
    mutable bool fWatchDebitCached;
    mutable bool fWatchCreditCached;
    mutable bool fImmatureWatchCreditCached;
    mutable bool fAvailableWatchCreditCached;
    mutable bool fChangeCached;
    mutable bool fInMempool;
    mutable CAmount nDebitCached;
    mutable CAmount nCreditCached;
    mutable CAmount nImmatureCreditCached;
    mutable CAmount nImmatureStakeCreditCached;
    mutable CAmount nAvailableCreditCached;
    mutable CAmount nWatchDebitCached;
    mutable CAmount nWatchCreditCached;
    mutable CAmount nImmatureWatchCreditCached;
    mutable CAmount nAvailableWatchCreditCached;
    mutable CAmount nChangeCached;

    CWalletTx()
    {
        Init(nullptr);
    }

    CWalletTx(const CWallet* pwalletIn, CTransactionRef arg) : CMerkleTx(std::move(arg))
    {
        Init(pwalletIn);
    }

    void Init(const CWallet* pwalletIn)
    {
        pwallet = pwalletIn;
        mapValue.clear();
        vOrderForm.clear();
        fTimeReceivedIsTxTime = false;
        nTimeReceived = 0;
        nTimeSmart = 0;
        fFromMe = false;
        strFromAccount.clear();
        fDebitCached = false;
        fCreditCached = false;
        fImmatureCreditCached = false;
        fImmatureStakeCreditCached = false;
        fAvailableCreditCached = false;
        fImmatureCreditCached = false;
        fWatchDebitCached = false;
        fWatchCreditCached = false;
        fImmatureWatchCreditCached = false;
        fAvailableWatchCreditCached = false;
        fChangeCached = false;
        fInMempool = false;
        nDebitCached = 0;
        nCreditCached = 0;
        nImmatureCreditCached = 0;
        nImmatureStakeCreditCached = 0;
        nAvailableCreditCached = 0;
        nWatchDebitCached = 0;
        nWatchCreditCached = 0;
        nAvailableWatchCreditCached = 0;
        nImmatureWatchCreditCached = 0;
        nChangeCached = 0;
        nOrderPos = -1;
    }

    ADD_SERIALIZE_METHODS;

    template <typename Stream, typename Operation>
    inline void SerializationOp(Stream& s, Operation ser_action) {
        if (ser_action.ForRead())
            Init(nullptr);
        char fSpent = false;

        if (!ser_action.ForRead())
        {
            mapValue["fromaccount"] = strFromAccount;

            WriteOrderPos(nOrderPos, mapValue);

            if (nTimeSmart)
                mapValue["timesmart"] = strprintf("%u", nTimeSmart);
        }

        READWRITE(*(CMerkleTx*)this);
        std::vector<CMerkleTx> vUnused; //!< Used to be vtxPrev
        READWRITE(vUnused);
        READWRITE(mapValue);
        READWRITE(vOrderForm);
        READWRITE(fTimeReceivedIsTxTime);
        READWRITE(nTimeReceived);
        READWRITE(fFromMe);
        READWRITE(fSpent);

        if (ser_action.ForRead())
        {
            strFromAccount = mapValue["fromaccount"];

            ReadOrderPos(nOrderPos, mapValue);

            nTimeSmart = mapValue.count("timesmart") ? (unsigned int)atoi64(mapValue["timesmart"]) : 0;
        }

        mapValue.erase("fromaccount");
        mapValue.erase("spent");
        mapValue.erase("n");
        mapValue.erase("timesmart");
    }

    //! make sure balances are recalculated
    void MarkDirty()
    {
        fCreditCached = false;
        fAvailableCreditCached = false;
        fImmatureCreditCached = false;
        fWatchDebitCached = false;
        fWatchCreditCached = false;
        fAvailableWatchCreditCached = false;
        fImmatureWatchCreditCached = false;
        fDebitCached = false;
        fChangeCached = false;
    }

    void BindWallet(CWallet *pwalletIn)
    {
        pwallet = pwalletIn;
        MarkDirty();
    }

    //! filter decides which addresses will count towards the debit
    CAmount GetDebit(const isminefilter& filter) const;
    CAmount GetCredit(const isminefilter& filter) const;
    CAmount GetImmatureCredit(bool fUseCache=true) const;
    CAmount GetImmatureStakeCredit(bool fUseCache=true) const;
    CAmount GetAvailableCredit(bool fUseCache=true) const;
    CAmount GetImmatureWatchOnlyCredit(const bool fUseCache=true) const;
    CAmount GetAvailableWatchOnlyCredit(const bool fUseCache=true) const;
    CAmount GetChange() const;

    void GetAmounts(std::list<COutputEntry>& listReceived,
                    std::list<COutputEntry>& listSent, CAmount& nFee, std::string& strSentAccount, const isminefilter& filter) const;

    bool IsFromMe(const isminefilter& filter) const
    {
        return (GetDebit(filter) > 0);
    }

    // True if only scriptSigs are different
    bool IsEquivalentTo(const CWalletTx& tx) const;

    bool InMempool() const;
    bool IsTrusted() const;

    int64_t GetTxTime() const;

    // RelayWalletTransaction may only be called if fBroadcastTransactions!
    bool RelayWalletTransaction(CConnman* connman);

    /** Pass this transaction to the mempool. Fails if absolute fee exceeds absurd fee. */
    bool AcceptToMemoryPool(const CAmount& nAbsurdFee, CValidationState& state);

    std::set<uint256> GetConflicts() const;
};


class CInputCoin {
public:
    CInputCoin(const CWalletTx* walletTx, unsigned int i)
    {
        if (!walletTx)
            throw std::invalid_argument("walletTx should not be null");
        if (i >= walletTx->tx->vout.size())
            throw std::out_of_range("The output index is out of range");

        outpoint = COutPoint(walletTx->GetHash(), i);
        txout = walletTx->tx->vout[i];
    }

    COutPoint outpoint;
    CTxOut txout;

    bool operator<(const CInputCoin& rhs) const {
        return outpoint < rhs.outpoint;
    }

    bool operator!=(const CInputCoin& rhs) const {
        return outpoint != rhs.outpoint;
    }

    bool operator==(const CInputCoin& rhs) const {
        return outpoint == rhs.outpoint;
    }
};

class COutput
{
public:
    const CWalletTx *tx;
    int i;
    int nDepth;

    /** Whether we have the private keys to spend this output */
    bool fSpendable;

    /** Whether we know how to spend this output, ignoring the lack of keys */
    bool fSolvable;

    /**
     * Whether this output is considered safe to spend. Unconfirmed transactions
     * from outside keys and unconfirmed replacement transactions are considered
     * unsafe and will not be used to fund new spending transactions.
     */
    bool fSafe;

    COutput(const CWalletTx *txIn, int iIn, int nDepthIn, bool fSpendableIn, bool fSolvableIn, bool fSafeIn)
    {
        tx = txIn; i = iIn; nDepth = nDepthIn; fSpendable = fSpendableIn; fSolvable = fSolvableIn; fSafe = fSafeIn;
    }

    std::string ToString() const;
};




/** Private key that includes an expiration date in case it never gets used. */
class CWalletKey
{
public:
    CPrivKey vchPrivKey;
    int64_t nTimeCreated;
    int64_t nTimeExpires;
    std::string strComment;
    //! todo: add something to note what created it (user, getnewaddress, change)
    //!   maybe should have a map<string, string> property map

    explicit CWalletKey(int64_t nExpires=0);

    ADD_SERIALIZE_METHODS;

    template <typename Stream, typename Operation>
    inline void SerializationOp(Stream& s, Operation ser_action) {
        int nVersion = s.GetVersion();
        if (!(s.GetType() & SER_GETHASH))
            READWRITE(nVersion);
        READWRITE(vchPrivKey);
        READWRITE(nTimeCreated);
        READWRITE(nTimeExpires);
        READWRITE(LIMITED_STRING(strComment, 65536));
    }
};

/**
 * Internal transfers.
 * Database key is acentry<account><counter>.
 */
class CAccountingEntry
{
public:
    std::string strAccount;
    CAmount nCreditDebit;
    int64_t nTime;
    std::string strOtherAccount;
    std::string strComment;
    mapValue_t mapValue;
    int64_t nOrderPos; //!< position in ordered transaction list
    uint64_t nEntryNo;

    CAccountingEntry()
    {
        SetNull();
    }

    void SetNull()
    {
        nCreditDebit = 0;
        nTime = 0;
        strAccount.clear();
        strOtherAccount.clear();
        strComment.clear();
        nOrderPos = -1;
        nEntryNo = 0;
    }

    ADD_SERIALIZE_METHODS;

    template <typename Stream, typename Operation>
    inline void SerializationOp(Stream& s, Operation ser_action) {
        int nVersion = s.GetVersion();
        if (!(s.GetType() & SER_GETHASH))
            READWRITE(nVersion);
        //! Note: strAccount is serialized as part of the key, not here.
        READWRITE(nCreditDebit);
        READWRITE(nTime);
        READWRITE(LIMITED_STRING(strOtherAccount, 65536));

        if (!ser_action.ForRead())
        {
            WriteOrderPos(nOrderPos, mapValue);

            if (!(mapValue.empty() && _ssExtra.empty()))
            {
                CDataStream ss(s.GetType(), s.GetVersion());
                ss.insert(ss.begin(), '\0');
                ss << mapValue;
                ss.insert(ss.end(), _ssExtra.begin(), _ssExtra.end());
                strComment.append(ss.str());
            }
        }

        READWRITE(LIMITED_STRING(strComment, 65536));

        size_t nSepPos = strComment.find("\0", 0, 1);
        if (ser_action.ForRead())
        {
            mapValue.clear();
            if (std::string::npos != nSepPos)
            {
                CDataStream ss(std::vector<char>(strComment.begin() + nSepPos + 1, strComment.end()), s.GetType(), s.GetVersion());
                ss >> mapValue;
                _ssExtra = std::vector<char>(ss.begin(), ss.end());
            }
            ReadOrderPos(nOrderPos, mapValue);
        }
        if (std::string::npos != nSepPos)
            strComment.erase(nSepPos);

        mapValue.erase("n");
    }

private:
    std::vector<char> _ssExtra;
};


class WalletRescanReserver; //forward declarations for ScanForWalletTransactions/RescanFromTime
/** 
 * A CWallet is an extension of a keystore, which also maintains a set of transactions and balances,
 * and provides the ability to create new transactions.
 */
class CWallet final : public CCryptoKeyStore, public CValidationInterface
{
private:
    static std::atomic<bool> fFlushScheduled;
    std::atomic<bool> fAbortRescan;
    std::atomic<bool> fScanningWallet; //controlled by WalletRescanReserver
    std::mutex mutexScanning;
    friend class WalletRescanReserver;


    /**
     * Select a set of coins such that nValueRet >= nTargetValue and at least
     * all coins from coinControl are selected; Never select unconfirmed coins
     * if they are not ours
     */
    bool SelectCoins(const std::vector<COutput>& vAvailableCoins, const CAmount& nTargetValue, std::set<CInputCoin>& setCoinsRet, CAmount& nValueRet, const CCoinControl *coinControl = nullptr) const;

    CWalletDB *pwalletdbEncryption;

    //! the current wallet version: clients below this version are not able to load the wallet
    int nWalletVersion;

    //! the maximum wallet format version: memory-only variable that specifies to what version this wallet may be upgraded
    int nWalletMaxVersion;

    int64_t nNextResend;
    int64_t nLastResend;
    bool fBroadcastTransactions;

    std::map<COutPoint, CStakeCache> stakeCache;

    /**
     * Used to keep track of spent outpoints, and
     * detect and report conflicts (double-spends or
     * mutated transactions where the mutant gets mined).
     */
    typedef std::multimap<COutPoint, uint256> TxSpends;
    TxSpends mapTxSpends;
    void AddToSpends(const COutPoint& outpoint, const uint256& wtxid);
    void RemoveFromSpends(const COutPoint& outpoint, const uint256& wtxid);
    void AddToSpends(const uint256& wtxid);
    void RemoveFromSpends(const uint256& wtxid);


    /* Mark a transaction (and its in-wallet descendants) as conflicting with a particular block. */
    void MarkConflicted(const uint256& hashBlock, const uint256& hashTx);

    void SyncMetaData(std::pair<TxSpends::iterator, TxSpends::iterator>);

    /* Used by TransactionAddedToMemorypool/BlockConnected/Disconnected.
     * Should be called with pindexBlock and posInBlock if this is for a transaction that is included in a block. */
    void SyncTransaction(const CTransactionRef& tx, const CBlockIndex *pindex = nullptr, int posInBlock = 0);

    /* the HD chain data model (external chain counters) */
    CHDChain hdChain;

    /* HD derive new child key (on internal or external chain) */
    void DeriveNewChildKey(CWalletDB &walletdb, CKeyMetadata& metadata, CKey& secret, bool internal = false);

    std::set<int64_t> setInternalKeyPool;
    std::set<int64_t> setExternalKeyPool;
    int64_t m_max_keypool_index;
    std::map<CKeyID, int64_t> m_pool_key_to_index;

    int64_t nTimeFirstKey;

    /**
     * Private version of AddWatchOnly method which does not accept a
     * timestamp, and which will reset the wallet's nTimeFirstKey value to 1 if
     * the watch key did not previously have a timestamp associated with it.
     * Because this is an inherited virtual method, it is accessible despite
     * being marked private, but it is marked private anyway to encourage use
     * of the other AddWatchOnly which accepts a timestamp and sets
     * nTimeFirstKey more intelligently for more efficient rescans.
     */
    bool AddWatchOnly(const CScript& dest) override;

    std::unique_ptr<CWalletDBWrapper> dbw;

    /**
     * The following is used to keep track of how far behind the wallet is
     * from the chain sync, and to allow clients to block on us being caught up.
     *
     * Note that this is *not* how far we've processed, we may need some rescan
     * to have seen all transactions in the chain, but is only used to track
     * live BlockConnected callbacks.
     *
     * Protected by cs_main (see BlockUntilSyncedToCurrentChain)
     */
    const CBlockIndex* m_last_block_processed;

public:
    /*
     * Main wallet lock.
     * This lock protects all the fields added by CWallet.
     */
    mutable CCriticalSection cs_wallet;

    /** Get database handle used by this wallet. Ideally this function would
     * not be necessary.
     */
    CWalletDBWrapper& GetDBHandle()
    {
        return *dbw;
    }

    /** Get a name for this wallet for logging/debugging purposes.
     */
    std::string GetName() const
    {
        if (dbw) {
            return dbw->GetName();
        } else {
            return "dummy";
        }
    }

    void LoadKeyPool(int64_t nIndex, const CKeyPool &keypool);

    // Map from Key ID to key metadata.
    std::map<CKeyID, CKeyMetadata> mapKeyMetadata;

    // Map from Script ID to key metadata (for watch-only keys).
    std::map<CScriptID, CKeyMetadata> m_script_metadata;

    typedef std::map<unsigned int, CMasterKey> MasterKeyMap;
    MasterKeyMap mapMasterKeys;
    unsigned int nMasterKeyMaxID;

    // Create wallet with dummy database handle
    CWallet(): dbw(new CWalletDBWrapper())
    {
        SetNull();
    }

    // Create wallet with passed-in database handle
    explicit CWallet(std::unique_ptr<CWalletDBWrapper> dbw_in) : dbw(std::move(dbw_in))
    {
        SetNull();
    }

    ~CWallet()
    {
        delete pwalletdbEncryption;
        pwalletdbEncryption = nullptr;
    }

    void SetNull()
    {
        nWalletVersion = FEATURE_BASE;
        nWalletMaxVersion = FEATURE_BASE;
        nMasterKeyMaxID = 0;
        pwalletdbEncryption = nullptr;
        nOrderPosNext = 0;
        nAccountingEntryNumber = 0;
        nNextResend = 0;
        nLastResend = 0;
        m_max_keypool_index = 0;
        nTimeFirstKey = 0;
        fBroadcastTransactions = false;
        nRelockTime = 0;
        fAbortRescan = false;
        fScanningWallet = false;
    }

    std::map<uint256, CWalletTx> mapWallet;
    std::list<CAccountingEntry> laccentries;

    typedef std::pair<CWalletTx*, CAccountingEntry*> TxPair;
    typedef std::multimap<int64_t, TxPair > TxItems;
    TxItems wtxOrdered;

    int64_t nOrderPosNext;
    uint64_t nAccountingEntryNumber;

    std::map<CTxDestination, CAddressBookData> mapAddressBook;

    std::set<COutPoint> setLockedCoins;

    const CWalletTx* GetWalletTx(const uint256& hash) const;

    //! check whether we are allowed to upgrade (or already support) to the named feature
    bool CanSupportFeature(enum WalletFeature wf) const { AssertLockHeld(cs_wallet); return nWalletMaxVersion >= wf; }

    /**
     * populate vCoins with vector of available COutputs.
     */
    void AvailableCoins(std::vector<COutput>& vCoins, bool fOnlySafe=true, const CCoinControl *coinControl = nullptr, const CAmount& nMinimumAmount = 1, const CAmount& nMaximumAmount = MAX_MONEY, const CAmount& nMinimumSumAmount = MAX_MONEY, const uint64_t nMaximumCount = 0, const int nMinDepth = 0, const int nMaxDepth = 9999999) const;

    /**
     * Return list of available coins and locked coins grouped by non-change output address.
     */
    std::map<CTxDestination, std::vector<COutput>> ListCoins() const;

    /**
     * Find non-change parent output.
     */
    const CTxOut& FindNonChangeParentOutput(const CTransaction& tx, int output) const;

    /**
     * Shuffle and select coins until nTargetValue is reached while avoiding
     * small change; This method is stochastic for some inputs and upon
     * completion the coin set and corresponding actual target value is
     * assembled
     */
    bool SelectCoinsMinConf(const CAmount& nTargetValue, int nConfMine, int nConfTheirs, uint64_t nMaxAncestors, std::vector<COutput> vCoins, std::set<CInputCoin>& setCoinsRet, CAmount& nValueRet) const;

    bool IsSpent(const uint256& hash, unsigned int n) const;

    bool IsLockedCoin(uint256 hash, unsigned int n) const;
    void LockCoin(const COutPoint& output);
    void UnlockCoin(const COutPoint& output);
    void UnlockAllCoins();
    void ListLockedCoins(std::vector<COutPoint>& vOutpts) const;

    /*
     * Rescan abort properties
     */
    void AbortRescan() { fAbortRescan = true; }
    bool IsAbortingRescan() { return fAbortRescan; }
    bool IsScanning() { return fScanningWallet; }

    /**
     * keystore implementation
     * Generate a new key
     */
    CPubKey GenerateNewKey(CWalletDB& walletdb, bool internal = false);
    //! Adds a key to the store, and saves it to disk.
    bool AddKeyPubKey(const CKey& key, const CPubKey &pubkey) override;
    bool AddKeyPubKeyWithDB(CWalletDB &walletdb,const CKey& key, const CPubKey &pubkey);
    //! Adds a key to the store, without saving it to disk (used by LoadWallet)
    bool LoadKey(const CKey& key, const CPubKey &pubkey) { return CCryptoKeyStore::AddKeyPubKey(key, pubkey); }
    //! Load metadata (used by LoadWallet)
    bool LoadKeyMetadata(const CKeyID& keyID, const CKeyMetadata &metadata);
    bool LoadScriptMetadata(const CScriptID& script_id, const CKeyMetadata &metadata);

    bool LoadMinVersion(int nVersion) { AssertLockHeld(cs_wallet); nWalletVersion = nVersion; nWalletMaxVersion = std::max(nWalletMaxVersion, nVersion); return true; }
    void UpdateTimeFirstKey(int64_t nCreateTime);

    //! Adds an encrypted key to the store, and saves it to disk.
    bool AddCryptedKey(const CPubKey &vchPubKey, const std::vector<unsigned char> &vchCryptedSecret) override;
    //! Adds an encrypted key to the store, without saving it to disk (used by LoadWallet)
    bool LoadCryptedKey(const CPubKey &vchPubKey, const std::vector<unsigned char> &vchCryptedSecret);
    bool AddCScript(const CScript& redeemScript) override;
    bool LoadCScript(const CScript& redeemScript);

    //! Adds a destination data tuple to the store, and saves it to disk
    bool AddDestData(const CTxDestination &dest, const std::string &key, const std::string &value);
    //! Erases a destination data tuple in the store and on disk
    bool EraseDestData(const CTxDestination &dest, const std::string &key);
    //! Adds a destination data tuple to the store, without saving it to disk
    bool LoadDestData(const CTxDestination &dest, const std::string &key, const std::string &value);
    //! Look up a destination data tuple in the store, return true if found false otherwise
    bool GetDestData(const CTxDestination &dest, const std::string &key, std::string *value) const;
    //! Get all destination values matching a prefix.
    std::vector<std::string> GetDestValues(const std::string& prefix) const;

    //! Adds a watch-only address to the store, and saves it to disk.
    bool AddWatchOnly(const CScript& dest, int64_t nCreateTime);
    bool RemoveWatchOnly(const CScript &dest) override;
    //! Adds a watch-only address to the store, without saving it to disk (used by LoadWallet)
    bool LoadWatchOnly(const CScript &dest);

    //! Holds a timestamp at which point the wallet is scheduled (externally) to be relocked. Caller must arrange for actual relocking to occur via Lock().
    int64_t nRelockTime;

    bool Unlock(const SecureString& strWalletPassphrase);
    bool ChangeWalletPassphrase(const SecureString& strOldWalletPassphrase, const SecureString& strNewWalletPassphrase);
    bool EncryptWallet(const SecureString& strWalletPassphrase);

    void GetKeyBirthTimes(std::map<CTxDestination, int64_t> &mapKeyBirth) const;
    unsigned int ComputeTimeSmart(const CWalletTx& wtx) const;

    /** 
     * Increment the next transaction order id
     * @return next transaction order id
     */
    int64_t IncOrderPosNext(CWalletDB *pwalletdb = nullptr);
    DBErrors ReorderTransactions();
    bool AccountMove(std::string strFrom, std::string strTo, CAmount nAmount, std::string strComment = "");
<<<<<<< HEAD
    bool GetLabelDestination(CTxDestination &dest, const std::string& label, bool bForceNew = false);
    bool GetAccountPubkey(CPubKey &pubKey, std::string strAccount, bool bForceNew = false);
=======
    bool GetAccountDestination(CTxDestination &dest, std::string strAccount, bool bForceNew = false);
>>>>>>> f56c00b2

    void MarkDirty();
    bool AddToWallet(const CWalletTx& wtxIn, bool fFlushOnClose=true);
    bool LoadToWallet(const CWalletTx& wtxIn);
    void TransactionAddedToMempool(const CTransactionRef& tx) override;
    void BlockConnected(const std::shared_ptr<const CBlock>& pblock, const CBlockIndex *pindex, const std::vector<CTransactionRef>& vtxConflicted) override;
    void BlockDisconnected(const std::shared_ptr<const CBlock>& pblock) override;
    bool AddToWalletIfInvolvingMe(const CTransactionRef& tx, const CBlockIndex* pIndex, int posInBlock, bool fUpdate);
    int64_t RescanFromTime(int64_t startTime, const WalletRescanReserver& reserver, bool update);
    CBlockIndex* ScanForWalletTransactions(CBlockIndex* pindexStart, CBlockIndex* pindexStop, const WalletRescanReserver& reserver, bool fUpdate = false);
    void TransactionRemovedFromMempool(const CTransactionRef &ptx) override;
    void ReacceptWalletTransactions();
    void ResendWalletTransactions(int64_t nBestBlockTime, CConnman* connman) override;
    // ResendWalletTransactionsBefore may only be called if fBroadcastTransactions!
    std::vector<uint256> ResendWalletTransactionsBefore(int64_t nTime, CConnman* connman);
    CAmount GetBalance() const;
    CAmount GetUnconfirmedBalance() const;
    CAmount GetImmatureBalance() const;
    CAmount GetStake() const;
    CAmount GetWatchOnlyStake() const;
    CAmount GetWatchOnlyBalance() const;
    CAmount GetUnconfirmedWatchOnlyBalance() const;
    CAmount GetImmatureWatchOnlyBalance() const;
    CAmount GetLegacyBalance(const isminefilter& filter, int minDepth, const std::string* account) const;
    CAmount GetAvailableBalance(const CCoinControl* coinControl = nullptr) const;

    OutputType TransactionChangeType(OutputType change_type, const std::vector<CRecipient>& vecSend);

    /**
     * Insert additional inputs into the transaction by
     * calling CreateTransaction();
     */
    bool FundTransaction(CMutableTransaction& tx, CAmount& nFeeRet, int& nChangePosInOut, std::string& strFailReason, bool lockUnspents, const std::set<int>& setSubtractFeeFromOutputs, CCoinControl);
    bool SignTransaction(CMutableTransaction& tx);

    /**
     * Create a new transaction paying the recipients with a set of coins
     * selected by SelectCoins(); Also create the change output, when needed
     * @note passing nChangePosInOut as -1 will result in setting a random position
     */
    bool CreateTransaction(const std::vector<CRecipient>& vecSend, CWalletTx& wtxNew, CReserveKey& reservekey, CAmount& nFeeRet, int& nChangePosInOut,
                           std::string& strFailReason, const CCoinControl& coin_control, bool sign = true);
    bool CommitTransaction(CWalletTx& wtxNew, CReserveKey& reservekey, CConnman* connman, CValidationState& state);

    void ListAccountCreditDebit(const std::string& strAccount, std::list<CAccountingEntry>& entries);
    bool AddAccountingEntry(const CAccountingEntry&);
    bool AddAccountingEntry(const CAccountingEntry&, CWalletDB *pwalletdb);
    template <typename ContainerType>
    bool DummySignTx(CMutableTransaction &txNew, const ContainerType &coins) const;

    static CFeeRate minTxFee;
    static CFeeRate fallbackFee;
    static CFeeRate m_discard_rate;
<<<<<<< HEAD
    /**
     * Estimate the minimum fee considering user set parameters
     * and the required fee
     */
    static CAmount GetMinimumFee(unsigned int nTxBytes, const CCoinControl& coin_control, const CTxMemPool& pool);
    /**
     * Return the minimum required fee taking into account the
     * floating relay fee and user set minimum transaction fee
     */
    static CAmount GetRequiredFee(unsigned int nTxBytes);
=======
>>>>>>> f56c00b2

    bool NewKeyPool();
    size_t KeypoolCountExternalKeys();
    bool TopUpKeyPool(unsigned int kpSize = 0);
    void ReserveKeyFromKeyPool(int64_t& nIndex, CKeyPool& keypool, bool fRequestedInternal);
    void KeepKey(int64_t nIndex);
    void ReturnKey(int64_t nIndex, bool fInternal, const CPubKey& pubkey);
    bool GetKeyFromPool(CPubKey &key, bool internal = false);
    int64_t GetOldestKeyPoolTime();
    /**
     * Marks all keys in the keypool up to and including reserve_key as used.
     */
    void MarkReserveKeysAsUsed(int64_t keypool_id);
    const std::map<CKeyID, int64_t>& GetAllReserveKeys() const { return m_pool_key_to_index; }

    std::set< std::set<CTxDestination> > GetAddressGroupings();
    std::map<CTxDestination, CAmount> GetAddressBalances();

    std::set<CTxDestination> GetAccountAddresses(const std::string& strAccount) const;

    isminetype IsMine(const CTxIn& txin) const;
    /**
     * Returns amount of debit if the input matches the
     * filter, otherwise returns 0
     */
    CAmount GetDebit(const CTxIn& txin, const isminefilter& filter) const;
    isminetype IsMine(const CTxOut& txout) const;
    CAmount GetCredit(const CTxOut& txout, const isminefilter& filter) const;
    bool IsChange(const CTxOut& txout) const;
    CAmount GetChange(const CTxOut& txout) const;
    bool IsMine(const CTransaction& tx) const;
    /** should probably be renamed to IsRelevantToMe */
    bool IsFromMe(const CTransaction& tx) const;
    CAmount GetDebit(const CTransaction& tx, const isminefilter& filter) const;
    /** Returns whether all of the inputs match the filter */
    bool IsAllFromMe(const CTransaction& tx, const isminefilter& filter) const;
    CAmount GetCredit(const CTransaction& tx, const isminefilter& filter) const;
    CAmount GetChange(const CTransaction& tx) const;
    void SetBestChain(const CBlockLocator& loc) override;

    DBErrors LoadWallet(bool& fFirstRunRet);
    DBErrors ZapWalletTx(std::vector<CWalletTx>& vWtx);
    DBErrors ZapSelectTx(std::vector<uint256>& vHashIn, std::vector<uint256>& vHashOut);

    bool SetAddressBook(const CTxDestination& address, const std::string& strName, const std::string& purpose);

    bool DelAddressBook(const CTxDestination& address);

    const std::string& GetAccountName(const CScript& scriptPubKey) const;

    void GetScriptForMining(std::shared_ptr<CReserveScript> &script);
    
    unsigned int GetKeyPoolSize()
    {
        AssertLockHeld(cs_wallet); // set{Ex,In}ternalKeyPool
        return setInternalKeyPool.size() + setExternalKeyPool.size();
    }

    //! signify that a particular wallet feature is now used. this may change nWalletVersion and nWalletMaxVersion if those are lower
    bool SetMinVersion(enum WalletFeature, CWalletDB* pwalletdbIn = nullptr, bool fExplicit = false);

    //! change which version we're allowed to upgrade to (note that this does not immediately imply upgrading to that format)
    bool SetMaxVersion(int nVersion);

    //! get the current wallet format (the oldest client version guaranteed to understand this wallet)
    int GetVersion() { LOCK(cs_wallet); return nWalletVersion; }

    void DisableTransaction(const CTransaction &tx);

    //! Get wallet transactions that conflict with given transaction (spend same outputs)
    std::set<uint256> GetConflicts(const uint256& txid) const;

    //! Flush wallet (bitdb flush)
    void Flush(bool shutdown=false);

    /** 
     * Address book entry changed.
     * @note called with lock cs_wallet held.
     */
    boost::signals2::signal<void (CWallet *wallet, const CTxDestination
            &address, const std::string &label, bool isMine,
            const std::string &purpose,
            ChangeType status)> NotifyAddressBookChanged;

    /** 
     * Wallet transaction added, removed or updated.
     * @note called with lock cs_wallet held.
     */
    boost::signals2::signal<void (CWallet *wallet, const uint256 &hashTx,
            ChangeType status)> NotifyTransactionChanged;

    /** Show progress e.g. for rescan */
    boost::signals2::signal<void (const std::string &title, int nProgress)> ShowProgress;

    /** Watch-only address added */
    boost::signals2::signal<void (bool fHaveWatchOnly)> NotifyWatchonlyChanged;

    /** Inquire whether this wallet broadcasts transactions. */
    bool GetBroadcastTransactions() const { return fBroadcastTransactions; }
    /** Set whether this wallet broadcasts transactions. */
    void SetBroadcastTransactions(bool broadcast) { fBroadcastTransactions = broadcast; }

    /** Return whether transaction can be abandoned */
    bool TransactionCanBeAbandoned(const uint256& hashTx) const;

    /* Mark a transaction (and it in-wallet descendants) as abandoned so its inputs may be respent. */
    bool AbandonTransaction(const uint256& hashTx);

    /* Staking */
    bool CreateCoinStake(const CKeyStore& keystore, unsigned int nBits, int64_t nSearchInterval, CAmount& nFees, CMutableTransaction& tx, CKey& key);
    bool SelectCoinsForStaking(CAmount& nTargetValue, std::set<std::pair<const CWalletTx*,unsigned int> >& setCoinsRet, CAmount& nValueRet) const;
    void AvailableCoinsForStaking(std::vector<COutput>& vCoins) const;
    bool HaveAvailableCoinsForStaking() const;
    uint64_t GetStakeWeight() const;

    /* Initializes the wallet, returns a new CWallet instance or a null pointer in case of an error */
    static CWallet* CreateWalletFromFile(const std::string walletFile);

    /**
     * Wallet post-init setup
     * Gives the wallet a chance to register repetitive tasks and complete post-init tasks
     */
    void postInitProcess(CScheduler& scheduler);

    bool BackupWallet(const std::string& strDest);

    /* Set the HD chain model (chain child index counters) */
    bool SetHDChain(const CHDChain& chain, bool memonly);
    const CHDChain& GetHDChain() const { return hdChain; }

    /* Returns true if HD is enabled */
    bool IsHDEnabled() const;

    /* Generates a new HD master key (will not be activated) */
    CPubKey GenerateNewHDMasterKey();
    
    /* Set the current HD master key (will reset the chain child index counters)
       Sets the master key's version based on the current wallet version (so the
       caller must ensure the current wallet version is correct before calling
       this function). */
    bool SetHDMasterKey(const CPubKey& key);

    /**
     * Blocks until the wallet state is up-to-date to /at least/ the current
     * chain at the time this function is entered
     * Obviously holding cs_main/cs_wallet when going into this call may cause
     * deadlock
     */
    void BlockUntilSyncedToCurrentChain();

    /**
     * Explicitly make the wallet learn the related scripts for outputs to the
     * given key. This is purely to make the wallet file compatible with older
     * software, as CBasicKeyStore automatically does this implicitly for all
     * keys now.
     */
    void LearnRelatedScripts(const CPubKey& key, OutputType);

    /**
     * Same as LearnRelatedScripts, but when the OutputType is not known (and could
     * be anything).
     */
    void LearnAllRelatedScripts(const CPubKey& key);

    /**
     * Get a destination of the requested type (if possible) to the specified script.
     * This function will automatically add the necessary scripts to the wallet.
     */
    CTxDestination AddAndGetDestinationForScript(const CScript& script, OutputType);
};

/** A key allocated from the key pool. */
class CReserveKey final : public CReserveScript
{
protected:
    CWallet* pwallet;
    int64_t nIndex;
    CPubKey vchPubKey;
    bool fInternal;
public:
    explicit CReserveKey(CWallet* pwalletIn)
    {
        nIndex = -1;
        pwallet = pwalletIn;
        fInternal = false;
    }

    CReserveKey() = default;
    CReserveKey(const CReserveKey&) = delete;
    CReserveKey& operator=(const CReserveKey&) = delete;

    ~CReserveKey()
    {
        ReturnKey();
    }

    void ReturnKey();
    bool GetReservedKey(CPubKey &pubkey, bool internal = false);
    void KeepKey();
    void KeepScript() override { KeepKey(); }
};


/** 
 * Account information.
 * Stored in wallet with key "acc"+string account name.
 */
class CAccount
{
public:
    CPubKey vchPubKey;

    CAccount()
    {
        SetNull();
    }

    void SetNull()
    {
        vchPubKey = CPubKey();
    }

    ADD_SERIALIZE_METHODS;

    template <typename Stream, typename Operation>
    inline void SerializationOp(Stream& s, Operation ser_action) {
        int nVersion = s.GetVersion();
        if (!(s.GetType() & SER_GETHASH))
            READWRITE(nVersion);
        READWRITE(vchPubKey);
    }
};

// Helper for producing a bunch of max-sized low-S signatures (eg 72 bytes)
// ContainerType is meant to hold pair<CWalletTx *, int>, and be iterable
// so that each entry corresponds to each vIn, in order.
template <typename ContainerType>
bool CWallet::DummySignTx(CMutableTransaction &txNew, const ContainerType &coins) const
{
    // Fill in dummy signatures for fee calculation.
    int nIn = 0;
    for (const auto& coin : coins)
    {
        const CScript& scriptPubKey = coin.txout.scriptPubKey;
        SignatureData sigdata;

        if (!ProduceSignature(DummySignatureCreator(this), scriptPubKey, sigdata))
        {
            return false;
        } else {
            UpdateTransaction(txNew, nIn, sigdata);
        }

        nIn++;
    }
    return true;
}

OutputType ParseOutputType(const std::string& str, OutputType default_type = OUTPUT_TYPE_DEFAULT);
const std::string& FormatOutputType(OutputType type);

/**
 * Get a destination of the requested type (if possible) to the specified key.
 * The caller must make sure LearnRelatedScripts has been called beforehand.
 */
CTxDestination GetDestinationForKey(const CPubKey& key, OutputType);

/** Get all destinations (potentially) supported by the wallet for the given key. */
std::vector<CTxDestination> GetAllDestinationsForKey(const CPubKey& key);

/** RAII object to check and reserve a wallet rescan */
class WalletRescanReserver
{
private:
    CWalletRef m_wallet;
    bool m_could_reserve;
public:
    explicit WalletRescanReserver(CWalletRef w) : m_wallet(w), m_could_reserve(false) {}

    bool reserve()
    {
        assert(!m_could_reserve);
        std::lock_guard<std::mutex> lock(m_wallet->mutexScanning);
        if (m_wallet->fScanningWallet) {
            return false;
        }
        m_wallet->fScanningWallet = true;
        m_could_reserve = true;
        return true;
    }

    bool isReserved() const
    {
        return (m_could_reserve && m_wallet->fScanningWallet);
    }

    ~WalletRescanReserver()
    {
        std::lock_guard<std::mutex> lock(m_wallet->mutexScanning);
        if (m_could_reserve) {
            m_wallet->fScanningWallet = false;
        }
    }
};

#endif // BITCOIN_WALLET_WALLET_H<|MERGE_RESOLUTION|>--- conflicted
+++ resolved
@@ -6,23 +6,9 @@
 #ifndef BITCOIN_WALLET_WALLET_H
 #define BITCOIN_WALLET_WALLET_H
 
-<<<<<<< HEAD
-#include "amount.h"
-#include "policy/feerate.h"
-#include "streams.h"
-#include "tinyformat.h"
-#include "ui_interface.h"
-#include "utilstrencodings.h"
-#include "validationinterface.h"
-#include "script/ismine.h"
-#include "script/sign.h"
-#include "wallet/crypter.h"
-#include "wallet/walletdb.h"
-#include "wallet/rpcwallet.h"
-#include "pos.h"
-=======
 #include <amount.h>
 #include <policy/feerate.h>
+#include <pos.h>
 #include <streams.h>
 #include <tinyformat.h>
 #include <ui_interface.h>
@@ -33,7 +19,6 @@
 #include <wallet/crypter.h>
 #include <wallet/walletdb.h>
 #include <wallet/rpcwallet.h>
->>>>>>> f56c00b2
 
 #include <algorithm>
 #include <atomic>
@@ -113,23 +98,20 @@
     FEATURE_LATEST = FEATURE_COMPRPUBKEY // HD is optional, use FEATURE_COMPRPUBKEY as latest version
 };
 
-<<<<<<< HEAD
-=======
 enum OutputType : int
 {
     OUTPUT_TYPE_NONE,
     OUTPUT_TYPE_LEGACY,
-    OUTPUT_TYPE_P2SH_SEGWIT,
     OUTPUT_TYPE_BECH32,
 
-    OUTPUT_TYPE_DEFAULT = OUTPUT_TYPE_P2SH_SEGWIT
+    // Blackcoin ToDo: do not use bech32 by default
+    OUTPUT_TYPE_DEFAULT = OUTPUT_TYPE_BECH32
 };
 
 extern OutputType g_address_type;
 extern OutputType g_change_type;
 
 
->>>>>>> f56c00b2
 /** A key pool entry */
 class CKeyPool
 {
@@ -968,12 +950,7 @@
     int64_t IncOrderPosNext(CWalletDB *pwalletdb = nullptr);
     DBErrors ReorderTransactions();
     bool AccountMove(std::string strFrom, std::string strTo, CAmount nAmount, std::string strComment = "");
-<<<<<<< HEAD
-    bool GetLabelDestination(CTxDestination &dest, const std::string& label, bool bForceNew = false);
-    bool GetAccountPubkey(CPubKey &pubKey, std::string strAccount, bool bForceNew = false);
-=======
     bool GetAccountDestination(CTxDestination &dest, std::string strAccount, bool bForceNew = false);
->>>>>>> f56c00b2
 
     void MarkDirty();
     bool AddToWallet(const CWalletTx& wtxIn, bool fFlushOnClose=true);
@@ -1027,19 +1004,6 @@
     static CFeeRate minTxFee;
     static CFeeRate fallbackFee;
     static CFeeRate m_discard_rate;
-<<<<<<< HEAD
-    /**
-     * Estimate the minimum fee considering user set parameters
-     * and the required fee
-     */
-    static CAmount GetMinimumFee(unsigned int nTxBytes, const CCoinControl& coin_control, const CTxMemPool& pool);
-    /**
-     * Return the minimum required fee taking into account the
-     * floating relay fee and user set minimum transaction fee
-     */
-    static CAmount GetRequiredFee(unsigned int nTxBytes);
-=======
->>>>>>> f56c00b2
 
     bool NewKeyPool();
     size_t KeypoolCountExternalKeys();
