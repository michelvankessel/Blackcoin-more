--- conflicted
+++ resolved
@@ -29,17 +29,12 @@
 
 extern CWallet* pwalletMain;
 
-extern CWallet* pwalletMain;
-
 /**
  * Settings
  */
 extern CFeeRate payTxFee;
-<<<<<<< HEAD
 extern CAmount nReserveBalance;
 extern CAmount nMinimumInputValue;
-=======
->>>>>>> b6548420
 extern unsigned int nTxConfirmTarget;
 extern bool bSpendZeroConfChange;
 extern bool fSendFreeTransactions;
@@ -47,19 +42,11 @@
 
 static const unsigned int DEFAULT_KEYPOOL_SIZE = 100;
 //! -paytxfee default
-<<<<<<< HEAD
 static const CAmount DEFAULT_TRANSACTION_FEE = 10000;
 //! -fallbackfee default
 static const CAmount DEFAULT_FALLBACK_FEE = 10000;
 //! -mintxfee default
 static const CAmount DEFAULT_TRANSACTION_MINFEE = 10000;
-=======
-static const CAmount DEFAULT_TRANSACTION_FEE = 0;
-//! -fallbackfee default
-static const CAmount DEFAULT_FALLBACK_FEE = 20000;
-//! -mintxfee default
-static const CAmount DEFAULT_TRANSACTION_MINFEE = 1000;
->>>>>>> b6548420
 //! minimum change amount
 static const CAmount MIN_CHANGE = CENT;
 //! Default for -spendzeroconfchange
@@ -95,11 +82,7 @@
     FEATURE_WALLETCRYPT = 40000, // wallet encryption
     FEATURE_COMPRPUBKEY = 60000, // compressed public keys
 
-<<<<<<< HEAD
     FEATURE_HD = 330000, // Hierarchical key derivation after BIP32 (HD Wallet)
-=======
-    FEATURE_HD = 130000, // Hierarchical key derivation after BIP32 (HD Wallet)
->>>>>>> b6548420
     FEATURE_LATEST = FEATURE_COMPRPUBKEY // HD is optional, use FEATURE_COMPRPUBKEY as latest version
 };
 
@@ -481,11 +464,7 @@
     }
 };
 
-<<<<<<< HEAD
-/** 
-=======
 /**
->>>>>>> b6548420
  * Internal transfers.
  * Database key is acentry<account><counter>.
  */
@@ -941,7 +920,6 @@
     /* Mark a transaction (and it in-wallet descendants) as abandoned so its inputs may be respent. */
     bool AbandonTransaction(const uint256& hashTx);
 
-<<<<<<< HEAD
     /* Staking */
     bool CreateCoinStake(const CKeyStore& keystore, unsigned int nBits, int64_t nSearchInterval, CAmount& nFees, CMutableTransaction& tx, CKey& key);
     bool SelectCoinsForStaking(CAmount& nTargetValue, std::set<std::pair<const CWalletTx*,unsigned int> >& setCoinsRet, CAmount& nValueRet) const;
@@ -949,8 +927,6 @@
     bool HaveAvailableCoinsForStaking() const;
     uint64_t GetStakeWeight() const;
 
-=======
->>>>>>> b6548420
     /* Returns the wallets help message */
     static std::string GetWalletHelpString(bool showDebug);
 
@@ -961,16 +937,11 @@
     static bool ParameterInteraction();
 
     bool BackupWallet(const std::string& strDest);
-<<<<<<< HEAD
-    
-=======
-
->>>>>>> b6548420
+
     /* Set the HD chain model (chain child index counters) */
     bool SetHDChain(const CHDChain& chain, bool memonly);
     const CHDChain& GetHDChain() { return hdChain; }
 
-<<<<<<< HEAD
     /* Returns true if HD is enabled */
     bool IsHDEnabled();
 
@@ -979,14 +950,8 @@
 
     /* Set the current HD master key (will reset the chain child index counters) */
     bool SetHDMasterKey(const CPubKey& key);
+
     static const bool DEFAULT_STAKE_CACHE = true;
-=======
-    /* Generates a new HD master key (will not be activated) */
-    CPubKey GenerateNewHDMasterKey();
-    
-    /* Set the current HD master key (will reset the chain child index counters) */
-    bool SetHDMasterKey(const CPubKey& key);
->>>>>>> b6548420
 };
 
 /** A key allocated from the key pool. */
