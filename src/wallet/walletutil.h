// Copyright (c) 2017-2018 The Bitcoin Core developers
// Distributed under the MIT software license, see the accompanying
// file COPYING or http://www.opensource.org/licenses/mit-license.php.

#ifndef BITCOIN_WALLET_WALLETUTIL_H
#define BITCOIN_WALLET_WALLETUTIL_H

#include <fs.h>

#include <vector>

//! Get the path of the wallet directory.
fs::path GetWalletDir();

<<<<<<< HEAD
=======
//! Get wallets in wallet directory.
std::vector<fs::path> ListWalletDir();

>>>>>>> 8b676984
//! The WalletLocation class provides wallet information.
class WalletLocation final
{
    std::string m_name;
    fs::path m_path;

public:
    explicit WalletLocation() {}
    explicit WalletLocation(const std::string& name);

    //! Get wallet name.
    const std::string& GetName() const { return m_name; }

    //! Get wallet absolute path.
    const fs::path& GetPath() const { return m_path; }

    //! Return whether the wallet exists.
    bool Exists() const;
};

#endif // BITCOIN_WALLET_WALLETUTIL_H<|MERGE_RESOLUTION|>--- conflicted
+++ resolved
@@ -12,12 +12,9 @@
 //! Get the path of the wallet directory.
 fs::path GetWalletDir();
 
-<<<<<<< HEAD
-=======
 //! Get wallets in wallet directory.
 std::vector<fs::path> ListWalletDir();
 
->>>>>>> 8b676984
 //! The WalletLocation class provides wallet information.
 class WalletLocation final
 {
