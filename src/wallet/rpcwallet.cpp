--- conflicted
+++ resolved
@@ -1,9 +1,5 @@
 // Copyright (c) 2010 Satoshi Nakamoto
-<<<<<<< HEAD
-// Copyright (c) 2009-2015 The Bitcoin Core developers
-=======
 // Copyright (c) 2009-2016 The Bitcoin Core developers
->>>>>>> b6548420
 // Distributed under the MIT software license, see the accompanying
 // file COPYING or http://www.opensource.org/licenses/mit-license.php.
 
@@ -14,11 +10,6 @@
 #include "init.h"
 #include "main.h"
 #include "net.h"
-<<<<<<< HEAD
-=======
-#include "netbase.h"
-#include "policy/rbf.h"
->>>>>>> b6548420
 #include "rpc/server.h"
 #include "timedata.h"
 #include "util.h"
@@ -104,18 +95,6 @@
     entry.push_back(Pair("time", wtx.GetTxTime()));
     entry.push_back(Pair("timereceived", (int64_t)wtx.nTimeReceived));
 
-    // Add opt-in RBF status
-    std::string rbfStatus = "no";
-    if (confirms <= 0) {
-        LOCK(mempool.cs);
-        RBFTransactionState rbfState = IsRBFOptIn(wtx, mempool);
-        if (rbfState == RBF_TRANSACTIONSTATE_UNKNOWN)
-            rbfStatus = "unknown";
-        else if (rbfState == RBF_TRANSACTIONSTATE_REPLACEABLE_BIP125)
-            rbfStatus = "yes";
-    }
-    entry.push_back(Pair("bip125-replaceable", rbfStatus));
-
     BOOST_FOREACH(const PAIRTYPE(string,string)& item, wtx.mapValue)
         entry.push_back(Pair(item.first, item.second));
 }
@@ -176,11 +155,7 @@
         throw JSONRPCError(RPC_WALLET_KEYPOOL_RAN_OUT, "Error: Keypool ran out, please call keypoolrefill first");
     }
 
-<<<<<<< HEAD
     return pubKey.GetID();
-=======
-    return CBitcoinAddress(pubKey.GetID());
->>>>>>> b6548420
 }
 
 UniValue getaccountaddress(const UniValue& params, bool fHelp)
@@ -605,18 +580,11 @@
     LOCK2(cs_main, pwalletMain->cs_wallet);
 
     // Bitcoin address
-<<<<<<< HEAD
     CTxDestination dest = DecodeDestination(params[0].get_str());
     if (!IsValidDestination(dest)) {
         throw JSONRPCError(RPC_INVALID_ADDRESS_OR_KEY, "Invalid Blackcoin address");
     }
     CScript scriptPubKey = GetScriptForDestination(dest);
-=======
-    CBitcoinAddress address = CBitcoinAddress(params[0].get_str());
-    if (!address.IsValid())
-        throw JSONRPCError(RPC_INVALID_ADDRESS_OR_KEY, "Invalid Bitcoin address");
-    CScript scriptPubKey = GetScriptForDestination(address.Get());
->>>>>>> b6548420
     if (!IsMine(*pwalletMain, scriptPubKey))
         return ValueFromAmount(0);
 
@@ -1074,95 +1042,6 @@
 
     pwalletMain->SetAddressBook(innerID, strAccount, "send");
     return EncodeDestination(innerID);
-}
-
-class Witnessifier : public boost::static_visitor<bool>
-{
-public:
-    CScriptID result;
-
-    bool operator()(const CNoDestination &dest) const { return false; }
-
-    bool operator()(const CKeyID &keyID) {
-        CPubKey pubkey;
-        if (pwalletMain) {
-            CScript basescript = GetScriptForDestination(keyID);
-            isminetype typ;
-            typ = IsMine(*pwalletMain, basescript, SIGVERSION_WITNESS_V0);
-            if (typ != ISMINE_SPENDABLE && typ != ISMINE_WATCH_SOLVABLE)
-                return false;
-            CScript witscript = GetScriptForWitness(basescript);
-            pwalletMain->AddCScript(witscript);
-            result = CScriptID(witscript);
-            return true;
-        }
-        return false;
-    }
-
-    bool operator()(const CScriptID &scriptID) {
-        CScript subscript;
-        if (pwalletMain && pwalletMain->GetCScript(scriptID, subscript)) {
-            int witnessversion;
-            std::vector<unsigned char> witprog;
-            if (subscript.IsWitnessProgram(witnessversion, witprog)) {
-                result = scriptID;
-                return true;
-            }
-            isminetype typ;
-            typ = IsMine(*pwalletMain, subscript, SIGVERSION_WITNESS_V0);
-            if (typ != ISMINE_SPENDABLE && typ != ISMINE_WATCH_SOLVABLE)
-                return false;
-            CScript witscript = GetScriptForWitness(subscript);
-            pwalletMain->AddCScript(witscript);
-            result = CScriptID(witscript);
-            return true;
-        }
-        return false;
-    }
-};
-
-UniValue addwitnessaddress(const UniValue& params, bool fHelp)
-{
-    if (!EnsureWalletIsAvailable(fHelp))
-        return NullUniValue;
-
-    if (fHelp || params.size() < 1 || params.size() > 1)
-    {
-        string msg = "addwitnessaddress \"address\"\n"
-            "\nAdd a witness address for a script (with pubkey or redeemscript known).\n"
-            "It returns the witness script.\n"
-
-            "\nArguments:\n"
-            "1. \"address\"       (string, required) An address known to the wallet\n"
-
-            "\nResult:\n"
-            "\"witnessaddress\",  (string) The value of the new address (P2SH of witness script).\n"
-            "}\n"
-        ;
-        throw runtime_error(msg);
-    }
-
-    {
-        LOCK(cs_main);
-        if (!IsWitnessEnabled(chainActive.Tip(), Params().GetConsensus()) && !GetBoolArg("-walletprematurewitness", false)) {
-            throw JSONRPCError(RPC_WALLET_ERROR, "Segregated witness not enabled on network");
-        }
-    }
-
-    CBitcoinAddress address(params[0].get_str());
-    if (!address.IsValid())
-        throw JSONRPCError(RPC_INVALID_ADDRESS_OR_KEY, "Invalid Bitcoin address");
-
-    Witnessifier w;
-    CTxDestination dest = address.Get();
-    bool ret = boost::apply_visitor(w, dest);
-    if (!ret) {
-        throw JSONRPCError(RPC_WALLET_ERROR, "Public key or redeemscript not known to wallet, or the key is uncompressed");
-    }
-
-    pwalletMain->SetAddressBook(w.result, "", "receive");
-
-    return CBitcoinAddress(w.result).ToString();
 }
 
 struct tallyitem
@@ -1532,8 +1411,6 @@
             "    \"otheraccount\": \"accountname\",  (string) For the 'move' category of transactions, the account the funds came \n"
             "                                          from (for receiving funds, positive amounts), or went to (for sending funds,\n"
             "                                          negative amounts).\n"
-            "    \"bip125-replaceable\": \"yes|no|unknown\"  (string) Whether this transaction could be replaced due to BIP125 (replace-by-fee);\n"
-            "                                                     may be unknown for unconfirmed transactions not in the mempool\n"
             "  }\n"
             "]\n"
 
@@ -1804,8 +1681,6 @@
             "  \"txid\" : \"transactionid\",   (string) The transaction id.\n"
             "  \"time\" : ttt,            (numeric) The transaction time in seconds since epoch (1 Jan 1970 GMT)\n"
             "  \"timereceived\" : ttt,    (numeric) The time received in seconds since epoch (1 Jan 1970 GMT)\n"
-            "  \"bip125-replaceable\": \"yes|no|unknown\"  (string) Whether this transaction could be replaced due to BIP125 (replace-by-fee);\n"
-            "                                                   may be unknown for unconfirmed transactions not in the mempool\n"
             "  \"details\" : [\n"
             "    {\n"
             "      \"account\" : \"accountname\",  (string) DEPRECATED. The account name involved in the transaction, can be \"\" for the default account.\n"
@@ -1972,11 +1847,7 @@
     if (!EnsureWalletIsAvailable(fHelp))
         return NullUniValue;
 
-<<<<<<< HEAD
-    if (pwalletMain->IsCrypted() && (fHelp || params.size() < 2 || params.size() > 3))
-=======
     if (pwalletMain->IsCrypted() && (fHelp || params.size() != 2))
->>>>>>> b6548420
         throw runtime_error(
             "walletpassphrase \"passphrase\" timeout staking\n"
             "\nStores the wallet decryption key in memory for 'timeout' seconds.\n"
@@ -2177,7 +2048,6 @@
     // slack space in .dat files; that is bad if the old data is
     // unencrypted private keys. So:
     StartShutdown();
-<<<<<<< HEAD
     return "wallet encrypted; Blackcoin server stopping, restart to run with encrypted wallet. The keypool has been flushed and a new HD seed was generated (if you are using HD). You need to make a new backup.";
 }
 
@@ -2216,9 +2086,6 @@
     result.push_back(Pair("reserve", (nReserveBalance > 0)));
     result.push_back(Pair("amount", ValueFromAmount(nReserveBalance)));
     return result;
-=======
-    return "wallet encrypted; Bitcoin server stopping, restart to run with encrypted wallet. The keypool has been flushed and a new HD seed was generated (if you are using HD). You need to make a new backup.";
->>>>>>> b6548420
 }
 
 UniValue lockunspent(const UniValue& params, bool fHelp)
@@ -2232,11 +2099,7 @@
             "\nUpdates list of temporarily unspendable outputs.\n"
             "Temporarily lock (unlock=false) or unlock (unlock=true) specified transaction outputs.\n"
             "If no transaction outputs are specified when unlocking then all current locked transaction outputs are unlocked.\n"
-<<<<<<< HEAD
             "A locked transaction output will not be chosen by automatic coin selection, when spending blackcoins.\n"
-=======
-            "A locked transaction output will not be chosen by automatic coin selection, when spending bitcoins.\n"
->>>>>>> b6548420
             "Locks are stored in memory only. Nodes start with zero locked outputs, and the locked output list\n"
             "is always cleared (by virtue of process exit) when a node stops or fails.\n"
             "Also see the listunspent call\n"
@@ -2405,10 +2268,7 @@
             "  \"balance\": xxxxxxx,           (numeric) the total confirmed balance of the wallet in " + CURRENCY_UNIT + "\n"
             "  \"unconfirmed_balance\": xxx,   (numeric) the total unconfirmed balance of the wallet in " + CURRENCY_UNIT + "\n"
             "  \"immature_balance\": xxxxxx,   (numeric) the total immature balance of the wallet in " + CURRENCY_UNIT + "\n"
-<<<<<<< HEAD
             "  \"stake\": xxxxxx,              (numeric) the total coins staked (non-spendable until maturity) in " + CURRENCY_UNIT + "\n"
-=======
->>>>>>> b6548420
             "  \"txcount\": xxxxxxx,           (numeric) the total number of transactions in the wallet\n"
             "  \"keypoololdest\": xxxxxx,      (numeric) the timestamp (seconds since Unix epoch) of the oldest pre-generated key in the key pool\n"
             "  \"keypoolsize\": xxxx,          (numeric) how many new keys are pre-generated\n"
@@ -2437,11 +2297,7 @@
     obj.push_back(Pair("paytxfee",      ValueFromAmount(payTxFee.GetFeePerK())));
     CKeyID masterKeyID = pwalletMain->GetHDChain().masterKeyID;
     if (!masterKeyID.IsNull())
-<<<<<<< HEAD
-    	obj.push_back(Pair("hdmasterkeyid", masterKeyID.GetHex()));
-=======
-         obj.push_back(Pair("hdmasterkeyid", masterKeyID.GetHex()));
->>>>>>> b6548420
+        obj.push_back(Pair("hdmasterkeyid", masterKeyID.GetHex()));
     return obj;
 }
 
@@ -2494,11 +2350,7 @@
             "  {\n"
             "    \"txid\" : \"txid\",          (string) the transaction id \n"
             "    \"vout\" : n,               (numeric) the vout value\n"
-<<<<<<< HEAD
             "    \"address\" : \"address\",    (string) the blackcoin address\n"
-=======
-            "    \"address\" : \"address\",    (string) the bitcoin address\n"
->>>>>>> b6548420
             "    \"account\" : \"account\",    (string) DEPRECATED. The associated account, or \"\" for the default account\n"
             "    \"scriptPubKey\" : \"key\",   (string) the script key\n"
             "    \"amount\" : x.xxx,         (numeric) the transaction amount in " + CURRENCY_UNIT + "\n"
@@ -2553,11 +2405,7 @@
         const CScript& scriptPubKey = out.tx->vout[out.i].scriptPubKey;
         bool fValidAddress = ExtractDestination(scriptPubKey, address);
 
-<<<<<<< HEAD
         if (destinations.size() && (!fValidAddress || !destinations.count(address)))
-=======
-        if (setAddress.size() && (!fValidAddress || !setAddress.count(address)))
->>>>>>> b6548420
             continue;
 
         UniValue entry(UniValue::VOBJ);
@@ -2565,11 +2413,7 @@
         entry.push_back(Pair("vout", out.i));
 
         if (fValidAddress) {
-<<<<<<< HEAD
             entry.push_back(Pair("address", EncodeDestination(address)));
-=======
-            entry.push_back(Pair("address", CBitcoinAddress(address).ToString()));
->>>>>>> b6548420
 
             if (pwalletMain->mapAddressBook.count(address))
                 entry.push_back(Pair("account", pwalletMain->mapAddressBook[address].name));
@@ -2614,11 +2458,7 @@
                             "1. \"hexstring\"           (string, required) The hex string of the raw transaction\n"
                             "2. options               (object, optional)\n"
                             "   {\n"
-<<<<<<< HEAD
                             "     \"changeAddress\"     (string, optional, default pool address) The blackcoin address to receive the change\n"
-=======
-                            "     \"changeAddress\"     (string, optional, default pool address) The bitcoin address to receive the change\n"
->>>>>>> b6548420
                             "     \"changePosition\"    (numeric, optional, default random) The index of the change output\n"
                             "     \"includeWatching\"   (boolean, optional, default false) Also select inputs which are watch only\n"
                             "     \"lockUnspents\"      (boolean, optional, default false) Lock selected unspent outputs\n"
@@ -2657,11 +2497,8 @@
         // backward compatibility bool only fallback
         includeWatching = params[1].get_bool();
       }
-<<<<<<< HEAD
-    } else {
-=======
-      else {
->>>>>>> b6548420
+    }
+    else {
         RPCTypeCheck(params, boost::assign::list_of(UniValue::VSTR)(UniValue::VOBJ));
 
         UniValue options = params[1];
@@ -2677,7 +2514,6 @@
             true, true);
 
         if (options.exists("changeAddress")) {
-<<<<<<< HEAD
             CTxDestination dest =
                     DecodeDestination(options["changeAddress"].get_str());
 
@@ -2685,14 +2521,6 @@
                 throw JSONRPCError(RPC_INVALID_PARAMETER, "changeAddress must be a valid blackcoin address");
 
             changeAddress = dest;
-=======
-            CBitcoinAddress address(options["changeAddress"].get_str());
-
-            if (!address.IsValid())
-                throw JSONRPCError(RPC_INVALID_PARAMETER, "changeAddress must be a valid bitcoin address");
-
-            changeAddress = address.Get();
->>>>>>> b6548420
         }
 
         if (options.exists("changePosition"))
@@ -2714,7 +2542,7 @@
 
     // parse hex string from parameter
     CTransaction origTx;
-    if (!DecodeHexTx(origTx, params[0].get_str(), true))
+    if (!DecodeHexTx(origTx, params[0].get_str()))
         throw JSONRPCError(RPC_DESERIALIZATION_ERROR, "TX decode failed");
 
     if (origTx.vout.size() == 0)
@@ -2738,10 +2566,7 @@
     return result;
 }
 
-<<<<<<< HEAD
 extern UniValue abortrescan(const UniValue& params, bool fHelp); // in rpcdump.cpp
-=======
->>>>>>> b6548420
 extern UniValue dumpprivkey(const UniValue& params, bool fHelp); // in rpcdump.cpp
 extern UniValue importprivkey(const UniValue& params, bool fHelp);
 extern UniValue importaddress(const UniValue& params, bool fHelp);
@@ -2757,13 +2582,8 @@
     { "rawtransactions",    "fundrawtransaction",       &fundrawtransaction,       false },
     { "hidden",             "resendwallettransactions", &resendwallettransactions, true  },
     { "wallet",             "abandontransaction",       &abandontransaction,       false },
-<<<<<<< HEAD
     { "wallet",             "abortrescan",              &abortrescan,              false },
     { "wallet",             "addmultisigaddress",       &addmultisigaddress,       true  },
-=======
-    { "wallet",             "addmultisigaddress",       &addmultisigaddress,       true  },
-    { "wallet",             "addwitnessaddress",        &addwitnessaddress,        true  },
->>>>>>> b6548420
     { "wallet",             "backupwallet",             &backupwallet,             true  },
     { "wallet",             "dumpprivkey",              &dumpprivkey,              true  },
     { "wallet",             "dumpwallet",               &dumpwallet,               true  },
@@ -2795,10 +2615,7 @@
     { "wallet",             "listunspent",              &listunspent,              false },
     { "wallet",             "lockunspent",              &lockunspent,              true  },
     { "wallet",             "move",                     &movecmd,                  false },
-<<<<<<< HEAD
     { "wallet",             "reservebalance",           &reservebalance,           false },
-=======
->>>>>>> b6548420
     { "wallet",             "sendfrom",                 &sendfrom,                 false },
     { "wallet",             "sendmany",                 &sendmany,                 false },
     { "wallet",             "sendtoaddress",            &sendtoaddress,            false },
