// Copyright (c) 2012-2017 The Bitcoin Core developers
// Distributed under the MIT software license, see the accompanying
// file COPYING or http://www.opensource.org/licenses/mit-license.php.

#include <wallet/wallet.h>

#include <memory>
#include <set>
#include <stdint.h>
#include <utility>
#include <vector>

#include <consensus/validation.h>
#include <rpc/server.h>
#include <test/test_bitcoin.h>
#include <validation.h>
#include <wallet/coincontrol.h>
#include <wallet/test/wallet_test_fixture.h>

#include <boost/test/unit_test.hpp>
#include <univalue.h>

extern UniValue importmulti(const JSONRPCRequest& request);
extern UniValue dumpwallet(const JSONRPCRequest& request);
extern UniValue importwallet(const JSONRPCRequest& request);

// how many times to run all the tests to have a chance to catch errors that only show up with particular random shuffles
#define RUN_TESTS 100

// some tests fail 1% of the time due to bad luck.
// we repeat those tests this many times and only complain if all iterations of the test fail
#define RANDOM_REPEATS 5

std::vector<std::unique_ptr<CWalletTx>> wtxn;

typedef std::set<CInputCoin> CoinSet;

BOOST_FIXTURE_TEST_SUITE(wallet_tests, WalletTestingSetup)

static const CWallet testWallet;
static std::vector<COutput> vCoins;

static void add_coin(const CAmount& nValue, int nAge = 6*24, bool fIsFromMe = false, int nInput=0)
{
    static int nextLockTime = 0;
    CMutableTransaction tx;
    tx.nLockTime = nextLockTime++;        // so all transactions get different hashes
    tx.vout.resize(nInput+1);
    tx.vout[nInput].nValue = nValue;
    if (fIsFromMe) {
        // IsFromMe() returns (GetDebit() > 0), and GetDebit() is 0 if vin.empty(),
        // so stop vin being empty, and cache a non-zero Debit to fake out IsFromMe()
        tx.vin.resize(1);
    }
    std::unique_ptr<CWalletTx> wtx(new CWalletTx(&testWallet, MakeTransactionRef(std::move(tx))));
    if (fIsFromMe)
    {
        wtx->fDebitCached = true;
        wtx->nDebitCached = 1;
    }
    COutput output(wtx.get(), nInput, nAge, true /* spendable */, true /* solvable */, true /* safe */);
    vCoins.push_back(output);
    wtxn.emplace_back(std::move(wtx));
}

static void empty_wallet(void)
{
    vCoins.clear();
    wtxn.clear();
}

static bool equal_sets(CoinSet a, CoinSet b)
{
    std::pair<CoinSet::iterator, CoinSet::iterator> ret = mismatch(a.begin(), a.end(), b.begin());
    return ret.first == a.end() && ret.second == b.end();
}

BOOST_AUTO_TEST_CASE(coin_selection_tests)
{
    CoinSet setCoinsRet, setCoinsRet2;
    CAmount nValueRet;

    LOCK(testWallet.cs_wallet);

    // test multiple times to allow for differences in the shuffle order
    for (int i = 0; i < RUN_TESTS; i++)
    {
        empty_wallet();

        // with an empty wallet we can't even pay one cent
        BOOST_CHECK(!testWallet.SelectCoinsMinConf( 1 * CENT, 1, 10, 0, vCoins, setCoinsRet, nValueRet));

        add_coin(1*CENT, 4);        // add a new 1 cent coin

        // with a new 1 cent coin, we still can't find a mature 1 cent
        BOOST_CHECK(!testWallet.SelectCoinsMinConf( 1 * CENT, 1, 10, 0, vCoins, setCoinsRet, nValueRet));

        // but we can find a new 1 cent
        BOOST_CHECK( testWallet.SelectCoinsMinConf( 1 * CENT, 1, 1, 0, vCoins, setCoinsRet, nValueRet));
        BOOST_CHECK_EQUAL(nValueRet, 1 * CENT);

        add_coin(2*CENT);           // add a mature 2 cent coin

        // we can't make 3 cents of mature coins
        BOOST_CHECK(!testWallet.SelectCoinsMinConf( 3 * CENT, 1, 10, 0, vCoins, setCoinsRet, nValueRet));

        // we can make 3 cents of new  coins
        BOOST_CHECK( testWallet.SelectCoinsMinConf( 3 * CENT, 1, 1, 0, vCoins, setCoinsRet, nValueRet));
        BOOST_CHECK_EQUAL(nValueRet, 3 * CENT);

        add_coin(5*CENT);           // add a mature 5 cent coin,
        add_coin(10*CENT, 3, true); // a new 10 cent coin sent from one of our own addresses
        add_coin(20*CENT);          // and a mature 20 cent coin

        // now we have new: 1+10=11 (of which 10 was self-sent), and mature: 2+5+20=27.  total = 38

        // we can't make 38 cents only if we disallow new coins:
        BOOST_CHECK(!testWallet.SelectCoinsMinConf(38 * CENT, 1, 10, 0, vCoins, setCoinsRet, nValueRet));
        // we can't even make 37 cents if we don't allow new coins even if they're from us
        BOOST_CHECK(!testWallet.SelectCoinsMinConf(38 * CENT, 10, 10, 0, vCoins, setCoinsRet, nValueRet));
        // but we can make 37 cents if we accept new coins from ourself
        BOOST_CHECK( testWallet.SelectCoinsMinConf(37 * CENT, 1, 10, 0, vCoins, setCoinsRet, nValueRet));
        BOOST_CHECK_EQUAL(nValueRet, 37 * CENT);
        // and we can make 38 cents if we accept all new coins
        BOOST_CHECK( testWallet.SelectCoinsMinConf(38 * CENT, 1, 1, 0, vCoins, setCoinsRet, nValueRet));
        BOOST_CHECK_EQUAL(nValueRet, 38 * CENT);

        // try making 34 cents from 1,2,5,10,20 - we can't do it exactly
        BOOST_CHECK( testWallet.SelectCoinsMinConf(34 * CENT, 1, 1, 0, vCoins, setCoinsRet, nValueRet));
        BOOST_CHECK_EQUAL(nValueRet, 35 * CENT);       // but 35 cents is closest
        BOOST_CHECK_EQUAL(setCoinsRet.size(), 3U);     // the best should be 20+10+5.  it's incredibly unlikely the 1 or 2 got included (but possible)

        // when we try making 7 cents, the smaller coins (1,2,5) are enough.  We should see just 2+5
        BOOST_CHECK( testWallet.SelectCoinsMinConf( 7 * CENT, 1, 1, 0, vCoins, setCoinsRet, nValueRet));
        BOOST_CHECK_EQUAL(nValueRet, 7 * CENT);
        BOOST_CHECK_EQUAL(setCoinsRet.size(), 2U);

        // when we try making 8 cents, the smaller coins (1,2,5) are exactly enough.
        BOOST_CHECK( testWallet.SelectCoinsMinConf( 8 * CENT, 1, 1, 0, vCoins, setCoinsRet, nValueRet));
        BOOST_CHECK(nValueRet == 8 * CENT);
        BOOST_CHECK_EQUAL(setCoinsRet.size(), 3U);

        // when we try making 9 cents, no subset of smaller coins is enough, and we get the next bigger coin (10)
        BOOST_CHECK( testWallet.SelectCoinsMinConf( 9 * CENT, 1, 1, 0, vCoins, setCoinsRet, nValueRet));
        BOOST_CHECK_EQUAL(nValueRet, 10 * CENT);
        BOOST_CHECK_EQUAL(setCoinsRet.size(), 1U);

        // now clear out the wallet and start again to test choosing between subsets of smaller coins and the next biggest coin
        empty_wallet();

        add_coin( 6*CENT);
        add_coin( 7*CENT);
        add_coin( 8*CENT);
        add_coin(20*CENT);
        add_coin(30*CENT); // now we have 6+7+8+20+30 = 71 cents total

        // check that we have 71 and not 72
        BOOST_CHECK( testWallet.SelectCoinsMinConf(71 * CENT, 1, 1, 0, vCoins, setCoinsRet, nValueRet));
        BOOST_CHECK(!testWallet.SelectCoinsMinConf(72 * CENT, 1, 1, 0, vCoins, setCoinsRet, nValueRet));

        // now try making 16 cents.  the best smaller coins can do is 6+7+8 = 21; not as good at the next biggest coin, 20
        BOOST_CHECK( testWallet.SelectCoinsMinConf(16 * CENT, 1, 1, 0, vCoins, setCoinsRet, nValueRet));
        BOOST_CHECK_EQUAL(nValueRet, 20 * CENT); // we should get 20 in one coin
        BOOST_CHECK_EQUAL(setCoinsRet.size(), 1U);

        add_coin( 5*CENT); // now we have 5+6+7+8+20+30 = 75 cents total

        // now if we try making 16 cents again, the smaller coins can make 5+6+7 = 18 cents, better than the next biggest coin, 20
        BOOST_CHECK( testWallet.SelectCoinsMinConf(16 * CENT, 1, 1, 0, vCoins, setCoinsRet, nValueRet));
        BOOST_CHECK_EQUAL(nValueRet, 18 * CENT); // we should get 18 in 3 coins
        BOOST_CHECK_EQUAL(setCoinsRet.size(), 3U);

        add_coin( 18*CENT); // now we have 5+6+7+8+18+20+30

        // and now if we try making 16 cents again, the smaller coins can make 5+6+7 = 18 cents, the same as the next biggest coin, 18
        BOOST_CHECK( testWallet.SelectCoinsMinConf(16 * CENT, 1, 1, 0, vCoins, setCoinsRet, nValueRet));
        BOOST_CHECK_EQUAL(nValueRet, 18 * CENT);  // we should get 18 in 1 coin
        BOOST_CHECK_EQUAL(setCoinsRet.size(), 1U); // because in the event of a tie, the biggest coin wins

        // now try making 11 cents.  we should get 5+6
        BOOST_CHECK( testWallet.SelectCoinsMinConf(11 * CENT, 1, 1, 0, vCoins, setCoinsRet, nValueRet));
        BOOST_CHECK_EQUAL(nValueRet, 11 * CENT);
        BOOST_CHECK_EQUAL(setCoinsRet.size(), 2U);

        // check that the smallest bigger coin is used
        add_coin( 1*COIN);
        add_coin( 2*COIN);
        add_coin( 3*COIN);
        add_coin( 4*COIN); // now we have 5+6+7+8+18+20+30+100+200+300+400 = 1094 cents
        BOOST_CHECK( testWallet.SelectCoinsMinConf(95 * CENT, 1, 1, 0, vCoins, setCoinsRet, nValueRet));
        BOOST_CHECK_EQUAL(nValueRet, 1 * COIN);  // we should get 1 BTC in 1 coin
        BOOST_CHECK_EQUAL(setCoinsRet.size(), 1U);

        BOOST_CHECK( testWallet.SelectCoinsMinConf(195 * CENT, 1, 1, 0, vCoins, setCoinsRet, nValueRet));
        BOOST_CHECK_EQUAL(nValueRet, 2 * COIN);  // we should get 2 BTC in 1 coin
        BOOST_CHECK_EQUAL(setCoinsRet.size(), 1U);

        // empty the wallet and start again, now with fractions of a cent, to test small change avoidance

        empty_wallet();
        add_coin(MIN_CHANGE * 1 / 10);
        add_coin(MIN_CHANGE * 2 / 10);
        add_coin(MIN_CHANGE * 3 / 10);
        add_coin(MIN_CHANGE * 4 / 10);
        add_coin(MIN_CHANGE * 5 / 10);

        // try making 1 * MIN_CHANGE from the 1.5 * MIN_CHANGE
        // we'll get change smaller than MIN_CHANGE whatever happens, so can expect MIN_CHANGE exactly
        BOOST_CHECK( testWallet.SelectCoinsMinConf(MIN_CHANGE, 1, 1, 0, vCoins, setCoinsRet, nValueRet));
        BOOST_CHECK_EQUAL(nValueRet, MIN_CHANGE);

        // but if we add a bigger coin, small change is avoided
        add_coin(1111*MIN_CHANGE);

        // try making 1 from 0.1 + 0.2 + 0.3 + 0.4 + 0.5 + 1111 = 1112.5
        BOOST_CHECK( testWallet.SelectCoinsMinConf(1 * MIN_CHANGE, 1, 1, 0, vCoins, setCoinsRet, nValueRet));
        BOOST_CHECK_EQUAL(nValueRet, 1 * MIN_CHANGE); // we should get the exact amount

        // if we add more small coins:
        add_coin(MIN_CHANGE * 6 / 10);
        add_coin(MIN_CHANGE * 7 / 10);

        // and try again to make 1.0 * MIN_CHANGE
        BOOST_CHECK( testWallet.SelectCoinsMinConf(1 * MIN_CHANGE, 1, 1, 0, vCoins, setCoinsRet, nValueRet));
        BOOST_CHECK_EQUAL(nValueRet, 1 * MIN_CHANGE); // we should get the exact amount

        // run the 'mtgox' test (see http://blockexplorer.com/tx/29a3efd3ef04f9153d47a990bd7b048a4b2d213daaa5fb8ed670fb85f13bdbcf)
        // they tried to consolidate 10 50k coins into one 500k coin, and ended up with 50k in change
        empty_wallet();
        for (int j = 0; j < 20; j++)
            add_coin(50000 * COIN);

        BOOST_CHECK( testWallet.SelectCoinsMinConf(500000 * COIN, 1, 1, 0, vCoins, setCoinsRet, nValueRet));
        BOOST_CHECK_EQUAL(nValueRet, 500000 * COIN); // we should get the exact amount
        BOOST_CHECK_EQUAL(setCoinsRet.size(), 10U); // in ten coins

        // if there's not enough in the smaller coins to make at least 1 * MIN_CHANGE change (0.5+0.6+0.7 < 1.0+1.0),
        // we need to try finding an exact subset anyway

        // sometimes it will fail, and so we use the next biggest coin:
        empty_wallet();
        add_coin(MIN_CHANGE * 5 / 10);
        add_coin(MIN_CHANGE * 6 / 10);
        add_coin(MIN_CHANGE * 7 / 10);
        add_coin(1111 * MIN_CHANGE);
        BOOST_CHECK( testWallet.SelectCoinsMinConf(1 * MIN_CHANGE, 1, 1, 0, vCoins, setCoinsRet, nValueRet));
        BOOST_CHECK_EQUAL(nValueRet, 1111 * MIN_CHANGE); // we get the bigger coin
        BOOST_CHECK_EQUAL(setCoinsRet.size(), 1U);

        // but sometimes it's possible, and we use an exact subset (0.4 + 0.6 = 1.0)
        empty_wallet();
        add_coin(MIN_CHANGE * 4 / 10);
        add_coin(MIN_CHANGE * 6 / 10);
        add_coin(MIN_CHANGE * 8 / 10);
        add_coin(1111 * MIN_CHANGE);
        BOOST_CHECK( testWallet.SelectCoinsMinConf(MIN_CHANGE, 1, 1, 0, vCoins, setCoinsRet, nValueRet));
        BOOST_CHECK_EQUAL(nValueRet, MIN_CHANGE);   // we should get the exact amount
        BOOST_CHECK_EQUAL(setCoinsRet.size(), 2U); // in two coins 0.4+0.6

        // test avoiding small change
        empty_wallet();
        add_coin(MIN_CHANGE * 5 / 100);
        add_coin(MIN_CHANGE * 1);
        add_coin(MIN_CHANGE * 100);

        // trying to make 100.01 from these three coins
        BOOST_CHECK(testWallet.SelectCoinsMinConf(MIN_CHANGE * 10001 / 100, 1, 1, 0, vCoins, setCoinsRet, nValueRet));
        BOOST_CHECK_EQUAL(nValueRet, MIN_CHANGE * 10105 / 100); // we should get all coins
        BOOST_CHECK_EQUAL(setCoinsRet.size(), 3U);

        // but if we try to make 99.9, we should take the bigger of the two small coins to avoid small change
        BOOST_CHECK(testWallet.SelectCoinsMinConf(MIN_CHANGE * 9990 / 100, 1, 1, 0, vCoins, setCoinsRet, nValueRet));
        BOOST_CHECK_EQUAL(nValueRet, 101 * MIN_CHANGE);
        BOOST_CHECK_EQUAL(setCoinsRet.size(), 2U);

        // test with many inputs
        for (CAmount amt=1500; amt < COIN; amt*=10) {
             empty_wallet();
             // Create 676 inputs (= MAX_STANDARD_TX_SIZE / 148 bytes per input)
             for (uint16_t j = 0; j < 676; j++)
                 add_coin(amt);
             BOOST_CHECK(testWallet.SelectCoinsMinConf(2000, 1, 1, 0, vCoins, setCoinsRet, nValueRet));
             if (amt - 2000 < MIN_CHANGE) {
                 // needs more than one input:
                 uint16_t returnSize = std::ceil((2000.0 + MIN_CHANGE)/amt);
                 CAmount returnValue = amt * returnSize;
                 BOOST_CHECK_EQUAL(nValueRet, returnValue);
                 BOOST_CHECK_EQUAL(setCoinsRet.size(), returnSize);
             } else {
                 // one input is sufficient:
                 BOOST_CHECK_EQUAL(nValueRet, amt);
                 BOOST_CHECK_EQUAL(setCoinsRet.size(), 1U);
             }
        }

        // test randomness
        {
            empty_wallet();
            for (int i2 = 0; i2 < 100; i2++)
                add_coin(COIN);

            // picking 50 from 100 coins doesn't depend on the shuffle,
            // but does depend on randomness in the stochastic approximation code
            BOOST_CHECK(testWallet.SelectCoinsMinConf(50 * COIN, 1, 10, 0, vCoins, setCoinsRet , nValueRet));
            BOOST_CHECK(testWallet.SelectCoinsMinConf(50 * COIN, 1, 10, 0, vCoins, setCoinsRet2, nValueRet));
            BOOST_CHECK(!equal_sets(setCoinsRet, setCoinsRet2));

            int fails = 0;
            for (int j = 0; j < RANDOM_REPEATS; j++)
            {
                // selecting 1 from 100 identical coins depends on the shuffle; this test will fail 1% of the time
                // run the test RANDOM_REPEATS times and only complain if all of them fail
                BOOST_CHECK(testWallet.SelectCoinsMinConf(COIN, 1, 10, 0, vCoins, setCoinsRet , nValueRet));
                BOOST_CHECK(testWallet.SelectCoinsMinConf(COIN, 1, 10, 0, vCoins, setCoinsRet2, nValueRet));
                if (equal_sets(setCoinsRet, setCoinsRet2))
                    fails++;
            }
            BOOST_CHECK_NE(fails, RANDOM_REPEATS);

            // add 75 cents in small change.  not enough to make 90 cents,
            // then try making 90 cents.  there are multiple competing "smallest bigger" coins,
            // one of which should be picked at random
            add_coin(5 * CENT);
            add_coin(10 * CENT);
            add_coin(15 * CENT);
            add_coin(20 * CENT);
            add_coin(25 * CENT);

            fails = 0;
            for (int j = 0; j < RANDOM_REPEATS; j++)
            {
                // selecting 1 from 100 identical coins depends on the shuffle; this test will fail 1% of the time
                // run the test RANDOM_REPEATS times and only complain if all of them fail
                BOOST_CHECK(testWallet.SelectCoinsMinConf(90*CENT, 1, 10, 0, vCoins, setCoinsRet , nValueRet));
                BOOST_CHECK(testWallet.SelectCoinsMinConf(90*CENT, 1, 10, 0, vCoins, setCoinsRet2, nValueRet));
                if (equal_sets(setCoinsRet, setCoinsRet2))
                    fails++;
            }
            BOOST_CHECK_NE(fails, RANDOM_REPEATS);
        }
    }
    empty_wallet();
}

BOOST_AUTO_TEST_CASE(ApproximateBestSubset)
{
    CoinSet setCoinsRet;
    CAmount nValueRet;

    LOCK(testWallet.cs_wallet);

    empty_wallet();

    // Test vValue sort order
    for (int i = 0; i < 1000; i++)
        add_coin(1000 * COIN);
    add_coin(3 * COIN);

    BOOST_CHECK(testWallet.SelectCoinsMinConf(1003 * COIN, 1, 10, 0, vCoins, setCoinsRet, nValueRet));
    BOOST_CHECK_EQUAL(nValueRet, 1003 * COIN);
    BOOST_CHECK_EQUAL(setCoinsRet.size(), 2U);

    empty_wallet();
}

static void AddKey(CWallet& wallet, const CKey& key)
<<<<<<< HEAD
{
    LOCK(wallet.cs_wallet);
    wallet.AddKeyPubKey(key, key.GetPubKey());
}

BOOST_FIXTURE_TEST_CASE(rescan, TestChain100Setup)
=======
>>>>>>> f56c00b2
{
    LOCK(wallet.cs_wallet);
    wallet.AddKeyPubKey(key, key.GetPubKey());
}

BOOST_FIXTURE_TEST_CASE(rescan, TestChain100Setup)
{
    // Cap last block file size, and mine new block in a new block file.
    CBlockIndex* const nullBlock = nullptr;
    CBlockIndex* oldTip = chainActive.Tip();
    GetBlockFileInfo(oldTip->GetBlockPos().nFile)->nSize = MAX_BLOCKFILE_SIZE;
    CreateAndProcessBlock({}, GetScriptForRawPubKey(coinbaseKey.GetPubKey()));
    CBlockIndex* newTip = chainActive.Tip();

    LOCK(cs_main);

    // Verify ScanForWalletTransactions picks up transactions in both the old
    // and new block files.
    {
        CWallet wallet;
        AddKey(wallet, coinbaseKey);
<<<<<<< HEAD
        BOOST_CHECK_EQUAL(nullBlock, wallet.ScanForWalletTransactions(oldTip));
=======
        WalletRescanReserver reserver(&wallet);
        reserver.reserve();
        BOOST_CHECK_EQUAL(nullBlock, wallet.ScanForWalletTransactions(oldTip, nullptr, reserver));
>>>>>>> f56c00b2
        BOOST_CHECK_EQUAL(wallet.GetImmatureBalance(), 100 * COIN);
    }

    // Prune the older block file.
    PruneOneBlockFile(oldTip->GetBlockPos().nFile);
    UnlinkPrunedFiles({oldTip->GetBlockPos().nFile});

    // Verify ScanForWalletTransactions only picks transactions in the new block
    // file.
    {
        CWallet wallet;
        AddKey(wallet, coinbaseKey);
<<<<<<< HEAD
        BOOST_CHECK_EQUAL(oldTip, wallet.ScanForWalletTransactions(oldTip));
=======
        WalletRescanReserver reserver(&wallet);
        reserver.reserve();
        BOOST_CHECK_EQUAL(oldTip, wallet.ScanForWalletTransactions(oldTip, nullptr, reserver));
>>>>>>> f56c00b2
        BOOST_CHECK_EQUAL(wallet.GetImmatureBalance(), 50 * COIN);
    }

    // Verify importmulti RPC returns failure for a key whose creation time is
    // before the missing block, and success for a key whose creation time is
    // after.
    {
        CWallet wallet;
        vpwallets.insert(vpwallets.begin(), &wallet);
        UniValue keys;
        keys.setArray();
        UniValue key;
        key.setObject();
        key.pushKV("scriptPubKey", HexStr(GetScriptForRawPubKey(coinbaseKey.GetPubKey())));
        key.pushKV("timestamp", 0);
        key.pushKV("internal", UniValue(true));
        keys.push_back(key);
        key.clear();
        key.setObject();
        CKey futureKey;
        futureKey.MakeNewKey(true);
        key.pushKV("scriptPubKey", HexStr(GetScriptForRawPubKey(futureKey.GetPubKey())));
        key.pushKV("timestamp", newTip->GetBlockTimeMax() + TIMESTAMP_WINDOW + 1);
        key.pushKV("internal", UniValue(true));
        keys.push_back(key);
        JSONRPCRequest request;
        request.params.setArray();
        request.params.push_back(keys);

        UniValue response = importmulti(request);
        BOOST_CHECK_EQUAL(response.write(),
            strprintf("[{\"success\":false,\"error\":{\"code\":-1,\"message\":\"Rescan failed for key with creation "
                      "timestamp %d. There was an error reading a block from time %d, which is after or within %d "
                      "seconds of key creation, and could contain transactions pertaining to the key. As a result, "
                      "transactions and coins using this key may not appear in the wallet. This error could be caused "
                      "by pruning or data corruption (see bitcoind log for details) and could be dealt with by "
                      "downloading and rescanning the relevant blocks (see -reindex and -rescan "
                      "options).\"}},{\"success\":true}]",
                              0, oldTip->GetBlockTimeMax(), TIMESTAMP_WINDOW));
        vpwallets.erase(vpwallets.begin());
    }
}

// Verify importwallet RPC starts rescan at earliest block with timestamp
// greater or equal than key birthday. Previously there was a bug where
// importwallet RPC would start the scan at the latest block with timestamp less
// than or equal to key birthday.
BOOST_FIXTURE_TEST_CASE(importwallet_rescan, TestChain100Setup)
{
    g_address_type = OUTPUT_TYPE_DEFAULT;
    g_change_type = OUTPUT_TYPE_DEFAULT;

    // Create two blocks with same timestamp to verify that importwallet rescan
    // will pick up both blocks, not just the first.
    const int64_t BLOCK_TIME = chainActive.Tip()->GetBlockTimeMax() + 5;
    SetMockTime(BLOCK_TIME);
    coinbaseTxns.emplace_back(*CreateAndProcessBlock({}, GetScriptForRawPubKey(coinbaseKey.GetPubKey())).vtx[0]);
    coinbaseTxns.emplace_back(*CreateAndProcessBlock({}, GetScriptForRawPubKey(coinbaseKey.GetPubKey())).vtx[0]);

    // Set key birthday to block time increased by the timestamp window, so
    // rescan will start at the block time.
    const int64_t KEY_TIME = BLOCK_TIME + TIMESTAMP_WINDOW;
    SetMockTime(KEY_TIME);
    coinbaseTxns.emplace_back(*CreateAndProcessBlock({}, GetScriptForRawPubKey(coinbaseKey.GetPubKey())).vtx[0]);

    LOCK(cs_main);

    // Import key into wallet and call dumpwallet to create backup file.
    {
        CWallet wallet;
        LOCK(wallet.cs_wallet);
        wallet.mapKeyMetadata[coinbaseKey.GetPubKey().GetID()].nCreateTime = KEY_TIME;
        wallet.AddKeyPubKey(coinbaseKey, coinbaseKey.GetPubKey());

        JSONRPCRequest request;
        request.params.setArray();
        request.params.push_back((pathTemp / "wallet.backup").string());
        vpwallets.insert(vpwallets.begin(), &wallet);
        ::dumpwallet(request);
    }

    // Call importwallet RPC and verify all blocks with timestamps >= BLOCK_TIME
    // were scanned, and no prior blocks were scanned.
    {
        CWallet wallet;

        JSONRPCRequest request;
        request.params.setArray();
        request.params.push_back((pathTemp / "wallet.backup").string());
        vpwallets[0] = &wallet;
        ::importwallet(request);

        LOCK(wallet.cs_wallet);
        BOOST_CHECK_EQUAL(wallet.mapWallet.size(), 3);
        BOOST_CHECK_EQUAL(coinbaseTxns.size(), 103);
        for (size_t i = 0; i < coinbaseTxns.size(); ++i) {
            bool found = wallet.GetWalletTx(coinbaseTxns[i].GetHash());
            bool expected = i >= 100;
            BOOST_CHECK_EQUAL(found, expected);
        }
    }

    SetMockTime(0);
    vpwallets.erase(vpwallets.begin());
}

// Check that GetImmatureCredit() returns a newly calculated value instead of
// the cached value after a MarkDirty() call.
//
// This is a regression test written to verify a bugfix for the immature credit
// function. Similar tests probably should be written for the other credit and
// debit functions.
BOOST_FIXTURE_TEST_CASE(coin_mark_dirty_immature_credit, TestChain100Setup)
{
    CWallet wallet;
    CWalletTx wtx(&wallet, MakeTransactionRef(coinbaseTxns.back()));
    LOCK2(cs_main, wallet.cs_wallet);
    wtx.hashBlock = chainActive.Tip()->GetBlockHash();
    wtx.nIndex = 0;

    // Call GetImmatureCredit() once before adding the key to the wallet to
    // cache the current immature credit amount, which is 0.
    BOOST_CHECK_EQUAL(wtx.GetImmatureCredit(), 0);

    // Invalidate the cached value, add the key, and make sure a new immature
    // credit amount is calculated.
    wtx.MarkDirty();
    wallet.AddKeyPubKey(coinbaseKey, coinbaseKey.GetPubKey());
    BOOST_CHECK_EQUAL(wtx.GetImmatureCredit(), 50*COIN);
}

static int64_t AddTx(CWallet& wallet, uint32_t lockTime, int64_t mockTime, int64_t blockTime)
{
    CMutableTransaction tx;
    tx.nLockTime = lockTime;
    SetMockTime(mockTime);
    CBlockIndex* block = nullptr;
    if (blockTime > 0) {
        LOCK(cs_main);
        auto inserted = mapBlockIndex.emplace(GetRandHash(), new CBlockIndex);
        assert(inserted.second);
        const uint256& hash = inserted.first->first;
        block = inserted.first->second;
        block->nTime = blockTime;
        block->phashBlock = &hash;
    }

    CWalletTx wtx(&wallet, MakeTransactionRef(tx));
    if (block) {
        wtx.SetMerkleBranch(block, 0);
    }
    wallet.AddToWallet(wtx);
    LOCK(wallet.cs_wallet);
    return wallet.mapWallet.at(wtx.GetHash()).nTimeSmart;
}

// Simple test to verify assignment of CWalletTx::nSmartTime value. Could be
// expanded to cover more corner cases of smart time logic.
BOOST_AUTO_TEST_CASE(ComputeTimeSmart)
{
    CWallet wallet;

    // New transaction should use clock time if lower than block time.
    BOOST_CHECK_EQUAL(AddTx(wallet, 1, 100, 120), 100);

    // Test that updating existing transaction does not change smart time.
    BOOST_CHECK_EQUAL(AddTx(wallet, 1, 200, 220), 100);

    // New transaction should use clock time if there's no block time.
    BOOST_CHECK_EQUAL(AddTx(wallet, 2, 300, 0), 300);

    // New transaction should use block time if lower than clock time.
    BOOST_CHECK_EQUAL(AddTx(wallet, 3, 420, 400), 400);

    // New transaction should use latest entry time if higher than
    // min(block time, clock time).
    BOOST_CHECK_EQUAL(AddTx(wallet, 4, 500, 390), 400);

    // If there are future entries, new transaction should use time of the
    // newest entry that is no more than 300 seconds ahead of the clock time.
    BOOST_CHECK_EQUAL(AddTx(wallet, 5, 50, 600), 300);

    // Reset mock time for other tests.
    SetMockTime(0);
}

BOOST_AUTO_TEST_CASE(LoadReceiveRequests)
{
    CTxDestination dest = CKeyID();
    LOCK(pwalletMain->cs_wallet);
    pwalletMain->AddDestData(dest, "misc", "val_misc");
    pwalletMain->AddDestData(dest, "rr0", "val_rr0");
    pwalletMain->AddDestData(dest, "rr1", "val_rr1");

    auto values = pwalletMain->GetDestValues("rr");
    BOOST_CHECK_EQUAL(values.size(), 2);
    BOOST_CHECK_EQUAL(values[0], "val_rr0");
    BOOST_CHECK_EQUAL(values[1], "val_rr1");
}

class ListCoinsTestingSetup : public TestChain100Setup
{
public:
    ListCoinsTestingSetup()
    {
        CreateAndProcessBlock({}, GetScriptForRawPubKey(coinbaseKey.GetPubKey()));
        ::bitdb.MakeMock();
        g_address_type = OUTPUT_TYPE_DEFAULT;
        g_change_type = OUTPUT_TYPE_DEFAULT;
        wallet.reset(new CWallet(std::unique_ptr<CWalletDBWrapper>(new CWalletDBWrapper(&bitdb, "wallet_test.dat"))));
        bool firstRun;
        wallet->LoadWallet(firstRun);
        AddKey(*wallet, coinbaseKey);
<<<<<<< HEAD
        wallet->ScanForWalletTransactions(chainActive.Genesis());
=======
        WalletRescanReserver reserver(wallet.get());
        reserver.reserve();
        wallet->ScanForWalletTransactions(chainActive.Genesis(), nullptr, reserver);
>>>>>>> f56c00b2
    }

    ~ListCoinsTestingSetup()
    {
        wallet.reset();
        ::bitdb.Flush(true);
        ::bitdb.Reset();
    }

    CWalletTx& AddTx(CRecipient recipient)
    {
        CWalletTx wtx;
        CReserveKey reservekey(wallet.get());
        CAmount fee;
        int changePos = -1;
        std::string error;
        CCoinControl dummy;
        BOOST_CHECK(wallet->CreateTransaction({recipient}, wtx, reservekey, fee, changePos, error, dummy));
        CValidationState state;
        BOOST_CHECK(wallet->CommitTransaction(wtx, reservekey, nullptr, state));
        CMutableTransaction blocktx;
        {
            LOCK(wallet->cs_wallet);
            blocktx = CMutableTransaction(*wallet->mapWallet.at(wtx.GetHash()).tx);
        }
        CreateAndProcessBlock({CMutableTransaction(blocktx)}, GetScriptForRawPubKey(coinbaseKey.GetPubKey()));
        LOCK(wallet->cs_wallet);
        auto it = wallet->mapWallet.find(wtx.GetHash());
        BOOST_CHECK(it != wallet->mapWallet.end());
        it->second.SetMerkleBranch(chainActive.Tip(), 1);
        return it->second;
    }

    std::unique_ptr<CWallet> wallet;
};

BOOST_FIXTURE_TEST_CASE(ListCoins, ListCoinsTestingSetup)
{
    std::string coinbaseAddress = coinbaseKey.GetPubKey().GetID().ToString();
<<<<<<< HEAD
    LOCK2(cs_main, wallet->cs_wallet);
=======
>>>>>>> f56c00b2

    // Confirm ListCoins initially returns 1 coin grouped under coinbaseKey
    // address.
    auto list = wallet->ListCoins();
    BOOST_CHECK_EQUAL(list.size(), 1);
    BOOST_CHECK_EQUAL(boost::get<CKeyID>(list.begin()->first).ToString(), coinbaseAddress);
    BOOST_CHECK_EQUAL(list.begin()->second.size(), 1);

    // Check initial balance from one mature coinbase transaction.
    BOOST_CHECK_EQUAL(50 * COIN, wallet->GetAvailableBalance());

    // Add a transaction creating a change address, and confirm ListCoins still
    // returns the coin associated with the change address underneath the
    // coinbaseKey pubkey, even though the change address has a different
    // pubkey.
    AddTx(CRecipient{GetScriptForRawPubKey({}), 1 * COIN, false /* subtract fee */});
    list = wallet->ListCoins();
    BOOST_CHECK_EQUAL(list.size(), 1);
    BOOST_CHECK_EQUAL(boost::get<CKeyID>(list.begin()->first).ToString(), coinbaseAddress);
    BOOST_CHECK_EQUAL(list.begin()->second.size(), 2);

    // Lock both coins. Confirm number of available coins drops to 0.
    std::vector<COutput> available;
    wallet->AvailableCoins(available);
    BOOST_CHECK_EQUAL(available.size(), 2);
    for (const auto& group : list) {
        for (const auto& coin : group.second) {
            LOCK(wallet->cs_wallet);
            wallet->LockCoin(COutPoint(coin.tx->GetHash(), coin.i));
        }
    }
    wallet->AvailableCoins(available);
    BOOST_CHECK_EQUAL(available.size(), 0);

    // Confirm ListCoins still returns same result as before, despite coins
    // being locked.
    list = wallet->ListCoins();
    BOOST_CHECK_EQUAL(list.size(), 1);
    BOOST_CHECK_EQUAL(boost::get<CKeyID>(list.begin()->first).ToString(), coinbaseAddress);
    BOOST_CHECK_EQUAL(list.begin()->second.size(), 2);
}

BOOST_AUTO_TEST_SUITE_END()<|MERGE_RESOLUTION|>--- conflicted
+++ resolved
@@ -364,15 +364,6 @@
 }
 
 static void AddKey(CWallet& wallet, const CKey& key)
-<<<<<<< HEAD
-{
-    LOCK(wallet.cs_wallet);
-    wallet.AddKeyPubKey(key, key.GetPubKey());
-}
-
-BOOST_FIXTURE_TEST_CASE(rescan, TestChain100Setup)
-=======
->>>>>>> f56c00b2
 {
     LOCK(wallet.cs_wallet);
     wallet.AddKeyPubKey(key, key.GetPubKey());
@@ -394,13 +385,9 @@
     {
         CWallet wallet;
         AddKey(wallet, coinbaseKey);
-<<<<<<< HEAD
-        BOOST_CHECK_EQUAL(nullBlock, wallet.ScanForWalletTransactions(oldTip));
-=======
         WalletRescanReserver reserver(&wallet);
         reserver.reserve();
         BOOST_CHECK_EQUAL(nullBlock, wallet.ScanForWalletTransactions(oldTip, nullptr, reserver));
->>>>>>> f56c00b2
         BOOST_CHECK_EQUAL(wallet.GetImmatureBalance(), 100 * COIN);
     }
 
@@ -413,13 +400,9 @@
     {
         CWallet wallet;
         AddKey(wallet, coinbaseKey);
-<<<<<<< HEAD
-        BOOST_CHECK_EQUAL(oldTip, wallet.ScanForWalletTransactions(oldTip));
-=======
         WalletRescanReserver reserver(&wallet);
         reserver.reserve();
         BOOST_CHECK_EQUAL(oldTip, wallet.ScanForWalletTransactions(oldTip, nullptr, reserver));
->>>>>>> f56c00b2
         BOOST_CHECK_EQUAL(wallet.GetImmatureBalance(), 50 * COIN);
     }
 
@@ -633,13 +616,9 @@
         bool firstRun;
         wallet->LoadWallet(firstRun);
         AddKey(*wallet, coinbaseKey);
-<<<<<<< HEAD
-        wallet->ScanForWalletTransactions(chainActive.Genesis());
-=======
         WalletRescanReserver reserver(wallet.get());
         reserver.reserve();
         wallet->ScanForWalletTransactions(chainActive.Genesis(), nullptr, reserver);
->>>>>>> f56c00b2
     }
 
     ~ListCoinsTestingSetup()
@@ -679,10 +658,6 @@
 BOOST_FIXTURE_TEST_CASE(ListCoins, ListCoinsTestingSetup)
 {
     std::string coinbaseAddress = coinbaseKey.GetPubKey().GetID().ToString();
-<<<<<<< HEAD
-    LOCK2(cs_main, wallet->cs_wallet);
-=======
->>>>>>> f56c00b2
 
     // Confirm ListCoins initially returns 1 coin grouped under coinbaseKey
     // address.
