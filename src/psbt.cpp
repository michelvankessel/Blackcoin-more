--- conflicted
+++ resolved
@@ -66,20 +66,8 @@
 bool PartiallySignedTransaction::GetInputUTXO(CTxOut& utxo, int input_index) const
 {
     PSBTInput input = inputs[input_index];
-<<<<<<< HEAD
-    int prevout_index = tx->vin[input_index].prevout.n;
-    if (input.utxo) {
-        utxo = input.utxo->vout[prevout_index];
-=======
-    uint32_t prevout_index = tx->vin[input_index].prevout.n;
-    if (input.non_witness_utxo) {
-        if (prevout_index >= input.non_witness_utxo->vout.size()) {
-            return false;
-        }
-        utxo = input.non_witness_utxo->vout[prevout_index];
-    } else if (!input.witness_utxo.IsNull()) {
-        utxo = input.witness_utxo;
->>>>>>> 2f9f9b37
+    if (!input.utxo.IsNull()) {
+        utxo = input.utxo;
     } else {
         return false;
     }
@@ -226,22 +214,11 @@
         return false;
     }
 
-    if (input.utxo) {
-        COutPoint prevout = tx.vin[index].prevout;
-<<<<<<< HEAD
-        if (input.utxo->GetHash() != prevout.hash) {
-=======
-        if (prevout.n >= input.non_witness_utxo->vout.size()) {
-            return false;
-        }
-        if (input.non_witness_utxo->GetHash() != prevout.hash) {
->>>>>>> 2f9f9b37
-            return false;
-        }
-        utxo = input.utxo->vout[prevout.n];
-    } else {
-        return false;
-    }
+    if (input.utxo.IsNull()) {
+        return false;
+    }
+
+    utxo = input.utxo;
 
     bool sig_complete;
     if (use_dummy) {
