--- conflicted
+++ resolved
@@ -27,11 +27,7 @@
 
 void DummyWalletInit::AddWalletOptions() const
 {
-<<<<<<< HEAD
-    std::vector<std::string> opts = {
-=======
     gArgs.AddHiddenArgs({
->>>>>>> 2f9f9b37
         "-addresstype",
         "-avoidpartialspends",
         "-changetype",
@@ -39,10 +35,7 @@
         "-discardfee=<amt>",
         "-fallbackfee=<amt>",
         "-keypool=<n>",
-<<<<<<< HEAD
-=======
         "-maxtxfee=<amt>",
->>>>>>> 2f9f9b37
         "-mintxfee=<amt>",
         "-paytxfee=<amt>",
         "-rescan",
@@ -54,18 +47,12 @@
         "-walletbroadcast",
         "-walletdir=<dir>",
         "-walletnotify=<cmd>",
-        "-walletrbf",
         "-zapwallettxes=<mode>",
         "-dblogsize=<n>",
         "-flushwallet",
         "-privdb",
         "-walletrejectlongchains",
-<<<<<<< HEAD
-    };
-    gArgs.AddHiddenArgs(opts);
-=======
     });
->>>>>>> 2f9f9b37
 }
 
 const WalletInitInterface& g_wallet_init_interface = DummyWalletInit();
