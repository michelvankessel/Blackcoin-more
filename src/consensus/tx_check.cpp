// Copyright (c) 2017-2019 The Bitcoin Core developers
// Distributed under the MIT software license, see the accompanying
// file COPYING or http://www.opensource.org/licenses/mit-license.php.

#include <consensus/tx_check.h>

#include <primitives/transaction.h>
#include <consensus/validation.h>

bool CheckTransaction(const CTransaction& tx, TxValidationState& state)
{
    // Basic checks that don't depend on any context
    if (tx.vin.empty())
        return state.Invalid(TxValidationResult::TX_CONSENSUS, "bad-txns-vin-empty");
    if (tx.vout.empty())
<<<<<<< HEAD
        return state.Invalid(ValidationInvalidReason::CONSENSUS, false, REJECT_INVALID, "bad-txns-vout-empty");
    // Size limit
    if (::GetSerializeSize(tx, PROTOCOL_VERSION) > MAX_BLOCK_SIZE)
        return state.Invalid(ValidationInvalidReason::CONSENSUS, false, REJECT_INVALID, "bad-txns-oversize");
=======
        return state.Invalid(TxValidationResult::TX_CONSENSUS, "bad-txns-vout-empty");
    // Size limits (this doesn't take the witness into account, as that hasn't been checked for malleability)
    if (::GetSerializeSize(tx, PROTOCOL_VERSION | SERIALIZE_TRANSACTION_NO_WITNESS) * WITNESS_SCALE_FACTOR > MAX_BLOCK_WEIGHT)
        return state.Invalid(TxValidationResult::TX_CONSENSUS, "bad-txns-oversize");
>>>>>>> 56311988

    // Check for negative or overflow output values (see CVE-2010-5139)
    CAmount nValueOut = 0;
    for (const auto& txout : tx.vout)
    {
        if (txout.IsEmpty() && !tx.IsCoinBase() && !tx.IsCoinStake())
            return state.Invalid(ValidationInvalidReason::CONSENSUS, false, REJECT_INVALID, "bad-txns-vout-empty");
        if (txout.nValue < 0)
            return state.Invalid(TxValidationResult::TX_CONSENSUS, "bad-txns-vout-negative");
        if (txout.nValue > MAX_MONEY)
            return state.Invalid(TxValidationResult::TX_CONSENSUS, "bad-txns-vout-toolarge");
        nValueOut += txout.nValue;
        if (!MoneyRange(nValueOut))
            return state.Invalid(TxValidationResult::TX_CONSENSUS, "bad-txns-txouttotal-toolarge");
    }

    // Check for duplicate inputs (see CVE-2018-17144)
    // While Consensus::CheckTxInputs does check if all inputs of a tx are available, and UpdateCoins marks all inputs
    // of a tx as spent, it does not check if the tx has duplicate inputs.
    // Failure to run this check will result in either a crash or an inflation bug, depending on the implementation of
    // the underlying coins database.
    std::set<COutPoint> vInOutPoints;
    for (const auto& txin : tx.vin) {
        if (!vInOutPoints.insert(txin.prevout).second)
            return state.Invalid(TxValidationResult::TX_CONSENSUS, "bad-txns-inputs-duplicate");
    }

    if (tx.IsCoinBase())
    {
        if (tx.vin[0].scriptSig.size() < 2 || tx.vin[0].scriptSig.size() > 100)
            return state.Invalid(TxValidationResult::TX_CONSENSUS, "bad-cb-length");
    }
    else
    {
        for (const auto& txin : tx.vin)
            if (txin.prevout.IsNull())
                return state.Invalid(TxValidationResult::TX_CONSENSUS, "bad-txns-prevout-null");
    }

    return true;
}<|MERGE_RESOLUTION|>--- conflicted
+++ resolved
@@ -13,17 +13,10 @@
     if (tx.vin.empty())
         return state.Invalid(TxValidationResult::TX_CONSENSUS, "bad-txns-vin-empty");
     if (tx.vout.empty())
-<<<<<<< HEAD
-        return state.Invalid(ValidationInvalidReason::CONSENSUS, false, REJECT_INVALID, "bad-txns-vout-empty");
-    // Size limit
+        return state.Invalid(TxValidationResult::TX_CONSENSUS, "bad-txns-vout-empty");
+    // Size limits
     if (::GetSerializeSize(tx, PROTOCOL_VERSION) > MAX_BLOCK_SIZE)
-        return state.Invalid(ValidationInvalidReason::CONSENSUS, false, REJECT_INVALID, "bad-txns-oversize");
-=======
-        return state.Invalid(TxValidationResult::TX_CONSENSUS, "bad-txns-vout-empty");
-    // Size limits (this doesn't take the witness into account, as that hasn't been checked for malleability)
-    if (::GetSerializeSize(tx, PROTOCOL_VERSION | SERIALIZE_TRANSACTION_NO_WITNESS) * WITNESS_SCALE_FACTOR > MAX_BLOCK_WEIGHT)
         return state.Invalid(TxValidationResult::TX_CONSENSUS, "bad-txns-oversize");
->>>>>>> 56311988
 
     // Check for negative or overflow output values (see CVE-2010-5139)
     CAmount nValueOut = 0;
