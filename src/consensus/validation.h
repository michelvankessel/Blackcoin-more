// Copyright (c) 2009-2010 Satoshi Nakamoto
<<<<<<< HEAD
// Copyright (c) 2009-2017 The Bitcoin Core developers
=======
// Copyright (c) 2009-2018 The Bitcoin Core developers
>>>>>>> 2f4f2d38
// Distributed under the MIT software license, see the accompanying
// file COPYING or http://www.opensource.org/licenses/mit-license.php.

#ifndef BITCOIN_CONSENSUS_VALIDATION_H
#define BITCOIN_CONSENSUS_VALIDATION_H

#include <string>
#include <version.h>
#include <consensus/consensus.h>
#include <primitives/transaction.h>
#include <primitives/block.h>

/** "reject" message codes */
static const unsigned char REJECT_MALFORMED = 0x01;
static const unsigned char REJECT_INVALID = 0x10;
static const unsigned char REJECT_OBSOLETE = 0x11;
static const unsigned char REJECT_DUPLICATE = 0x12;
static const unsigned char REJECT_NONSTANDARD = 0x40;
// static const unsigned char REJECT_DUST = 0x41; // part of BIP 61
static const unsigned char REJECT_INSUFFICIENTFEE = 0x42;
static const unsigned char REJECT_CHECKPOINT = 0x43;

/** Capture information about block/transaction validation */
class CValidationState {
private:
    enum mode_state {
        MODE_VALID,   //!< everything ok
        MODE_INVALID, //!< network rule violation (DoS value may be set)
        MODE_ERROR,   //!< run-time error
    } mode;
    int nDoS;
    std::string strRejectReason;
    unsigned int chRejectCode;
    bool corruptionPossible;
    std::string strDebugMessage;
public:
    CValidationState() : mode(MODE_VALID), nDoS(0), chRejectCode(0), corruptionPossible(false) {}
    bool DoS(int level, bool ret = false,
             unsigned int chRejectCodeIn=0, const std::string &strRejectReasonIn="",
             bool corruptionIn=false,
             const std::string &strDebugMessageIn="") {
        chRejectCode = chRejectCodeIn;
        strRejectReason = strRejectReasonIn;
        corruptionPossible = corruptionIn;
        strDebugMessage = strDebugMessageIn;
        if (mode == MODE_ERROR)
            return ret;
        nDoS += level;
        mode = MODE_INVALID;
        return ret;
    }
    bool Invalid(bool ret = false,
                 unsigned int _chRejectCode=0, const std::string &_strRejectReason="",
                 const std::string &_strDebugMessage="") {
        return DoS(0, ret, _chRejectCode, _strRejectReason, false, _strDebugMessage);
    }
    bool Error(const std::string& strRejectReasonIn) {
        if (mode == MODE_VALID)
            strRejectReason = strRejectReasonIn;
        mode = MODE_ERROR;
        return false;
    }
    bool IsValid() const {
        return mode == MODE_VALID;
    }
    bool IsInvalid() const {
        return mode == MODE_INVALID;
    }
    bool IsError() const {
        return mode == MODE_ERROR;
    }
    bool IsInvalid(int &nDoSOut) const {
        if (IsInvalid()) {
            nDoSOut = nDoS;
            return true;
        }
        return false;
    }
    bool CorruptionPossible() const {
        return corruptionPossible;
    }
    unsigned int GetRejectCode() const { return chRejectCode; }
    std::string GetRejectReason() const { return strRejectReason; }
    std::string GetDebugMessage() const { return strDebugMessage; }
};

<<<<<<< HEAD
=======
// These implement the weight = (stripped_size * 4) + witness_size formula,
// using only serialization with and without witness data. As witness_size
// is equal to total_size - stripped_size, this formula is identical to:
// weight = (stripped_size * 3) + total_size.
static inline int64_t GetTransactionWeight(const CTransaction& tx)
{
    return ::GetSerializeSize(tx, SER_NETWORK, PROTOCOL_VERSION | SERIALIZE_TRANSACTION_NO_WITNESS) * (WITNESS_SCALE_FACTOR - 1) + ::GetSerializeSize(tx, SER_NETWORK, PROTOCOL_VERSION);
}
static inline int64_t GetBlockWeight(const CBlock& block)
{
    return ::GetSerializeSize(block, SER_NETWORK, PROTOCOL_VERSION | SERIALIZE_TRANSACTION_NO_WITNESS) * (WITNESS_SCALE_FACTOR - 1) + ::GetSerializeSize(block, SER_NETWORK, PROTOCOL_VERSION);
}
static inline int64_t GetTransactionInputWeight(const CTxIn& txin)
{
    // scriptWitness size is added here because witnesses and txins are split up in segwit serialization.
    return ::GetSerializeSize(txin, SER_NETWORK, PROTOCOL_VERSION | SERIALIZE_TRANSACTION_NO_WITNESS) * (WITNESS_SCALE_FACTOR - 1) + ::GetSerializeSize(txin, SER_NETWORK, PROTOCOL_VERSION) + ::GetSerializeSize(txin.scriptWitness.stack, SER_NETWORK, PROTOCOL_VERSION);
}

>>>>>>> 2f4f2d38
#endif // BITCOIN_CONSENSUS_VALIDATION_H<|MERGE_RESOLUTION|>--- conflicted
+++ resolved
@@ -1,9 +1,5 @@
 // Copyright (c) 2009-2010 Satoshi Nakamoto
-<<<<<<< HEAD
-// Copyright (c) 2009-2017 The Bitcoin Core developers
-=======
 // Copyright (c) 2009-2018 The Bitcoin Core developers
->>>>>>> 2f4f2d38
 // Distributed under the MIT software license, see the accompanying
 // file COPYING or http://www.opensource.org/licenses/mit-license.php.
 
@@ -90,25 +86,4 @@
     std::string GetDebugMessage() const { return strDebugMessage; }
 };
 
-<<<<<<< HEAD
-=======
-// These implement the weight = (stripped_size * 4) + witness_size formula,
-// using only serialization with and without witness data. As witness_size
-// is equal to total_size - stripped_size, this formula is identical to:
-// weight = (stripped_size * 3) + total_size.
-static inline int64_t GetTransactionWeight(const CTransaction& tx)
-{
-    return ::GetSerializeSize(tx, SER_NETWORK, PROTOCOL_VERSION | SERIALIZE_TRANSACTION_NO_WITNESS) * (WITNESS_SCALE_FACTOR - 1) + ::GetSerializeSize(tx, SER_NETWORK, PROTOCOL_VERSION);
-}
-static inline int64_t GetBlockWeight(const CBlock& block)
-{
-    return ::GetSerializeSize(block, SER_NETWORK, PROTOCOL_VERSION | SERIALIZE_TRANSACTION_NO_WITNESS) * (WITNESS_SCALE_FACTOR - 1) + ::GetSerializeSize(block, SER_NETWORK, PROTOCOL_VERSION);
-}
-static inline int64_t GetTransactionInputWeight(const CTxIn& txin)
-{
-    // scriptWitness size is added here because witnesses and txins are split up in segwit serialization.
-    return ::GetSerializeSize(txin, SER_NETWORK, PROTOCOL_VERSION | SERIALIZE_TRANSACTION_NO_WITNESS) * (WITNESS_SCALE_FACTOR - 1) + ::GetSerializeSize(txin, SER_NETWORK, PROTOCOL_VERSION) + ::GetSerializeSize(txin.scriptWitness.stack, SER_NETWORK, PROTOCOL_VERSION);
-}
-
->>>>>>> 2f4f2d38
 #endif // BITCOIN_CONSENSUS_VALIDATION_H