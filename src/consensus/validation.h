--- conflicted
+++ resolved
@@ -53,19 +53,13 @@
     TX_MISSING_INPUTS,        //!< a transaction was missing some of its inputs
     TX_PREMATURE_SPEND,       //!< transaction spends a coinbase too early, or violates locktime/sequence locks
     /**
-     * Transaction might be missing a witness, have a witness prior to SegWit
-     * activation, or witness may have been malleated (which includes
-     * non-standard witnesses).
-     */
-    TX_WITNESS_MUTATED,
-    /**
      * Tx already in mempool or conflicts with a tx in the chain
-     * (if it conflicts with another tx in mempool, we use MEMPOOL_POLICY as it failed to reach the RBF threshold)
+     * (if it conflicts with another tx in mempool, we use MEMPOOL_POLICY)
      * TODO: Currently this is only used if the transaction already exists in the mempool or on chain,
      * TODO: ATMP's fMissingInputs and a valid CValidationState being used to indicate missing inputs
      */
     TX_CONFLICT,
-    TX_MEMPOOL_POLICY,        //!< violated mempool's fee/size/descendant/RBF/etc limits
+    TX_MEMPOOL_POLICY,        //!< violated mempool's fee/size/descendant/etc limits
 };
 
 inline bool IsTransactionReason(ValidationInvalidReason r)
@@ -77,7 +71,6 @@
            r == ValidationInvalidReason::TX_NOT_STANDARD ||
            r == ValidationInvalidReason::TX_PREMATURE_SPEND ||
            r == ValidationInvalidReason::TX_MISSING_INPUTS ||
-           r == ValidationInvalidReason::TX_WITNESS_MUTATED ||
            r == ValidationInvalidReason::TX_CONFLICT ||
            r == ValidationInvalidReason::TX_MEMPOOL_POLICY;
 }
@@ -137,20 +130,7 @@
     bool IsError() const {
         return mode == MODE_ERROR;
     }
-<<<<<<< HEAD
-    bool IsInvalid(int &nDoSOut) const {
-        if (IsInvalid()) {
-            nDoSOut = nDoS;
-            return true;
-        }
-        return false;
-    }
-    bool CorruptionPossible() const {
-        return corruptionPossible;
-    }
-=======
     ValidationInvalidReason GetReason() const { return m_reason; }
->>>>>>> 2f9f9b37
     unsigned int GetRejectCode() const { return chRejectCode; }
     std::string GetRejectReason() const { return strRejectReason; }
     std::string GetDebugMessage() const { return strDebugMessage; }
