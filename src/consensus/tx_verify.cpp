--- conflicted
+++ resolved
@@ -159,13 +159,8 @@
         return state.DoS(10, false, REJECT_INVALID, "bad-txns-vin-empty");
     if (tx.vout.empty())
         return state.DoS(10, false, REJECT_INVALID, "bad-txns-vout-empty");
-<<<<<<< HEAD
     // Size limits
-    if (::GetSerializeSize(tx, SER_NETWORK, PROTOCOL_VERSION) > MAX_BLOCK_SIZE)
-=======
-    // Size limits (this doesn't take the witness into account, as that hasn't been checked for malleability)
-    if (::GetSerializeSize(tx, PROTOCOL_VERSION | SERIALIZE_TRANSACTION_NO_WITNESS) * WITNESS_SCALE_FACTOR > MAX_BLOCK_WEIGHT)
->>>>>>> 8b676984
+    if (::GetSerializeSize(tx, PROTOCOL_VERSION) > MAX_BLOCK_SIZE)
         return state.DoS(100, false, REJECT_INVALID, "bad-txns-oversize");
 
     // Check for negative or overflow output values
