// Copyright (c) 2017-2018 The Bitcoin Core developers
// Distributed under the MIT software license, see the accompanying
// file COPYING or http://www.opensource.org/licenses/mit-license.php.

#include <consensus/tx_verify.h>

#include <consensus/consensus.h>
#include <primitives/transaction.h>
#include <script/interpreter.h>
#include <script/standard.h>
#include <consensus/validation.h>
#include <validation.h>

// TODO remove the following dependencies
#include <chain.h>
#include <coins.h>
#include <util/moneystr.h>

bool IsFinalTx(const CTransaction &tx, int nBlockHeight, int64_t nBlockTime)
{
    if (tx.nLockTime == 0)
        return true;
    if ((int64_t)tx.nLockTime < ((int64_t)tx.nLockTime < LOCKTIME_THRESHOLD ? (int64_t)nBlockHeight : nBlockTime))
        return true;
    for (const auto& txin : tx.vin) {
        if (!(txin.nSequence == CTxIn::SEQUENCE_FINAL))
            return false;
    }
    return true;
}

std::pair<int, int64_t> CalculateSequenceLocks(const CTransaction &tx, int flags, std::vector<int>* prevHeights, const CBlockIndex& block)
{
    assert(prevHeights->size() == tx.vin.size());

    // Will be set to the equivalent height- and time-based nLockTime
    // values that would be necessary to satisfy all relative lock-
    // time constraints given our view of block chain history.
    // The semantics of nLockTime are the last invalid height/time, so
    // use -1 to have the effect of any height or time being valid.
    int nMinHeight = -1;
    int64_t nMinTime = -1;

    // tx.nVersion is signed integer so requires cast to unsigned otherwise
    // we would be doing a signed comparison and half the range of nVersion
    // wouldn't support BIP 68.
    bool fEnforceBIP68 = static_cast<uint32_t>(tx.nVersion) >= 2
                      && flags & LOCKTIME_VERIFY_SEQUENCE;

    // Do not enforce sequence numbers as a relative lock time
    // unless we have been instructed to
    if (!fEnforceBIP68) {
        return std::make_pair(nMinHeight, nMinTime);
    }

    for (size_t txinIndex = 0; txinIndex < tx.vin.size(); txinIndex++) {
        const CTxIn& txin = tx.vin[txinIndex];

        // Sequence numbers with the most significant bit set are not
        // treated as relative lock-times, nor are they given any
        // consensus-enforced meaning at this point.
        if (txin.nSequence & CTxIn::SEQUENCE_LOCKTIME_DISABLE_FLAG) {
            // The height of this input is not relevant for sequence locks
            (*prevHeights)[txinIndex] = 0;
            continue;
        }

        int nCoinHeight = (*prevHeights)[txinIndex];

        if (txin.nSequence & CTxIn::SEQUENCE_LOCKTIME_TYPE_FLAG) {
            int64_t nCoinTime = block.GetAncestor(std::max(nCoinHeight-1, 0))->GetPastTimeLimit();
            // NOTE: Subtract 1 to maintain nLockTime semantics
            // BIP 68 relative lock times have the semantics of calculating
            // the first block or time at which the transaction would be
            // valid. When calculating the effective block time or height
            // for the entire transaction, we switch to using the
            // semantics of nLockTime which is the last invalid block
            // time or height.  Thus we subtract 1 from the calculated
            // time or height.

            // Time-based relative lock-times are measured from the
            // smallest allowed timestamp of the block containing the
            // txout being spent, which is the median time past of the
            // block prior.
            nMinTime = std::max(nMinTime, nCoinTime + (int64_t)((txin.nSequence & CTxIn::SEQUENCE_LOCKTIME_MASK) << CTxIn::SEQUENCE_LOCKTIME_GRANULARITY) - 1);
        } else {
            nMinHeight = std::max(nMinHeight, nCoinHeight + (int)(txin.nSequence & CTxIn::SEQUENCE_LOCKTIME_MASK) - 1);
        }
    }

    return std::make_pair(nMinHeight, nMinTime);
}

bool EvaluateSequenceLocks(const CBlockIndex& block, std::pair<int, int64_t> lockPair)
{
    assert(block.pprev);
    int64_t nBlockTime = block.pprev->GetPastTimeLimit();
    if (lockPair.first >= block.nHeight || lockPair.second >= nBlockTime)
        return false;

    return true;
}

bool SequenceLocks(const CTransaction &tx, int flags, std::vector<int>* prevHeights, const CBlockIndex& block)
{
    return EvaluateSequenceLocks(block, CalculateSequenceLocks(tx, flags, prevHeights, block));
}

unsigned int GetSigOpCountWithoutP2SH(const CTransaction& tx)
{
    unsigned int nSigOps = 0;
    for (const auto& txin : tx.vin)
    {
        nSigOps += txin.scriptSig.GetSigOpCount(false);
    }
    for (const auto& txout : tx.vout)
    {
        nSigOps += txout.scriptPubKey.GetSigOpCount(false);
    }
    return nSigOps;
}

unsigned int GetP2SHSigOpCount(const CTransaction& tx, const CCoinsViewCache& inputs)
{
    if (tx.IsCoinBase())
        return 0;

    unsigned int nSigOps = 0;
    for (unsigned int i = 0; i < tx.vin.size(); i++)
    {
        const Coin& coin = inputs.AccessCoin(tx.vin[i].prevout);
        assert(!coin.IsSpent());
        const CTxOut &prevout = coin.out;
        if (prevout.scriptPubKey.IsPayToScriptHash())
            nSigOps += prevout.scriptPubKey.GetSigOpCount(tx.vin[i].scriptSig);
    }
    return nSigOps;
}

int64_t GetTransactionSigOpCount(const CTransaction& tx, const CCoinsViewCache& inputs, int flags)
{
    int64_t nSigOps = GetSigOpCountWithoutP2SH(tx);
    
    if (tx.IsCoinBase()) {
        return nSigOps;
    }

    if (flags & SCRIPT_VERIFY_P2SH) {
        nSigOps += GetP2SHSigOpCount(tx, inputs);
    }

    return nSigOps;
}

<<<<<<< HEAD
bool CheckTransaction(const CTransaction& tx, CValidationState &state, bool fCheckDuplicateInputs)
{
    // Basic checks that don't depend on any context
    if (tx.vin.empty())
        return state.DoS(10, false, REJECT_INVALID, "bad-txns-vin-empty");
    if (tx.vout.empty())
        return state.DoS(10, false, REJECT_INVALID, "bad-txns-vout-empty");
    // Size limits
    if (::GetSerializeSize(tx, PROTOCOL_VERSION) > MAX_BLOCK_SIZE)
        return state.DoS(100, false, REJECT_INVALID, "bad-txns-oversize");

    // Check for negative or overflow output values
    CAmount nValueOut = 0;
    for (const auto& txout : tx.vout)
    {
        if (txout.IsEmpty() && !tx.IsCoinBase() && !tx.IsCoinStake())
            return state.DoS(100, false, REJECT_INVALID, "bad-txns-vout-empty");
        if (txout.nValue < 0)
            return state.DoS(100, false, REJECT_INVALID, "bad-txns-vout-negative");
        if (txout.nValue > MAX_MONEY)
            return state.DoS(100, false, REJECT_INVALID, "bad-txns-vout-toolarge");
        nValueOut += txout.nValue;
        if (!MoneyRange(nValueOut))
            return state.DoS(100, false, REJECT_INVALID, "bad-txns-txouttotal-toolarge");
    }

    // Check for duplicate inputs - note that this check is slow so we skip it in CheckBlock
    if (fCheckDuplicateInputs) {
        std::set<COutPoint> vInOutPoints;
        for (const auto& txin : tx.vin)
        {
            if (!vInOutPoints.insert(txin.prevout).second)
                return state.DoS(100, false, REJECT_INVALID, "bad-txns-inputs-duplicate");
        }
    }

    if (tx.IsCoinBase())
    {
        if (tx.vin[0].scriptSig.size() < 2 || tx.vin[0].scriptSig.size() > 100)
            return state.DoS(100, false, REJECT_INVALID, "bad-cb-length");
    }
    else
    {
        for (const auto& txin : tx.vin)
            if (txin.prevout.IsNull())
                return state.DoS(10, false, REJECT_INVALID, "bad-txns-prevout-null");
    }

    return true;
}

=======
>>>>>>> 2f9f9b37
bool Consensus::CheckTxInputs(const CTransaction& tx, CValidationState& state, const CCoinsViewCache& inputs, int nSpendHeight, CAmount& txfee)
{
    // are the actual inputs available?
    if (!inputs.HaveInputs(tx)) {
        return state.Invalid(ValidationInvalidReason::TX_MISSING_INPUTS, false, REJECT_INVALID, "bad-txns-inputs-missingorspent",
                         strprintf("%s: inputs missing/spent", __func__));
    }

    CAmount nValueIn = 0;
    for (unsigned int i = 0; i < tx.vin.size(); ++i) {
        const COutPoint &prevout = tx.vin[i].prevout;
        const Coin& coin = inputs.AccessCoin(prevout);
        assert(!coin.IsSpent());

<<<<<<< HEAD
        // If prev is coinbase or coinstake, check that it's matured
        if ((coin.IsCoinBase() || coin.IsCoinStake()) && nSpendHeight - coin.nHeight < Params().nCoinbaseMaturity) {
            return state.Invalid(false,
                REJECT_INVALID, "bad-txns-premature-spend-of-coinbase",
=======
        // If prev is coinbase, check that it's matured
        if (coin.IsCoinBase() && nSpendHeight - coin.nHeight < COINBASE_MATURITY) {
            return state.Invalid(ValidationInvalidReason::TX_PREMATURE_SPEND, false, REJECT_INVALID, "bad-txns-premature-spend-of-coinbase",
>>>>>>> 2f9f9b37
                strprintf("tried to spend coinbase at depth %d", nSpendHeight - coin.nHeight));
        }

        // Check transaction timestamp
        if (coin.nTime > tx.nTime)
            return state.DoS(100, false, REJECT_INVALID, "bad-txns-time-earlier-than-input");

        // Check for negative or overflow input values
        nValueIn += coin.out.nValue;
        if (!MoneyRange(coin.out.nValue) || !MoneyRange(nValueIn)) {
            return state.Invalid(ValidationInvalidReason::CONSENSUS, false, REJECT_INVALID, "bad-txns-inputvalues-outofrange");
        }
    }

<<<<<<< HEAD
    if (!tx.IsCoinStake())
    {
        const CAmount value_out = tx.GetValueOut();
        if (nValueIn < value_out) {
            return state.DoS(100, false, REJECT_INVALID, "bad-txns-in-belowout", false,
                strprintf("value in (%s) < value out (%s)", FormatMoney(nValueIn), FormatMoney(value_out)));
        }
        // Tally transaction fees
        const CAmount txfee_aux = nValueIn - value_out;
        if (!MoneyRange(txfee_aux)) {
            return state.DoS(100, false, REJECT_INVALID, "bad-txns-fee-outofrange");
        }

        if (!Params().IsProtocolV3(tx.nTime)) {
            // enforce transaction fees for every block
            if (txfee_aux < GetMinFee(tx))
                return state.DoS(100, false, REJECT_INVALID, "bad-txns-fee-not-enough");
        }
        txfee = txfee_aux; 
=======
    const CAmount value_out = tx.GetValueOut();
    if (nValueIn < value_out) {
        return state.Invalid(ValidationInvalidReason::CONSENSUS, false, REJECT_INVALID, "bad-txns-in-belowout",
            strprintf("value in (%s) < value out (%s)", FormatMoney(nValueIn), FormatMoney(value_out)));
    }

    // Tally transaction fees
    const CAmount txfee_aux = nValueIn - value_out;
    if (!MoneyRange(txfee_aux)) {
        return state.Invalid(ValidationInvalidReason::CONSENSUS, false, REJECT_INVALID, "bad-txns-fee-outofrange");
>>>>>>> 2f9f9b37
    }

    return true;
}

// Blackcoin: GetMinFee
CAmount GetMinFee(const CTransaction& tx)
{
    size_t nBytes = ::GetSerializeSize(tx, SER_NETWORK, PROTOCOL_VERSION);
    return GetMinFee(nBytes, tx.nTime);
}

CAmount GetMinFee(size_t nBytes, uint32_t nTime)
{
    CAmount nMinFee;

	/*
	// Peercoin
    if (IsProtocolV07(nTime)) // RFC-0007
        nMinFee = (nBytes < 100) ? MIN_TX_FEE : (CAmount)(nBytes * (PERKB_TX_FEE / 1000));
    else
        nMinFee = (1 + (CAmount)nBytes / 1000) * PERKB_TX_FEE;
    */
	
	nMinFee = (1 + (CAmount)nBytes / 1000) * MIN_TX_FEE;

    if (!MoneyRange(nMinFee))
        nMinFee = MAX_MONEY;
    return nMinFee;
}<|MERGE_RESOLUTION|>--- conflicted
+++ resolved
@@ -152,60 +152,6 @@
     return nSigOps;
 }
 
-<<<<<<< HEAD
-bool CheckTransaction(const CTransaction& tx, CValidationState &state, bool fCheckDuplicateInputs)
-{
-    // Basic checks that don't depend on any context
-    if (tx.vin.empty())
-        return state.DoS(10, false, REJECT_INVALID, "bad-txns-vin-empty");
-    if (tx.vout.empty())
-        return state.DoS(10, false, REJECT_INVALID, "bad-txns-vout-empty");
-    // Size limits
-    if (::GetSerializeSize(tx, PROTOCOL_VERSION) > MAX_BLOCK_SIZE)
-        return state.DoS(100, false, REJECT_INVALID, "bad-txns-oversize");
-
-    // Check for negative or overflow output values
-    CAmount nValueOut = 0;
-    for (const auto& txout : tx.vout)
-    {
-        if (txout.IsEmpty() && !tx.IsCoinBase() && !tx.IsCoinStake())
-            return state.DoS(100, false, REJECT_INVALID, "bad-txns-vout-empty");
-        if (txout.nValue < 0)
-            return state.DoS(100, false, REJECT_INVALID, "bad-txns-vout-negative");
-        if (txout.nValue > MAX_MONEY)
-            return state.DoS(100, false, REJECT_INVALID, "bad-txns-vout-toolarge");
-        nValueOut += txout.nValue;
-        if (!MoneyRange(nValueOut))
-            return state.DoS(100, false, REJECT_INVALID, "bad-txns-txouttotal-toolarge");
-    }
-
-    // Check for duplicate inputs - note that this check is slow so we skip it in CheckBlock
-    if (fCheckDuplicateInputs) {
-        std::set<COutPoint> vInOutPoints;
-        for (const auto& txin : tx.vin)
-        {
-            if (!vInOutPoints.insert(txin.prevout).second)
-                return state.DoS(100, false, REJECT_INVALID, "bad-txns-inputs-duplicate");
-        }
-    }
-
-    if (tx.IsCoinBase())
-    {
-        if (tx.vin[0].scriptSig.size() < 2 || tx.vin[0].scriptSig.size() > 100)
-            return state.DoS(100, false, REJECT_INVALID, "bad-cb-length");
-    }
-    else
-    {
-        for (const auto& txin : tx.vin)
-            if (txin.prevout.IsNull())
-                return state.DoS(10, false, REJECT_INVALID, "bad-txns-prevout-null");
-    }
-
-    return true;
-}
-
-=======
->>>>>>> 2f9f9b37
 bool Consensus::CheckTxInputs(const CTransaction& tx, CValidationState& state, const CCoinsViewCache& inputs, int nSpendHeight, CAmount& txfee)
 {
     // are the actual inputs available?
@@ -220,22 +166,15 @@
         const Coin& coin = inputs.AccessCoin(prevout);
         assert(!coin.IsSpent());
 
-<<<<<<< HEAD
         // If prev is coinbase or coinstake, check that it's matured
         if ((coin.IsCoinBase() || coin.IsCoinStake()) && nSpendHeight - coin.nHeight < Params().nCoinbaseMaturity) {
-            return state.Invalid(false,
-                REJECT_INVALID, "bad-txns-premature-spend-of-coinbase",
-=======
-        // If prev is coinbase, check that it's matured
-        if (coin.IsCoinBase() && nSpendHeight - coin.nHeight < COINBASE_MATURITY) {
             return state.Invalid(ValidationInvalidReason::TX_PREMATURE_SPEND, false, REJECT_INVALID, "bad-txns-premature-spend-of-coinbase",
->>>>>>> 2f9f9b37
                 strprintf("tried to spend coinbase at depth %d", nSpendHeight - coin.nHeight));
         }
 
         // Check transaction timestamp
         if (coin.nTime > tx.nTime)
-            return state.DoS(100, false, REJECT_INVALID, "bad-txns-time-earlier-than-input");
+            return state.Invalid(ValidationInvalidReason::CONSENSUS, false, REJECT_INVALID, "bad-txns-time-earlier-than-input");
 
         // Check for negative or overflow input values
         nValueIn += coin.out.nValue;
@@ -244,38 +183,28 @@
         }
     }
 
-<<<<<<< HEAD
     if (!tx.IsCoinStake())
     {
         const CAmount value_out = tx.GetValueOut();
         if (nValueIn < value_out) {
-            return state.DoS(100, false, REJECT_INVALID, "bad-txns-in-belowout", false,
+            return state.Invalid(ValidationInvalidReason::CONSENSUS, false, REJECT_INVALID, "bad-txns-in-belowout",
                 strprintf("value in (%s) < value out (%s)", FormatMoney(nValueIn), FormatMoney(value_out)));
         }
+
         // Tally transaction fees
         const CAmount txfee_aux = nValueIn - value_out;
         if (!MoneyRange(txfee_aux)) {
-            return state.DoS(100, false, REJECT_INVALID, "bad-txns-fee-outofrange");
-        }
-
+            return state.Invalid(ValidationInvalidReason::CONSENSUS, false, REJECT_INVALID, "bad-txns-fee-outofrange");
+        }
+
+        // Minimum fee
         if (!Params().IsProtocolV3(tx.nTime)) {
             // enforce transaction fees for every block
             if (txfee_aux < GetMinFee(tx))
-                return state.DoS(100, false, REJECT_INVALID, "bad-txns-fee-not-enough");
-        }
+                return state.Invalid(ValidationInvalidReason::CONSENSUS, false, REJECT_INVALID, "bad-txns-fee-not-enough");
+        }
+
         txfee = txfee_aux; 
-=======
-    const CAmount value_out = tx.GetValueOut();
-    if (nValueIn < value_out) {
-        return state.Invalid(ValidationInvalidReason::CONSENSUS, false, REJECT_INVALID, "bad-txns-in-belowout",
-            strprintf("value in (%s) < value out (%s)", FormatMoney(nValueIn), FormatMoney(value_out)));
-    }
-
-    // Tally transaction fees
-    const CAmount txfee_aux = nValueIn - value_out;
-    if (!MoneyRange(txfee_aux)) {
-        return state.Invalid(ValidationInvalidReason::CONSENSUS, false, REJECT_INVALID, "bad-txns-fee-outofrange");
->>>>>>> 2f9f9b37
     }
 
     return true;
@@ -284,7 +213,7 @@
 // Blackcoin: GetMinFee
 CAmount GetMinFee(const CTransaction& tx)
 {
-    size_t nBytes = ::GetSerializeSize(tx, SER_NETWORK, PROTOCOL_VERSION);
+    size_t nBytes = ::GetSerializeSize(tx, PROTOCOL_VERSION);
     return GetMinFee(nBytes, tx.nTime);
 }
 
