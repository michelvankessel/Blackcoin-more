--- conflicted
+++ resolved
@@ -1,8 +1,4 @@
-<<<<<<< HEAD
-// Copyright (c) 2015-2017 The Bitcoin Core developers
-=======
 // Copyright (c) 2015-2018 The Bitcoin Core developers
->>>>>>> 2f4f2d38
 // Distributed under the MIT software license, see the accompanying
 // file COPYING or http://www.opensource.org/licenses/mit-license.php.
 
@@ -77,7 +73,6 @@
     return ComputeMerkleRoot(std::move(leaves), mutated);
 }
 
-<<<<<<< HEAD
 std::vector<uint256> BlockMerkleBranch(const CBlock& block, uint32_t position)
 {
     std::vector<uint256> leaves;
@@ -86,16 +81,4 @@
         leaves[s] = block.vtx[s]->GetHash();
     }
     return ComputeMerkleBranch(leaves, position);
-}
-=======
-uint256 BlockWitnessMerkleRoot(const CBlock& block, bool* mutated)
-{
-    std::vector<uint256> leaves;
-    leaves.resize(block.vtx.size());
-    leaves[0].SetNull(); // The witness hash of the coinbase is 0.
-    for (size_t s = 1; s < block.vtx.size(); s++) {
-        leaves[s] = block.vtx[s]->GetWitnessHash();
-    }
-    return ComputeMerkleRoot(std::move(leaves), mutated);
-}
->>>>>>> 2f4f2d38
+}