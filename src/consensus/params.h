// Copyright (c) 2009-2010 Satoshi Nakamoto
// Copyright (c) 2009-2017 The Bitcoin Core developers
// Distributed under the MIT software license, see the accompanying
// file COPYING or http://www.opensource.org/licenses/mit-license.php.

#ifndef BITCOIN_CONSENSUS_PARAMS_H
#define BITCOIN_CONSENSUS_PARAMS_H

#include <uint256.h>
#include <limits>
#include <map>
#include <string>

namespace Consensus {

enum DeploymentPos
{
    DEPLOYMENT_TESTDUMMY,
    DEPLOYMENT_CSV, // Deployment of BIP68, BIP112, and BIP113.
    // NOTE: Also add new deployments to VersionBitsDeploymentInfo in versionbits.cpp
    MAX_VERSION_BITS_DEPLOYMENTS
};

/**
 * Struct for each individual consensus rule change using BIP9.
 */
struct BIP9Deployment {
    /** Bit position to select the particular bit in nVersion. */
    int bit;
    /** Start MedianTime for version bits miner confirmation. Can be a date in the past */
    int64_t nStartTime;
    /** Timeout/expiry MedianTime for the deployment attempt. */
    int64_t nTimeout;

    /** Constant for nTimeout very far in the future. */
    static constexpr int64_t NO_TIMEOUT = std::numeric_limits<int64_t>::max();

    /** Special value for nStartTime indicating that the deployment is always active.
     *  This is useful for testing, as it means tests don't need to deal with the activation
     *  process (which takes at least 3 BIP9 intervals). Only tests that specifically test the
     *  behaviour during activation cannot use this. */
    static constexpr int64_t ALWAYS_ACTIVE = -1;
};

/**
 * Parameters that influence chain consensus.
 */
struct Params {
    uint256 hashGenesisBlock;
<<<<<<< HEAD
    int nMaxReorganizationDepth;
=======
    int nSubsidyHalvingInterval;
    /** Block height at which BIP16 becomes active */
    int BIP16Height;
    /** Block height and hash at which BIP34 becomes active */
    int BIP34Height;
    uint256 BIP34Hash;
    /** Block height at which BIP65 becomes active */
    int BIP65Height;
    /** Block height at which BIP66 becomes active */
    int BIP66Height;
>>>>>>> f56c00b2
    /**
     * Minimum blocks including miner confirmation of the total of 2016 blocks in a retargeting period,
     * (nTargetTimespan / nTargetSpacing) which is also used for BIP9 deployments.
     * Examples: 1916 for 95%, 1512 for testchains.
     */
    uint32_t nRuleChangeActivationThreshold;
    uint32_t nMinerConfirmationWindow;
    BIP9Deployment vDeployments[MAX_VERSION_BITS_DEPLOYMENTS];
    /** Proof of work parameters */
    uint256 powLimit;
    uint256 posLimit;
    uint256 posLimitV2;
    bool fPowAllowMinDifficultyBlocks;
    int64_t nTargetSpacingV1;
    bool fPowNoRetargeting;
    bool fPoSNoRetargeting;
    int64_t nTargetSpacing;
    int64_t nTargetTimespan;
    int64_t DifficultyAdjustmentInterval() const { return nTargetTimespan / nTargetSpacing; }
    int64_t nProtocolV1RetargetingFixedTime;
    int64_t nProtocolV2Time;
    int64_t nProtocolV3Time;
    bool IsProtocolV1RetargetingFixed(int64_t nTime) const { return nTime > nProtocolV1RetargetingFixedTime && nTime != 1395631999; }
    bool IsProtocolV2(int64_t nTime) const { return nTime > nProtocolV2Time && nTime != 1407053678; }
    bool IsProtocolV3(int64_t nTime) const { return nTime > nProtocolV3Time && nTime != 1444028400; }
    unsigned int GetTargetSpacing(int nHeight) { return IsProtocolV2(nHeight) ? 64 : 60; }
    int nLastPOWBlock;
    int nStakeTimestampMask;
    int nCoinbaseMaturity;
    unsigned int nStakeMinAge;
    uint256 nMinimumChainWork;
    uint256 defaultAssumeValid;
};
} // namespace Consensus

#endif // BITCOIN_CONSENSUS_PARAMS_H<|MERGE_RESOLUTION|>--- conflicted
+++ resolved
@@ -47,20 +47,7 @@
  */
 struct Params {
     uint256 hashGenesisBlock;
-<<<<<<< HEAD
     int nMaxReorganizationDepth;
-=======
-    int nSubsidyHalvingInterval;
-    /** Block height at which BIP16 becomes active */
-    int BIP16Height;
-    /** Block height and hash at which BIP34 becomes active */
-    int BIP34Height;
-    uint256 BIP34Hash;
-    /** Block height at which BIP65 becomes active */
-    int BIP65Height;
-    /** Block height at which BIP66 becomes active */
-    int BIP66Height;
->>>>>>> f56c00b2
     /**
      * Minimum blocks including miner confirmation of the total of 2016 blocks in a retargeting period,
      * (nTargetTimespan / nTargetSpacing) which is also used for BIP9 deployments.
