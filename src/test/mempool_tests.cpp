--- conflicted
+++ resolved
@@ -308,13 +308,8 @@
     tx2.vout.resize(1);
     tx2.vout[0].scriptPubKey = CScript() << OP_11 << OP_EQUAL;
     tx2.vout[0].nValue = 2 * COIN;
-<<<<<<< HEAD
-    pool.addUnchecked(tx2.GetHash(), entry.Fee(20000LL).FromTx(tx2));
-    uint64_t tx2Size = ::GetSerializeSize(tx2, SER_NETWORK, PROTOCOL_VERSION);
-=======
     pool.addUnchecked(entry.Fee(20000LL).FromTx(tx2));
-    uint64_t tx2Size = GetVirtualTransactionSize(CTransaction(tx2));
->>>>>>> 8b676984
+    uint64_t tx2Size = ::GetSerializeSize(tx2, PROTOCOL_VERSION);
 
     /* lowest fee */
     CMutableTransaction tx3 = CMutableTransaction();
@@ -362,11 +357,7 @@
     tx6.vout.resize(1);
     tx6.vout[0].scriptPubKey = CScript() << OP_11 << OP_EQUAL;
     tx6.vout[0].nValue = 20 * COIN;
-<<<<<<< HEAD
-    uint64_t tx6Size = ::GetSerializeSize(tx6, SER_NETWORK, PROTOCOL_VERSION);
-=======
-    uint64_t tx6Size = GetVirtualTransactionSize(CTransaction(tx6));
->>>>>>> 8b676984
+    uint64_t tx6Size = ::GetSerializeSize(tx6, PROTOCOL_VERSION);
 
     pool.addUnchecked(entry.Fee(0LL).FromTx(tx6));
     BOOST_CHECK_EQUAL(pool.size(), 6U);
@@ -385,11 +376,7 @@
     tx7.vout.resize(1);
     tx7.vout[0].scriptPubKey = CScript() << OP_11 << OP_EQUAL;
     tx7.vout[0].nValue = 10 * COIN;
-<<<<<<< HEAD
-    uint64_t tx7Size = ::GetSerializeSize(tx7, SER_NETWORK, PROTOCOL_VERSION);
-=======
-    uint64_t tx7Size = GetVirtualTransactionSize(CTransaction(tx7));
->>>>>>> 8b676984
+    uint64_t tx7Size = ::GetSerializeSize(tx7, PROTOCOL_VERSION);
 
     /* set the fee to just below tx2's feerate when including ancestor */
     CAmount fee = (20000/tx2Size)*(tx7Size + tx6Size) - 1;
@@ -477,21 +464,14 @@
     BOOST_CHECK(pool.exists(tx2.GetHash()));
     BOOST_CHECK(pool.exists(tx3.GetHash()));
 
-<<<<<<< HEAD
-    pool.TrimToSize(::GetSerializeSize(CTransaction(tx1), SER_NETWORK, PROTOCOL_VERSION)); // mempool is limited to tx1's size in memory usage, so nothing fits
-=======
-    pool.TrimToSize(GetVirtualTransactionSize(CTransaction(tx1))); // mempool is limited to tx1's size in memory usage, so nothing fits
->>>>>>> 8b676984
+    pool.TrimToSize(::GetSerializeSize(CTransaction(tx1), PROTOCOL_VERSION)); // mempool is limited to tx1's size in memory usage, so nothing fits
     BOOST_CHECK(!pool.exists(tx1.GetHash()));
     BOOST_CHECK(!pool.exists(tx2.GetHash()));
     BOOST_CHECK(!pool.exists(tx3.GetHash()));
 
-<<<<<<< HEAD
-=======
-    CFeeRate maxFeeRateRemoved(25000, GetVirtualTransactionSize(CTransaction(tx3)) + GetVirtualTransactionSize(CTransaction(tx2)));
+    CFeeRate maxFeeRateRemoved(25000, ::GetSerializeSize(CTransaction(tx3), PROTOCOL_VERSION) + ::GetSerializeSize(CTransaction(tx2), PROTOCOL_VERSION));
     BOOST_CHECK_EQUAL(pool.GetMinFee(1).GetFeePerK(), maxFeeRateRemoved.GetFeePerK() + 1000);
 
->>>>>>> 8b676984
     CMutableTransaction tx4 = CMutableTransaction();
     tx4.vin.resize(2);
     tx4.vin[0].prevout.SetNull();
