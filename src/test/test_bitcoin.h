--- conflicted
+++ resolved
@@ -1,8 +1,4 @@
-<<<<<<< HEAD
-// Copyright (c) 2015-2017 The Bitcoin Core developers
-=======
 // Copyright (c) 2015-2018 The Bitcoin Core developers
->>>>>>> 2f4f2d38
 // Distributed under the MIT software license, see the accompanying
 // file COPYING or http://www.opensource.org/licenses/mit-license.php.
 
@@ -113,17 +109,10 @@
 
     TestMemPoolEntryHelper() :
         nFee(0), nTime(0), nHeight(1),
-<<<<<<< HEAD
         spendsCoinbase(false), sigOpCount(4) { }
-    
-    CTxMemPoolEntry FromTx(const CMutableTransaction &tx);
-    CTxMemPoolEntry FromTx(const CTransaction &tx);
-=======
-        spendsCoinbase(false), sigOpCost(4) { }
 
     CTxMemPoolEntry FromTx(const CMutableTransaction& tx);
     CTxMemPoolEntry FromTx(const CTransactionRef& tx);
->>>>>>> 2f4f2d38
 
     // Change the default value
     TestMemPoolEntryHelper &Fee(CAmount _fee) { nFee = _fee; return *this; }
