--- conflicted
+++ resolved
@@ -1,8 +1,4 @@
-<<<<<<< HEAD
-// Copyright (c) 2011-2017 The Bitcoin Core developers
-=======
 // Copyright (c) 2011-2018 The Bitcoin Core developers
->>>>>>> 2f4f2d38
 // Distributed under the MIT software license, see the accompanying
 // file COPYING or http://www.opensource.org/licenses/mit-license.php.
 
@@ -60,11 +56,7 @@
 
         // Sign:
         std::vector<unsigned char> vchSig;
-<<<<<<< HEAD
-        uint256 hash = SignatureHash(scriptPubKey, spends[i], 0, SIGHASH_ALL, 0);
-=======
         uint256 hash = SignatureHash(scriptPubKey, spends[i], 0, SIGHASH_ALL, 0, SigVersion::BASE);
->>>>>>> 2f4f2d38
         BOOST_CHECK(coinbaseKey.Sign(hash, vchSig));
         vchSig.push_back((unsigned char)SIGHASH_ALL);
         spends[i].vin[0].scriptSig << vchSig;
@@ -110,11 +102,7 @@
 // should fail.
 // Capture this interaction with the upgraded_nop argument: set it when evaluating
 // any script flag that is implemented as an upgraded NOP code.
-<<<<<<< HEAD
-void ValidateCheckInputsForAllFlags(CMutableTransaction &tx, uint32_t failing_flags, bool add_to_cache)
-=======
 static void ValidateCheckInputsForAllFlags(const CTransaction &tx, uint32_t failing_flags, bool add_to_cache)
->>>>>>> 2f4f2d38
 {
     PrecomputedTransactionData txdata(tx);
     // If we add many more flags, this loop can get too expensive, but we can
@@ -307,34 +295,6 @@
 
     // TODO: add tests for remaining script flags
 
-<<<<<<< HEAD
-=======
-    // Test that passing CheckInputs with a valid witness doesn't imply success
-    // for the same tx with a different witness.
-    {
-        CMutableTransaction valid_with_witness_tx;
-        valid_with_witness_tx.nVersion = 1;
-        valid_with_witness_tx.vin.resize(1);
-        valid_with_witness_tx.vin[0].prevout.hash = spend_tx.GetHash();
-        valid_with_witness_tx.vin[0].prevout.n = 1;
-        valid_with_witness_tx.vout.resize(1);
-        valid_with_witness_tx.vout[0].nValue = 11*CENT;
-        valid_with_witness_tx.vout[0].scriptPubKey = p2pk_scriptPubKey;
-
-        // Sign
-        SignatureData sigdata;
-        ProduceSignature(keystore, MutableTransactionSignatureCreator(&valid_with_witness_tx, 0, 11*CENT, SIGHASH_ALL), spend_tx.vout[1].scriptPubKey, sigdata);
-        UpdateInput(valid_with_witness_tx.vin[0], sigdata);
-
-        // This should be valid under all script flags.
-        ValidateCheckInputsForAllFlags(valid_with_witness_tx, 0, true);
-
-        // Remove the witness, and check that it is now invalid.
-        valid_with_witness_tx.vin[0].scriptWitness.SetNull();
-        ValidateCheckInputsForAllFlags(valid_with_witness_tx, SCRIPT_VERIFY_WITNESS, true);
-    }
-
->>>>>>> 2f4f2d38
     {
         // Test a transaction with multiple inputs.
         CMutableTransaction tx;
