--- conflicted
+++ resolved
@@ -188,11 +188,7 @@
     }
 
     prevector_tester() {
-<<<<<<< HEAD
-        seed_insecure_rand();
-=======
         SeedInsecureRand();
->>>>>>> e44150fe
         rand_seed = insecure_rand_seed;
         rand_cache = insecure_rand_ctx;
     }
