--- conflicted
+++ resolved
@@ -36,39 +36,21 @@
     std::map<COutPoint, Coin> map_;
 
 public:
-<<<<<<< HEAD
-    bool GetCoin(const COutPoint& outpoint, Coin& coin) const
-=======
     bool GetCoin(const COutPoint& outpoint, Coin& coin) const override
->>>>>>> e44150fe
     {
         std::map<COutPoint, Coin>::const_iterator it = map_.find(outpoint);
         if (it == map_.end()) {
             return false;
         }
         coin = it->second;
-<<<<<<< HEAD
-        if (coin.IsSpent() && insecure_rand() % 2 == 0) {
-=======
         if (coin.IsSpent() && InsecureRandBool() == 0) {
->>>>>>> e44150fe
             // Randomly return false in case of an empty entry.
             return false;
         }
         return true;
     }
 
-<<<<<<< HEAD
-    bool HaveCoin(const COutPoint& outpoint) const
-    {
-        Coin coin;
-        return GetCoin(outpoint, coin);
-    }
-
-    uint256 GetBestBlock() const { return hashBestBlock_; }
-=======
     uint256 GetBestBlock() const override { return hashBestBlock_; }
->>>>>>> e44150fe
 
     bool BatchWrite(CCoinsMap& mapCoins, const uint256& hashBlock) override
     {
@@ -76,11 +58,7 @@
             if (it->second.flags & CCoinsCacheEntry::DIRTY) {
                 // Same optimization used in CCoinsViewDB is to only write dirty entries.
                 map_[it->first] = it->second.coin;
-<<<<<<< HEAD
-                if (it->second.coin.IsSpent() && insecure_rand() % 3 == 0) {
-=======
                 if (it->second.coin.IsSpent() && InsecureRandRange(3) == 0) {
->>>>>>> e44150fe
                     // Randomly delete empty entries on write.
                     map_.erase(it->first);
                 }
@@ -161,27 +139,6 @@
     for (unsigned int i = 0; i < NUM_SIMULATION_ITERATIONS; i++) {
         // Do a random modification.
         {
-<<<<<<< HEAD
-            uint256 txid = txids[insecure_rand() % txids.size()]; // txid we're going to modify in this iteration.
-            Coin& coin = result[COutPoint(txid, 0)];
-            const Coin& entry = (insecure_rand() % 500 == 0) ? AccessByTxid(*stack.back(), txid) : stack.back()->AccessCoin(COutPoint(txid, 0));
-            BOOST_CHECK(coin == entry);
-
-            if (insecure_rand() % 5 == 0 || coin.IsSpent()) {
-                Coin newcoin;
-                newcoin.out.nValue = insecure_rand();
-                newcoin.nHeight = 1;
-                if (insecure_rand() % 16 == 0 && coin.IsSpent()) {
-                    newcoin.out.scriptPubKey.assign(1 + (insecure_rand() & 0x3F), OP_RETURN);
-                    BOOST_CHECK(newcoin.out.scriptPubKey.IsUnspendable());
-                    added_an_unspendable_entry = true;
-                } else {
-                    newcoin.out.scriptPubKey.assign(insecure_rand() & 0x3F, 0); // Random sizes so we can test memory usage accounting
-                    (coin.IsSpent() ? added_an_entry : updated_an_entry) = true;
-                    coin = newcoin;
-                }
-                stack.back()->AddCoin(COutPoint(txid, 0), std::move(newcoin), !coin.IsSpent() || insecure_rand() & 1);
-=======
             uint256 txid = txids[InsecureRandRange(txids.size())]; // txid we're going to modify in this iteration.
             Coin& coin = result[COutPoint(txid, 0)];
 
@@ -215,7 +172,6 @@
                     coin = newcoin;
                 }
                 stack.back()->AddCoin(COutPoint(txid, 0), std::move(newcoin), !coin.IsSpent() || InsecureRand32() & 1);
->>>>>>> e44150fe
             } else {
                 removed_an_entry = true;
                 coin.Clear();
@@ -224,25 +180,15 @@
         }
 
         // One every 10 iterations, remove a random entry from the cache
-<<<<<<< HEAD
-        if (insecure_rand() % 10) {
-            COutPoint out(txids[insecure_rand() % txids.size()], 0);
-            int cacheid = insecure_rand() % stack.size();
-=======
         if (InsecureRandRange(10) == 0) {
             COutPoint out(txids[InsecureRand32() % txids.size()], 0);
             int cacheid = InsecureRand32() % stack.size();
->>>>>>> e44150fe
             stack[cacheid]->Uncache(out);
             uncached_an_entry |= !stack[cacheid]->HaveCoinInCache(out);
         }
 
         // Once every 1000 iterations and at the end, verify the full cache.
-<<<<<<< HEAD
-        if (insecure_rand() % 1000 == 1 || i == NUM_SIMULATION_ITERATIONS - 1) {
-=======
         if (InsecureRandRange(1000) == 1 || i == NUM_SIMULATION_ITERATIONS - 1) {
->>>>>>> e44150fe
             for (auto it = result.begin(); it != result.end(); it++) {
                 bool have = stack.back()->HaveCoin(it->first);
                 const Coin& coin = stack.back()->AccessCoin(it->first);
@@ -315,11 +261,7 @@
 
 UtxoData::iterator FindRandomFrom(const std::set<COutPoint> &utxoSet) {
     assert(utxoSet.size());
-<<<<<<< HEAD
-    auto utxoSetIt = utxoSet.lower_bound(COutPoint(GetRandHash(), 0));
-=======
     auto utxoSetIt = utxoSet.lower_bound(COutPoint(InsecureRand256(), 0));
->>>>>>> e44150fe
     if (utxoSetIt == utxoSet.end()) {
         utxoSetIt = utxoSet.begin();
     }
@@ -360,23 +302,14 @@
             tx.vin.resize(1);
             tx.vout.resize(1);
             tx.vout[0].nValue = i; //Keep txs unique unless intended to duplicate
-<<<<<<< HEAD
-            tx.vout[0].scriptPubKey.assign(insecure_rand() & 0x3F, 0); // Random sizes so we can test memory usage accounting
-            unsigned int height = insecure_rand();
-=======
             tx.vout[0].scriptPubKey.assign(InsecureRand32() & 0x3F, 0); // Random sizes so we can test memory usage accounting
             unsigned int height = InsecureRand32();
->>>>>>> e44150fe
             Coin old_coin;
 
             // 2/20 times create a new coinbase
             if (randiter % 20 < 2 || coinbase_coins.size() < 10) {
                 // 1/10 of those times create a duplicate coinbase
-<<<<<<< HEAD
-                if (insecure_rand() % 10 == 0 && coinbase_coins.size()) {
-=======
                 if (InsecureRandRange(10) == 0 && coinbase_coins.size()) {
->>>>>>> e44150fe
                     auto utxod = FindRandomFrom(coinbase_coins);
                     // Reuse the exact same coinbase
                     tx = std::get<0>(utxod->second);
@@ -486,11 +419,7 @@
         }
 
         // Once every 1000 iterations and at the end, verify the full cache.
-<<<<<<< HEAD
-        if (insecure_rand() % 1000 == 1 || i == NUM_SIMULATION_ITERATIONS - 1) {
-=======
         if (InsecureRandRange(1000) == 1 || i == NUM_SIMULATION_ITERATIONS - 1) {
->>>>>>> e44150fe
             for (auto it = result.begin(); it != result.end(); it++) {
                 bool have = stack.back()->HaveCoin(it->first);
                 const Coin& coin = stack.back()->AccessCoin(it->first);
@@ -500,19 +429,6 @@
         }
 
         // One every 10 iterations, remove a random entry from the cache
-<<<<<<< HEAD
-        if (utxoset.size() > 1 && insecure_rand() % 30) {
-            stack[insecure_rand() % stack.size()]->Uncache(FindRandomFrom(utxoset)->first);
-        }
-        if (disconnected_coins.size() > 1 && insecure_rand() % 30) {
-            stack[insecure_rand() % stack.size()]->Uncache(FindRandomFrom(disconnected_coins)->first);
-        }
-        if (duplicate_coins.size() > 1 && insecure_rand() % 30) {
-            stack[insecure_rand() % stack.size()]->Uncache(FindRandomFrom(duplicate_coins)->first);
-        }
-
-        if (insecure_rand() % 100 == 0) {
-=======
         if (utxoset.size() > 1 && InsecureRandRange(30) == 0) {
             stack[InsecureRand32() % stack.size()]->Uncache(FindRandomFrom(utxoset)->first);
         }
@@ -524,7 +440,6 @@
         }
 
         if (InsecureRandRange(100) == 0) {
->>>>>>> e44150fe
             // Every 100 iterations, flush an intermediate cache
             if (stack.size() > 1 && InsecureRandBool() == 0) {
                 unsigned int flushIndex = InsecureRandRange(stack.size() - 1);
@@ -721,11 +636,7 @@
     CheckAccessCoin(ABSENT, VALUE2, VALUE2, FRESH      , FRESH      );
     CheckAccessCoin(ABSENT, VALUE2, VALUE2, DIRTY      , DIRTY      );
     CheckAccessCoin(ABSENT, VALUE2, VALUE2, DIRTY|FRESH, DIRTY|FRESH);
-<<<<<<< HEAD
-    CheckAccessCoin(PRUNED, ABSENT, PRUNED, NO_ENTRY   , FRESH      );
-=======
     CheckAccessCoin(PRUNED, ABSENT, ABSENT, NO_ENTRY   , NO_ENTRY   );
->>>>>>> e44150fe
     CheckAccessCoin(PRUNED, PRUNED, PRUNED, 0          , 0          );
     CheckAccessCoin(PRUNED, PRUNED, PRUNED, FRESH      , FRESH      );
     CheckAccessCoin(PRUNED, PRUNED, PRUNED, DIRTY      , DIRTY      );
