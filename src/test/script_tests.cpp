// Copyright (c) 2011-2014 The Bitcoin Core developers
// Distributed under the MIT software license, see the accompanying
// file COPYING or http://www.opensource.org/licenses/mit-license.php.

#include "data/script_invalid.json.h"
#include "data/script_valid.json.h"

#include "core_io.h"
#include "key.h"
#include "keystore.h"
#include "main.h"
#include "script/script.h"
#include "script/script_error.h"
#include "script/sign.h"
#include "util.h"

#if defined(HAVE_CONSENSUS_LIB)
#include "script/bitcoinconsensus.h"
#endif

#include <fstream>
#include <stdint.h>
#include <string>
#include <vector>

#include <boost/algorithm/string/classification.hpp>
#include <boost/algorithm/string/predicate.hpp>
#include <boost/algorithm/string/replace.hpp>
#include <boost/algorithm/string/split.hpp>
#include <boost/filesystem/operations.hpp>
#include <boost/filesystem/path.hpp>
#include <boost/foreach.hpp>
#include <boost/test/unit_test.hpp>
#include "json/json_spirit_reader_template.h"
#include "json/json_spirit_utils.h"
#include "json/json_spirit_writer_template.h"

using namespace std;
using namespace json_spirit;
using namespace boost::algorithm;

// Uncomment if you want to output updated JSON tests.
// #define UPDATE_JSON_TESTS

static const unsigned int flags = SCRIPT_VERIFY_P2SH | SCRIPT_VERIFY_STRICTENC;

unsigned int ParseScriptFlags(string strFlags);
string FormatScriptFlags(unsigned int flags);

Array
read_json(const std::string& jsondata)
{
    Value v;

    if (!read_string(jsondata, v) || v.type() != array_type)
    {
        BOOST_ERROR("Parse error.");
        return Array();
    }
    return v.get_array();
}

BOOST_AUTO_TEST_SUITE(script_tests)

CMutableTransaction BuildCreditingTransaction(const CScript& scriptPubKey)
{
    CMutableTransaction txCredit;
    txCredit.nVersion = 1;
    txCredit.nLockTime = 0;
    txCredit.vin.resize(1);
    txCredit.vout.resize(1);
    txCredit.vin[0].prevout.SetNull();
    txCredit.vin[0].scriptSig = CScript() << CScriptNum(0) << CScriptNum(0);
    txCredit.vin[0].nSequence = std::numeric_limits<unsigned int>::max();
    txCredit.vout[0].scriptPubKey = scriptPubKey;
    txCredit.vout[0].nValue = 0;

    return txCredit;
}

CMutableTransaction BuildSpendingTransaction(const CScript& scriptSig, const CMutableTransaction& txCredit)
{
    CMutableTransaction txSpend;
    txSpend.nVersion = 1;
    txSpend.nLockTime = 0;
    txSpend.vin.resize(1);
    txSpend.vout.resize(1);
    txSpend.vin[0].prevout.hash = txCredit.GetHash();
    txSpend.vin[0].prevout.n = 0;
    txSpend.vin[0].scriptSig = scriptSig;
    txSpend.vin[0].nSequence = std::numeric_limits<unsigned int>::max();
    txSpend.vout[0].scriptPubKey = CScript();
    txSpend.vout[0].nValue = 0;

    return txSpend;
}

void DoTest(const CScript& scriptPubKey, const CScript& scriptSig, int flags, bool expect, const std::string& message)
{
    ScriptError err;
    CMutableTransaction tx = BuildSpendingTransaction(scriptSig, BuildCreditingTransaction(scriptPubKey));
    CMutableTransaction tx2 = tx;
    BOOST_CHECK_MESSAGE(VerifyScript(scriptSig, scriptPubKey, flags, MutableTransactionSignatureChecker(&tx, 0), &err) == expect, message);
    BOOST_CHECK_MESSAGE(expect == (err == SCRIPT_ERR_OK), std::string(ScriptErrorString(err)) + ": " + message);
#if defined(HAVE_CONSENSUS_LIB)
    CDataStream stream(SER_NETWORK, PROTOCOL_VERSION);
    stream << tx2;
    BOOST_CHECK_MESSAGE(bitcoinconsensus_verify_script(begin_ptr(scriptPubKey), scriptPubKey.size(), (const unsigned char*)&stream[0], stream.size(), 0, flags, NULL) == expect,message);
#endif
}

void static NegateSignatureS(std::vector<unsigned char>& vchSig) {
    // Parse the signature.
    std::vector<unsigned char> r, s;
    r = std::vector<unsigned char>(vchSig.begin() + 4, vchSig.begin() + 4 + vchSig[3]);
    s = std::vector<unsigned char>(vchSig.begin() + 6 + vchSig[3], vchSig.begin() + 6 + vchSig[3] + vchSig[5 + vchSig[3]]);
    unsigned char hashtype = vchSig.back();

    // Really ugly to implement mod-n negation here, but it would be feature creep to expose such functionality from libsecp256k1.
    static const unsigned char order[33] = {
        0x00,
        0xFF, 0xFF, 0xFF, 0xFF, 0xFF, 0xFF, 0xFF, 0xFF,
        0xFF, 0xFF, 0xFF, 0xFF, 0xFF, 0xFF, 0xFF, 0xFE,
        0xBA, 0xAE, 0xDC, 0xE6, 0xAF, 0x48, 0xA0, 0x3B,
        0xBF, 0xD2, 0x5E, 0x8C, 0xD0, 0x36, 0x41, 0x41
    };
    while (s.size() < 33) {
        s.insert(s.begin(), 0x00);
    }
    int carry = 0;
    for (int p = 32; p >= 1; p--) {
        int n = (int)order[p] - s[p] - carry;
        s[p] = (n + 256) & 0xFF;
        carry = (n < 0);
    }
    assert(carry == 0);
    if (s.size() > 1 && s[0] == 0 && s[1] < 0x80) {
        s.erase(s.begin());
    }

    // Reconstruct the signature.
    vchSig.clear();
    vchSig.push_back(0x30);
    vchSig.push_back(4 + r.size() + s.size());
    vchSig.push_back(0x02);
    vchSig.push_back(r.size());
    vchSig.insert(vchSig.end(), r.begin(), r.end());
    vchSig.push_back(0x02);
    vchSig.push_back(s.size());
    vchSig.insert(vchSig.end(), s.begin(), s.end());
    vchSig.push_back(hashtype);
}

namespace
{
const unsigned char vchKey0[32] = {0,0,0,0,0,0,0,0,0,0,0,0,0,0,0,0,0,0,0,0,0,0,0,0,0,0,0,0,0,0,0,1};
const unsigned char vchKey1[32] = {0,0,0,0,0,0,0,0,0,0,0,0,0,0,0,0,0,0,0,0,0,0,0,0,0,0,0,0,0,0,1,0};
const unsigned char vchKey2[32] = {0,0,0,0,0,0,0,0,0,0,0,0,0,0,0,0,0,0,0,0,0,0,0,0,0,0,0,0,0,1,0,0};

struct KeyData
{
    CKey key0, key0C, key1, key1C, key2, key2C;
    CPubKey pubkey0, pubkey0C, pubkey0H;
    CPubKey pubkey1, pubkey1C;
    CPubKey pubkey2, pubkey2C;

    KeyData()
    {

        key0.Set(vchKey0, vchKey0 + 32, false);
        key0C.Set(vchKey0, vchKey0 + 32, true);
        pubkey0 = key0.GetPubKey();
        pubkey0H = key0.GetPubKey();
        pubkey0C = key0C.GetPubKey();
        *const_cast<unsigned char*>(&pubkey0H[0]) = 0x06 | (pubkey0H[64] & 1);

        key1.Set(vchKey1, vchKey1 + 32, false);
        key1C.Set(vchKey1, vchKey1 + 32, true);
        pubkey1 = key1.GetPubKey();
        pubkey1C = key1C.GetPubKey();

        key2.Set(vchKey2, vchKey2 + 32, false);
        key2C.Set(vchKey2, vchKey2 + 32, true);
        pubkey2 = key2.GetPubKey();
        pubkey2C = key2C.GetPubKey();
    }
};


class TestBuilder
{
private:
    CScript scriptPubKey;
    CTransaction creditTx;
    CMutableTransaction spendTx;
    bool havePush;
    std::vector<unsigned char> push;
    std::string comment;
    int flags;

    void DoPush()
    {
        if (havePush) {
            spendTx.vin[0].scriptSig << push;
            havePush = false;
        }
    }

    void DoPush(const std::vector<unsigned char>& data)
    {
         DoPush();
         push = data;
         havePush = true;
    }

public:
    TestBuilder(const CScript& redeemScript, const std::string& comment_, int flags_, bool P2SH = false) : scriptPubKey(redeemScript), havePush(false), comment(comment_), flags(flags_)
    {
        if (P2SH) {
            creditTx = BuildCreditingTransaction(CScript() << OP_HASH160 << ToByteVector(CScriptID(redeemScript)) << OP_EQUAL);
        } else {
            creditTx = BuildCreditingTransaction(redeemScript);
        }
        spendTx = BuildSpendingTransaction(CScript(), creditTx);
    }

    TestBuilder& Add(const CScript& script)
    {
        DoPush();
        spendTx.vin[0].scriptSig += script;
        return *this;
    }

    TestBuilder& Num(int num)
    {
        DoPush();
        spendTx.vin[0].scriptSig << num;
        return *this;
    }

    TestBuilder& Push(const std::string& hex)
    {
        DoPush(ParseHex(hex));
        return *this;
    }

    TestBuilder& PushSig(const CKey& key, int nHashType = SIGHASH_ALL, unsigned int lenR = 32, unsigned int lenS = 32)
    {
        uint256 hash = SignatureHash(scriptPubKey, spendTx, 0, nHashType);
        std::vector<unsigned char> vchSig, r, s;
        uint32_t iter = 0;
        do {
            key.Sign(hash, vchSig, iter++);
            if ((lenS == 33) != (vchSig[5 + vchSig[3]] == 33)) {
                NegateSignatureS(vchSig);
            }
            r = std::vector<unsigned char>(vchSig.begin() + 4, vchSig.begin() + 4 + vchSig[3]);
            s = std::vector<unsigned char>(vchSig.begin() + 6 + vchSig[3], vchSig.begin() + 6 + vchSig[3] + vchSig[5 + vchSig[3]]);
        } while (lenR != r.size() || lenS != s.size());
        vchSig.push_back(static_cast<unsigned char>(nHashType));
        DoPush(vchSig);
        return *this;
    }

    TestBuilder& Push(const CPubKey& pubkey)
    {
        DoPush(std::vector<unsigned char>(pubkey.begin(), pubkey.end()));
        return *this;
    }

    TestBuilder& PushRedeem()
    {
        DoPush(static_cast<std::vector<unsigned char> >(scriptPubKey));
        return *this;
    }

    TestBuilder& EditPush(unsigned int pos, const std::string& hexin, const std::string& hexout)
    {
        assert(havePush);
        std::vector<unsigned char> datain = ParseHex(hexin);
        std::vector<unsigned char> dataout = ParseHex(hexout);
        assert(pos + datain.size() <= push.size());
        BOOST_CHECK_MESSAGE(std::vector<unsigned char>(push.begin() + pos, push.begin() + pos + datain.size()) == datain, comment);
        push.erase(push.begin() + pos, push.begin() + pos + datain.size());
        push.insert(push.begin() + pos, dataout.begin(), dataout.end());
        return *this;
    }

    TestBuilder& DamagePush(unsigned int pos)
    {
        assert(havePush);
        assert(pos < push.size());
        push[pos] ^= 1;
        return *this;
    }

    TestBuilder& Test(bool expect)
    {
        TestBuilder copy = *this; // Make a copy so we can rollback the push.
        DoPush();
        DoTest(creditTx.vout[0].scriptPubKey, spendTx.vin[0].scriptSig, flags, expect, comment);
        *this = copy;
        return *this;
    }

    Array GetJSON()
    {
        DoPush();
        Array array;
        array.push_back(FormatScript(spendTx.vin[0].scriptSig));
        array.push_back(FormatScript(creditTx.vout[0].scriptPubKey));
        array.push_back(FormatScriptFlags(flags));
        array.push_back(comment);
        return array;
    }

    std::string GetComment()
    {
        return comment;
    }

    const CScript& GetScriptPubKey()
    {
        return creditTx.vout[0].scriptPubKey;
    }
};
}

BOOST_AUTO_TEST_CASE(script_build)
{
    const KeyData keys;

    std::vector<TestBuilder> good;
    std::vector<TestBuilder> bad;

    good.push_back(TestBuilder(CScript() << ToByteVector(keys.pubkey0) << OP_CHECKSIG,
                               "P2PK", 0
                              ).PushSig(keys.key0));
    bad.push_back(TestBuilder(CScript() << ToByteVector(keys.pubkey0) << OP_CHECKSIG,
                              "P2PK, bad sig", 0
                             ).PushSig(keys.key0).DamagePush(10));

    good.push_back(TestBuilder(CScript() << OP_DUP << OP_HASH160 << ToByteVector(keys.pubkey1C.GetID()) << OP_EQUALVERIFY << OP_CHECKSIG,
                               "P2PKH", 0
                              ).PushSig(keys.key1).Push(keys.pubkey1C));
    bad.push_back(TestBuilder(CScript() << OP_DUP << OP_HASH160 << ToByteVector(keys.pubkey2C.GetID()) << OP_EQUALVERIFY << OP_CHECKSIG,
                              "P2PKH, bad pubkey", 0
                             ).PushSig(keys.key2).Push(keys.pubkey2C).DamagePush(5));

    good.push_back(TestBuilder(CScript() << ToByteVector(keys.pubkey1) << OP_CHECKSIG,
                               "P2PK anyonecanpay", 0
                              ).PushSig(keys.key1, SIGHASH_ALL | SIGHASH_ANYONECANPAY));
    bad.push_back(TestBuilder(CScript() << ToByteVector(keys.pubkey1) << OP_CHECKSIG,
                              "P2PK anyonecanpay marked with normal hashtype", 0
                             ).PushSig(keys.key1, SIGHASH_ALL | SIGHASH_ANYONECANPAY).EditPush(70, "81", "01"));

    good.push_back(TestBuilder(CScript() << ToByteVector(keys.pubkey0C) << OP_CHECKSIG,
                               "P2SH(P2PK)", SCRIPT_VERIFY_P2SH, true
                              ).PushSig(keys.key0).PushRedeem());
    bad.push_back(TestBuilder(CScript() << ToByteVector(keys.pubkey0C) << OP_CHECKSIG,
                              "P2SH(P2PK), bad redeemscript", SCRIPT_VERIFY_P2SH, true
                             ).PushSig(keys.key0).PushRedeem().DamagePush(10));

    good.push_back(TestBuilder(CScript() << OP_DUP << OP_HASH160 << ToByteVector(keys.pubkey1.GetID()) << OP_EQUALVERIFY << OP_CHECKSIG,
                               "P2SH(P2PKH), bad sig but no VERIFY_P2SH", 0, true
                              ).PushSig(keys.key0).DamagePush(10).PushRedeem());
    bad.push_back(TestBuilder(CScript() << OP_DUP << OP_HASH160 << ToByteVector(keys.pubkey1.GetID()) << OP_EQUALVERIFY << OP_CHECKSIG,
                              "P2SH(P2PKH), bad sig", SCRIPT_VERIFY_P2SH, true
                             ).PushSig(keys.key0).DamagePush(10).PushRedeem());

    good.push_back(TestBuilder(CScript() << OP_3 << ToByteVector(keys.pubkey0C) << ToByteVector(keys.pubkey1C) << ToByteVector(keys.pubkey2C) << OP_3 << OP_CHECKMULTISIG,
                               "3-of-3", 0
                              ).Num(0).PushSig(keys.key0).PushSig(keys.key1).PushSig(keys.key2));
    bad.push_back(TestBuilder(CScript() << OP_3 << ToByteVector(keys.pubkey0C) << ToByteVector(keys.pubkey1C) << ToByteVector(keys.pubkey2C) << OP_3 << OP_CHECKMULTISIG,
                              "3-of-3, 2 sigs", 0
                             ).Num(0).PushSig(keys.key0).PushSig(keys.key1).Num(0));

    good.push_back(TestBuilder(CScript() << OP_2 << ToByteVector(keys.pubkey0C) << ToByteVector(keys.pubkey1C) << ToByteVector(keys.pubkey2C) << OP_3 << OP_CHECKMULTISIG,
                               "P2SH(2-of-3)", SCRIPT_VERIFY_P2SH, true
                              ).Num(0).PushSig(keys.key1).PushSig(keys.key2).PushRedeem());
    bad.push_back(TestBuilder(CScript() << OP_2 << ToByteVector(keys.pubkey0C) << ToByteVector(keys.pubkey1C) << ToByteVector(keys.pubkey2C) << OP_3 << OP_CHECKMULTISIG,
                              "P2SH(2-of-3), 1 sig", SCRIPT_VERIFY_P2SH, true
                             ).Num(0).PushSig(keys.key1).Num(0).PushRedeem());

    good.push_back(TestBuilder(CScript() << ToByteVector(keys.pubkey1C) << OP_CHECKSIG,
                               "P2PK with too much R padding but no DERSIG", 0
                              ).PushSig(keys.key1, SIGHASH_ALL, 31, 32).EditPush(1, "43021F", "44022000"));
    bad.push_back(TestBuilder(CScript() << ToByteVector(keys.pubkey1C) << OP_CHECKSIG,
                              "P2PK with too much R padding", SCRIPT_VERIFY_DERSIG
                             ).PushSig(keys.key1, SIGHASH_ALL, 31, 32).EditPush(1, "43021F", "44022000"));
    good.push_back(TestBuilder(CScript() << ToByteVector(keys.pubkey1C) << OP_CHECKSIG,
                               "P2PK with too much S padding but no DERSIG", 0
                              ).PushSig(keys.key1, SIGHASH_ALL).EditPush(1, "44", "45").EditPush(37, "20", "2100"));
    bad.push_back(TestBuilder(CScript() << ToByteVector(keys.pubkey1C) << OP_CHECKSIG,
                              "P2PK with too much S padding", SCRIPT_VERIFY_DERSIG
                             ).PushSig(keys.key1, SIGHASH_ALL).EditPush(1, "44", "45").EditPush(37, "20", "2100"));
    good.push_back(TestBuilder(CScript() << ToByteVector(keys.pubkey1C) << OP_CHECKSIG,
                               "P2PK with too little R padding but no DERSIG", 0
                              ).PushSig(keys.key1, SIGHASH_ALL, 33, 32).EditPush(1, "45022100", "440220"));
    bad.push_back(TestBuilder(CScript() << ToByteVector(keys.pubkey1C) << OP_CHECKSIG,
                              "P2PK with too little R padding", SCRIPT_VERIFY_DERSIG
                             ).PushSig(keys.key1, SIGHASH_ALL, 33, 32).EditPush(1, "45022100", "440220"));
    good.push_back(TestBuilder(CScript() << ToByteVector(keys.pubkey2C) << OP_CHECKSIG << OP_NOT,
                               "P2PK NOT with bad sig with too much R padding but no DERSIG", 0
                              ).PushSig(keys.key2, SIGHASH_ALL, 31, 32).EditPush(1, "43021F", "44022000").DamagePush(10));
    bad.push_back(TestBuilder(CScript() << ToByteVector(keys.pubkey2C) << OP_CHECKSIG << OP_NOT,
                              "P2PK NOT with bad sig with too much R padding", SCRIPT_VERIFY_DERSIG
                             ).PushSig(keys.key2, SIGHASH_ALL, 31, 32).EditPush(1, "43021F", "44022000").DamagePush(10));
    bad.push_back(TestBuilder(CScript() << ToByteVector(keys.pubkey2C) << OP_CHECKSIG << OP_NOT,
                              "P2PK NOT with too much R padding but no DERSIG", 0
                             ).PushSig(keys.key2, SIGHASH_ALL, 31, 32).EditPush(1, "43021F", "44022000"));
    bad.push_back(TestBuilder(CScript() << ToByteVector(keys.pubkey2C) << OP_CHECKSIG << OP_NOT,
                              "P2PK NOT with too much R padding", SCRIPT_VERIFY_DERSIG
                             ).PushSig(keys.key2, SIGHASH_ALL, 31, 32).EditPush(1, "43021F", "44022000"));

    good.push_back(TestBuilder(CScript() << ToByteVector(keys.pubkey1C) << OP_CHECKSIG,
                               "BIP66 example 1, without DERSIG", 0
                              ).PushSig(keys.key1, SIGHASH_ALL, 33, 32).EditPush(1, "45022100", "440220"));
    bad.push_back(TestBuilder(CScript() << ToByteVector(keys.pubkey1C) << OP_CHECKSIG,
                              "BIP66 example 1, with DERSIG", SCRIPT_VERIFY_DERSIG
                             ).PushSig(keys.key1, SIGHASH_ALL, 33, 32).EditPush(1, "45022100", "440220"));
    bad.push_back(TestBuilder(CScript() << ToByteVector(keys.pubkey1C) << OP_CHECKSIG << OP_NOT,
                              "BIP66 example 2, without DERSIG", 0
                             ).PushSig(keys.key1, SIGHASH_ALL, 33, 32).EditPush(1, "45022100", "440220"));
    bad.push_back(TestBuilder(CScript() << ToByteVector(keys.pubkey1C) << OP_CHECKSIG << OP_NOT,
                              "BIP66 example 2, with DERSIG", SCRIPT_VERIFY_DERSIG
                             ).PushSig(keys.key1, SIGHASH_ALL, 33, 32).EditPush(1, "45022100", "440220"));
    bad.push_back(TestBuilder(CScript() << ToByteVector(keys.pubkey1C) << OP_CHECKSIG,
                              "BIP66 example 3, without DERSIG", 0
                             ).Num(0));
    bad.push_back(TestBuilder(CScript() << ToByteVector(keys.pubkey1C) << OP_CHECKSIG,
                              "BIP66 example 3, with DERSIG", SCRIPT_VERIFY_DERSIG
                             ).Num(0));
    good.push_back(TestBuilder(CScript() << ToByteVector(keys.pubkey1C) << OP_CHECKSIG << OP_NOT,
                               "BIP66 example 4, without DERSIG", 0
                              ).Num(0));
    good.push_back(TestBuilder(CScript() << ToByteVector(keys.pubkey1C) << OP_CHECKSIG << OP_NOT,
                               "BIP66 example 4, with DERSIG", SCRIPT_VERIFY_DERSIG
                              ).Num(0));
    bad.push_back(TestBuilder(CScript() << ToByteVector(keys.pubkey1C) << OP_CHECKSIG,
                              "BIP66 example 5, without DERSIG", 0
                             ).Num(1));
    bad.push_back(TestBuilder(CScript() << ToByteVector(keys.pubkey1C) << OP_CHECKSIG,
                              "BIP66 example 5, with DERSIG", SCRIPT_VERIFY_DERSIG
                             ).Num(1));
    good.push_back(TestBuilder(CScript() << ToByteVector(keys.pubkey1C) << OP_CHECKSIG << OP_NOT,
                               "BIP66 example 6, without DERSIG", 0
                              ).Num(1));
    bad.push_back(TestBuilder(CScript() << ToByteVector(keys.pubkey1C) << OP_CHECKSIG << OP_NOT,
                              "BIP66 example 6, with DERSIG", SCRIPT_VERIFY_DERSIG
                             ).Num(1));
    good.push_back(TestBuilder(CScript() << OP_2 << ToByteVector(keys.pubkey1C) << ToByteVector(keys.pubkey2C) << OP_2 << OP_CHECKMULTISIG,
                               "BIP66 example 7, without DERSIG", 0
                              ).Num(0).PushSig(keys.key1, SIGHASH_ALL, 33, 32).EditPush(1, "45022100", "440220").PushSig(keys.key2));
    bad.push_back(TestBuilder(CScript() << OP_2 << ToByteVector(keys.pubkey1C) << ToByteVector(keys.pubkey2C) << OP_2 << OP_CHECKMULTISIG,
                              "BIP66 example 7, with DERSIG", SCRIPT_VERIFY_DERSIG
                             ).Num(0).PushSig(keys.key1, SIGHASH_ALL, 33, 32).EditPush(1, "45022100", "440220").PushSig(keys.key2));
    bad.push_back(TestBuilder(CScript() << OP_2 << ToByteVector(keys.pubkey1C) << ToByteVector(keys.pubkey2C) << OP_2 << OP_CHECKMULTISIG << OP_NOT,
                              "BIP66 example 8, without DERSIG", 0
                             ).Num(0).PushSig(keys.key1, SIGHASH_ALL, 33, 32).EditPush(1, "45022100", "440220").PushSig(keys.key2));
    bad.push_back(TestBuilder(CScript() << OP_2 << ToByteVector(keys.pubkey1C) << ToByteVector(keys.pubkey2C) << OP_2 << OP_CHECKMULTISIG << OP_NOT,
                              "BIP66 example 8, with DERSIG", SCRIPT_VERIFY_DERSIG
                             ).Num(0).PushSig(keys.key1, SIGHASH_ALL, 33, 32).EditPush(1, "45022100", "440220").PushSig(keys.key2));
    bad.push_back(TestBuilder(CScript() << OP_2 << ToByteVector(keys.pubkey1C) << ToByteVector(keys.pubkey2C) << OP_2 << OP_CHECKMULTISIG,
                              "BIP66 example 9, without DERSIG", 0
                             ).Num(0).Num(0).PushSig(keys.key2, SIGHASH_ALL, 33, 32).EditPush(1, "45022100", "440220"));
    bad.push_back(TestBuilder(CScript() << OP_2 << ToByteVector(keys.pubkey1C) << ToByteVector(keys.pubkey2C) << OP_2 << OP_CHECKMULTISIG,
                              "BIP66 example 9, with DERSIG", SCRIPT_VERIFY_DERSIG
                             ).Num(0).Num(0).PushSig(keys.key2, SIGHASH_ALL, 33, 32).EditPush(1, "45022100", "440220"));
    good.push_back(TestBuilder(CScript() << OP_2 << ToByteVector(keys.pubkey1C) << ToByteVector(keys.pubkey2C) << OP_2 << OP_CHECKMULTISIG << OP_NOT,
                               "BIP66 example 10, without DERSIG", 0
                              ).Num(0).Num(0).PushSig(keys.key2, SIGHASH_ALL, 33, 32).EditPush(1, "45022100", "440220"));
    bad.push_back(TestBuilder(CScript() << OP_2 << ToByteVector(keys.pubkey1C) << ToByteVector(keys.pubkey2C) << OP_2 << OP_CHECKMULTISIG << OP_NOT,
                              "BIP66 example 10, with DERSIG", SCRIPT_VERIFY_DERSIG
                             ).Num(0).Num(0).PushSig(keys.key2, SIGHASH_ALL, 33, 32).EditPush(1, "45022100", "440220"));
    bad.push_back(TestBuilder(CScript() << OP_2 << ToByteVector(keys.pubkey1C) << ToByteVector(keys.pubkey2C) << OP_2 << OP_CHECKMULTISIG,
                              "BIP66 example 11, without DERSIG", 0
                             ).Num(0).PushSig(keys.key1, SIGHASH_ALL, 33, 32).EditPush(1, "45022100", "440220").Num(0));
    bad.push_back(TestBuilder(CScript() << OP_2 << ToByteVector(keys.pubkey1C) << ToByteVector(keys.pubkey2C) << OP_2 << OP_CHECKMULTISIG,
                              "BIP66 example 11, with DERSIG", SCRIPT_VERIFY_DERSIG
                             ).Num(0).PushSig(keys.key1, SIGHASH_ALL, 33, 32).EditPush(1, "45022100", "440220").Num(0));
    good.push_back(TestBuilder(CScript() << OP_2 << ToByteVector(keys.pubkey1C) << ToByteVector(keys.pubkey2C) << OP_2 << OP_CHECKMULTISIG << OP_NOT,
                               "BIP66 example 12, without DERSIG", 0
                              ).Num(0).PushSig(keys.key1, SIGHASH_ALL, 33, 32).EditPush(1, "45022100", "440220").Num(0));
    good.push_back(TestBuilder(CScript() << OP_2 << ToByteVector(keys.pubkey1C) << ToByteVector(keys.pubkey2C) << OP_2 << OP_CHECKMULTISIG << OP_NOT,
                               "BIP66 example 12, with DERSIG", SCRIPT_VERIFY_DERSIG
                              ).Num(0).PushSig(keys.key1, SIGHASH_ALL, 33, 32).EditPush(1, "45022100", "440220").Num(0));

    good.push_back(TestBuilder(CScript() << ToByteVector(keys.pubkey2C) << OP_CHECKSIG,
                               "P2PK with high S but no LOW_S", 0
                              ).PushSig(keys.key2, SIGHASH_ALL, 32, 33));
    bad.push_back(TestBuilder(CScript() << ToByteVector(keys.pubkey2C) << OP_CHECKSIG,
                              "P2PK with high S", SCRIPT_VERIFY_LOW_S
                             ).PushSig(keys.key2, SIGHASH_ALL, 32, 33));

    good.push_back(TestBuilder(CScript() << ToByteVector(keys.pubkey0H) << OP_CHECKSIG,
                               "P2PK with hybrid pubkey but no STRICTENC", 0
                              ).PushSig(keys.key0, SIGHASH_ALL));
    bad.push_back(TestBuilder(CScript() << ToByteVector(keys.pubkey0H) << OP_CHECKSIG,
                              "P2PK with hybrid pubkey", SCRIPT_VERIFY_STRICTENC
                             ).PushSig(keys.key0, SIGHASH_ALL));
    bad.push_back(TestBuilder(CScript() << ToByteVector(keys.pubkey0H) << OP_CHECKSIG << OP_NOT,
                              "P2PK NOT with hybrid pubkey but no STRICTENC", 0
                             ).PushSig(keys.key0, SIGHASH_ALL));
    bad.push_back(TestBuilder(CScript() << ToByteVector(keys.pubkey0H) << OP_CHECKSIG << OP_NOT,
                              "P2PK NOT with hybrid pubkey", SCRIPT_VERIFY_STRICTENC
                             ).PushSig(keys.key0, SIGHASH_ALL));
    good.push_back(TestBuilder(CScript() << ToByteVector(keys.pubkey0H) << OP_CHECKSIG << OP_NOT,
                               "P2PK NOT with invalid hybrid pubkey but no STRICTENC", 0
                              ).PushSig(keys.key0, SIGHASH_ALL).DamagePush(10));
    bad.push_back(TestBuilder(CScript() << ToByteVector(keys.pubkey0H) << OP_CHECKSIG << OP_NOT,
                              "P2PK NOT with invalid hybrid pubkey", SCRIPT_VERIFY_STRICTENC
                             ).PushSig(keys.key0, SIGHASH_ALL).DamagePush(10));
    good.push_back(TestBuilder(CScript() << OP_1 << ToByteVector(keys.pubkey0H) << ToByteVector(keys.pubkey1C) << OP_2 << OP_CHECKMULTISIG,
                               "1-of-2 with the second 1 hybrid pubkey and no STRICTENC", 0
                              ).Num(0).PushSig(keys.key1, SIGHASH_ALL));
    good.push_back(TestBuilder(CScript() << OP_1 << ToByteVector(keys.pubkey0H) << ToByteVector(keys.pubkey1C) << OP_2 << OP_CHECKMULTISIG,
                               "1-of-2 with the second 1 hybrid pubkey", SCRIPT_VERIFY_STRICTENC
                              ).Num(0).PushSig(keys.key1, SIGHASH_ALL));
    bad.push_back(TestBuilder(CScript() << OP_1 << ToByteVector(keys.pubkey1C) << ToByteVector(keys.pubkey0H) << OP_2 << OP_CHECKMULTISIG,
                              "1-of-2 with the first 1 hybrid pubkey", SCRIPT_VERIFY_STRICTENC
                             ).Num(0).PushSig(keys.key1, SIGHASH_ALL));

    good.push_back(TestBuilder(CScript() << ToByteVector(keys.pubkey1) << OP_CHECKSIG,
                               "P2PK with undefined hashtype but no STRICTENC", 0
                              ).PushSig(keys.key1, 5));
    bad.push_back(TestBuilder(CScript() << ToByteVector(keys.pubkey1) << OP_CHECKSIG,
                              "P2PK with undefined hashtype", SCRIPT_VERIFY_STRICTENC
                             ).PushSig(keys.key1, 5));
    good.push_back(TestBuilder(CScript() << ToByteVector(keys.pubkey1) << OP_CHECKSIG << OP_NOT,
                               "P2PK NOT with invalid sig and undefined hashtype but no STRICTENC", 0
                              ).PushSig(keys.key1, 5).DamagePush(10));
    bad.push_back(TestBuilder(CScript() << ToByteVector(keys.pubkey1) << OP_CHECKSIG << OP_NOT,
                              "P2PK NOT with invalid sig and undefined hashtype", SCRIPT_VERIFY_STRICTENC
                             ).PushSig(keys.key1, 5).DamagePush(10));

    good.push_back(TestBuilder(CScript() << OP_3 << ToByteVector(keys.pubkey0C) << ToByteVector(keys.pubkey1C) << ToByteVector(keys.pubkey2C) << OP_3 << OP_CHECKMULTISIG,
                               "3-of-3 with nonzero dummy but no NULLDUMMY", 0
                              ).Num(1).PushSig(keys.key0).PushSig(keys.key1).PushSig(keys.key2));
    bad.push_back(TestBuilder(CScript() << OP_3 << ToByteVector(keys.pubkey0C) << ToByteVector(keys.pubkey1C) << ToByteVector(keys.pubkey2C) << OP_3 << OP_CHECKMULTISIG,
                              "3-of-3 with nonzero dummy", SCRIPT_VERIFY_NULLDUMMY
                             ).Num(1).PushSig(keys.key0).PushSig(keys.key1).PushSig(keys.key2));
    good.push_back(TestBuilder(CScript() << OP_3 << ToByteVector(keys.pubkey0C) << ToByteVector(keys.pubkey1C) << ToByteVector(keys.pubkey2C) << OP_3 << OP_CHECKMULTISIG << OP_NOT,
                               "3-of-3 NOT with invalid sig and nonzero dummy but no NULLDUMMY", 0
                              ).Num(1).PushSig(keys.key0).PushSig(keys.key1).PushSig(keys.key2).DamagePush(10));
    bad.push_back(TestBuilder(CScript() << OP_3 << ToByteVector(keys.pubkey0C) << ToByteVector(keys.pubkey1C) << ToByteVector(keys.pubkey2C) << OP_3 << OP_CHECKMULTISIG << OP_NOT,
                              "3-of-3 NOT with invalid sig with nonzero dummy", SCRIPT_VERIFY_NULLDUMMY
                             ).Num(1).PushSig(keys.key0).PushSig(keys.key1).PushSig(keys.key2).DamagePush(10));

    good.push_back(TestBuilder(CScript() << OP_2 << ToByteVector(keys.pubkey1C) << ToByteVector(keys.pubkey1C) << OP_2 << OP_CHECKMULTISIG,
                               "2-of-2 with two identical keys and sigs pushed using OP_DUP but no SIGPUSHONLY", 0
                              ).Num(0).PushSig(keys.key1).Add(CScript() << OP_DUP));
    bad.push_back(TestBuilder(CScript() << OP_2 << ToByteVector(keys.pubkey1C) << ToByteVector(keys.pubkey1C) << OP_2 << OP_CHECKMULTISIG,
                              "2-of-2 with two identical keys and sigs pushed using OP_DUP", SCRIPT_VERIFY_SIGPUSHONLY
                             ).Num(0).PushSig(keys.key1).Add(CScript() << OP_DUP));
    bad.push_back(TestBuilder(CScript() << ToByteVector(keys.pubkey2C) << OP_CHECKSIG,
                              "P2SH(P2PK) with non-push scriptSig but no SIGPUSHONLY", 0
                             ).PushSig(keys.key2).PushRedeem());
    bad.push_back(TestBuilder(CScript() << ToByteVector(keys.pubkey2C) << OP_CHECKSIG,
                              "P2SH(P2PK) with non-push scriptSig", SCRIPT_VERIFY_SIGPUSHONLY
                             ).PushSig(keys.key2).PushRedeem());
    good.push_back(TestBuilder(CScript() << OP_2 << ToByteVector(keys.pubkey1C) << ToByteVector(keys.pubkey1C) << OP_2 << OP_CHECKMULTISIG,
                               "2-of-2 with two identical keys and sigs pushed", SCRIPT_VERIFY_SIGPUSHONLY
                              ).Num(0).PushSig(keys.key1).PushSig(keys.key1));


    std::set<std::string> tests_good;
    std::set<std::string> tests_bad;

    {
        Array json_good = read_json(std::string(json_tests::script_valid, json_tests::script_valid + sizeof(json_tests::script_valid)));
        Array json_bad = read_json(std::string(json_tests::script_invalid, json_tests::script_invalid + sizeof(json_tests::script_invalid)));

        BOOST_FOREACH(Value& tv, json_good) {
            tests_good.insert(write_string(Value(tv.get_array()), true));
        }
        BOOST_FOREACH(Value& tv, json_bad) {
            tests_bad.insert(write_string(Value(tv.get_array()), true));
        }
    }

    std::string strGood;
    std::string strBad;

    BOOST_FOREACH(TestBuilder& test, good) {
        test.Test(true);
        std::string str = write_string(Value(test.GetJSON()), true);
#ifndef UPDATE_JSON_TESTS
        if (tests_good.count(str) == 0) {
            BOOST_CHECK_MESSAGE(false, "Missing auto script_valid test: " + test.GetComment());
        }
#endif
        strGood += str + ",\n";
    }
    BOOST_FOREACH(TestBuilder& test, bad) {
        test.Test(false);
        std::string str = write_string(Value(test.GetJSON()), true);
#ifndef UPDATE_JSON_TESTS
        if (tests_bad.count(str) == 0) {
            BOOST_CHECK_MESSAGE(false, "Missing auto script_invalid test: " + test.GetComment());
        }
#endif
        strBad += str + ",\n";
    }

#ifdef UPDATE_JSON_TESTS
    FILE* valid = fopen("script_valid.json.gen", "w");
    fputs(strGood.c_str(), valid);
    fclose(valid);
    FILE* invalid = fopen("script_invalid.json.gen", "w");
    fputs(strBad.c_str(), invalid);
    fclose(invalid);
#endif
}

BOOST_AUTO_TEST_CASE(script_valid)
{
    // Read tests from test/data/script_valid.json
    // Format is an array of arrays
    // Inner arrays are [ "scriptSig", "scriptPubKey", "flags" ]
    // ... where scriptSig and scriptPubKey are stringified
    // scripts.
    Array tests = read_json(std::string(json_tests::script_valid, json_tests::script_valid + sizeof(json_tests::script_valid)));

    BOOST_FOREACH(Value& tv, tests)
    {
        Array test = tv.get_array();
        string strTest = write_string(tv, false);
        if (test.size() < 3) // Allow size > 3; extra stuff ignored (useful for comments)
        {
            if (test.size() != 1) {
                BOOST_ERROR("Bad test: " << strTest);
            }
            continue;
        }
        string scriptSigString = test[0].get_str();
        CScript scriptSig = ParseScript(scriptSigString);
        string scriptPubKeyString = test[1].get_str();
        CScript scriptPubKey = ParseScript(scriptPubKeyString);
        unsigned int scriptflags = ParseScriptFlags(test[2].get_str());

<<<<<<< HEAD
        int flagsNow = flags;
        if (test.size() > 3 && ("," + test[2].get_str() + ",").find(",DERSIG,") != string::npos) {
            flagsNow |= SCRIPT_VERIFY_DERSIG;
        }

        CTransaction tx;
        BOOST_CHECK_MESSAGE(VerifyScript(scriptSig, scriptPubKey, tx, 0, flagsNow, SIGHASH_NONE), strTest);
=======
        DoTest(scriptPubKey, scriptSig, scriptflags, true, strTest);
>>>>>>> 4635a4c4
    }
}

BOOST_AUTO_TEST_CASE(script_invalid)
{
    // Scripts that should evaluate as invalid
    Array tests = read_json(std::string(json_tests::script_invalid, json_tests::script_invalid + sizeof(json_tests::script_invalid)));

    BOOST_FOREACH(Value& tv, tests)
    {
        Array test = tv.get_array();
        string strTest = write_string(tv, false);
        if (test.size() < 3) // Allow size > 3; extra stuff ignored (useful for comments)
        {
            if (test.size() != 1) {
                BOOST_ERROR("Bad test: " << strTest);
            }
            continue;
        }
        string scriptSigString = test[0].get_str();
        CScript scriptSig = ParseScript(scriptSigString);
        string scriptPubKeyString = test[1].get_str();
        CScript scriptPubKey = ParseScript(scriptPubKeyString);
        unsigned int scriptflags = ParseScriptFlags(test[2].get_str());

<<<<<<< HEAD
        int flagsNow = flags;
        if (test.size() > 3 && ("," + test[2].get_str() + ",").find(",DERSIG,") != string::npos) {
            flagsNow |= SCRIPT_VERIFY_DERSIG;
        }

        CTransaction tx;
        BOOST_CHECK_MESSAGE(!VerifyScript(scriptSig, scriptPubKey, tx, 0, flagsNow, SIGHASH_NONE), strTest);
=======
        DoTest(scriptPubKey, scriptSig, scriptflags, false, strTest);
>>>>>>> 4635a4c4
    }
}

BOOST_AUTO_TEST_CASE(script_PushData)
{
    // Check that PUSHDATA1, PUSHDATA2, and PUSHDATA4 create the same value on
    // the stack as the 1-75 opcodes do.
    static const unsigned char direct[] = { 1, 0x5a };
    static const unsigned char pushdata1[] = { OP_PUSHDATA1, 1, 0x5a };
    static const unsigned char pushdata2[] = { OP_PUSHDATA2, 1, 0, 0x5a };
    static const unsigned char pushdata4[] = { OP_PUSHDATA4, 1, 0, 0, 0, 0x5a };

    ScriptError err;
    vector<vector<unsigned char> > directStack;
    BOOST_CHECK(EvalScript(directStack, CScript(&direct[0], &direct[sizeof(direct)]), true, BaseSignatureChecker(), &err));
    BOOST_CHECK_MESSAGE(err == SCRIPT_ERR_OK, ScriptErrorString(err));

    vector<vector<unsigned char> > pushdata1Stack;
    BOOST_CHECK(EvalScript(pushdata1Stack, CScript(&pushdata1[0], &pushdata1[sizeof(pushdata1)]), true, BaseSignatureChecker(), &err));
    BOOST_CHECK(pushdata1Stack == directStack);
    BOOST_CHECK_MESSAGE(err == SCRIPT_ERR_OK, ScriptErrorString(err));

    vector<vector<unsigned char> > pushdata2Stack;
    BOOST_CHECK(EvalScript(pushdata2Stack, CScript(&pushdata2[0], &pushdata2[sizeof(pushdata2)]), true, BaseSignatureChecker(), &err));
    BOOST_CHECK(pushdata2Stack == directStack);
    BOOST_CHECK_MESSAGE(err == SCRIPT_ERR_OK, ScriptErrorString(err));

    vector<vector<unsigned char> > pushdata4Stack;
    BOOST_CHECK(EvalScript(pushdata4Stack, CScript(&pushdata4[0], &pushdata4[sizeof(pushdata4)]), true, BaseSignatureChecker(), &err));
    BOOST_CHECK(pushdata4Stack == directStack);
    BOOST_CHECK_MESSAGE(err == SCRIPT_ERR_OK, ScriptErrorString(err));
}

CScript
sign_multisig(CScript scriptPubKey, std::vector<CKey> keys, CTransaction transaction)
{
    uint256 hash = SignatureHash(scriptPubKey, transaction, 0, SIGHASH_ALL);

    CScript result;
    //
    // NOTE: CHECKMULTISIG has an unfortunate bug; it requires
    // one extra item on the stack, before the signatures.
    // Putting OP_0 on the stack is the workaround;
    // fixing the bug would mean splitting the block chain (old
    // clients would not accept new CHECKMULTISIG transactions,
    // and vice-versa)
    //
    result << OP_0;
    BOOST_FOREACH(const CKey &key, keys)
    {
        vector<unsigned char> vchSig;
        BOOST_CHECK(key.Sign(hash, vchSig));
        vchSig.push_back((unsigned char)SIGHASH_ALL);
        result << vchSig;
    }
    return result;
}
CScript
sign_multisig(CScript scriptPubKey, const CKey &key, CTransaction transaction)
{
    std::vector<CKey> keys;
    keys.push_back(key);
    return sign_multisig(scriptPubKey, keys, transaction);
}

BOOST_AUTO_TEST_CASE(script_CHECKMULTISIG12)
{
    ScriptError err;
    CKey key1, key2, key3;
    key1.MakeNewKey(true);
    key2.MakeNewKey(false);
    key3.MakeNewKey(true);

    CScript scriptPubKey12;
    scriptPubKey12 << OP_1 << ToByteVector(key1.GetPubKey()) << ToByteVector(key2.GetPubKey()) << OP_2 << OP_CHECKMULTISIG;

    CMutableTransaction txFrom12 = BuildCreditingTransaction(scriptPubKey12);
    CMutableTransaction txTo12 = BuildSpendingTransaction(CScript(), txFrom12);

    CScript goodsig1 = sign_multisig(scriptPubKey12, key1, txTo12);
    BOOST_CHECK(VerifyScript(goodsig1, scriptPubKey12, flags, MutableTransactionSignatureChecker(&txTo12, 0), &err));
    BOOST_CHECK_MESSAGE(err == SCRIPT_ERR_OK, ScriptErrorString(err));
    txTo12.vout[0].nValue = 2;
    BOOST_CHECK(!VerifyScript(goodsig1, scriptPubKey12, flags, MutableTransactionSignatureChecker(&txTo12, 0), &err));
    BOOST_CHECK_MESSAGE(err == SCRIPT_ERR_EVAL_FALSE, ScriptErrorString(err));

    CScript goodsig2 = sign_multisig(scriptPubKey12, key2, txTo12);
    BOOST_CHECK(VerifyScript(goodsig2, scriptPubKey12, flags, MutableTransactionSignatureChecker(&txTo12, 0), &err));
    BOOST_CHECK_MESSAGE(err == SCRIPT_ERR_OK, ScriptErrorString(err));

    CScript badsig1 = sign_multisig(scriptPubKey12, key3, txTo12);
    BOOST_CHECK(!VerifyScript(badsig1, scriptPubKey12, flags, MutableTransactionSignatureChecker(&txTo12, 0), &err));
    BOOST_CHECK_MESSAGE(err == SCRIPT_ERR_EVAL_FALSE, ScriptErrorString(err));
}

BOOST_AUTO_TEST_CASE(script_CHECKMULTISIG23)
{
    ScriptError err;
    CKey key1, key2, key3, key4;
    key1.MakeNewKey(true);
    key2.MakeNewKey(false);
    key3.MakeNewKey(true);
    key4.MakeNewKey(false);

    CScript scriptPubKey23;
    scriptPubKey23 << OP_2 << ToByteVector(key1.GetPubKey()) << ToByteVector(key2.GetPubKey()) << ToByteVector(key3.GetPubKey()) << OP_3 << OP_CHECKMULTISIG;

    CMutableTransaction txFrom23 = BuildCreditingTransaction(scriptPubKey23);
    CMutableTransaction txTo23 = BuildSpendingTransaction(CScript(), txFrom23);

    std::vector<CKey> keys;
    keys.push_back(key1); keys.push_back(key2);
    CScript goodsig1 = sign_multisig(scriptPubKey23, keys, txTo23);
    BOOST_CHECK(VerifyScript(goodsig1, scriptPubKey23, flags, MutableTransactionSignatureChecker(&txTo23, 0), &err));
    BOOST_CHECK_MESSAGE(err == SCRIPT_ERR_OK, ScriptErrorString(err));

    keys.clear();
    keys.push_back(key1); keys.push_back(key3);
    CScript goodsig2 = sign_multisig(scriptPubKey23, keys, txTo23);
    BOOST_CHECK(VerifyScript(goodsig2, scriptPubKey23, flags, MutableTransactionSignatureChecker(&txTo23, 0), &err));
    BOOST_CHECK_MESSAGE(err == SCRIPT_ERR_OK, ScriptErrorString(err));

    keys.clear();
    keys.push_back(key2); keys.push_back(key3);
    CScript goodsig3 = sign_multisig(scriptPubKey23, keys, txTo23);
    BOOST_CHECK(VerifyScript(goodsig3, scriptPubKey23, flags, MutableTransactionSignatureChecker(&txTo23, 0), &err));
    BOOST_CHECK_MESSAGE(err == SCRIPT_ERR_OK, ScriptErrorString(err));

    keys.clear();
    keys.push_back(key2); keys.push_back(key2); // Can't re-use sig
    CScript badsig1 = sign_multisig(scriptPubKey23, keys, txTo23);
    BOOST_CHECK(!VerifyScript(badsig1, scriptPubKey23, flags, MutableTransactionSignatureChecker(&txTo23, 0), &err));
    BOOST_CHECK_MESSAGE(err == SCRIPT_ERR_EVAL_FALSE, ScriptErrorString(err));

    keys.clear();
    keys.push_back(key2); keys.push_back(key1); // sigs must be in correct order
    CScript badsig2 = sign_multisig(scriptPubKey23, keys, txTo23);
    BOOST_CHECK(!VerifyScript(badsig2, scriptPubKey23, flags, MutableTransactionSignatureChecker(&txTo23, 0), &err));
    BOOST_CHECK_MESSAGE(err == SCRIPT_ERR_EVAL_FALSE, ScriptErrorString(err));

    keys.clear();
    keys.push_back(key3); keys.push_back(key2); // sigs must be in correct order
    CScript badsig3 = sign_multisig(scriptPubKey23, keys, txTo23);
    BOOST_CHECK(!VerifyScript(badsig3, scriptPubKey23, flags, MutableTransactionSignatureChecker(&txTo23, 0), &err));
    BOOST_CHECK_MESSAGE(err == SCRIPT_ERR_EVAL_FALSE, ScriptErrorString(err));

    keys.clear();
    keys.push_back(key4); keys.push_back(key2); // sigs must match pubkeys
    CScript badsig4 = sign_multisig(scriptPubKey23, keys, txTo23);
    BOOST_CHECK(!VerifyScript(badsig4, scriptPubKey23, flags, MutableTransactionSignatureChecker(&txTo23, 0), &err));
    BOOST_CHECK_MESSAGE(err == SCRIPT_ERR_EVAL_FALSE, ScriptErrorString(err));

    keys.clear();
    keys.push_back(key1); keys.push_back(key4); // sigs must match pubkeys
    CScript badsig5 = sign_multisig(scriptPubKey23, keys, txTo23);
    BOOST_CHECK(!VerifyScript(badsig5, scriptPubKey23, flags, MutableTransactionSignatureChecker(&txTo23, 0), &err));
    BOOST_CHECK_MESSAGE(err == SCRIPT_ERR_EVAL_FALSE, ScriptErrorString(err));

    keys.clear(); // Must have signatures
    CScript badsig6 = sign_multisig(scriptPubKey23, keys, txTo23);
    BOOST_CHECK(!VerifyScript(badsig6, scriptPubKey23, flags, MutableTransactionSignatureChecker(&txTo23, 0), &err));
    BOOST_CHECK_MESSAGE(err == SCRIPT_ERR_INVALID_STACK_OPERATION, ScriptErrorString(err));
}    

BOOST_AUTO_TEST_CASE(script_combineSigs)
{
    // Test the CombineSignatures function
    CBasicKeyStore keystore;
    vector<CKey> keys;
    vector<CPubKey> pubkeys;
    for (int i = 0; i < 3; i++)
    {
        CKey key;
        key.MakeNewKey(i%2 == 1);
        keys.push_back(key);
        pubkeys.push_back(key.GetPubKey());
        keystore.AddKey(key);
    }

    CMutableTransaction txFrom = BuildCreditingTransaction(GetScriptForDestination(keys[0].GetPubKey().GetID()));
    CMutableTransaction txTo = BuildSpendingTransaction(CScript(), txFrom);
    CScript& scriptPubKey = txFrom.vout[0].scriptPubKey;
    CScript& scriptSig = txTo.vin[0].scriptSig;

    CScript empty;
    CScript combined = CombineSignatures(scriptPubKey, txTo, 0, empty, empty);
    BOOST_CHECK(combined.empty());

    // Single signature case:
    SignSignature(keystore, txFrom, txTo, 0); // changes scriptSig
    combined = CombineSignatures(scriptPubKey, txTo, 0, scriptSig, empty);
    BOOST_CHECK(combined == scriptSig);
    combined = CombineSignatures(scriptPubKey, txTo, 0, empty, scriptSig);
    BOOST_CHECK(combined == scriptSig);
    CScript scriptSigCopy = scriptSig;
    // Signing again will give a different, valid signature:
    SignSignature(keystore, txFrom, txTo, 0);
    combined = CombineSignatures(scriptPubKey, txTo, 0, scriptSigCopy, scriptSig);
    BOOST_CHECK(combined == scriptSigCopy || combined == scriptSig);

    // P2SH, single-signature case:
    CScript pkSingle; pkSingle << ToByteVector(keys[0].GetPubKey()) << OP_CHECKSIG;
    keystore.AddCScript(pkSingle);
    scriptPubKey = GetScriptForDestination(CScriptID(pkSingle));
    SignSignature(keystore, txFrom, txTo, 0);
    combined = CombineSignatures(scriptPubKey, txTo, 0, scriptSig, empty);
    BOOST_CHECK(combined == scriptSig);
    combined = CombineSignatures(scriptPubKey, txTo, 0, empty, scriptSig);
    BOOST_CHECK(combined == scriptSig);
    scriptSigCopy = scriptSig;
    SignSignature(keystore, txFrom, txTo, 0);
    combined = CombineSignatures(scriptPubKey, txTo, 0, scriptSigCopy, scriptSig);
    BOOST_CHECK(combined == scriptSigCopy || combined == scriptSig);
    // dummy scriptSigCopy with placeholder, should always choose non-placeholder:
    scriptSigCopy = CScript() << OP_0 << static_cast<vector<unsigned char> >(pkSingle);
    combined = CombineSignatures(scriptPubKey, txTo, 0, scriptSigCopy, scriptSig);
    BOOST_CHECK(combined == scriptSig);
    combined = CombineSignatures(scriptPubKey, txTo, 0, scriptSig, scriptSigCopy);
    BOOST_CHECK(combined == scriptSig);

    // Hardest case:  Multisig 2-of-3
    scriptPubKey = GetScriptForMultisig(2, pubkeys);
    keystore.AddCScript(scriptPubKey);
    SignSignature(keystore, txFrom, txTo, 0);
    combined = CombineSignatures(scriptPubKey, txTo, 0, scriptSig, empty);
    BOOST_CHECK(combined == scriptSig);
    combined = CombineSignatures(scriptPubKey, txTo, 0, empty, scriptSig);
    BOOST_CHECK(combined == scriptSig);

    // A couple of partially-signed versions:
    vector<unsigned char> sig1;
    uint256 hash1 = SignatureHash(scriptPubKey, txTo, 0, SIGHASH_ALL);
    BOOST_CHECK(keys[0].Sign(hash1, sig1));
    sig1.push_back(SIGHASH_ALL);
    vector<unsigned char> sig2;
    uint256 hash2 = SignatureHash(scriptPubKey, txTo, 0, SIGHASH_NONE);
    BOOST_CHECK(keys[1].Sign(hash2, sig2));
    sig2.push_back(SIGHASH_NONE);
    vector<unsigned char> sig3;
    uint256 hash3 = SignatureHash(scriptPubKey, txTo, 0, SIGHASH_SINGLE);
    BOOST_CHECK(keys[2].Sign(hash3, sig3));
    sig3.push_back(SIGHASH_SINGLE);

    // Not fussy about order (or even existence) of placeholders or signatures:
    CScript partial1a = CScript() << OP_0 << sig1 << OP_0;
    CScript partial1b = CScript() << OP_0 << OP_0 << sig1;
    CScript partial2a = CScript() << OP_0 << sig2;
    CScript partial2b = CScript() << sig2 << OP_0;
    CScript partial3a = CScript() << sig3;
    CScript partial3b = CScript() << OP_0 << OP_0 << sig3;
    CScript partial3c = CScript() << OP_0 << sig3 << OP_0;
    CScript complete12 = CScript() << OP_0 << sig1 << sig2;
    CScript complete13 = CScript() << OP_0 << sig1 << sig3;
    CScript complete23 = CScript() << OP_0 << sig2 << sig3;

    combined = CombineSignatures(scriptPubKey, txTo, 0, partial1a, partial1b);
    BOOST_CHECK(combined == partial1a);
    combined = CombineSignatures(scriptPubKey, txTo, 0, partial1a, partial2a);
    BOOST_CHECK(combined == complete12);
    combined = CombineSignatures(scriptPubKey, txTo, 0, partial2a, partial1a);
    BOOST_CHECK(combined == complete12);
    combined = CombineSignatures(scriptPubKey, txTo, 0, partial1b, partial2b);
    BOOST_CHECK(combined == complete12);
    combined = CombineSignatures(scriptPubKey, txTo, 0, partial3b, partial1b);
    BOOST_CHECK(combined == complete13);
    combined = CombineSignatures(scriptPubKey, txTo, 0, partial2a, partial3a);
    BOOST_CHECK(combined == complete23);
    combined = CombineSignatures(scriptPubKey, txTo, 0, partial3b, partial2b);
    BOOST_CHECK(combined == complete23);
    combined = CombineSignatures(scriptPubKey, txTo, 0, partial3b, partial3a);
    BOOST_CHECK(combined == partial3c);
}

BOOST_AUTO_TEST_CASE(script_standard_push)
{
    ScriptError err;
    for (int i=0; i<67000; i++) {
        CScript script;
        script << i;
        BOOST_CHECK_MESSAGE(script.IsPushOnly(), "Number " << i << " is not pure push.");
        BOOST_CHECK_MESSAGE(VerifyScript(script, CScript() << OP_1, SCRIPT_VERIFY_MINIMALDATA, BaseSignatureChecker(), &err), "Number " << i << " push is not minimal data.");
        BOOST_CHECK_MESSAGE(err == SCRIPT_ERR_OK, ScriptErrorString(err));
    }

    for (unsigned int i=0; i<=MAX_SCRIPT_ELEMENT_SIZE; i++) {
        std::vector<unsigned char> data(i, '\111');
        CScript script;
        script << data;
        BOOST_CHECK_MESSAGE(script.IsPushOnly(), "Length " << i << " is not pure push.");
        BOOST_CHECK_MESSAGE(VerifyScript(script, CScript() << OP_1, SCRIPT_VERIFY_MINIMALDATA, BaseSignatureChecker(), &err), "Length " << i << " push is not minimal data.");
        BOOST_CHECK_MESSAGE(err == SCRIPT_ERR_OK, ScriptErrorString(err));
    }
}

BOOST_AUTO_TEST_CASE(script_IsPushOnly_on_invalid_scripts)
{
    // IsPushOnly returns false when given a script containing only pushes that
    // are invalid due to truncation. IsPushOnly() is consensus critical
    // because P2SH evaluation uses it, although this specific behavior should
    // not be consensus critical as the P2SH evaluation would fail first due to
    // the invalid push. Still, it doesn't hurt to test it explicitly.
    static const unsigned char direct[] = { 1 };
    BOOST_CHECK(!CScript(direct, direct+sizeof(direct)).IsPushOnly());
}

BOOST_AUTO_TEST_SUITE_END()<|MERGE_RESOLUTION|>--- conflicted
+++ resolved
@@ -639,17 +639,7 @@
         CScript scriptPubKey = ParseScript(scriptPubKeyString);
         unsigned int scriptflags = ParseScriptFlags(test[2].get_str());
 
-<<<<<<< HEAD
-        int flagsNow = flags;
-        if (test.size() > 3 && ("," + test[2].get_str() + ",").find(",DERSIG,") != string::npos) {
-            flagsNow |= SCRIPT_VERIFY_DERSIG;
-        }
-
-        CTransaction tx;
-        BOOST_CHECK_MESSAGE(VerifyScript(scriptSig, scriptPubKey, tx, 0, flagsNow, SIGHASH_NONE), strTest);
-=======
         DoTest(scriptPubKey, scriptSig, scriptflags, true, strTest);
->>>>>>> 4635a4c4
     }
 }
 
@@ -675,17 +665,7 @@
         CScript scriptPubKey = ParseScript(scriptPubKeyString);
         unsigned int scriptflags = ParseScriptFlags(test[2].get_str());
 
-<<<<<<< HEAD
-        int flagsNow = flags;
-        if (test.size() > 3 && ("," + test[2].get_str() + ",").find(",DERSIG,") != string::npos) {
-            flagsNow |= SCRIPT_VERIFY_DERSIG;
-        }
-
-        CTransaction tx;
-        BOOST_CHECK_MESSAGE(!VerifyScript(scriptSig, scriptPubKey, tx, 0, flagsNow, SIGHASH_NONE), strTest);
-=======
         DoTest(scriptPubKey, scriptSig, scriptflags, false, strTest);
->>>>>>> 4635a4c4
     }
 }
 
