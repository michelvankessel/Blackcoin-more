--- conflicted
+++ resolved
@@ -161,13 +161,8 @@
     stream << tx2;
     int libconsensus_flags = flags & bitcoinconsensus_SCRIPT_FLAGS_VERIFY_ALL;
     if (libconsensus_flags == flags) {
-<<<<<<< HEAD
         if (flags) {
-            BOOST_CHECK_MESSAGE(bitcoinconsensus_verify_script_with_amount(scriptPubKey.data(), scriptPubKey.size(), txCredit.vout[0].nValue, (const unsigned char*)&stream[0], stream.size(), 0, libconsensus_flags, NULL) == expect, message);
-=======
-        if (flags & bitcoinconsensus_SCRIPT_FLAGS_VERIFY_WITNESS) {
             BOOST_CHECK_MESSAGE(bitcoinconsensus_verify_script_with_amount(scriptPubKey.data(), scriptPubKey.size(), txCredit.vout[0].nValue, (const unsigned char*)&stream[0], stream.size(), 0, libconsensus_flags, nullptr) == expect, message);
->>>>>>> e44150fe
         } else {
             BOOST_CHECK_MESSAGE(bitcoinconsensus_verify_script_with_amount(scriptPubKey.data(), scriptPubKey.size(), 0, (const unsigned char*)&stream[0], stream.size(), 0, libconsensus_flags, nullptr) == expect, message);
             BOOST_CHECK_MESSAGE(bitcoinconsensus_verify_script(scriptPubKey.data(), scriptPubKey.size(), (const unsigned char*)&stream[0], stream.size(), 0, libconsensus_flags, nullptr) == expect,message);
@@ -829,33 +824,18 @@
     CMutableTransaction txTo12 = BuildSpendingTransaction(CScript(), txFrom12);
 
     CScript goodsig1 = sign_multisig(scriptPubKey12, key1, txTo12);
-<<<<<<< HEAD
-    BOOST_CHECK(VerifyScript(goodsig1, scriptPubKey12, flags, MutableTransactionSignatureChecker(&txTo12, 0, txFrom12.vout[0].nValue), &err));
+    BOOST_CHECK(VerifyScript(goodsig1, scriptPubKey12, gFlags, MutableTransactionSignatureChecker(&txTo12, 0, txFrom12.vout[0].nValue), &err));
     BOOST_CHECK_MESSAGE(err == SCRIPT_ERR_OK, ScriptErrorString(err));
     txTo12.vout[0].nValue = 2;
-    BOOST_CHECK(!VerifyScript(goodsig1, scriptPubKey12, flags, MutableTransactionSignatureChecker(&txTo12, 0, txFrom12.vout[0].nValue), &err));
+    BOOST_CHECK(!VerifyScript(goodsig1, scriptPubKey12, gFlags, MutableTransactionSignatureChecker(&txTo12, 0, txFrom12.vout[0].nValue), &err));
     BOOST_CHECK_MESSAGE(err == SCRIPT_ERR_EVAL_FALSE, ScriptErrorString(err));
 
     CScript goodsig2 = sign_multisig(scriptPubKey12, key2, txTo12);
-    BOOST_CHECK(VerifyScript(goodsig2, scriptPubKey12, flags, MutableTransactionSignatureChecker(&txTo12, 0, txFrom12.vout[0].nValue), &err));
+    BOOST_CHECK(VerifyScript(goodsig2, scriptPubKey12, gFlags, MutableTransactionSignatureChecker(&txTo12, 0, txFrom12.vout[0].nValue), &err));
     BOOST_CHECK_MESSAGE(err == SCRIPT_ERR_OK, ScriptErrorString(err));
 
     CScript badsig1 = sign_multisig(scriptPubKey12, key3, txTo12);
-    BOOST_CHECK(!VerifyScript(badsig1, scriptPubKey12, flags, MutableTransactionSignatureChecker(&txTo12, 0, txFrom12.vout[0].nValue), &err));
-=======
-    BOOST_CHECK(VerifyScript(goodsig1, scriptPubKey12, nullptr, gFlags, MutableTransactionSignatureChecker(&txTo12, 0, txFrom12.vout[0].nValue), &err));
-    BOOST_CHECK_MESSAGE(err == SCRIPT_ERR_OK, ScriptErrorString(err));
-    txTo12.vout[0].nValue = 2;
-    BOOST_CHECK(!VerifyScript(goodsig1, scriptPubKey12, nullptr, gFlags, MutableTransactionSignatureChecker(&txTo12, 0, txFrom12.vout[0].nValue), &err));
-    BOOST_CHECK_MESSAGE(err == SCRIPT_ERR_EVAL_FALSE, ScriptErrorString(err));
-
-    CScript goodsig2 = sign_multisig(scriptPubKey12, key2, txTo12);
-    BOOST_CHECK(VerifyScript(goodsig2, scriptPubKey12, nullptr, gFlags, MutableTransactionSignatureChecker(&txTo12, 0, txFrom12.vout[0].nValue), &err));
-    BOOST_CHECK_MESSAGE(err == SCRIPT_ERR_OK, ScriptErrorString(err));
-
-    CScript badsig1 = sign_multisig(scriptPubKey12, key3, txTo12);
-    BOOST_CHECK(!VerifyScript(badsig1, scriptPubKey12, nullptr, gFlags, MutableTransactionSignatureChecker(&txTo12, 0, txFrom12.vout[0].nValue), &err));
->>>>>>> e44150fe
+    BOOST_CHECK(!VerifyScript(badsig1, scriptPubKey12, gFlags, MutableTransactionSignatureChecker(&txTo12, 0, txFrom12.vout[0].nValue), &err));
     BOOST_CHECK_MESSAGE(err == SCRIPT_ERR_EVAL_FALSE, ScriptErrorString(err));
 }
 
@@ -877,90 +857,54 @@
     std::vector<CKey> keys;
     keys.push_back(key1); keys.push_back(key2);
     CScript goodsig1 = sign_multisig(scriptPubKey23, keys, txTo23);
-<<<<<<< HEAD
-    BOOST_CHECK(VerifyScript(goodsig1, scriptPubKey23, flags, MutableTransactionSignatureChecker(&txTo23, 0, txFrom23.vout[0].nValue), &err));
-=======
-    BOOST_CHECK(VerifyScript(goodsig1, scriptPubKey23, nullptr, gFlags, MutableTransactionSignatureChecker(&txTo23, 0, txFrom23.vout[0].nValue), &err));
->>>>>>> e44150fe
+    BOOST_CHECK(VerifyScript(goodsig1, scriptPubKey23, gFlags, MutableTransactionSignatureChecker(&txTo23, 0, txFrom23.vout[0].nValue), &err));
     BOOST_CHECK_MESSAGE(err == SCRIPT_ERR_OK, ScriptErrorString(err));
 
     keys.clear();
     keys.push_back(key1); keys.push_back(key3);
     CScript goodsig2 = sign_multisig(scriptPubKey23, keys, txTo23);
-<<<<<<< HEAD
-    BOOST_CHECK(VerifyScript(goodsig2, scriptPubKey23, flags, MutableTransactionSignatureChecker(&txTo23, 0, txFrom23.vout[0].nValue), &err));
-=======
-    BOOST_CHECK(VerifyScript(goodsig2, scriptPubKey23, nullptr, gFlags, MutableTransactionSignatureChecker(&txTo23, 0, txFrom23.vout[0].nValue), &err));
->>>>>>> e44150fe
+    BOOST_CHECK(VerifyScript(goodsig2, scriptPubKey23, gFlags, MutableTransactionSignatureChecker(&txTo23, 0, txFrom23.vout[0].nValue), &err));
     BOOST_CHECK_MESSAGE(err == SCRIPT_ERR_OK, ScriptErrorString(err));
 
     keys.clear();
     keys.push_back(key2); keys.push_back(key3);
     CScript goodsig3 = sign_multisig(scriptPubKey23, keys, txTo23);
-<<<<<<< HEAD
-    BOOST_CHECK(VerifyScript(goodsig3, scriptPubKey23, flags, MutableTransactionSignatureChecker(&txTo23, 0, txFrom23.vout[0].nValue), &err));
-=======
-    BOOST_CHECK(VerifyScript(goodsig3, scriptPubKey23, nullptr, gFlags, MutableTransactionSignatureChecker(&txTo23, 0, txFrom23.vout[0].nValue), &err));
->>>>>>> e44150fe
+    BOOST_CHECK(VerifyScript(goodsig3, scriptPubKey23, gFlags, MutableTransactionSignatureChecker(&txTo23, 0, txFrom23.vout[0].nValue), &err));
     BOOST_CHECK_MESSAGE(err == SCRIPT_ERR_OK, ScriptErrorString(err));
 
     keys.clear();
     keys.push_back(key2); keys.push_back(key2); // Can't re-use sig
     CScript badsig1 = sign_multisig(scriptPubKey23, keys, txTo23);
-<<<<<<< HEAD
-    BOOST_CHECK(!VerifyScript(badsig1, scriptPubKey23, flags, MutableTransactionSignatureChecker(&txTo23, 0, txFrom23.vout[0].nValue), &err));
-=======
-    BOOST_CHECK(!VerifyScript(badsig1, scriptPubKey23, nullptr, gFlags, MutableTransactionSignatureChecker(&txTo23, 0, txFrom23.vout[0].nValue), &err));
->>>>>>> e44150fe
+    BOOST_CHECK(!VerifyScript(badsig1, scriptPubKey23, gFlags, MutableTransactionSignatureChecker(&txTo23, 0, txFrom23.vout[0].nValue), &err));
     BOOST_CHECK_MESSAGE(err == SCRIPT_ERR_EVAL_FALSE, ScriptErrorString(err));
 
     keys.clear();
     keys.push_back(key2); keys.push_back(key1); // sigs must be in correct order
     CScript badsig2 = sign_multisig(scriptPubKey23, keys, txTo23);
-<<<<<<< HEAD
-    BOOST_CHECK(!VerifyScript(badsig2, scriptPubKey23, flags, MutableTransactionSignatureChecker(&txTo23, 0, txFrom23.vout[0].nValue), &err));
-=======
-    BOOST_CHECK(!VerifyScript(badsig2, scriptPubKey23, nullptr, gFlags, MutableTransactionSignatureChecker(&txTo23, 0, txFrom23.vout[0].nValue), &err));
->>>>>>> e44150fe
+    BOOST_CHECK(!VerifyScript(badsig2, scriptPubKey23, gFlags, MutableTransactionSignatureChecker(&txTo23, 0, txFrom23.vout[0].nValue), &err));
     BOOST_CHECK_MESSAGE(err == SCRIPT_ERR_EVAL_FALSE, ScriptErrorString(err));
 
     keys.clear();
     keys.push_back(key3); keys.push_back(key2); // sigs must be in correct order
     CScript badsig3 = sign_multisig(scriptPubKey23, keys, txTo23);
-<<<<<<< HEAD
-    BOOST_CHECK(!VerifyScript(badsig3, scriptPubKey23, flags, MutableTransactionSignatureChecker(&txTo23, 0, txFrom23.vout[0].nValue), &err));
-=======
-    BOOST_CHECK(!VerifyScript(badsig3, scriptPubKey23, nullptr, gFlags, MutableTransactionSignatureChecker(&txTo23, 0, txFrom23.vout[0].nValue), &err));
->>>>>>> e44150fe
+    BOOST_CHECK(!VerifyScript(badsig3, scriptPubKey23, gFlags, MutableTransactionSignatureChecker(&txTo23, 0, txFrom23.vout[0].nValue), &err));
     BOOST_CHECK_MESSAGE(err == SCRIPT_ERR_EVAL_FALSE, ScriptErrorString(err));
 
     keys.clear();
     keys.push_back(key4); keys.push_back(key2); // sigs must match pubkeys
     CScript badsig4 = sign_multisig(scriptPubKey23, keys, txTo23);
-<<<<<<< HEAD
-    BOOST_CHECK(!VerifyScript(badsig4, scriptPubKey23, flags, MutableTransactionSignatureChecker(&txTo23, 0, txFrom23.vout[0].nValue), &err));
-=======
-    BOOST_CHECK(!VerifyScript(badsig4, scriptPubKey23, nullptr, gFlags, MutableTransactionSignatureChecker(&txTo23, 0, txFrom23.vout[0].nValue), &err));
->>>>>>> e44150fe
+    BOOST_CHECK(!VerifyScript(badsig4, scriptPubKey23, gFlags, MutableTransactionSignatureChecker(&txTo23, 0, txFrom23.vout[0].nValue), &err));
     BOOST_CHECK_MESSAGE(err == SCRIPT_ERR_EVAL_FALSE, ScriptErrorString(err));
 
     keys.clear();
     keys.push_back(key1); keys.push_back(key4); // sigs must match pubkeys
     CScript badsig5 = sign_multisig(scriptPubKey23, keys, txTo23);
-<<<<<<< HEAD
-    BOOST_CHECK(!VerifyScript(badsig5, scriptPubKey23, flags, MutableTransactionSignatureChecker(&txTo23, 0, txFrom23.vout[0].nValue), &err));
-=======
-    BOOST_CHECK(!VerifyScript(badsig5, scriptPubKey23, nullptr, gFlags, MutableTransactionSignatureChecker(&txTo23, 0, txFrom23.vout[0].nValue), &err));
->>>>>>> e44150fe
+    BOOST_CHECK(!VerifyScript(badsig5, scriptPubKey23, gFlags, MutableTransactionSignatureChecker(&txTo23, 0, txFrom23.vout[0].nValue), &err));
     BOOST_CHECK_MESSAGE(err == SCRIPT_ERR_EVAL_FALSE, ScriptErrorString(err));
 
     keys.clear(); // Must have signatures
     CScript badsig6 = sign_multisig(scriptPubKey23, keys, txTo23);
-<<<<<<< HEAD
-    BOOST_CHECK(!VerifyScript(badsig6, scriptPubKey23, flags, MutableTransactionSignatureChecker(&txTo23, 0, txFrom23.vout[0].nValue), &err));
-=======
-    BOOST_CHECK(!VerifyScript(badsig6, scriptPubKey23, nullptr, gFlags, MutableTransactionSignatureChecker(&txTo23, 0, txFrom23.vout[0].nValue), &err));
->>>>>>> e44150fe
+    BOOST_CHECK(!VerifyScript(badsig6, scriptPubKey23, gFlags, MutableTransactionSignatureChecker(&txTo23, 0, txFrom23.vout[0].nValue), &err));
     BOOST_CHECK_MESSAGE(err == SCRIPT_ERR_INVALID_STACK_OPERATION, ScriptErrorString(err));
 }
 
@@ -1081,11 +1025,7 @@
         CScript script;
         script << i;
         BOOST_CHECK_MESSAGE(script.IsPushOnly(), "Number " << i << " is not pure push.");
-<<<<<<< HEAD
         BOOST_CHECK_MESSAGE(VerifyScript(script, CScript() << OP_1, SCRIPT_VERIFY_MINIMALDATA, BaseSignatureChecker(), &err), "Number " << i << " push is not minimal data.");
-=======
-        BOOST_CHECK_MESSAGE(VerifyScript(script, CScript() << OP_1, nullptr, SCRIPT_VERIFY_MINIMALDATA, BaseSignatureChecker(), &err), "Number " << i << " push is not minimal data.");
->>>>>>> e44150fe
         BOOST_CHECK_MESSAGE(err == SCRIPT_ERR_OK, ScriptErrorString(err));
     }
 
@@ -1094,11 +1034,7 @@
         CScript script;
         script << data;
         BOOST_CHECK_MESSAGE(script.IsPushOnly(), "Length " << i << " is not pure push.");
-<<<<<<< HEAD
         BOOST_CHECK_MESSAGE(VerifyScript(script, CScript() << OP_1, SCRIPT_VERIFY_MINIMALDATA, BaseSignatureChecker(), &err), "Length " << i << " push is not minimal data.");
-=======
-        BOOST_CHECK_MESSAGE(VerifyScript(script, CScript() << OP_1, nullptr, SCRIPT_VERIFY_MINIMALDATA, BaseSignatureChecker(), &err), "Length " << i << " push is not minimal data.");
->>>>>>> e44150fe
         BOOST_CHECK_MESSAGE(err == SCRIPT_ERR_OK, ScriptErrorString(err));
     }
 }
