// Copyright (c) 2012-2016 The Bitcoin Core developers
// Distributed under the MIT software license, see the accompanying
// file COPYING or http://www.opensource.org/licenses/mit-license.php.

#include "dbwrapper.h"
#include "uint256.h"
#include "random.h"
#include "test/test_bitcoin.h"

#include <boost/test/unit_test.hpp>

// Test if a string consists entirely of null characters
bool is_null_key(const std::vector<unsigned char>& key) {
    bool isnull = true;

    for (unsigned int i = 0; i < key.size(); i++)
        isnull &= (key[i] == '\x00');

    return isnull;
}
 
BOOST_FIXTURE_TEST_SUITE(dbwrapper_tests, BasicTestingSetup)
                       
BOOST_AUTO_TEST_CASE(dbwrapper)
{
    // Perform tests both obfuscated and non-obfuscated.
<<<<<<< HEAD
    for (int i = 0; i < 2; i++) {
        bool obfuscate = (bool)i;
=======
    for (bool obfuscate : {false, true}) {
>>>>>>> e44150fe
        fs::path ph = fs::temp_directory_path() / fs::unique_path();
        CDBWrapper dbw(ph, (1 << 20), true, false, obfuscate);
        char key = 'k';
        uint256 in = InsecureRand256();
        uint256 res;

        // Ensure that we're doing real obfuscation when obfuscate=true
        BOOST_CHECK(obfuscate != is_null_key(dbwrapper_private::GetObfuscateKey(dbw)));

        BOOST_CHECK(dbw.Write(key, in));
        BOOST_CHECK(dbw.Read(key, res));
        BOOST_CHECK_EQUAL(res.ToString(), in.ToString());
    }
}

// Test batch operations
BOOST_AUTO_TEST_CASE(dbwrapper_batch)
{
    // Perform tests both obfuscated and non-obfuscated.
<<<<<<< HEAD
    for (int i = 0; i < 2; i++) {
        bool obfuscate = (bool)i;
=======
    for (bool obfuscate : {false, true}) {
>>>>>>> e44150fe
        fs::path ph = fs::temp_directory_path() / fs::unique_path();
        CDBWrapper dbw(ph, (1 << 20), true, false, obfuscate);

        char key = 'i';
        uint256 in = InsecureRand256();
        char key2 = 'j';
        uint256 in2 = InsecureRand256();
        char key3 = 'k';
        uint256 in3 = InsecureRand256();

        uint256 res;
        CDBBatch batch(dbw);

        batch.Write(key, in);
        batch.Write(key2, in2);
        batch.Write(key3, in3);

        // Remove key3 before it's even been written
        batch.Erase(key3);

        dbw.WriteBatch(batch);

        BOOST_CHECK(dbw.Read(key, res));
        BOOST_CHECK_EQUAL(res.ToString(), in.ToString());
        BOOST_CHECK(dbw.Read(key2, res));
        BOOST_CHECK_EQUAL(res.ToString(), in2.ToString());

        // key3 should've never been written
        BOOST_CHECK(dbw.Read(key3, res) == false);
    }
}

BOOST_AUTO_TEST_CASE(dbwrapper_iterator)
{
    // Perform tests both obfuscated and non-obfuscated.
<<<<<<< HEAD
    for (int i = 0; i < 2; i++) {
        bool obfuscate = (bool)i;
=======
    for (bool obfuscate : {false, true}) {
>>>>>>> e44150fe
        fs::path ph = fs::temp_directory_path() / fs::unique_path();
        CDBWrapper dbw(ph, (1 << 20), true, false, obfuscate);

        // The two keys are intentionally chosen for ordering
        char key = 'j';
        uint256 in = InsecureRand256();
        BOOST_CHECK(dbw.Write(key, in));
        char key2 = 'k';
        uint256 in2 = InsecureRand256();
        BOOST_CHECK(dbw.Write(key2, in2));

        std::unique_ptr<CDBIterator> it(const_cast<CDBWrapper&>(dbw).NewIterator());

        // Be sure to seek past the obfuscation key (if it exists)
        it->Seek(key);

        char key_res;
        uint256 val_res;

        it->GetKey(key_res);
        it->GetValue(val_res);
        BOOST_CHECK_EQUAL(key_res, key);
        BOOST_CHECK_EQUAL(val_res.ToString(), in.ToString());

        it->Next();

        it->GetKey(key_res);
        it->GetValue(val_res);
        BOOST_CHECK_EQUAL(key_res, key2);
        BOOST_CHECK_EQUAL(val_res.ToString(), in2.ToString());

        it->Next();
        BOOST_CHECK_EQUAL(it->Valid(), false);
    }
}

// Test that we do not obfuscation if there is existing data.
BOOST_AUTO_TEST_CASE(existing_data_no_obfuscate)
{
    // We're going to share this fs::path between two wrappers
    fs::path ph = fs::temp_directory_path() / fs::unique_path();
    create_directories(ph);

    // Set up a non-obfuscated wrapper to write some initial data.
    CDBWrapper* dbw = new CDBWrapper(ph, (1 << 10), false, false, false);
    char key = 'k';
    uint256 in = InsecureRand256();
    uint256 res;

    BOOST_CHECK(dbw->Write(key, in));
    BOOST_CHECK(dbw->Read(key, res));
    BOOST_CHECK_EQUAL(res.ToString(), in.ToString());

    // Call the destructor to free leveldb LOCK
    delete dbw;
    dbw = nullptr;

    // Now, set up another wrapper that wants to obfuscate the same directory
    CDBWrapper odbw(ph, (1 << 10), false, false, true);

    // Check that the key/val we wrote with unobfuscated wrapper exists and 
    // is readable.
    uint256 res2;
    BOOST_CHECK(odbw.Read(key, res2));
    BOOST_CHECK_EQUAL(res2.ToString(), in.ToString());

    BOOST_CHECK(!odbw.IsEmpty()); // There should be existing data
    BOOST_CHECK(is_null_key(dbwrapper_private::GetObfuscateKey(odbw))); // The key should be an empty string

    uint256 in2 = InsecureRand256();
    uint256 res3;
 
    // Check that we can write successfully
    BOOST_CHECK(odbw.Write(key, in2));
    BOOST_CHECK(odbw.Read(key, res3));
    BOOST_CHECK_EQUAL(res3.ToString(), in2.ToString());
}
                        
// Ensure that we start obfuscating during a reindex.
BOOST_AUTO_TEST_CASE(existing_data_reindex)
{
    // We're going to share this fs::path between two wrappers
    fs::path ph = fs::temp_directory_path() / fs::unique_path();
    create_directories(ph);

    // Set up a non-obfuscated wrapper to write some initial data.
    CDBWrapper* dbw = new CDBWrapper(ph, (1 << 10), false, false, false);
    char key = 'k';
    uint256 in = InsecureRand256();
    uint256 res;

    BOOST_CHECK(dbw->Write(key, in));
    BOOST_CHECK(dbw->Read(key, res));
    BOOST_CHECK_EQUAL(res.ToString(), in.ToString());

    // Call the destructor to free leveldb LOCK
    delete dbw;
    dbw = nullptr;

    // Simulate a -reindex by wiping the existing data store
    CDBWrapper odbw(ph, (1 << 10), false, true, true);

    // Check that the key/val we wrote with unobfuscated wrapper doesn't exist
    uint256 res2;
    BOOST_CHECK(!odbw.Read(key, res2));
    BOOST_CHECK(!is_null_key(dbwrapper_private::GetObfuscateKey(odbw)));

    uint256 in2 = InsecureRand256();
    uint256 res3;
 
    // Check that we can write successfully
    BOOST_CHECK(odbw.Write(key, in2));
    BOOST_CHECK(odbw.Read(key, res3));
    BOOST_CHECK_EQUAL(res3.ToString(), in2.ToString());
}

BOOST_AUTO_TEST_CASE(iterator_ordering)
{
    fs::path ph = fs::temp_directory_path() / fs::unique_path();
    CDBWrapper dbw(ph, (1 << 20), true, false, false);
    for (int x=0x00; x<256; ++x) {
        uint8_t key = x;
        uint32_t value = x*x;
        if (!(x & 1)) BOOST_CHECK(dbw.Write(key, value));
    }

    // Check that creating an iterator creates a snapshot
    std::unique_ptr<CDBIterator> it(const_cast<CDBWrapper&>(dbw).NewIterator());

    for (int x=0x00; x<256; ++x) {
        uint8_t key = x;
        uint32_t value = x*x;
        if (x & 1) BOOST_CHECK(dbw.Write(key, value));
    }

    for (int seek_start : {0x00, 0x80}) {
        it->Seek((uint8_t)seek_start);
        for (int x=seek_start; x<255; ++x) {
            uint8_t key;
            uint32_t value;
            BOOST_CHECK(it->Valid());
            if (!it->Valid()) // Avoid spurious errors about invalid iterator's key and value in case of failure
                break;
            BOOST_CHECK(it->GetKey(key));
            if (x & 1) {
                BOOST_CHECK_EQUAL(key, x + 1);
                continue;
            }
            BOOST_CHECK(it->GetValue(value));
            BOOST_CHECK_EQUAL(key, x);
            BOOST_CHECK_EQUAL(value, x*x);
            it->Next();
        }
        BOOST_CHECK(!it->Valid());
    }
}

struct StringContentsSerializer {
    // Used to make two serialized objects the same while letting them have a different lengths
    // This is a terrible idea
    std::string str;
    StringContentsSerializer() {}
    StringContentsSerializer(const std::string& inp) : str(inp) {}

    StringContentsSerializer& operator+=(const std::string& s) {
        str += s;
        return *this;
    }
    StringContentsSerializer& operator+=(const StringContentsSerializer& s) { return *this += s.str; }

    ADD_SERIALIZE_METHODS;

    template <typename Stream, typename Operation>
    inline void SerializationOp(Stream& s, Operation ser_action) {
        if (ser_action.ForRead()) {
            str.clear();
            char c = 0;
            while (true) {
                try {
                    READWRITE(c);
                    str.push_back(c);
                } catch (const std::ios_base::failure& e) {
                    break;
                }
            }
        } else {
            for (size_t i = 0; i < str.size(); i++)
                READWRITE(str[i]);
        }
    }
};

BOOST_AUTO_TEST_CASE(iterator_string_ordering)
{
    char buf[10];

    fs::path ph = fs::temp_directory_path() / fs::unique_path();
    CDBWrapper dbw(ph, (1 << 20), true, false, false);
    for (int x=0x00; x<10; ++x) {
        for (int y = 0; y < 10; y++) {
            snprintf(buf, sizeof(buf), "%d", x);
            StringContentsSerializer key(buf);
            for (int z = 0; z < y; z++)
                key += key;
            uint32_t value = x*x;
            BOOST_CHECK(dbw.Write(key, value));
        }
    }

    std::unique_ptr<CDBIterator> it(const_cast<CDBWrapper&>(dbw).NewIterator());
    for (int seek_start : {0, 5}) {
        snprintf(buf, sizeof(buf), "%d", seek_start);
        StringContentsSerializer seek_key(buf);
        it->Seek(seek_key);
        for (int x=seek_start; x<10; ++x) {
            for (int y = 0; y < 10; y++) {
                snprintf(buf, sizeof(buf), "%d", x);
                std::string exp_key(buf);
                for (int z = 0; z < y; z++)
                    exp_key += exp_key;
                StringContentsSerializer key;
                uint32_t value;
                BOOST_CHECK(it->Valid());
                if (!it->Valid()) // Avoid spurious errors about invalid iterator's key and value in case of failure
                    break;
                BOOST_CHECK(it->GetKey(key));
                BOOST_CHECK(it->GetValue(value));
                BOOST_CHECK_EQUAL(key.str, exp_key);
                BOOST_CHECK_EQUAL(value, x*x);
                it->Next();
            }
        }
        BOOST_CHECK(!it->Valid());
    }
}



BOOST_AUTO_TEST_SUITE_END()<|MERGE_RESOLUTION|>--- conflicted
+++ resolved
@@ -24,12 +24,7 @@
 BOOST_AUTO_TEST_CASE(dbwrapper)
 {
     // Perform tests both obfuscated and non-obfuscated.
-<<<<<<< HEAD
-    for (int i = 0; i < 2; i++) {
-        bool obfuscate = (bool)i;
-=======
     for (bool obfuscate : {false, true}) {
->>>>>>> e44150fe
         fs::path ph = fs::temp_directory_path() / fs::unique_path();
         CDBWrapper dbw(ph, (1 << 20), true, false, obfuscate);
         char key = 'k';
@@ -49,12 +44,7 @@
 BOOST_AUTO_TEST_CASE(dbwrapper_batch)
 {
     // Perform tests both obfuscated and non-obfuscated.
-<<<<<<< HEAD
-    for (int i = 0; i < 2; i++) {
-        bool obfuscate = (bool)i;
-=======
     for (bool obfuscate : {false, true}) {
->>>>>>> e44150fe
         fs::path ph = fs::temp_directory_path() / fs::unique_path();
         CDBWrapper dbw(ph, (1 << 20), true, false, obfuscate);
 
@@ -90,12 +80,7 @@
 BOOST_AUTO_TEST_CASE(dbwrapper_iterator)
 {
     // Perform tests both obfuscated and non-obfuscated.
-<<<<<<< HEAD
-    for (int i = 0; i < 2; i++) {
-        bool obfuscate = (bool)i;
-=======
     for (bool obfuscate : {false, true}) {
->>>>>>> e44150fe
         fs::path ph = fs::temp_directory_path() / fs::unique_path();
         CDBWrapper dbw(ph, (1 << 20), true, false, obfuscate);
 
