<<<<<<< HEAD
// Copyright (c) 2015-2017 The Bitcoin Core developers
=======
// Copyright (c) 2015-2018 The Bitcoin Core developers
>>>>>>> 2f4f2d38
// Distributed under the MIT/X11 software license, see the accompanying
// file COPYING or http://www.opensource.org/licenses/mit-license.php.

#include <chain.h>
#include <chainparams.h>
#include <pow.h>
#include <random.h>
#include <util.h>
#include <test/test_bitcoin.h>

#include <boost/test/unit_test.hpp>

BOOST_FIXTURE_TEST_SUITE(pow_tests, BasicTestingSetup)

/* Test calculation of next difficulty target with no constraints applying */
BOOST_AUTO_TEST_CASE(get_next_work)
{
    const auto chainParams = CreateChainParams(CBaseChainParams::MAIN);
    int64_t nLastRetargetTime = 1261130161; // Block #30240
    CBlockIndex pindexLast;
    pindexLast.nHeight = 32255;
    pindexLast.nTime = 1262152739;  // Block #32255
    pindexLast.nBits = 0x1d00ffff;
<<<<<<< HEAD
    BOOST_CHECK_EQUAL(CalculateNextTargetRequired(&pindexLast, nLastRetargetTime, chainParams->GetConsensus(), false), 0x1d00d86a);
=======
    BOOST_CHECK_EQUAL(CalculateNextWorkRequired(&pindexLast, nLastRetargetTime, chainParams->GetConsensus()), 0x1d00d86aU);
>>>>>>> 2f4f2d38
}

/* Test the constraint on the upper bound for next work */
BOOST_AUTO_TEST_CASE(get_next_work_pow_limit)
{
    const auto chainParams = CreateChainParams(CBaseChainParams::MAIN);
    int64_t nLastRetargetTime = 1231006505; // Block #0
    CBlockIndex pindexLast;
    pindexLast.nHeight = 2015;
    pindexLast.nTime = 1233061996;  // Block #2015
    pindexLast.nBits = 0x1d00ffff;
<<<<<<< HEAD
    BOOST_CHECK_EQUAL(CalculateNextTargetRequired(&pindexLast, nLastRetargetTime, chainParams->GetConsensus(), false), 0x1d00ffff);
=======
    BOOST_CHECK_EQUAL(CalculateNextWorkRequired(&pindexLast, nLastRetargetTime, chainParams->GetConsensus()), 0x1d00ffffU);
>>>>>>> 2f4f2d38
}

/* Test the constraint on the lower bound for actual time taken */
BOOST_AUTO_TEST_CASE(get_next_work_lower_limit_actual)
{
    const auto chainParams = CreateChainParams(CBaseChainParams::MAIN);
    int64_t nLastRetargetTime = 1279008237; // Block #66528
    CBlockIndex pindexLast;
    pindexLast.nHeight = 68543;
    pindexLast.nTime = 1279297671;  // Block #68543
    pindexLast.nBits = 0x1c05a3f4;
<<<<<<< HEAD
    BOOST_CHECK_EQUAL(CalculateNextTargetRequired(&pindexLast, nLastRetargetTime, chainParams->GetConsensus(), false), 0x1c0168fd);
=======
    BOOST_CHECK_EQUAL(CalculateNextWorkRequired(&pindexLast, nLastRetargetTime, chainParams->GetConsensus()), 0x1c0168fdU);
>>>>>>> 2f4f2d38
}

/* Test the constraint on the upper bound for actual time taken */
BOOST_AUTO_TEST_CASE(get_next_work_upper_limit_actual)
{
    const auto chainParams = CreateChainParams(CBaseChainParams::MAIN);
    int64_t nLastRetargetTime = 1263163443; // NOTE: Not an actual block time
    CBlockIndex pindexLast;
    pindexLast.nHeight = 46367;
    pindexLast.nTime = 1269211443;  // Block #46367
    pindexLast.nBits = 0x1c387f6f;
<<<<<<< HEAD
    BOOST_CHECK_EQUAL(CalculateNextTargetRequired(&pindexLast, nLastRetargetTime, chainParams->GetConsensus(), false), 0x1d00e1fd);
=======
    BOOST_CHECK_EQUAL(CalculateNextWorkRequired(&pindexLast, nLastRetargetTime, chainParams->GetConsensus()), 0x1d00e1fdU);
>>>>>>> 2f4f2d38
}

BOOST_AUTO_TEST_CASE(GetBlockProofEquivalentTime_test)
{
    const auto chainParams = CreateChainParams(CBaseChainParams::MAIN);
    std::vector<CBlockIndex> blocks(10000);
    for (int i = 0; i < 10000; i++) {
        blocks[i].pprev = i ? &blocks[i - 1] : nullptr;
        blocks[i].nHeight = i;
        blocks[i].nTime = 1269211443 + i * params.nTargetSpacing;
        blocks[i].nBits = 0x207fffff; /* target 0x7fffff000... */
        blocks[i].nChainWork = i ? blocks[i - 1].nChainWork + GetBlockProof(blocks[i - 1]) : arith_uint256(0);
    }

    for (int j = 0; j < 1000; j++) {
        CBlockIndex *p1 = &blocks[InsecureRandRange(10000)];
        CBlockIndex *p2 = &blocks[InsecureRandRange(10000)];
        CBlockIndex *p3 = &blocks[InsecureRandRange(10000)];

        int64_t tdiff = GetBlockProofEquivalentTime(*p1, *p2, *p3, chainParams->GetConsensus());
        BOOST_CHECK_EQUAL(tdiff, p1->GetBlockTime() - p2->GetBlockTime());
    }
}

BOOST_AUTO_TEST_SUITE_END()<|MERGE_RESOLUTION|>--- conflicted
+++ resolved
@@ -1,8 +1,4 @@
-<<<<<<< HEAD
-// Copyright (c) 2015-2017 The Bitcoin Core developers
-=======
 // Copyright (c) 2015-2018 The Bitcoin Core developers
->>>>>>> 2f4f2d38
 // Distributed under the MIT/X11 software license, see the accompanying
 // file COPYING or http://www.opensource.org/licenses/mit-license.php.
 
@@ -26,11 +22,7 @@
     pindexLast.nHeight = 32255;
     pindexLast.nTime = 1262152739;  // Block #32255
     pindexLast.nBits = 0x1d00ffff;
-<<<<<<< HEAD
-    BOOST_CHECK_EQUAL(CalculateNextTargetRequired(&pindexLast, nLastRetargetTime, chainParams->GetConsensus(), false), 0x1d00d86a);
-=======
-    BOOST_CHECK_EQUAL(CalculateNextWorkRequired(&pindexLast, nLastRetargetTime, chainParams->GetConsensus()), 0x1d00d86aU);
->>>>>>> 2f4f2d38
+    BOOST_CHECK_EQUAL(CalculateNextTargetRequired(&pindexLast, nLastRetargetTime, chainParams->GetConsensus(), false), 0x1d00d86aU);
 }
 
 /* Test the constraint on the upper bound for next work */
@@ -42,11 +34,7 @@
     pindexLast.nHeight = 2015;
     pindexLast.nTime = 1233061996;  // Block #2015
     pindexLast.nBits = 0x1d00ffff;
-<<<<<<< HEAD
-    BOOST_CHECK_EQUAL(CalculateNextTargetRequired(&pindexLast, nLastRetargetTime, chainParams->GetConsensus(), false), 0x1d00ffff);
-=======
-    BOOST_CHECK_EQUAL(CalculateNextWorkRequired(&pindexLast, nLastRetargetTime, chainParams->GetConsensus()), 0x1d00ffffU);
->>>>>>> 2f4f2d38
+    BOOST_CHECK_EQUAL(CalculateNextTargetRequired(&pindexLast, nLastRetargetTime, chainParams->GetConsensus(), false), 0x1d00ffffU);
 }
 
 /* Test the constraint on the lower bound for actual time taken */
@@ -58,11 +46,7 @@
     pindexLast.nHeight = 68543;
     pindexLast.nTime = 1279297671;  // Block #68543
     pindexLast.nBits = 0x1c05a3f4;
-<<<<<<< HEAD
-    BOOST_CHECK_EQUAL(CalculateNextTargetRequired(&pindexLast, nLastRetargetTime, chainParams->GetConsensus(), false), 0x1c0168fd);
-=======
-    BOOST_CHECK_EQUAL(CalculateNextWorkRequired(&pindexLast, nLastRetargetTime, chainParams->GetConsensus()), 0x1c0168fdU);
->>>>>>> 2f4f2d38
+    BOOST_CHECK_EQUAL(CalculateNextTargetRequired(&pindexLast, nLastRetargetTime, chainParams->GetConsensus(), false), 0x1c0168fdU);
 }
 
 /* Test the constraint on the upper bound for actual time taken */
@@ -74,11 +58,7 @@
     pindexLast.nHeight = 46367;
     pindexLast.nTime = 1269211443;  // Block #46367
     pindexLast.nBits = 0x1c387f6f;
-<<<<<<< HEAD
-    BOOST_CHECK_EQUAL(CalculateNextTargetRequired(&pindexLast, nLastRetargetTime, chainParams->GetConsensus(), false), 0x1d00e1fd);
-=======
-    BOOST_CHECK_EQUAL(CalculateNextWorkRequired(&pindexLast, nLastRetargetTime, chainParams->GetConsensus()), 0x1d00e1fdU);
->>>>>>> 2f4f2d38
+    BOOST_CHECK_EQUAL(CalculateNextTargetRequired(&pindexLast, nLastRetargetTime, chainParams->GetConsensus(), false), 0x1d00e1fdU);
 }
 
 BOOST_AUTO_TEST_CASE(GetBlockProofEquivalentTime_test)
