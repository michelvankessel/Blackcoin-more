--- conflicted
+++ resolved
@@ -92,29 +92,6 @@
     BOOST_CHECK_EQUAL(whichType, TX_NULL_DATA);
     BOOST_CHECK_EQUAL(solutions.size(), 0U);
 
-<<<<<<< HEAD
-=======
-    // TX_WITNESS_V0_KEYHASH
-    s.clear();
-    s << OP_0 << ToByteVector(pubkeys[0].GetID());
-    BOOST_CHECK(Solver(s, whichType, solutions));
-    BOOST_CHECK_EQUAL(whichType, TX_WITNESS_V0_KEYHASH);
-    BOOST_CHECK_EQUAL(solutions.size(), 1U);
-    BOOST_CHECK(solutions[0] == ToByteVector(pubkeys[0].GetID()));
-
-    // TX_WITNESS_V0_SCRIPTHASH
-    uint256 scriptHash;
-    CSHA256().Write(&redeemScript[0], redeemScript.size())
-        .Finalize(scriptHash.begin());
-
-    s.clear();
-    s << OP_0 << ToByteVector(scriptHash);
-    BOOST_CHECK(Solver(s, whichType, solutions));
-    BOOST_CHECK_EQUAL(whichType, TX_WITNESS_V0_SCRIPTHASH);
-    BOOST_CHECK_EQUAL(solutions.size(), 1U);
-    BOOST_CHECK(solutions[0] == ToByteVector(scriptHash));
-
->>>>>>> 2f4f2d38
     // TX_NONSTANDARD
     s.clear();
     s << OP_9 << OP_ADD << OP_11 << OP_EQUAL;
@@ -447,9 +424,6 @@
     {
         CBasicKeyStore keystore;
 
-<<<<<<< HEAD
-        // Keystore implicitly has key and P2SH redeemScript
-=======
         CScript redeemscript = GetScriptForDestination(pubkeys[0].GetID());
         CScript witnessscript = GetScriptForDestination(CScriptID(redeemscript));
         scriptPubKey = GetScriptForDestination(WitnessV0ScriptHash(witnessscript));
@@ -470,7 +444,6 @@
         scriptPubKey = GetScriptForDestination(WitnessV0ScriptHash(witnessscript));
 
         keystore.AddCScript(witnessscript);
->>>>>>> 2f4f2d38
         keystore.AddCScript(scriptPubKey);
         keystore.AddKey(keys[0]);
         result = IsMine(keystore, scriptPubKey);
@@ -571,82 +544,6 @@
         BOOST_CHECK_EQUAL(result, ISMINE_SPENDABLE);
     }
 
-<<<<<<< HEAD
-=======
-    // P2WSH multisig with compressed keys
-    {
-        CBasicKeyStore keystore;
-        keystore.AddKey(keys[0]);
-        keystore.AddKey(keys[1]);
-
-        CScript witnessScript = GetScriptForMultisig(2, {pubkeys[0], pubkeys[1]});
-        scriptPubKey = GetScriptForDestination(WitnessV0ScriptHash(witnessScript));
-
-        // Keystore has keys, but no witnessScript or P2SH redeemScript
-        result = IsMine(keystore, scriptPubKey);
-        BOOST_CHECK_EQUAL(result, ISMINE_NO);
-
-        // Keystore has keys and witnessScript, but no P2SH redeemScript
-        keystore.AddCScript(witnessScript);
-        result = IsMine(keystore, scriptPubKey);
-        BOOST_CHECK_EQUAL(result, ISMINE_NO);
-
-        // Keystore has keys, witnessScript, P2SH redeemScript
-        keystore.AddCScript(scriptPubKey);
-        result = IsMine(keystore, scriptPubKey);
-        BOOST_CHECK_EQUAL(result, ISMINE_SPENDABLE);
-    }
-
-    // P2WSH multisig with uncompressed key
-    {
-        CBasicKeyStore keystore;
-        keystore.AddKey(uncompressedKey);
-        keystore.AddKey(keys[1]);
-
-        CScript witnessScript = GetScriptForMultisig(2, {uncompressedPubkey, pubkeys[1]});
-        scriptPubKey = GetScriptForDestination(WitnessV0ScriptHash(witnessScript));
-
-        // Keystore has keys, but no witnessScript or P2SH redeemScript
-        result = IsMine(keystore, scriptPubKey);
-        BOOST_CHECK_EQUAL(result, ISMINE_NO);
-
-        // Keystore has keys and witnessScript, but no P2SH redeemScript
-        keystore.AddCScript(witnessScript);
-        result = IsMine(keystore, scriptPubKey);
-        BOOST_CHECK_EQUAL(result, ISMINE_NO);
-
-        // Keystore has keys, witnessScript, P2SH redeemScript
-        keystore.AddCScript(scriptPubKey);
-        result = IsMine(keystore, scriptPubKey);
-        BOOST_CHECK_EQUAL(result, ISMINE_NO);
-    }
-
-    // P2WSH multisig wrapped in P2SH
-    {
-        CBasicKeyStore keystore;
-
-        CScript witnessScript = GetScriptForMultisig(2, {pubkeys[0], pubkeys[1]});
-        CScript redeemScript = GetScriptForDestination(WitnessV0ScriptHash(witnessScript));
-        scriptPubKey = GetScriptForDestination(CScriptID(redeemScript));
-
-        // Keystore has no witnessScript, P2SH redeemScript, or keys
-        result = IsMine(keystore, scriptPubKey);
-        BOOST_CHECK_EQUAL(result, ISMINE_NO);
-
-        // Keystore has witnessScript and P2SH redeemScript, but no keys
-        keystore.AddCScript(redeemScript);
-        keystore.AddCScript(witnessScript);
-        result = IsMine(keystore, scriptPubKey);
-        BOOST_CHECK_EQUAL(result, ISMINE_NO);
-
-        // Keystore has keys, witnessScript, P2SH redeemScript
-        keystore.AddKey(keys[0]);
-        keystore.AddKey(keys[1]);
-        result = IsMine(keystore, scriptPubKey);
-        BOOST_CHECK_EQUAL(result, ISMINE_SPENDABLE);
-    }
-
->>>>>>> 2f4f2d38
     // OP_RETURN
     {
         CBasicKeyStore keystore;
