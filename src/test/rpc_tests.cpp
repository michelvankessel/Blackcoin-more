--- conflicted
+++ resolved
@@ -1,8 +1,4 @@
-<<<<<<< HEAD
-// Copyright (c) 2012-2017 The Bitcoin Core developers
-=======
 // Copyright (c) 2012-2018 The Bitcoin Core developers
->>>>>>> 2f4f2d38
 // Distributed under the MIT software license, see the accompanying
 // file COPYING or http://www.opensource.org/licenses/mit-license.php.
 
@@ -73,17 +69,6 @@
     BOOST_CHECK_THROW(CallRPC(std::string("decoderawtransaction ")+rawtx+" extra"), std::runtime_error);
     BOOST_CHECK_NO_THROW(r = CallRPC(std::string("decoderawtransaction ")+rawtx+" false"));
     BOOST_CHECK_THROW(r = CallRPC(std::string("decoderawtransaction ")+rawtx+" false extra"), std::runtime_error);
-<<<<<<< HEAD
-
-    BOOST_CHECK_THROW(CallRPC("signrawtransaction"), std::runtime_error);
-    BOOST_CHECK_THROW(CallRPC("signrawtransaction null"), std::runtime_error);
-    BOOST_CHECK_THROW(CallRPC("signrawtransaction ff00"), std::runtime_error);
-    BOOST_CHECK_NO_THROW(CallRPC(std::string("signrawtransaction ")+rawtx));
-    BOOST_CHECK_NO_THROW(CallRPC(std::string("signrawtransaction ")+rawtx+" null null NONE|ANYONECANPAY"));
-    BOOST_CHECK_NO_THROW(CallRPC(std::string("signrawtransaction ")+rawtx+" [] [] NONE|ANYONECANPAY"));
-    BOOST_CHECK_THROW(CallRPC(std::string("signrawtransaction ")+rawtx+" null null badenum"), std::runtime_error);
-=======
->>>>>>> 2f4f2d38
 
     // Only check failure cases for sendrawtransaction, there's no network to send to...
     BOOST_CHECK_THROW(CallRPC("sendrawtransaction"), std::runtime_error);
