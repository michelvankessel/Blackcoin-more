--- conflicted
+++ resolved
@@ -137,16 +137,7 @@
         // is not accurate.
         assert(GetTransactionSigOpCount(CTransaction(creationTx), coins, flags) == MAX_PUBKEYS_PER_MULTISIG);
         // Sanity check: script verification fails because of an invalid signature.
-<<<<<<< HEAD
-        assert(VerifyWithFlag(creationTx, spendingTx, flags) == SCRIPT_ERR_CHECKMULTISIGVERIFY);
-
-        // Make sure non P2SH sigops are counted even if the flag for P2SH is
-        // not passed in.
-        assert(GetTransactionSigOpCount(CTransaction(spendingTx), coins, SCRIPT_VERIFY_NONE) == 0);
-        assert(GetTransactionSigOpCount(CTransaction(creationTx), coins, SCRIPT_VERIFY_NONE) == MAX_PUBKEYS_PER_MULTISIG);
-=======
         assert(VerifyWithFlag(CTransaction(creationTx), spendingTx, flags) == SCRIPT_ERR_CHECKMULTISIGVERIFY);
->>>>>>> 8b676984
     }
 
     // Multisig nested in P2SH
@@ -155,95 +146,9 @@
         CScript scriptPubKey = GetScriptForDestination(CScriptID(redeemScript));
         CScript scriptSig = CScript() << OP_0 << OP_0 << ToByteVector(redeemScript);
 
-<<<<<<< HEAD
         BuildTxs(spendingTx, coins, creationTx, scriptPubKey, scriptSig);
         assert(GetTransactionSigOpCount(CTransaction(spendingTx), coins, flags) == 2);
-        assert(VerifyWithFlag(creationTx, spendingTx, flags) == SCRIPT_ERR_CHECKMULTISIGVERIFY);
-
-        // Make sure P2SH sigops are not counted if the flag for P2SH is not
-        // passed in.
-        assert(GetTransactionSigOpCount(CTransaction(spendingTx), coins, SCRIPT_VERIFY_NONE) == 0);
-=======
-        BuildTxs(spendingTx, coins, creationTx, scriptPubKey, scriptSig, CScriptWitness());
-        assert(GetTransactionSigOpCost(CTransaction(spendingTx), coins, flags) == 2 * WITNESS_SCALE_FACTOR);
         assert(VerifyWithFlag(CTransaction(creationTx), spendingTx, flags) == SCRIPT_ERR_CHECKMULTISIGVERIFY);
-    }
-
-    // P2WPKH witness program
-    {
-        CScript p2pk = CScript() << ToByteVector(pubkey) << OP_CHECKSIG;
-        CScript scriptPubKey = GetScriptForWitness(p2pk);
-        CScript scriptSig = CScript();
-        CScriptWitness scriptWitness;
-        scriptWitness.stack.push_back(std::vector<unsigned char>(0));
-        scriptWitness.stack.push_back(std::vector<unsigned char>(0));
-
-
-        BuildTxs(spendingTx, coins, creationTx, scriptPubKey, scriptSig, scriptWitness);
-        assert(GetTransactionSigOpCost(CTransaction(spendingTx), coins, flags) == 1);
-        // No signature operations if we don't verify the witness.
-        assert(GetTransactionSigOpCost(CTransaction(spendingTx), coins, flags & ~SCRIPT_VERIFY_WITNESS) == 0);
-        assert(VerifyWithFlag(CTransaction(creationTx), spendingTx, flags) == SCRIPT_ERR_EQUALVERIFY);
-
-        // The sig op cost for witness version != 0 is zero.
-        assert(scriptPubKey[0] == 0x00);
-        scriptPubKey[0] = 0x51;
-        BuildTxs(spendingTx, coins, creationTx, scriptPubKey, scriptSig, scriptWitness);
-        assert(GetTransactionSigOpCost(CTransaction(spendingTx), coins, flags) == 0);
-        scriptPubKey[0] = 0x00;
-        BuildTxs(spendingTx, coins, creationTx, scriptPubKey, scriptSig, scriptWitness);
-
-        // The witness of a coinbase transaction is not taken into account.
-        spendingTx.vin[0].prevout.SetNull();
-        assert(GetTransactionSigOpCost(CTransaction(spendingTx), coins, flags) == 0);
-    }
-
-    // P2WPKH nested in P2SH
-    {
-        CScript p2pk = CScript() << ToByteVector(pubkey) << OP_CHECKSIG;
-        CScript scriptSig = GetScriptForWitness(p2pk);
-        CScript scriptPubKey = GetScriptForDestination(CScriptID(scriptSig));
-        scriptSig = CScript() << ToByteVector(scriptSig);
-        CScriptWitness scriptWitness;
-        scriptWitness.stack.push_back(std::vector<unsigned char>(0));
-        scriptWitness.stack.push_back(std::vector<unsigned char>(0));
-
-        BuildTxs(spendingTx, coins, creationTx, scriptPubKey, scriptSig, scriptWitness);
-        assert(GetTransactionSigOpCost(CTransaction(spendingTx), coins, flags) == 1);
-        assert(VerifyWithFlag(CTransaction(creationTx), spendingTx, flags) == SCRIPT_ERR_EQUALVERIFY);
-    }
-
-    // P2WSH witness program
-    {
-        CScript witnessScript = CScript() << 1 << ToByteVector(pubkey) << ToByteVector(pubkey) << 2 << OP_CHECKMULTISIGVERIFY;
-        CScript scriptPubKey = GetScriptForWitness(witnessScript);
-        CScript scriptSig = CScript();
-        CScriptWitness scriptWitness;
-        scriptWitness.stack.push_back(std::vector<unsigned char>(0));
-        scriptWitness.stack.push_back(std::vector<unsigned char>(0));
-        scriptWitness.stack.push_back(std::vector<unsigned char>(witnessScript.begin(), witnessScript.end()));
-
-        BuildTxs(spendingTx, coins, creationTx, scriptPubKey, scriptSig, scriptWitness);
-        assert(GetTransactionSigOpCost(CTransaction(spendingTx), coins, flags) == 2);
-        assert(GetTransactionSigOpCost(CTransaction(spendingTx), coins, flags & ~SCRIPT_VERIFY_WITNESS) == 0);
-        assert(VerifyWithFlag(CTransaction(creationTx), spendingTx, flags) == SCRIPT_ERR_CHECKMULTISIGVERIFY);
-    }
-
-    // P2WSH nested in P2SH
-    {
-        CScript witnessScript = CScript() << 1 << ToByteVector(pubkey) << ToByteVector(pubkey) << 2 << OP_CHECKMULTISIGVERIFY;
-        CScript redeemScript = GetScriptForWitness(witnessScript);
-        CScript scriptPubKey = GetScriptForDestination(CScriptID(redeemScript));
-        CScript scriptSig = CScript() << ToByteVector(redeemScript);
-        CScriptWitness scriptWitness;
-        scriptWitness.stack.push_back(std::vector<unsigned char>(0));
-        scriptWitness.stack.push_back(std::vector<unsigned char>(0));
-        scriptWitness.stack.push_back(std::vector<unsigned char>(witnessScript.begin(), witnessScript.end()));
-
-        BuildTxs(spendingTx, coins, creationTx, scriptPubKey, scriptSig, scriptWitness);
-        assert(GetTransactionSigOpCost(CTransaction(spendingTx), coins, flags) == 2);
-        assert(VerifyWithFlag(CTransaction(creationTx), spendingTx, flags) == SCRIPT_ERR_CHECKMULTISIGVERIFY);
->>>>>>> 8b676984
     }
 }
 
