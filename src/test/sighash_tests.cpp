<<<<<<< HEAD
// Copyright (c) 2013-2017 The Bitcoin Core developers
=======
// Copyright (c) 2013-2018 The Bitcoin Core developers
>>>>>>> 2f4f2d38
// Distributed under the MIT software license, see the accompanying
// file COPYING or http://www.opensource.org/licenses/mit-license.php.

#include <consensus/tx_verify.h>
#include <consensus/validation.h>
#include <test/data/sighash.json.h>
#include <hash.h>
#include <script/interpreter.h>
#include <script/script.h>
#include <serialize.h>
#include <streams.h>
#include <test/test_bitcoin.h>
#include <util.h>
#include <utilstrencodings.h>
#include <version.h>

#include <iostream>

#include <boost/test/unit_test.hpp>

#include <univalue.h>

extern UniValue read_json(const std::string& jsondata);

// Old script.cpp SignatureHash function
uint256 static SignatureHashOld(CScript scriptCode, const CTransaction& txTo, unsigned int nIn, int nHashType)
{
    static const uint256 one(uint256S("0000000000000000000000000000000000000000000000000000000000000001"));
    if (nIn >= txTo.vin.size())
    {
        return one;
    }
    CMutableTransaction txTmp(txTo);

    // In case concatenating two scripts ends up with two codeseparators,
    // or an extra one at the end, this prevents all those possible incompatibilities.
    FindAndDelete(scriptCode, CScript(OP_CODESEPARATOR));

    // Blank out other inputs' signatures
    for (unsigned int i = 0; i < txTmp.vin.size(); i++)
        txTmp.vin[i].scriptSig = CScript();
    txTmp.vin[nIn].scriptSig = scriptCode;

    // Blank out some of the outputs
    if ((nHashType & 0x1f) == SIGHASH_NONE)
    {
        // Wildcard payee
        txTmp.vout.clear();

        // Let the others update at will
        for (unsigned int i = 0; i < txTmp.vin.size(); i++)
            if (i != nIn)
                txTmp.vin[i].nSequence = 0;
    }
    else if ((nHashType & 0x1f) == SIGHASH_SINGLE)
    {
        // Only lock-in the txout payee at same index as txin
        unsigned int nOut = nIn;
        if (nOut >= txTmp.vout.size())
        {
            return one;
        }
        txTmp.vout.resize(nOut+1);
        for (unsigned int i = 0; i < nOut; i++)
            txTmp.vout[i].SetNull();

        // Let the others update at will
        for (unsigned int i = 0; i < txTmp.vin.size(); i++)
            if (i != nIn)
                txTmp.vin[i].nSequence = 0;
    }

    // Blank out other inputs completely, not recommended for open transactions
    if (nHashType & SIGHASH_ANYONECANPAY)
    {
        txTmp.vin[0] = txTmp.vin[nIn];
        txTmp.vin.resize(1);
    }

    // Serialize and hash
    CHashWriter ss(SER_GETHASH, 0);
    ss << txTmp << nHashType;
    return ss.GetHash();
}

void static RandomScript(CScript &script) {
    static const opcodetype oplist[] = {OP_FALSE, OP_1, OP_2, OP_3, OP_CHECKSIG, OP_IF, OP_VERIF, OP_RETURN, OP_CODESEPARATOR};
    script = CScript();
    int ops = (InsecureRandRange(10));
    for (int i=0; i<ops; i++)
        script << oplist[InsecureRandRange(sizeof(oplist)/sizeof(oplist[0]))];
}

void static RandomTransaction(CMutableTransaction &tx, bool fSingle) {
    tx.nVersion = InsecureRand32();
    tx.vin.clear();
    tx.vout.clear();
    tx.nLockTime = (InsecureRandBool()) ? InsecureRand32() : 0;
    int ins = (InsecureRandBits(2)) + 1;
    int outs = fSingle ? ins : (InsecureRandBits(2)) + 1;
    for (int in = 0; in < ins; in++) {
        tx.vin.push_back(CTxIn());
        CTxIn &txin = tx.vin.back();
        txin.prevout.hash = InsecureRand256();
        txin.prevout.n = InsecureRandBits(2);
        RandomScript(txin.scriptSig);
        txin.nSequence = (InsecureRandBool()) ? InsecureRand32() : (unsigned int)-1;
    }
    for (int out = 0; out < outs; out++) {
        tx.vout.push_back(CTxOut());
        CTxOut &txout = tx.vout.back();
        txout.nValue = InsecureRandRange(100000000);
        RandomScript(txout.scriptPubKey);
    }
}

BOOST_FIXTURE_TEST_SUITE(sighash_tests, BasicTestingSetup)

BOOST_AUTO_TEST_CASE(sighash_test)
{
    SeedInsecureRand(false);

    #if defined(PRINT_SIGHASH_JSON)
    std::cout << "[\n";
    std::cout << "\t[\"raw_transaction, script, input_index, hashType, signature_hash (result)\"],\n";
    int nRandomTests = 500;
    #else
    int nRandomTests = 50000;
    #endif
    for (int i=0; i<nRandomTests; i++) {
        int nHashType = InsecureRand32();
        CMutableTransaction txTo;
        RandomTransaction(txTo, (nHashType & 0x1f) == SIGHASH_SINGLE);
        CScript scriptCode;
        RandomScript(scriptCode);
        int nIn = InsecureRandRange(txTo.vin.size());

        uint256 sh, sho;
        sho = SignatureHashOld(scriptCode, txTo, nIn, nHashType);
<<<<<<< HEAD
        sh = SignatureHash(scriptCode, txTo, nIn, nHashType, 0);
=======
        sh = SignatureHash(scriptCode, txTo, nIn, nHashType, 0, SigVersion::BASE);
>>>>>>> 2f4f2d38
        #if defined(PRINT_SIGHASH_JSON)
        CDataStream ss(SER_NETWORK, PROTOCOL_VERSION);
        ss << txTo;

        std::cout << "\t[\"" ;
        std::cout << HexStr(ss.begin(), ss.end()) << "\", \"";
        std::cout << HexStr(scriptCode) << "\", ";
        std::cout << nIn << ", ";
        std::cout << nHashType << ", \"";
        std::cout << sho.GetHex() << "\"]";
        if (i+1 != nRandomTests) {
          std::cout << ",";
        }
        std::cout << "\n";
        #endif
        BOOST_CHECK(sh == sho);
    }
    #if defined(PRINT_SIGHASH_JSON)
    std::cout << "]\n";
    #endif
}

// Goal: check that SignatureHash generates correct hash
BOOST_AUTO_TEST_CASE(sighash_from_data)
{
    UniValue tests = read_json(std::string(json_tests::sighash, json_tests::sighash + sizeof(json_tests::sighash)));

    for (unsigned int idx = 0; idx < tests.size(); idx++) {
        UniValue test = tests[idx];
        std::string strTest = test.write();
        if (test.size() < 1) // Allow for extra stuff (useful for comments)
        {
            BOOST_ERROR("Bad test: " << strTest);
            continue;
        }
        if (test.size() == 1) continue; // comment

        std::string raw_tx, raw_script, sigHashHex;
        int nIn, nHashType;
        uint256 sh;
        CTransactionRef tx;
        CScript scriptCode = CScript();

        try {
          // deserialize test data
          raw_tx = test[0].get_str();
          raw_script = test[1].get_str();
          nIn = test[2].get_int();
          nHashType = test[3].get_int();
          sigHashHex = test[4].get_str();

          CDataStream stream(ParseHex(raw_tx), SER_NETWORK, PROTOCOL_VERSION);
          stream >> tx;

          CValidationState state;
          BOOST_CHECK_MESSAGE(CheckTransaction(*tx, state), strTest);
          BOOST_CHECK(state.IsValid());

          std::vector<unsigned char> raw = ParseHex(raw_script);
          scriptCode.insert(scriptCode.end(), raw.begin(), raw.end());
        } catch (...) {
          BOOST_ERROR("Bad test, couldn't deserialize data: " << strTest);
          continue;
        }

<<<<<<< HEAD
        sh = SignatureHash(scriptCode, *tx, nIn, nHashType, 0);
=======
        sh = SignatureHash(scriptCode, *tx, nIn, nHashType, 0, SigVersion::BASE);
>>>>>>> 2f4f2d38
        BOOST_CHECK_MESSAGE(sh.GetHex() == sigHashHex, strTest);
    }
}
BOOST_AUTO_TEST_SUITE_END()<|MERGE_RESOLUTION|>--- conflicted
+++ resolved
@@ -1,8 +1,4 @@
-<<<<<<< HEAD
-// Copyright (c) 2013-2017 The Bitcoin Core developers
-=======
 // Copyright (c) 2013-2018 The Bitcoin Core developers
->>>>>>> 2f4f2d38
 // Distributed under the MIT software license, see the accompanying
 // file COPYING or http://www.opensource.org/licenses/mit-license.php.
 
@@ -142,11 +138,7 @@
 
         uint256 sh, sho;
         sho = SignatureHashOld(scriptCode, txTo, nIn, nHashType);
-<<<<<<< HEAD
-        sh = SignatureHash(scriptCode, txTo, nIn, nHashType, 0);
-=======
         sh = SignatureHash(scriptCode, txTo, nIn, nHashType, 0, SigVersion::BASE);
->>>>>>> 2f4f2d38
         #if defined(PRINT_SIGHASH_JSON)
         CDataStream ss(SER_NETWORK, PROTOCOL_VERSION);
         ss << txTo;
@@ -212,11 +204,7 @@
           continue;
         }
 
-<<<<<<< HEAD
-        sh = SignatureHash(scriptCode, *tx, nIn, nHashType, 0);
-=======
         sh = SignatureHash(scriptCode, *tx, nIn, nHashType, 0, SigVersion::BASE);
->>>>>>> 2f4f2d38
         BOOST_CHECK_MESSAGE(sh.GetHex() == sigHashHex, strTest);
     }
 }
