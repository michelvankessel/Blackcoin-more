--- conflicted
+++ resolved
@@ -1,8 +1,4 @@
-<<<<<<< HEAD
-// Copyright (c) 2011-2017 The Bitcoin Core developers
-=======
 // Copyright (c) 2011-2018 The Bitcoin Core developers
->>>>>>> 2f4f2d38
 // Distributed under the MIT software license, see the accompanying
 // file COPYING or http://www.opensource.org/licenses/mit-license.php.
 
@@ -54,12 +50,6 @@
     {std::string("NULLFAIL"), (unsigned int)SCRIPT_VERIFY_NULLFAIL},
     {std::string("CHECKLOCKTIMEVERIFY"), (unsigned int)SCRIPT_VERIFY_CHECKLOCKTIMEVERIFY},
     {std::string("CHECKSEQUENCEVERIFY"), (unsigned int)SCRIPT_VERIFY_CHECKSEQUENCEVERIFY},
-<<<<<<< HEAD
-=======
-    {std::string("WITNESS"), (unsigned int)SCRIPT_VERIFY_WITNESS},
-    {std::string("DISCOURAGE_UPGRADABLE_WITNESS_PROGRAM"), (unsigned int)SCRIPT_VERIFY_DISCOURAGE_UPGRADABLE_WITNESS_PROGRAM},
-    {std::string("WITNESS_PUBKEYTYPE"), (unsigned int)SCRIPT_VERIFY_WITNESS_PUBKEYTYPE},
->>>>>>> 2f4f2d38
     {std::string("CONST_SCRIPTCODE"), (unsigned int)SCRIPT_VERIFY_CONST_SCRIPTCODE},
 };
 
@@ -497,192 +487,6 @@
     threadGroup.join_all();
 }
 
-<<<<<<< HEAD
-=======
-SignatureData CombineSignatures(const CMutableTransaction& input1, const CMutableTransaction& input2, const CTransactionRef tx)
-{
-    SignatureData sigdata;
-    sigdata = DataFromTransaction(input1, 0, tx->vout[0]);
-    sigdata.MergeSignatureData(DataFromTransaction(input2, 0, tx->vout[0]));
-    ProduceSignature(DUMMY_SIGNING_PROVIDER, MutableTransactionSignatureCreator(&input1, 0, tx->vout[0].nValue), tx->vout[0].scriptPubKey, sigdata);
-    return sigdata;
-}
-
-BOOST_AUTO_TEST_CASE(test_witness)
-{
-    CBasicKeyStore keystore, keystore2;
-    CKey key1, key2, key3, key1L, key2L;
-    CPubKey pubkey1, pubkey2, pubkey3, pubkey1L, pubkey2L;
-    key1.MakeNewKey(true);
-    key2.MakeNewKey(true);
-    key3.MakeNewKey(true);
-    key1L.MakeNewKey(false);
-    key2L.MakeNewKey(false);
-    pubkey1 = key1.GetPubKey();
-    pubkey2 = key2.GetPubKey();
-    pubkey3 = key3.GetPubKey();
-    pubkey1L = key1L.GetPubKey();
-    pubkey2L = key2L.GetPubKey();
-    keystore.AddKeyPubKey(key1, pubkey1);
-    keystore.AddKeyPubKey(key2, pubkey2);
-    keystore.AddKeyPubKey(key1L, pubkey1L);
-    keystore.AddKeyPubKey(key2L, pubkey2L);
-    CScript scriptPubkey1, scriptPubkey2, scriptPubkey1L, scriptPubkey2L, scriptMulti;
-    scriptPubkey1 << ToByteVector(pubkey1) << OP_CHECKSIG;
-    scriptPubkey2 << ToByteVector(pubkey2) << OP_CHECKSIG;
-    scriptPubkey1L << ToByteVector(pubkey1L) << OP_CHECKSIG;
-    scriptPubkey2L << ToByteVector(pubkey2L) << OP_CHECKSIG;
-    std::vector<CPubKey> oneandthree;
-    oneandthree.push_back(pubkey1);
-    oneandthree.push_back(pubkey3);
-    scriptMulti = GetScriptForMultisig(2, oneandthree);
-    keystore.AddCScript(scriptPubkey1);
-    keystore.AddCScript(scriptPubkey2);
-    keystore.AddCScript(scriptPubkey1L);
-    keystore.AddCScript(scriptPubkey2L);
-    keystore.AddCScript(scriptMulti);
-    keystore.AddCScript(GetScriptForWitness(scriptPubkey1));
-    keystore.AddCScript(GetScriptForWitness(scriptPubkey2));
-    keystore.AddCScript(GetScriptForWitness(scriptPubkey1L));
-    keystore.AddCScript(GetScriptForWitness(scriptPubkey2L));
-    keystore.AddCScript(GetScriptForWitness(scriptMulti));
-    keystore2.AddCScript(scriptMulti);
-    keystore2.AddCScript(GetScriptForWitness(scriptMulti));
-    keystore2.AddKeyPubKey(key3, pubkey3);
-
-    CTransactionRef output1, output2;
-    CMutableTransaction input1, input2;
-
-    // Normal pay-to-compressed-pubkey.
-    CreateCreditAndSpend(keystore, scriptPubkey1, output1, input1);
-    CreateCreditAndSpend(keystore, scriptPubkey2, output2, input2);
-    CheckWithFlag(output1, input1, 0, true);
-    CheckWithFlag(output1, input1, SCRIPT_VERIFY_P2SH, true);
-    CheckWithFlag(output1, input1, SCRIPT_VERIFY_WITNESS | SCRIPT_VERIFY_P2SH, true);
-    CheckWithFlag(output1, input1, STANDARD_SCRIPT_VERIFY_FLAGS, true);
-    CheckWithFlag(output1, input2, 0, false);
-    CheckWithFlag(output1, input2, SCRIPT_VERIFY_P2SH, false);
-    CheckWithFlag(output1, input2, SCRIPT_VERIFY_WITNESS | SCRIPT_VERIFY_P2SH, false);
-    CheckWithFlag(output1, input2, STANDARD_SCRIPT_VERIFY_FLAGS, false);
-
-    // P2SH pay-to-compressed-pubkey.
-    CreateCreditAndSpend(keystore, GetScriptForDestination(CScriptID(scriptPubkey1)), output1, input1);
-    CreateCreditAndSpend(keystore, GetScriptForDestination(CScriptID(scriptPubkey2)), output2, input2);
-    ReplaceRedeemScript(input2.vin[0].scriptSig, scriptPubkey1);
-    CheckWithFlag(output1, input1, 0, true);
-    CheckWithFlag(output1, input1, SCRIPT_VERIFY_P2SH, true);
-    CheckWithFlag(output1, input1, SCRIPT_VERIFY_WITNESS | SCRIPT_VERIFY_P2SH, true);
-    CheckWithFlag(output1, input1, STANDARD_SCRIPT_VERIFY_FLAGS, true);
-    CheckWithFlag(output1, input2, 0, true);
-    CheckWithFlag(output1, input2, SCRIPT_VERIFY_P2SH, false);
-    CheckWithFlag(output1, input2, SCRIPT_VERIFY_WITNESS | SCRIPT_VERIFY_P2SH, false);
-    CheckWithFlag(output1, input2, STANDARD_SCRIPT_VERIFY_FLAGS, false);
-
-    // Witness pay-to-compressed-pubkey (v0).
-    CreateCreditAndSpend(keystore, GetScriptForWitness(scriptPubkey1), output1, input1);
-    CreateCreditAndSpend(keystore, GetScriptForWitness(scriptPubkey2), output2, input2);
-    CheckWithFlag(output1, input1, 0, true);
-    CheckWithFlag(output1, input1, SCRIPT_VERIFY_P2SH, true);
-    CheckWithFlag(output1, input1, SCRIPT_VERIFY_WITNESS | SCRIPT_VERIFY_P2SH, true);
-    CheckWithFlag(output1, input1, STANDARD_SCRIPT_VERIFY_FLAGS, true);
-    CheckWithFlag(output1, input2, 0, true);
-    CheckWithFlag(output1, input2, SCRIPT_VERIFY_P2SH, true);
-    CheckWithFlag(output1, input2, SCRIPT_VERIFY_WITNESS | SCRIPT_VERIFY_P2SH, false);
-    CheckWithFlag(output1, input2, STANDARD_SCRIPT_VERIFY_FLAGS, false);
-
-    // P2SH witness pay-to-compressed-pubkey (v0).
-    CreateCreditAndSpend(keystore, GetScriptForDestination(CScriptID(GetScriptForWitness(scriptPubkey1))), output1, input1);
-    CreateCreditAndSpend(keystore, GetScriptForDestination(CScriptID(GetScriptForWitness(scriptPubkey2))), output2, input2);
-    ReplaceRedeemScript(input2.vin[0].scriptSig, GetScriptForWitness(scriptPubkey1));
-    CheckWithFlag(output1, input1, 0, true);
-    CheckWithFlag(output1, input1, SCRIPT_VERIFY_P2SH, true);
-    CheckWithFlag(output1, input1, SCRIPT_VERIFY_WITNESS | SCRIPT_VERIFY_P2SH, true);
-    CheckWithFlag(output1, input1, STANDARD_SCRIPT_VERIFY_FLAGS, true);
-    CheckWithFlag(output1, input2, 0, true);
-    CheckWithFlag(output1, input2, SCRIPT_VERIFY_P2SH, true);
-    CheckWithFlag(output1, input2, SCRIPT_VERIFY_WITNESS | SCRIPT_VERIFY_P2SH, false);
-    CheckWithFlag(output1, input2, STANDARD_SCRIPT_VERIFY_FLAGS, false);
-
-    // Normal pay-to-uncompressed-pubkey.
-    CreateCreditAndSpend(keystore, scriptPubkey1L, output1, input1);
-    CreateCreditAndSpend(keystore, scriptPubkey2L, output2, input2);
-    CheckWithFlag(output1, input1, 0, true);
-    CheckWithFlag(output1, input1, SCRIPT_VERIFY_P2SH, true);
-    CheckWithFlag(output1, input1, SCRIPT_VERIFY_WITNESS | SCRIPT_VERIFY_P2SH, true);
-    CheckWithFlag(output1, input1, STANDARD_SCRIPT_VERIFY_FLAGS, true);
-    CheckWithFlag(output1, input2, 0, false);
-    CheckWithFlag(output1, input2, SCRIPT_VERIFY_P2SH, false);
-    CheckWithFlag(output1, input2, SCRIPT_VERIFY_WITNESS | SCRIPT_VERIFY_P2SH, false);
-    CheckWithFlag(output1, input2, STANDARD_SCRIPT_VERIFY_FLAGS, false);
-
-    // P2SH pay-to-uncompressed-pubkey.
-    CreateCreditAndSpend(keystore, GetScriptForDestination(CScriptID(scriptPubkey1L)), output1, input1);
-    CreateCreditAndSpend(keystore, GetScriptForDestination(CScriptID(scriptPubkey2L)), output2, input2);
-    ReplaceRedeemScript(input2.vin[0].scriptSig, scriptPubkey1L);
-    CheckWithFlag(output1, input1, 0, true);
-    CheckWithFlag(output1, input1, SCRIPT_VERIFY_P2SH, true);
-    CheckWithFlag(output1, input1, SCRIPT_VERIFY_WITNESS | SCRIPT_VERIFY_P2SH, true);
-    CheckWithFlag(output1, input1, STANDARD_SCRIPT_VERIFY_FLAGS, true);
-    CheckWithFlag(output1, input2, 0, true);
-    CheckWithFlag(output1, input2, SCRIPT_VERIFY_P2SH, false);
-    CheckWithFlag(output1, input2, SCRIPT_VERIFY_WITNESS | SCRIPT_VERIFY_P2SH, false);
-    CheckWithFlag(output1, input2, STANDARD_SCRIPT_VERIFY_FLAGS, false);
-
-    // Signing disabled for witness pay-to-uncompressed-pubkey (v1).
-    CreateCreditAndSpend(keystore, GetScriptForWitness(scriptPubkey1L), output1, input1, false);
-    CreateCreditAndSpend(keystore, GetScriptForWitness(scriptPubkey2L), output2, input2, false);
-
-    // Signing disabled for P2SH witness pay-to-uncompressed-pubkey (v1).
-    CreateCreditAndSpend(keystore, GetScriptForDestination(CScriptID(GetScriptForWitness(scriptPubkey1L))), output1, input1, false);
-    CreateCreditAndSpend(keystore, GetScriptForDestination(CScriptID(GetScriptForWitness(scriptPubkey2L))), output2, input2, false);
-
-    // Normal 2-of-2 multisig
-    CreateCreditAndSpend(keystore, scriptMulti, output1, input1, false);
-    CheckWithFlag(output1, input1, 0, false);
-    CreateCreditAndSpend(keystore2, scriptMulti, output2, input2, false);
-    CheckWithFlag(output2, input2, 0, false);
-    BOOST_CHECK(*output1 == *output2);
-    UpdateInput(input1.vin[0], CombineSignatures(input1, input2, output1));
-    CheckWithFlag(output1, input1, STANDARD_SCRIPT_VERIFY_FLAGS, true);
-
-    // P2SH 2-of-2 multisig
-    CreateCreditAndSpend(keystore, GetScriptForDestination(CScriptID(scriptMulti)), output1, input1, false);
-    CheckWithFlag(output1, input1, 0, true);
-    CheckWithFlag(output1, input1, SCRIPT_VERIFY_P2SH, false);
-    CreateCreditAndSpend(keystore2, GetScriptForDestination(CScriptID(scriptMulti)), output2, input2, false);
-    CheckWithFlag(output2, input2, 0, true);
-    CheckWithFlag(output2, input2, SCRIPT_VERIFY_P2SH, false);
-    BOOST_CHECK(*output1 == *output2);
-    UpdateInput(input1.vin[0], CombineSignatures(input1, input2, output1));
-    CheckWithFlag(output1, input1, SCRIPT_VERIFY_P2SH, true);
-    CheckWithFlag(output1, input1, STANDARD_SCRIPT_VERIFY_FLAGS, true);
-
-    // Witness 2-of-2 multisig
-    CreateCreditAndSpend(keystore, GetScriptForWitness(scriptMulti), output1, input1, false);
-    CheckWithFlag(output1, input1, 0, true);
-    CheckWithFlag(output1, input1, SCRIPT_VERIFY_P2SH | SCRIPT_VERIFY_WITNESS, false);
-    CreateCreditAndSpend(keystore2, GetScriptForWitness(scriptMulti), output2, input2, false);
-    CheckWithFlag(output2, input2, 0, true);
-    CheckWithFlag(output2, input2, SCRIPT_VERIFY_P2SH | SCRIPT_VERIFY_WITNESS, false);
-    BOOST_CHECK(*output1 == *output2);
-    UpdateInput(input1.vin[0], CombineSignatures(input1, input2, output1));
-    CheckWithFlag(output1, input1, SCRIPT_VERIFY_P2SH | SCRIPT_VERIFY_WITNESS, true);
-    CheckWithFlag(output1, input1, STANDARD_SCRIPT_VERIFY_FLAGS, true);
-
-    // P2SH witness 2-of-2 multisig
-    CreateCreditAndSpend(keystore, GetScriptForDestination(CScriptID(GetScriptForWitness(scriptMulti))), output1, input1, false);
-    CheckWithFlag(output1, input1, SCRIPT_VERIFY_P2SH, true);
-    CheckWithFlag(output1, input1, SCRIPT_VERIFY_P2SH | SCRIPT_VERIFY_WITNESS, false);
-    CreateCreditAndSpend(keystore2, GetScriptForDestination(CScriptID(GetScriptForWitness(scriptMulti))), output2, input2, false);
-    CheckWithFlag(output2, input2, SCRIPT_VERIFY_P2SH, true);
-    CheckWithFlag(output2, input2, SCRIPT_VERIFY_P2SH | SCRIPT_VERIFY_WITNESS, false);
-    BOOST_CHECK(*output1 == *output2);
-    UpdateInput(input1.vin[0], CombineSignatures(input1, input2, output1));
-    CheckWithFlag(output1, input1, SCRIPT_VERIFY_P2SH | SCRIPT_VERIFY_WITNESS, true);
-    CheckWithFlag(output1, input1, STANDARD_SCRIPT_VERIFY_FLAGS, true);
-}
-
->>>>>>> 2f4f2d38
 BOOST_AUTO_TEST_CASE(test_IsStandard)
 {
     LOCK(cs_main);
