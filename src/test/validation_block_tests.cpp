// Copyright (c) 2018 The Bitcoin Core developers
// Distributed under the MIT software license, see the accompanying
// file COPYING or http://www.opensource.org/licenses/mit-license.php.

#include <boost/test/unit_test.hpp>

#include <chainparams.h>
#include <consensus/merkle.h>
#include <consensus/validation.h>
#include <miner.h>
#include <pow.h>
#include <random.h>
#include <test/test_bitcoin.h>
#include <validation.h>
#include <validationinterface.h>

struct RegtestingSetup : public TestingSetup {
    RegtestingSetup() : TestingSetup(CBaseChainParams::REGTEST) {}
};

BOOST_FIXTURE_TEST_SUITE(validation_block_tests, RegtestingSetup)

struct TestSubscriber : public CValidationInterface {
    uint256 m_expected_tip;

    explicit TestSubscriber(uint256 tip) : m_expected_tip(tip) {}

    void UpdatedBlockTip(const CBlockIndex* pindexNew, const CBlockIndex* pindexFork, bool fInitialDownload) override
    {
        BOOST_CHECK_EQUAL(m_expected_tip, pindexNew->GetBlockHash());
    }

    void BlockConnected(const std::shared_ptr<const CBlock>& block, const CBlockIndex* pindex, const std::vector<CTransactionRef>& txnConflicted) override
    {
        BOOST_CHECK_EQUAL(m_expected_tip, block->hashPrevBlock);
        BOOST_CHECK_EQUAL(m_expected_tip, pindex->pprev->GetBlockHash());

        m_expected_tip = block->GetHash();
    }

    void BlockDisconnected(const std::shared_ptr<const CBlock>& block) override
    {
        BOOST_CHECK_EQUAL(m_expected_tip, block->GetHash());

        m_expected_tip = block->hashPrevBlock;
    }
};

std::shared_ptr<CBlock> Block(const uint256& prev_hash)
{
    static int i = 0;
    static uint64_t time = Params().GenesisBlock().nTime;

    CScript pubKey;
    pubKey << i++ << OP_TRUE;

<<<<<<< HEAD
    auto ptemplate = BlockAssembler(Params()).CreateNewBlock(pubKey, 0, false);
=======
    auto ptemplate = BlockAssembler(Params()).CreateNewBlock(pubKey);
>>>>>>> 8b676984
    auto pblock = std::make_shared<CBlock>(ptemplate->block);
    pblock->hashPrevBlock = prev_hash;
    pblock->nTime = ++time;

    CMutableTransaction txCoinbase(*pblock->vtx[0]);
    txCoinbase.vout.resize(1);
    pblock->vtx[0] = MakeTransactionRef(std::move(txCoinbase));

    return pblock;
}

std::shared_ptr<CBlock> FinalizeBlock(std::shared_ptr<CBlock> pblock)
{
    pblock->hashMerkleRoot = BlockMerkleRoot(*pblock);

    while (!CheckProofOfWork(pblock->GetHash(), pblock->nBits, Params().GetConsensus())) {
        ++(pblock->nNonce);
    }

    return pblock;
}

// construct a valid block
const std::shared_ptr<const CBlock> GoodBlock(const uint256& prev_hash)
{
    return FinalizeBlock(Block(prev_hash));
}

// construct an invalid block (but with a valid header)
const std::shared_ptr<const CBlock> BadBlock(const uint256& prev_hash)
{
    auto pblock = Block(prev_hash);

    CMutableTransaction coinbase_spend;
    coinbase_spend.vin.push_back(CTxIn(COutPoint(pblock->vtx[0]->GetHash(), 0), CScript(), 0));
    coinbase_spend.vout.push_back(pblock->vtx[0]->vout[0]);

    CTransactionRef tx = MakeTransactionRef(coinbase_spend);
    pblock->vtx.push_back(tx);

    auto ret = FinalizeBlock(pblock);
    return ret;
}

void BuildChain(const uint256& root, int height, const unsigned int invalid_rate, const unsigned int branch_rate, const unsigned int max_size, std::vector<std::shared_ptr<const CBlock>>& blocks)
{
    if (height <= 0 || blocks.size() >= max_size) return;

    bool gen_invalid = InsecureRandRange(100) < invalid_rate;
    bool gen_fork = InsecureRandRange(100) < branch_rate;

    const std::shared_ptr<const CBlock> pblock = gen_invalid ? BadBlock(root) : GoodBlock(root);
    blocks.push_back(pblock);
    if (!gen_invalid) {
        BuildChain(pblock->GetHash(), height - 1, invalid_rate, branch_rate, max_size, blocks);
    }

    if (gen_fork) {
        blocks.push_back(GoodBlock(root));
        BuildChain(blocks.back()->GetHash(), height - 1, invalid_rate, branch_rate, max_size, blocks);
    }
}

BOOST_AUTO_TEST_CASE(processnewblock_signals_ordering)
{
    // build a large-ish chain that's likely to have some forks
    std::vector<std::shared_ptr<const CBlock>> blocks;
    while (blocks.size() < 50) {
        blocks.clear();
        BuildChain(Params().GenesisBlock().GetHash(), 100, 15, 10, 500, blocks);
    }

    bool ignored;
    CValidationState state;
    std::vector<CBlockHeader> headers;
    std::transform(blocks.begin(), blocks.end(), std::back_inserter(headers), [](std::shared_ptr<const CBlock> b) { return b->GetBlockHeader(); });

    // Process all the headers so we understand the toplogy of the chain
    BOOST_CHECK(ProcessNewBlockHeaders(headers, state, Params()));

    // Connect the genesis block and drain any outstanding events
    BOOST_CHECK(ProcessNewBlock(Params(), std::make_shared<CBlock>(Params().GenesisBlock()), true, &ignored));
    SyncWithValidationInterfaceQueue();

    // subscribe to events (this subscriber will validate event ordering)
    const CBlockIndex* initial_tip = nullptr;
    {
        LOCK(cs_main);
        initial_tip = chainActive.Tip();
    }
    TestSubscriber sub(initial_tip->GetBlockHash());
    RegisterValidationInterface(&sub);

    // create a bunch of threads that repeatedly process a block generated above at random
    // this will create parallelism and randomness inside validation - the ValidationInterface
    // will subscribe to events generated during block validation and assert on ordering invariance
    std::vector<std::thread> threads;
    for (int i = 0; i < 10; i++) {
        threads.emplace_back([&blocks]() {
            bool ignored;
            FastRandomContext insecure;
            for (int i = 0; i < 1000; i++) {
                auto block = blocks[insecure.randrange(blocks.size() - 1)];
                ProcessNewBlock(Params(), block, true, &ignored);
            }

            // to make sure that eventually we process the full chain - do it here
            for (auto block : blocks) {
                if (block->vtx.size() == 1) {
                    bool processed = ProcessNewBlock(Params(), block, true, &ignored);
                    assert(processed);
                }
            }
        });
    }

    for (auto& t : threads) {
        t.join();
    }
    while (GetMainSignals().CallbacksPending() > 0) {
        MilliSleep(100);
    }

    UnregisterValidationInterface(&sub);

    BOOST_CHECK_EQUAL(sub.m_expected_tip, chainActive.Tip()->GetBlockHash());
}

BOOST_AUTO_TEST_SUITE_END()<|MERGE_RESOLUTION|>--- conflicted
+++ resolved
@@ -54,11 +54,7 @@
     CScript pubKey;
     pubKey << i++ << OP_TRUE;
 
-<<<<<<< HEAD
     auto ptemplate = BlockAssembler(Params()).CreateNewBlock(pubKey, 0, false);
-=======
-    auto ptemplate = BlockAssembler(Params()).CreateNewBlock(pubKey);
->>>>>>> 8b676984
     auto pblock = std::make_shared<CBlock>(ptemplate->block);
     pblock->hashPrevBlock = prev_hash;
     pblock->nTime = ++time;
