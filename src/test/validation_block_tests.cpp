// Copyright (c) 2018-2019 The Bitcoin Core developers
// Distributed under the MIT software license, see the accompanying
// file COPYING or http://www.opensource.org/licenses/mit-license.php.

#include <boost/test/unit_test.hpp>

#include <chainparams.h>
#include <consensus/merkle.h>
#include <consensus/validation.h>
#include <miner.h>
#include <pow.h>
#include <random.h>
#include <script/standard.h>
#include <test/util/setup_common.h>
#include <util/time.h>
#include <validation.h>
#include <validationinterface.h>

#include <thread>

static const std::vector<unsigned char> V_OP_TRUE{OP_TRUE};

namespace validation_block_tests {
struct MinerTestingSetup : public RegTestingSetup {
    std::shared_ptr<CBlock> Block(const uint256& prev_hash);
    std::shared_ptr<const CBlock> GoodBlock(const uint256& prev_hash);
    std::shared_ptr<const CBlock> BadBlock(const uint256& prev_hash);
    std::shared_ptr<CBlock> FinalizeBlock(std::shared_ptr<CBlock> pblock);
    void BuildChain(const uint256& root, int height, const unsigned int invalid_rate, const unsigned int branch_rate, const unsigned int max_size, std::vector<std::shared_ptr<const CBlock>>& blocks);
};
} // namespace validation_block_tests

BOOST_FIXTURE_TEST_SUITE(validation_block_tests, MinerTestingSetup)

struct TestSubscriber final : public CValidationInterface {
    uint256 m_expected_tip;

    explicit TestSubscriber(uint256 tip) : m_expected_tip(tip) {}

    void UpdatedBlockTip(const CBlockIndex* pindexNew, const CBlockIndex* pindexFork, bool fInitialDownload) override
    {
        BOOST_CHECK_EQUAL(m_expected_tip, pindexNew->GetBlockHash());
    }

    void BlockConnected(const std::shared_ptr<const CBlock>& block, const CBlockIndex* pindex) override
    {
        BOOST_CHECK_EQUAL(m_expected_tip, block->hashPrevBlock);
        BOOST_CHECK_EQUAL(m_expected_tip, pindex->pprev->GetBlockHash());

        m_expected_tip = block->GetHash();
    }

    void BlockDisconnected(const std::shared_ptr<const CBlock>& block, const CBlockIndex* pindex) override
    {
        BOOST_CHECK_EQUAL(m_expected_tip, block->GetHash());
        BOOST_CHECK_EQUAL(m_expected_tip, pindex->GetBlockHash());

        m_expected_tip = block->hashPrevBlock;
    }
};

std::shared_ptr<CBlock> MinerTestingSetup::Block(const uint256& prev_hash)
{
    static int i = 0;
    static uint64_t time = Params().GenesisBlock().nTime;

    CScript pubKey;
    pubKey << i++ << OP_TRUE;

<<<<<<< HEAD
    auto ptemplate = BlockAssembler(Params()).CreateNewBlock(pubKey, 0, false);
=======
    auto ptemplate = BlockAssembler(*m_node.mempool, Params()).CreateNewBlock(pubKey);
>>>>>>> 56311988
    auto pblock = std::make_shared<CBlock>(ptemplate->block);
    pblock->hashPrevBlock = prev_hash;
    pblock->nTime = ++time;

    pubKey.clear();
    {
        pubKey << OP_HASH160 << ToByteVector(CScriptID(CScript() << OP_TRUE))
               << OP_EQUAL;
    }

    // Make the coinbase transaction with two outputs:
    // One zero-value one that has a unique pubkey to make sure that blocks at the same height can have a different hash
    // Another one that has the coinbase reward in a P2SH with OP_TRUE as scriptPubKey to make it easy to spend
    CMutableTransaction txCoinbase(*pblock->vtx[0]);
    txCoinbase.vout.resize(2);
    txCoinbase.vout[1].scriptPubKey = pubKey;
    txCoinbase.vout[1].nValue = txCoinbase.vout[0].nValue;
    txCoinbase.vout[0].nValue = 0;
    pblock->vtx[0] = MakeTransactionRef(std::move(txCoinbase));

    return pblock;
}

std::shared_ptr<CBlock> MinerTestingSetup::FinalizeBlock(std::shared_ptr<CBlock> pblock)
{
    LOCK(cs_main); // For LookupBlockIndex
    GenerateCoinbaseCommitment(*pblock, LookupBlockIndex(pblock->hashPrevBlock), Params().GetConsensus());

    pblock->hashMerkleRoot = BlockMerkleRoot(*pblock);

    while (!CheckProofOfWork(pblock->GetHash(), pblock->nBits, Params().GetConsensus())) {
        ++(pblock->nNonce);
    }

    return pblock;
}

// construct a valid block
std::shared_ptr<const CBlock> MinerTestingSetup::GoodBlock(const uint256& prev_hash)
{
    return FinalizeBlock(Block(prev_hash));
}

// construct an invalid block (but with a valid header)
std::shared_ptr<const CBlock> MinerTestingSetup::BadBlock(const uint256& prev_hash)
{
    auto pblock = Block(prev_hash);

    CMutableTransaction coinbase_spend;
    coinbase_spend.vin.push_back(CTxIn(COutPoint(pblock->vtx[0]->GetHash(), 0), CScript(), 0));
    coinbase_spend.vout.push_back(pblock->vtx[0]->vout[0]);

    CTransactionRef tx = MakeTransactionRef(coinbase_spend);
    pblock->vtx.push_back(tx);

    auto ret = FinalizeBlock(pblock);
    return ret;
}

void MinerTestingSetup::BuildChain(const uint256& root, int height, const unsigned int invalid_rate, const unsigned int branch_rate, const unsigned int max_size, std::vector<std::shared_ptr<const CBlock>>& blocks)
{
    if (height <= 0 || blocks.size() >= max_size) return;

    bool gen_invalid = InsecureRandRange(100) < invalid_rate;
    bool gen_fork = InsecureRandRange(100) < branch_rate;

    const std::shared_ptr<const CBlock> pblock = gen_invalid ? BadBlock(root) : GoodBlock(root);
    blocks.push_back(pblock);
    if (!gen_invalid) {
        BuildChain(pblock->GetHash(), height - 1, invalid_rate, branch_rate, max_size, blocks);
    }

    if (gen_fork) {
        blocks.push_back(GoodBlock(root));
        BuildChain(blocks.back()->GetHash(), height - 1, invalid_rate, branch_rate, max_size, blocks);
    }
}

BOOST_AUTO_TEST_CASE(processnewblock_signals_ordering)
{
    // build a large-ish chain that's likely to have some forks
    std::vector<std::shared_ptr<const CBlock>> blocks;
    while (blocks.size() < 50) {
        blocks.clear();
        BuildChain(Params().GenesisBlock().GetHash(), 100, 15, 10, 500, blocks);
    }

    bool ignored;
    BlockValidationState state;
    std::vector<CBlockHeader> headers;
    std::transform(blocks.begin(), blocks.end(), std::back_inserter(headers), [](std::shared_ptr<const CBlock> b) { return b->GetBlockHeader(); });

    // Process all the headers so we understand the toplogy of the chain
    BOOST_CHECK(ProcessNewBlockHeaders(headers, state, Params()));

    // Connect the genesis block and drain any outstanding events
    BOOST_CHECK(ProcessNewBlock(Params(), std::make_shared<CBlock>(Params().GenesisBlock()), true, &ignored));
    SyncWithValidationInterfaceQueue();

    // subscribe to events (this subscriber will validate event ordering)
    const CBlockIndex* initial_tip = nullptr;
    {
        LOCK(cs_main);
        initial_tip = ::ChainActive().Tip();
    }
    auto sub = std::make_shared<TestSubscriber>(initial_tip->GetBlockHash());
    RegisterSharedValidationInterface(sub);

    // create a bunch of threads that repeatedly process a block generated above at random
    // this will create parallelism and randomness inside validation - the ValidationInterface
    // will subscribe to events generated during block validation and assert on ordering invariance
    std::vector<std::thread> threads;
    for (int i = 0; i < 10; i++) {
        threads.emplace_back([&blocks]() {
            bool ignored;
            FastRandomContext insecure;
            for (int i = 0; i < 1000; i++) {
                auto block = blocks[insecure.randrange(blocks.size() - 1)];
                ProcessNewBlock(Params(), block, true, &ignored);
            }

            // to make sure that eventually we process the full chain - do it here
            for (auto block : blocks) {
                if (block->vtx.size() == 1) {
                    bool processed = ProcessNewBlock(Params(), block, true, &ignored);
                    assert(processed);
                }
            }
        });
    }

    for (auto& t : threads) {
        t.join();
    }
    while (GetMainSignals().CallbacksPending() > 0) {
        UninterruptibleSleep(std::chrono::milliseconds{100});
    }

    UnregisterSharedValidationInterface(sub);

    LOCK(cs_main);
    BOOST_CHECK_EQUAL(sub->m_expected_tip, ::ChainActive().Tip()->GetBlockHash());
}

/**
 * Test that mempool updates happen atomically with reorgs.
 *
 * This prevents RPC clients, among others, from retrieving immediately-out-of-date mempool data
 * during large reorgs.
 *
 * The test verifies this by creating a chain of `num_txs` blocks, matures their coinbases, and then
 * submits txns spending from their coinbase to the mempool. A fork chain is then processed,
 * invalidating the txns and evicting them from the mempool.
 *
 * We verify that the mempool updates atomically by polling it continuously
 * from another thread during the reorg and checking that its size only changes
 * once. The size changing exactly once indicates that the polling thread's
 * view of the mempool is either consistent with the chain state before reorg,
 * or consistent with the chain state after the reorg, and not just consistent
 * with some intermediate state during the reorg.
 */
BOOST_AUTO_TEST_CASE(mempool_locks_reorg)
{
    bool ignored;
    auto ProcessBlock = [&ignored](std::shared_ptr<const CBlock> block) -> bool {
        return ProcessNewBlock(Params(), block, /* fForceProcessing */ true, /* fNewBlock */ &ignored);
    };

    // Process all mined blocks
    BOOST_REQUIRE(ProcessBlock(std::make_shared<CBlock>(Params().GenesisBlock())));
    auto last_mined = GoodBlock(Params().GenesisBlock().GetHash());
    BOOST_REQUIRE(ProcessBlock(last_mined));

    // Run the test multiple times
    for (int test_runs = 3; test_runs > 0; --test_runs) {
        BOOST_CHECK_EQUAL(last_mined->GetHash(), ::ChainActive().Tip()->GetBlockHash());

        // Later on split from here
        const uint256 split_hash{last_mined->hashPrevBlock};

        // Create a bunch of transactions to spend the miner rewards of the
        // most recent blocks
        std::vector<CTransactionRef> txs;
        for (int num_txs = 22; num_txs > 0; --num_txs) {
            CMutableTransaction mtx;
            mtx.vin.push_back(CTxIn{COutPoint{last_mined->vtx[0]->GetHash(), 1}, CScript{}});
            // Two outputs to make sure the transaction is larger than 100 bytes
            for (int i = 1; i < 3; ++i) {
                mtx.vout.emplace_back(
                    CTxOut(50000 * SATOSHI,
                           CScript() << OP_DUP << OP_HASH160
                                     << ToByteVector(CScriptID(CScript() << i))
                                     << OP_EQUALVERIFY << OP_CHECKSIG));
            }
            mtx.vout.push_back(last_mined->vtx[0]->vout[1]);
            mtx.vout[0].nValue -= 1000;
            txs.push_back(MakeTransactionRef(mtx));

            last_mined = GoodBlock(last_mined->GetHash());
            BOOST_REQUIRE(ProcessBlock(last_mined));
        }

        // Mature the inputs of the txs
        for (int j = COINBASE_MATURITY; j > 0; --j) {
            last_mined = GoodBlock(last_mined->GetHash());
            BOOST_REQUIRE(ProcessBlock(last_mined));
        }

        // Mine a reorg (and hold it back) before adding the txs to the mempool
        const uint256 tip_init{last_mined->GetHash()};

        std::vector<std::shared_ptr<const CBlock>> reorg;
        last_mined = GoodBlock(split_hash);
        reorg.push_back(last_mined);
        for (size_t j = COINBASE_MATURITY + txs.size() + 1; j > 0; --j) {
            last_mined = GoodBlock(last_mined->GetHash());
            reorg.push_back(last_mined);
        }

        // Add the txs to the tx pool
        {
            LOCK(cs_main);
            TxValidationState state;
            std::list<CTransactionRef> plTxnReplaced;
            for (const auto& tx : txs) {
                BOOST_REQUIRE(AcceptToMemoryPool(
                    *m_node.mempool,
                    state,
                    tx,
                    &plTxnReplaced,
                    /* bypass_limits */ false,
                    /* nAbsurdFee */ 0));
            }
        }

        // Check that all txs are in the pool
        {
            LOCK(m_node.mempool->cs);
            BOOST_CHECK_EQUAL(m_node.mempool->mapTx.size(), txs.size());
        }

        // Run a thread that simulates an RPC caller that is polling while
        // validation is doing a reorg
        std::thread rpc_thread{[&]() {
            // This thread is checking that the mempool either contains all of
            // the transactions invalidated by the reorg, or none of them, and
            // not some intermediate amount.
            while (true) {
                LOCK(m_node.mempool->cs);
                if (m_node.mempool->mapTx.size() == 0) {
                    // We are done with the reorg
                    break;
                }
                // Internally, we might be in the middle of the reorg, but
                // externally the reorg to the most-proof-of-work chain should
                // be atomic. So the caller assumes that the returned mempool
                // is consistent. That is, it has all txs that were there
                // before the reorg.
                assert(m_node.mempool->mapTx.size() == txs.size());
                continue;
            }
            LOCK(cs_main);
            // We are done with the reorg, so the tip must have changed
            assert(tip_init != ::ChainActive().Tip()->GetBlockHash());
        }};

        // Submit the reorg in this thread to invalidate and remove the txs from the tx pool
        for (const auto& b : reorg) {
            ProcessBlock(b);
        }
        // Check that the reorg was eventually successful
        BOOST_CHECK_EQUAL(last_mined->GetHash(), ::ChainActive().Tip()->GetBlockHash());

        // We can join the other thread, which returns when the reorg was successful
        rpc_thread.join();
    }
}
BOOST_AUTO_TEST_SUITE_END()<|MERGE_RESOLUTION|>--- conflicted
+++ resolved
@@ -67,11 +67,7 @@
     CScript pubKey;
     pubKey << i++ << OP_TRUE;
 
-<<<<<<< HEAD
-    auto ptemplate = BlockAssembler(Params()).CreateNewBlock(pubKey, 0, false);
-=======
-    auto ptemplate = BlockAssembler(*m_node.mempool, Params()).CreateNewBlock(pubKey);
->>>>>>> 56311988
+    auto ptemplate = BlockAssembler(*m_node.mempool, Params()).CreateNewBlock(pubKey, 0, false);
     auto pblock = std::make_shared<CBlock>(ptemplate->block);
     pblock->hashPrevBlock = prev_hash;
     pblock->nTime = ++time;
