--- conflicted
+++ resolved
@@ -74,17 +74,12 @@
 
     // Make the coinbase transaction with two outputs:
     // One zero-value one that has a unique pubkey to make sure that blocks at the same height can have a different hash
-    // Another one that has the coinbase reward in a P2WSH with OP_TRUE as witness program to make it easy to spend
+    // Another one that has the coinbase reward in a P2SH with OP_TRUE as scriptPubKey to make it easy to spend
     CMutableTransaction txCoinbase(*pblock->vtx[0]);
-<<<<<<< HEAD
-    txCoinbase.vout.resize(1);
-=======
     txCoinbase.vout.resize(2);
     txCoinbase.vout[1].scriptPubKey = pubKey;
     txCoinbase.vout[1].nValue = txCoinbase.vout[0].nValue;
     txCoinbase.vout[0].nValue = 0;
-    txCoinbase.vin[0].scriptWitness.SetNull();
->>>>>>> 2f9f9b37
     pblock->vtx[0] = MakeTransactionRef(std::move(txCoinbase));
 
     return pblock;
