// Copyright (c) 2011-2019 The Bitcoin Core developers
// Distributed under the MIT software license, see the accompanying
// file COPYING or http://www.opensource.org/licenses/mit-license.php.

#include <chainparams.h>
#include <coins.h>
#include <consensus/consensus.h>
#include <consensus/merkle.h>
#include <consensus/tx_verify.h>
#include <miner.h>
#include <policy/policy.h>
#include <script/standard.h>
#include <txmempool.h>
#include <uint256.h>
#include <util/strencodings.h>
#include <util/system.h>
#include <util/time.h>
#include <validation.h>

#include <test/util/setup_common.h>

#include <memory>

#include <boost/test/unit_test.hpp>

namespace miner_tests {
struct MinerTestingSetup : public TestingSetup {
    void TestPackageSelection(const CChainParams& chainparams, const CScript& scriptPubKey, const std::vector<CTransactionRef>& txFirst) EXCLUSIVE_LOCKS_REQUIRED(::cs_main, m_node.mempool->cs);
    bool TestSequenceLocks(const CTransaction& tx, int flags) EXCLUSIVE_LOCKS_REQUIRED(::cs_main, m_node.mempool->cs)
    {
        return CheckSequenceLocks(*m_node.mempool, tx, flags);
    }
    BlockAssembler AssemblerForTest(const CChainParams& params);
};
} // namespace miner_tests

BOOST_FIXTURE_TEST_SUITE(miner_tests, MinerTestingSetup)

// BOOST_CHECK_EXCEPTION predicates to check the specific validation error
class HasReason {
public:
    explicit HasReason(const std::string& reason) : m_reason(reason) {}
    bool operator() (const std::runtime_error& e) const {
        return std::string(e.what()).find(m_reason) != std::string::npos;
    };
private:
    const std::string m_reason;
};

static CFeeRate blockMinFeeRate = CFeeRate(DEFAULT_BLOCK_MIN_TX_FEE);

BlockAssembler MinerTestingSetup::AssemblerForTest(const CChainParams& params)
{
    BlockAssembler::Options options;

    options.nBlockMaxSize = MAX_BLOCK_SIZE;
    options.blockMinFeeRate = blockMinFeeRate;
    return BlockAssembler(*m_node.mempool, params, options);
}

constexpr static struct {
    unsigned char extranonce;
    unsigned int nonce;
} blockinfo[] = {
    {4, 0xa4a3e223}, {2, 0x15c32f9e}, {1, 0x0375b547}, {1, 0x7004a8a5},
    {2, 0xce440296}, {2, 0x52cfe198}, {1, 0x77a72cd0}, {2, 0xbb5d6f84},
    {2, 0x83f30c2c}, {1, 0x48a73d5b}, {1, 0xef7dcd01}, {2, 0x6809c6c4},
    {2, 0x0883ab3c}, {1, 0x087bbbe2}, {2, 0x2104a814}, {2, 0xdffb6daa},
    {1, 0xee8a0a08}, {2, 0xba4237c1}, {1, 0xa70349dc}, {1, 0x344722bb},
    {3, 0xd6294733}, {2, 0xec9f5c94}, {2, 0xca2fbc28}, {1, 0x6ba4f406},
    {2, 0x015d4532}, {1, 0x6e119b7c}, {2, 0x43e8f314}, {2, 0x27962f38},
    {2, 0xb571b51b}, {2, 0xb36bee23}, {2, 0xd17924a8}, {2, 0x6bc212d9},
    {1, 0x630d4948}, {2, 0x9a4c4ebb}, {2, 0x554be537}, {1, 0xd63ddfc7},
    {2, 0xa10acc11}, {1, 0x759a8363}, {2, 0xfb73090d}, {1, 0xe82c6a34},
    {1, 0xe33e92d7}, {3, 0x658ef5cb}, {2, 0xba32ff22}, {5, 0x0227a10c},
    {1, 0xa9a70155}, {5, 0xd096d809}, {1, 0x37176174}, {1, 0x830b8d0f},
    {1, 0xc6e3910e}, {2, 0x823f3ca8}, {1, 0x99850849}, {1, 0x7521fb81},
    {1, 0xaacaabab}, {1, 0xd645a2eb}, {5, 0x7aea1781}, {5, 0x9d6e4b78},
    {1, 0x4ce90fd8}, {1, 0xabdc832d}, {6, 0x4a34f32a}, {2, 0xf2524c1c},
    {2, 0x1bbeb08a}, {1, 0xad47f480}, {1, 0x9f026aeb}, {1, 0x15a95049},
    {2, 0xd1cb95b2}, {2, 0xf84bbda5}, {1, 0x0fa62cd1}, {1, 0xe05f9169},
    {1, 0x78d194a9}, {5, 0x3e38147b}, {5, 0x737ba0d4}, {1, 0x63378e10},
    {1, 0x6d5f91cf}, {2, 0x88612eb8}, {2, 0xe9639484}, {1, 0xb7fabc9d},
    {2, 0x19b01592}, {1, 0x5a90dd31}, {2, 0x5bd7e028}, {2, 0x94d00323},
    {1, 0xa9b9c01a}, {1, 0x3a40de61}, {1, 0x56e7eec7}, {5, 0x859f7ef6},
    {1, 0xfd8e5630}, {1, 0x2b0c9f7f}, {1, 0xba700e26}, {1, 0x7170a408},
    {1, 0x70de86a8}, {1, 0x74d64cd5}, {1, 0x49e738a1}, {2, 0x6910b602},
    {0, 0x643c565f}, {1, 0x54264b3f}, {2, 0x97ea6396}, {2, 0x55174459},
    {2, 0x03e8779a}, {1, 0x98f34d8f}, {1, 0xc07b2b07}, {1, 0xdfe29668},
    {1, 0x3141c7c1}, {1, 0xb3b595f4}, {1, 0x735abf08}, {5, 0x623bfbce},
    {2, 0xd351e722}, {1, 0xf4ca48c9}, {1, 0x5b19c670}, {1, 0xa164bf0e},
    {2, 0xbbbeb305}, {2, 0xfe1c810a},
};

static CBlockIndex CreateBlockIndex(int nHeight) EXCLUSIVE_LOCKS_REQUIRED(cs_main)
{
    CBlockIndex index;
    index.nHeight = nHeight;
    index.pprev = ::ChainActive().Tip();
    return index;
}

// Test suite for ancestor feerate transaction selection.
// Implemented as an additional function, rather than a separate test case,
// to allow reusing the blockchain created in CreateNewBlock_validity.
void MinerTestingSetup::TestPackageSelection(const CChainParams& chainparams, const CScript& scriptPubKey, const std::vector<CTransactionRef>& txFirst)
{
    // Test the ancestor feerate transaction selection.
    TestMemPoolEntryHelper entry;

    // Test that a medium fee transaction will be selected after a higher fee
    // rate package with a low fee rate parent.
    CMutableTransaction tx;
    tx.vin.resize(1);
    tx.vin[0].scriptSig = CScript() << OP_1;
    tx.vin[0].prevout.hash = txFirst[0]->GetHash();
    tx.vin[0].prevout.n = 0;
    tx.vout.resize(1);
    tx.vout[0].nValue = 5000000000LL - 1000;
    // This tx has a low fee: 1000 satoshis
    uint256 hashParentTx = tx.GetHash(); // save this txid for later use
    m_node.mempool->addUnchecked(entry.Fee(1000).Time(GetTime()).SpendsCoinbase(true).FromTx(tx));

    // This tx has a medium fee: 10000 satoshis
    tx.vin[0].prevout.hash = txFirst[1]->GetHash();
    tx.vout[0].nValue = 5000000000LL - 10000;
    uint256 hashMediumFeeTx = tx.GetHash();
    m_node.mempool->addUnchecked(entry.Fee(10000).Time(GetTime()).SpendsCoinbase(true).FromTx(tx));

    // This tx has a high fee, but depends on the first transaction
    tx.vin[0].prevout.hash = hashParentTx;
    tx.vout[0].nValue = 5000000000LL - 1000 - 50000; // 50k satoshi fee
    uint256 hashHighFeeTx = tx.GetHash();
    m_node.mempool->addUnchecked(entry.Fee(50000).Time(GetTime()).SpendsCoinbase(false).FromTx(tx));

    std::unique_ptr<CBlockTemplate> pblocktemplate = AssemblerForTest(chainparams).CreateNewBlock(scriptPubKey);
    BOOST_CHECK(pblocktemplate->block.vtx[1]->GetHash() == hashParentTx);
    BOOST_CHECK(pblocktemplate->block.vtx[2]->GetHash() == hashHighFeeTx);
    BOOST_CHECK(pblocktemplate->block.vtx[3]->GetHash() == hashMediumFeeTx);

    // Test that a package below the block min tx fee doesn't get included
    tx.vin[0].prevout.hash = hashHighFeeTx;
    tx.vout[0].nValue = 5000000000LL - 1000 - 50000; // 0 fee
    uint256 hashFreeTx = tx.GetHash();
    m_node.mempool->addUnchecked(entry.Fee(0).FromTx(tx));
    size_t freeTxSize = ::GetSerializeSize(tx, PROTOCOL_VERSION);

    // Calculate a fee on child transaction that will put the package just
    // below the block min tx fee (assuming 1 child tx of the same size).
    CAmount feeToUse = blockMinFeeRate.GetFee(2*freeTxSize) - 1;

    tx.vin[0].prevout.hash = hashFreeTx;
    tx.vout[0].nValue = 5000000000LL - 1000 - 50000 - feeToUse;
    uint256 hashLowFeeTx = tx.GetHash();
    m_node.mempool->addUnchecked(entry.Fee(feeToUse).FromTx(tx));
    pblocktemplate = AssemblerForTest(chainparams).CreateNewBlock(scriptPubKey);
    // Verify that the free tx and the low fee tx didn't get selected
    for (size_t i=0; i<pblocktemplate->block.vtx.size(); ++i) {
        BOOST_CHECK(pblocktemplate->block.vtx[i]->GetHash() != hashFreeTx);
        BOOST_CHECK(pblocktemplate->block.vtx[i]->GetHash() != hashLowFeeTx);
    }

    // Test that packages above the min relay fee do get included, even if one
    // of the transactions is below the min relay fee
    // Remove the low fee transaction and replace with a higher fee transaction
    m_node.mempool->removeRecursive(CTransaction(tx), MemPoolRemovalReason::REPLACED);
    tx.vout[0].nValue -= 2; // Now we should be just over the min relay fee
    hashLowFeeTx = tx.GetHash();
    m_node.mempool->addUnchecked(entry.Fee(feeToUse+2).FromTx(tx));
    pblocktemplate = AssemblerForTest(chainparams).CreateNewBlock(scriptPubKey);
    BOOST_CHECK(pblocktemplate->block.vtx[4]->GetHash() == hashFreeTx);
    BOOST_CHECK(pblocktemplate->block.vtx[5]->GetHash() == hashLowFeeTx);

    // Test that transaction selection properly updates ancestor fee
    // calculations as ancestor transactions get included in a block.
    // Add a 0-fee transaction that has 2 outputs.
    tx.vin[0].prevout.hash = txFirst[2]->GetHash();
    tx.vout.resize(2);
    tx.vout[0].nValue = 5000000000LL - 100000000;
    tx.vout[1].nValue = 100000000; // 1BTC output
    uint256 hashFreeTx2 = tx.GetHash();
    m_node.mempool->addUnchecked(entry.Fee(0).SpendsCoinbase(true).FromTx(tx));

    // This tx can't be mined by itself
    tx.vin[0].prevout.hash = hashFreeTx2;
    tx.vout.resize(1);
    feeToUse = blockMinFeeRate.GetFee(freeTxSize);
    tx.vout[0].nValue = 5000000000LL - 100000000 - feeToUse;
    uint256 hashLowFeeTx2 = tx.GetHash();
    m_node.mempool->addUnchecked(entry.Fee(feeToUse).SpendsCoinbase(false).FromTx(tx));
    pblocktemplate = AssemblerForTest(chainparams).CreateNewBlock(scriptPubKey);

    // Verify that this tx isn't selected.
    for (size_t i=0; i<pblocktemplate->block.vtx.size(); ++i) {
        BOOST_CHECK(pblocktemplate->block.vtx[i]->GetHash() != hashFreeTx2);
        BOOST_CHECK(pblocktemplate->block.vtx[i]->GetHash() != hashLowFeeTx2);
    }

    // This tx will be mineable, and should cause hashLowFeeTx2 to be selected
    // as well.
    tx.vin[0].prevout.n = 1;
    tx.vout[0].nValue = 100000000 - 10000; // 10k satoshi fee
    m_node.mempool->addUnchecked(entry.Fee(10000).FromTx(tx));
    pblocktemplate = AssemblerForTest(chainparams).CreateNewBlock(scriptPubKey);
    BOOST_CHECK(pblocktemplate->block.vtx[8]->GetHash() == hashLowFeeTx2);
}

// NOTE: These tests rely on CreateNewBlock doing its own self-validation!
BOOST_AUTO_TEST_CASE(CreateNewBlock_validity)
{
    // Note that by default, these tests run with size accounting enabled.
    const auto chainParams = CreateChainParams(CBaseChainParams::MAIN);
    const CChainParams& chainparams = *chainParams;
    CScript scriptPubKey = CScript() << ParseHex("04678afdb0fe5548271967f1a67130b7105cd6a828e03909a67962e0ea1f61deb649f6bc3f4cef38c4f35504e51ec112de5c384df7ba0b8d578a4c702b6bf11d5f") << OP_CHECKSIG;
    std::unique_ptr<CBlockTemplate> pblocktemplate;
    CMutableTransaction tx;
    CScript script;
    uint256 hash;
    TestMemPoolEntryHelper entry;
    entry.nFee = 11;
    entry.nHeight = 11;

    fCheckpointsEnabled = false;

    // Simple block creation, nothing special yet:
    BOOST_CHECK(pblocktemplate = AssemblerForTest(chainparams).CreateNewBlock(scriptPubKey));

    // We can't make transactions until we have inputs
    // Therefore, load 110 blocks :)
    static_assert(sizeof(blockinfo) / sizeof(*blockinfo) == 110, "Should have 110 blocks to import");
    int baseheight = 0;
    std::vector<CTransactionRef> txFirst;
    for (unsigned int i = 0; i < sizeof(blockinfo)/sizeof(*blockinfo); ++i)
    {
        CBlock *pblock = &pblocktemplate->block; // pointer for convenience
        {
            LOCK(cs_main);
            pblock->nVersion = 1;
            pblock->nTime = ::ChainActive().Tip()->GetMedianTimePast()+1;
            CMutableTransaction txCoinbase(*pblock->vtx[0]);
            txCoinbase.nVersion = 1;
            txCoinbase.vin[0].scriptSig = CScript();
            txCoinbase.vin[0].scriptSig.push_back(blockinfo[i].extranonce);
            txCoinbase.vin[0].scriptSig.push_back(::ChainActive().Height());
            txCoinbase.vout.resize(1);
            txCoinbase.vout[0].scriptPubKey = CScript();
            pblock->vtx[0] = MakeTransactionRef(std::move(txCoinbase));
            if (txFirst.size() == 0)
                baseheight = ::ChainActive().Height();
            if (txFirst.size() < 4)
                txFirst.push_back(pblock->vtx[0]);
            pblock->hashMerkleRoot = BlockMerkleRoot(*pblock);
            pblock->nNonce = blockinfo[i].nonce;
        }
        std::shared_ptr<const CBlock> shared_pblock = std::make_shared<const CBlock>(*pblock);
        BOOST_CHECK(ProcessNewBlock(chainparams, shared_pblock, true, nullptr));
        pblock->hashPrevBlock = pblock->GetHash();
    }

    LOCK(cs_main);
    LOCK(m_node.mempool->cs);

    // Just to make sure we can still make simple blocks
    BOOST_CHECK(pblocktemplate = AssemblerForTest(chainparams).CreateNewBlock(scriptPubKey));

    const CAmount BLOCKSUBSIDY = 50*COIN;
    const CAmount LOWFEE = CENT;
    const CAmount HIGHFEE = COIN;
    const CAmount HIGHERFEE = 4*COIN;

    // block sigops > limit: 1000 CHECKMULTISIG + 1
    tx.vin.resize(1);
    // NOTE: OP_NOP is used to force 20 SigOps for the CHECKMULTISIG
    tx.vin[0].scriptSig = CScript() << OP_0 << OP_0 << OP_0 << OP_NOP << OP_CHECKMULTISIG << OP_1;
    tx.vin[0].prevout.hash = txFirst[0]->GetHash();
    tx.vin[0].prevout.n = 0;
    tx.vout.resize(1);
    tx.vout[0].nValue = BLOCKSUBSIDY;
    for (unsigned int i = 0; i < 1001; ++i)
    {
        tx.vout[0].nValue -= LOWFEE;
        hash = tx.GetHash();
        bool spendsCoinbase = i == 0; // only first tx spends coinbase
        // If we don't set the # of sig ops in the CTxMemPoolEntry, template creation fails
        m_node.mempool->addUnchecked(entry.Fee(LOWFEE).Time(GetTime()).SpendsCoinbase(spendsCoinbase).FromTx(tx));
        tx.vin[0].prevout.hash = hash;
    }

    BOOST_CHECK_EXCEPTION(AssemblerForTest(chainparams).CreateNewBlock(scriptPubKey), std::runtime_error, HasReason("bad-blk-sigops"));
    m_node.mempool->clear();

    tx.vin[0].prevout.hash = txFirst[0]->GetHash();
    tx.vout[0].nValue = BLOCKSUBSIDY;
    for (unsigned int i = 0; i < 1001; ++i)
    {
        tx.vout[0].nValue -= LOWFEE;
        hash = tx.GetHash();
        bool spendsCoinbase = i == 0; // only first tx spends coinbase
        // If we do set the # of sig ops in the CTxMemPoolEntry, template creation passes
<<<<<<< HEAD
        mempool.addUnchecked(entry.Fee(LOWFEE).Time(GetTime()).SpendsCoinbase(spendsCoinbase).SigOpsCount(20).FromTx(tx));
=======
        m_node.mempool->addUnchecked(entry.Fee(LOWFEE).Time(GetTime()).SpendsCoinbase(spendsCoinbase).SigOpsCost(80).FromTx(tx));
>>>>>>> 56311988
        tx.vin[0].prevout.hash = hash;
    }
    BOOST_CHECK(pblocktemplate = AssemblerForTest(chainparams).CreateNewBlock(scriptPubKey));
    m_node.mempool->clear();

    // block size > limit
    tx.vin[0].scriptSig = CScript();
    // 18 * (520char + DROP) + OP_1 = 9433 bytes
    std::vector<unsigned char> vchData(520);
    for (unsigned int i = 0; i < 18; ++i)
        tx.vin[0].scriptSig << vchData << OP_DROP;
    tx.vin[0].scriptSig << OP_1;
    tx.vin[0].prevout.hash = txFirst[0]->GetHash();
    tx.vout[0].nValue = BLOCKSUBSIDY;
    for (unsigned int i = 0; i < 128; ++i)
    {
        tx.vout[0].nValue -= LOWFEE;
        hash = tx.GetHash();
        bool spendsCoinbase = i == 0; // only first tx spends coinbase
        m_node.mempool->addUnchecked(entry.Fee(LOWFEE).Time(GetTime()).SpendsCoinbase(spendsCoinbase).FromTx(tx));
        tx.vin[0].prevout.hash = hash;
    }
    BOOST_CHECK(pblocktemplate = AssemblerForTest(chainparams).CreateNewBlock(scriptPubKey));
    m_node.mempool->clear();

    // orphan in *m_node.mempool, template creation fails
    hash = tx.GetHash();
    m_node.mempool->addUnchecked(entry.Fee(LOWFEE).Time(GetTime()).FromTx(tx));
    BOOST_CHECK_EXCEPTION(AssemblerForTest(chainparams).CreateNewBlock(scriptPubKey), std::runtime_error, HasReason("bad-txns-inputs-missingorspent"));
    m_node.mempool->clear();

    // child with higher feerate than parent
    tx.vin[0].scriptSig = CScript() << OP_1;
    tx.vin[0].prevout.hash = txFirst[1]->GetHash();
    tx.vout[0].nValue = BLOCKSUBSIDY-HIGHFEE;
    hash = tx.GetHash();
    m_node.mempool->addUnchecked(entry.Fee(HIGHFEE).Time(GetTime()).SpendsCoinbase(true).FromTx(tx));
    tx.vin[0].prevout.hash = hash;
    tx.vin.resize(2);
    tx.vin[1].scriptSig = CScript() << OP_1;
    tx.vin[1].prevout.hash = txFirst[0]->GetHash();
    tx.vin[1].prevout.n = 0;
    tx.vout[0].nValue = tx.vout[0].nValue+BLOCKSUBSIDY-HIGHERFEE; //First txn output + fresh coinbase - new txn fee
    hash = tx.GetHash();
    m_node.mempool->addUnchecked(entry.Fee(HIGHERFEE).Time(GetTime()).SpendsCoinbase(true).FromTx(tx));
    BOOST_CHECK(pblocktemplate = AssemblerForTest(chainparams).CreateNewBlock(scriptPubKey));
    m_node.mempool->clear();

    // coinbase in *m_node.mempool, template creation fails
    tx.vin.resize(1);
    tx.vin[0].prevout.SetNull();
    tx.vin[0].scriptSig = CScript() << OP_0 << OP_1;
    tx.vout[0].nValue = 0;
    hash = tx.GetHash();
    // give it a fee so it'll get mined
    m_node.mempool->addUnchecked(entry.Fee(LOWFEE).Time(GetTime()).SpendsCoinbase(false).FromTx(tx));
    // Should throw bad-cb-multiple
    BOOST_CHECK_EXCEPTION(AssemblerForTest(chainparams).CreateNewBlock(scriptPubKey), std::runtime_error, HasReason("bad-cb-multiple"));
    m_node.mempool->clear();

    // double spend txn pair in *m_node.mempool, template creation fails
    tx.vin[0].prevout.hash = txFirst[0]->GetHash();
    tx.vin[0].scriptSig = CScript() << OP_1;
    tx.vout[0].nValue = BLOCKSUBSIDY-HIGHFEE;
    tx.vout[0].scriptPubKey = CScript() << OP_1;
    hash = tx.GetHash();
    m_node.mempool->addUnchecked(entry.Fee(HIGHFEE).Time(GetTime()).SpendsCoinbase(true).FromTx(tx));
    tx.vout[0].scriptPubKey = CScript() << OP_2;
    hash = tx.GetHash();
    m_node.mempool->addUnchecked(entry.Fee(HIGHFEE).Time(GetTime()).SpendsCoinbase(true).FromTx(tx));
    BOOST_CHECK_EXCEPTION(AssemblerForTest(chainparams).CreateNewBlock(scriptPubKey), std::runtime_error, HasReason("bad-txns-inputs-missingorspent"));
    m_node.mempool->clear();

    // subsidy changing
    int nHeight = ::ChainActive().Height();
    // Create an actual 209999-long block chain (without valid blocks).
    while (::ChainActive().Tip()->nHeight < 209999) {
        CBlockIndex* prev = ::ChainActive().Tip();
        CBlockIndex* next = new CBlockIndex();
        next->phashBlock = new uint256(InsecureRand256());
        ::ChainstateActive().CoinsTip().SetBestBlock(next->GetBlockHash());
        next->pprev = prev;
        next->nHeight = prev->nHeight + 1;
        next->BuildSkip();
        ::ChainActive().SetTip(next);
    }
    BOOST_CHECK(pblocktemplate = AssemblerForTest(chainparams).CreateNewBlock(scriptPubKey));
    // Extend to a 210000-long block chain.
    while (::ChainActive().Tip()->nHeight < 210000) {
        CBlockIndex* prev = ::ChainActive().Tip();
        CBlockIndex* next = new CBlockIndex();
        next->phashBlock = new uint256(InsecureRand256());
        ::ChainstateActive().CoinsTip().SetBestBlock(next->GetBlockHash());
        next->pprev = prev;
        next->nHeight = prev->nHeight + 1;
        next->BuildSkip();
        ::ChainActive().SetTip(next);
    }
    BOOST_CHECK(pblocktemplate = AssemblerForTest(chainparams).CreateNewBlock(scriptPubKey));

    // invalid p2sh txn in *m_node.mempool, template creation fails
    tx.vin[0].prevout.hash = txFirst[0]->GetHash();
    tx.vin[0].prevout.n = 0;
    tx.vin[0].scriptSig = CScript() << OP_1;
    tx.vout[0].nValue = BLOCKSUBSIDY-LOWFEE;
    script = CScript() << OP_0;
    tx.vout[0].scriptPubKey = GetScriptForDestination(ScriptHash(script));
    hash = tx.GetHash();
    m_node.mempool->addUnchecked(entry.Fee(LOWFEE).Time(GetTime()).SpendsCoinbase(true).FromTx(tx));
    tx.vin[0].prevout.hash = hash;
    tx.vin[0].scriptSig = CScript() << std::vector<unsigned char>(script.begin(), script.end());
    tx.vout[0].nValue -= LOWFEE;
    hash = tx.GetHash();
    m_node.mempool->addUnchecked(entry.Fee(LOWFEE).Time(GetTime()).SpendsCoinbase(false).FromTx(tx));
    // Should throw block-validation-failed
    BOOST_CHECK_EXCEPTION(AssemblerForTest(chainparams).CreateNewBlock(scriptPubKey), std::runtime_error, HasReason("block-validation-failed"));
    m_node.mempool->clear();

    // Delete the dummy blocks again.
    while (::ChainActive().Tip()->nHeight > nHeight) {
        CBlockIndex* del = ::ChainActive().Tip();
        ::ChainActive().SetTip(del->pprev);
        ::ChainstateActive().CoinsTip().SetBestBlock(del->pprev->GetBlockHash());
        delete del->phashBlock;
        delete del;
    }

    // non-final txs in mempool
    SetMockTime(::ChainActive().Tip()->GetMedianTimePast()+1);
    // int flags = LOCKTIME_VERIFY_SEQUENCE|LOCKTIME_MEDIAN_TIME_PAST;
    int flags = 0;
    // height map
    std::vector<int> prevheights;

    // relative height locked
    tx.nVersion = 2;
    tx.vin.resize(1);
    prevheights.resize(1);
    tx.vin[0].prevout.hash = txFirst[0]->GetHash(); // only 1 transaction
    tx.vin[0].prevout.n = 0;
    tx.vin[0].scriptSig = CScript() << OP_1;
    tx.vin[0].nSequence = ::ChainActive().Tip()->nHeight + 1; // txFirst[0] is the 2nd block
    prevheights[0] = baseheight + 1;
    tx.vout.resize(1);
    tx.vout[0].nValue = BLOCKSUBSIDY-HIGHFEE;
    tx.vout[0].scriptPubKey = CScript() << OP_1;
    tx.nLockTime = 0;
    hash = tx.GetHash();
    m_node.mempool->addUnchecked(entry.Fee(HIGHFEE).Time(GetTime()).SpendsCoinbase(true).FromTx(tx));
    BOOST_CHECK(CheckFinalTx(CTransaction(tx), flags)); // Locktime passes
    BOOST_CHECK(!TestSequenceLocks(CTransaction(tx), flags)); // Sequence locks fail
    BOOST_CHECK(SequenceLocks(CTransaction(tx), flags, &prevheights, CreateBlockIndex(::ChainActive().Tip()->nHeight + 2))); // Sequence locks pass on 2nd block

    // relative time locked
    tx.vin[0].prevout.hash = txFirst[1]->GetHash();
    tx.vin[0].nSequence = CTxIn::SEQUENCE_LOCKTIME_TYPE_FLAG | (((::ChainActive().Tip()->GetMedianTimePast()+1-::ChainActive()[1]->GetMedianTimePast()) >> CTxIn::SEQUENCE_LOCKTIME_GRANULARITY) + 1); // txFirst[1] is the 3rd block
    prevheights[0] = baseheight + 2;
    hash = tx.GetHash();
    m_node.mempool->addUnchecked(entry.Time(GetTime()).FromTx(tx));
    BOOST_CHECK(CheckFinalTx(CTransaction(tx), flags)); // Locktime passes
    BOOST_CHECK(!TestSequenceLocks(CTransaction(tx), flags)); // Sequence locks fail

    for (int i = 0; i < CBlockIndex::nMedianTimeSpan; i++)
        ::ChainActive().Tip()->GetAncestor(::ChainActive().Tip()->nHeight - i)->nTime += 512; //Trick the MedianTimePast
    BOOST_CHECK(SequenceLocks(CTransaction(tx), flags, &prevheights, CreateBlockIndex(::ChainActive().Tip()->nHeight + 1))); // Sequence locks pass 512 seconds later
    for (int i = 0; i < CBlockIndex::nMedianTimeSpan; i++)
        ::ChainActive().Tip()->GetAncestor(::ChainActive().Tip()->nHeight - i)->nTime -= 512; //undo tricked MTP

    // absolute height locked
    tx.vin[0].prevout.hash = txFirst[2]->GetHash();
    tx.vin[0].nSequence = CTxIn::SEQUENCE_FINAL - 1;
    prevheights[0] = baseheight + 3;
    tx.nLockTime = ::ChainActive().Tip()->nHeight + 1;
    hash = tx.GetHash();
    m_node.mempool->addUnchecked(entry.Time(GetTime()).FromTx(tx));
    BOOST_CHECK(!CheckFinalTx(CTransaction(tx), flags)); // Locktime fails
    BOOST_CHECK(TestSequenceLocks(CTransaction(tx), flags)); // Sequence locks pass
    BOOST_CHECK(IsFinalTx(CTransaction(tx), ::ChainActive().Tip()->nHeight + 2, ::ChainActive().Tip()->GetMedianTimePast())); // Locktime passes on 2nd block

    // absolute time locked
    tx.vin[0].prevout.hash = txFirst[3]->GetHash();
    tx.nLockTime = ::ChainActive().Tip()->GetMedianTimePast();
    prevheights.resize(1);
    prevheights[0] = baseheight + 4;
    hash = tx.GetHash();
    m_node.mempool->addUnchecked(entry.Time(GetTime()).FromTx(tx));
    BOOST_CHECK(!CheckFinalTx(CTransaction(tx), flags)); // Locktime fails
    BOOST_CHECK(TestSequenceLocks(CTransaction(tx), flags)); // Sequence locks pass
    BOOST_CHECK(IsFinalTx(CTransaction(tx), ::ChainActive().Tip()->nHeight + 2, ::ChainActive().Tip()->GetMedianTimePast() + 1)); // Locktime passes 1 second later

    // mempool-dependent transactions (not added)
    tx.vin[0].prevout.hash = hash;
    prevheights[0] = ::ChainActive().Tip()->nHeight + 1;
    tx.nLockTime = 0;
    tx.vin[0].nSequence = 0;
    BOOST_CHECK(CheckFinalTx(CTransaction(tx), flags)); // Locktime passes
    BOOST_CHECK(TestSequenceLocks(CTransaction(tx), flags)); // Sequence locks pass
    tx.vin[0].nSequence = 1;
    BOOST_CHECK(!TestSequenceLocks(CTransaction(tx), flags)); // Sequence locks fail
    tx.vin[0].nSequence = CTxIn::SEQUENCE_LOCKTIME_TYPE_FLAG;
    BOOST_CHECK(TestSequenceLocks(CTransaction(tx), flags)); // Sequence locks pass
    tx.vin[0].nSequence = CTxIn::SEQUENCE_LOCKTIME_TYPE_FLAG | 1;
    BOOST_CHECK(!TestSequenceLocks(CTransaction(tx), flags)); // Sequence locks fail

    BOOST_CHECK(pblocktemplate = AssemblerForTest(chainparams).CreateNewBlock(scriptPubKey));

    // None of the of the absolute height/time locked tx should have made
    // it into the template because we still check IsFinalTx in CreateNewBlock,
    // but relative locked txs will if inconsistently added to mempool.
    // For now these will still generate a valid template until BIP68 soft fork
    BOOST_CHECK_EQUAL(pblocktemplate->block.vtx.size(), 3U);
    // However if we advance height by 1 and time by 512, all of them should be mined
    for (int i = 0; i < CBlockIndex::nMedianTimeSpan; i++)
        ::ChainActive().Tip()->GetAncestor(::ChainActive().Tip()->nHeight - i)->nTime += 512; //Trick the GetMedianTimePast
    ::ChainActive().Tip()->nHeight++;
    SetMockTime(::ChainActive().Tip()->GetMedianTimePast() + 1);

    BOOST_CHECK(pblocktemplate = AssemblerForTest(chainparams).CreateNewBlock(scriptPubKey));
    BOOST_CHECK_EQUAL(pblocktemplate->block.vtx.size(), 5U);

    ::ChainActive().Tip()->nHeight--;
    SetMockTime(0);
    m_node.mempool->clear();

    TestPackageSelection(chainparams, scriptPubKey, txFirst);

    fCheckpointsEnabled = true;
}

BOOST_AUTO_TEST_SUITE_END()<|MERGE_RESOLUTION|>--- conflicted
+++ resolved
@@ -297,11 +297,7 @@
         hash = tx.GetHash();
         bool spendsCoinbase = i == 0; // only first tx spends coinbase
         // If we do set the # of sig ops in the CTxMemPoolEntry, template creation passes
-<<<<<<< HEAD
-        mempool.addUnchecked(entry.Fee(LOWFEE).Time(GetTime()).SpendsCoinbase(spendsCoinbase).SigOpsCount(20).FromTx(tx));
-=======
-        m_node.mempool->addUnchecked(entry.Fee(LOWFEE).Time(GetTime()).SpendsCoinbase(spendsCoinbase).SigOpsCost(80).FromTx(tx));
->>>>>>> 56311988
+        m_node.mempool->addUnchecked(entry.Fee(LOWFEE).Time(GetTime()).SpendsCoinbase(spendsCoinbase).SigOpsCount(20).FromTx(tx));
         tx.vin[0].prevout.hash = hash;
     }
     BOOST_CHECK(pblocktemplate = AssemblerForTest(chainparams).CreateNewBlock(scriptPubKey));
