// Copyright (c) 2009-2010 Satoshi Nakamoto
// Copyright (c) 2009-2018 The Bitcoin Core developers
// Distributed under the MIT software license, see the accompanying
// file COPYING or http://www.opensource.org/licenses/mit-license.php.

#ifndef BITCOIN_TXMEMPOOL_H
#define BITCOIN_TXMEMPOOL_H

#include <memory>
#include <set>
#include <map>
#include <vector>
#include <utility>
#include <string>

#include <amount.h>
#include <coins.h>
#include <crypto/siphash.h>
#include <indirectmap.h>
#include <policy/feerate.h>
#include <primitives/transaction.h>
#include <sync.h>
#include <random.h>

#include <boost/multi_index_container.hpp>
#include <boost/multi_index/hashed_index.hpp>
#include <boost/multi_index/ordered_index.hpp>
#include <boost/multi_index/sequenced_index.hpp>
#include <boost/signals2/signal.hpp>

class CBlockIndex;
extern CCriticalSection cs_main;

/** Fake height value used in Coin to signify they are only in the memory pool (since 0.8) */
static const uint32_t MEMPOOL_HEIGHT = 0x7FFFFFFF;

struct LockPoints
{
    // Will be set to the blockchain height and median time past
    // values that would be necessary to satisfy all relative locktime
    // constraints (BIP68) of this tx given our view of block chain history
    int height;
    int64_t time;
    // As long as the current chain descends from the highest height block
    // containing one of the inputs used in the calculation, then the cached
    // values are still valid even after a reorg.
    CBlockIndex* maxInputBlock;

    LockPoints() : height(0), time(0), maxInputBlock(nullptr) { }
};

class CTxMemPool;

/** \class CTxMemPoolEntry
 *
 * CTxMemPoolEntry stores data about the corresponding transaction, as well
 * as data about all in-mempool transactions that depend on the transaction
 * ("descendant" transactions).
 *
 * When a new entry is added to the mempool, we update the descendant state
 * (nCountWithDescendants, nSizeWithDescendants, and nModFeesWithDescendants) for
 * all ancestors of the newly added transaction.
 *
 */

class CTxMemPoolEntry
{
private:
<<<<<<< HEAD
    CTransactionRef tx;
    CAmount nFee;              //!< Cached to avoid expensive parent-transaction lookups
    size_t nTxSize;            //!< ... and avoid recomputing tx size
    size_t nUsageSize;         //!< ... and total memory usage
    int64_t nTime;             //!< Local time when entering the mempool
    unsigned int entryHeight;  //!< Chain height when entering the mempool
    bool spendsCoinbase;       //!< keep track of transactions that spend a coinbase
    int64_t sigOpCount;        //!< Total sigop plus P2SH sigops count
=======
    const CTransactionRef tx;
    const CAmount nFee;             //!< Cached to avoid expensive parent-transaction lookups
    const size_t nTxWeight;         //!< ... and avoid recomputing tx weight (also used for GetTxSize())
    const size_t nUsageSize;        //!< ... and total memory usage
    const int64_t nTime;            //!< Local time when entering the mempool
    const unsigned int entryHeight; //!< Chain height when entering the mempool
    const bool spendsCoinbase;      //!< keep track of transactions that spend a coinbase
    const int64_t sigOpCost;        //!< Total sigop cost
>>>>>>> 8b676984
    int64_t feeDelta;          //!< Used for determining the priority of the transaction for mining in a block
    LockPoints lockPoints;     //!< Track the height and time at which tx was final

    // Information about descendants of this transaction that are in the
    // mempool; if we remove this transaction we must remove all of these
    // descendants as well.
    uint64_t nCountWithDescendants;  //!< number of descendant transactions
    uint64_t nSizeWithDescendants;   //!< ... and size
    CAmount nModFeesWithDescendants; //!< ... and total fees (all including us)

    // Analogous statistics for ancestor transactions
    uint64_t nCountWithAncestors;
    uint64_t nSizeWithAncestors;
    CAmount nModFeesWithAncestors;
    int64_t nSigOpCountWithAncestors;

public:
    CTxMemPoolEntry(const CTransactionRef& _tx, const CAmount& _nFee,
                    int64_t _nTime, unsigned int _entryHeight,
                    bool spendsCoinbase,
                    int64_t nSigOpsCount, LockPoints lp);

    const CTransaction& GetTx() const { return *this->tx; }
    CTransactionRef GetSharedTx() const { return this->tx; }
    const CAmount& GetFee() const { return nFee; }
    size_t GetTxSize() const { return nTxSize; }
    int64_t GetTime() const { return nTime; }
    unsigned int GetHeight() const { return entryHeight; }
    int64_t GetSigOpCount() const { return sigOpCount; }
    int64_t GetModifiedFee() const { return nFee + feeDelta; }
    size_t DynamicMemoryUsage() const { return nUsageSize; }
    const LockPoints& GetLockPoints() const { return lockPoints; }

    // Adjusts the descendant state.
    void UpdateDescendantState(int64_t modifySize, CAmount modifyFee, int64_t modifyCount);
    // Adjusts the ancestor state
    void UpdateAncestorState(int64_t modifySize, CAmount modifyFee, int64_t modifyCount, int64_t modifySigOps);
    // Updates the fee delta used for mining priority score, and the
    // modified fees with descendants.
    void UpdateFeeDelta(int64_t feeDelta);
    // Update the LockPoints after a reorg
    void UpdateLockPoints(const LockPoints& lp);

    uint64_t GetCountWithDescendants() const { return nCountWithDescendants; }
    uint64_t GetSizeWithDescendants() const { return nSizeWithDescendants; }
    CAmount GetModFeesWithDescendants() const { return nModFeesWithDescendants; }

    bool GetSpendsCoinbase() const { return spendsCoinbase; }

    uint64_t GetCountWithAncestors() const { return nCountWithAncestors; }
    uint64_t GetSizeWithAncestors() const { return nSizeWithAncestors; }
    CAmount GetModFeesWithAncestors() const { return nModFeesWithAncestors; }
    int64_t GetSigOpCountWithAncestors() const { return nSigOpCountWithAncestors; }

    mutable size_t vTxHashesIdx; //!< Index in mempool's vTxHashes
};

// Helpers for modifying CTxMemPool::mapTx, which is a boost multi_index.
struct update_descendant_state
{
    update_descendant_state(int64_t _modifySize, CAmount _modifyFee, int64_t _modifyCount) :
        modifySize(_modifySize), modifyFee(_modifyFee), modifyCount(_modifyCount)
    {}

    void operator() (CTxMemPoolEntry &e)
        { e.UpdateDescendantState(modifySize, modifyFee, modifyCount); }

    private:
        int64_t modifySize;
        CAmount modifyFee;
        int64_t modifyCount;
};

struct update_ancestor_state
{
    update_ancestor_state(int64_t _modifySize, CAmount _modifyFee, int64_t _modifyCount, int64_t _modifySigOpsCost) :
        modifySize(_modifySize), modifyFee(_modifyFee), modifyCount(_modifyCount), modifySigOpsCost(_modifySigOpsCost)
    {}

    void operator() (CTxMemPoolEntry &e)
        { e.UpdateAncestorState(modifySize, modifyFee, modifyCount, modifySigOpsCost); }

    private:
        int64_t modifySize;
        CAmount modifyFee;
        int64_t modifyCount;
        int64_t modifySigOpsCost;
};

struct update_fee_delta
{
    explicit update_fee_delta(int64_t _feeDelta) : feeDelta(_feeDelta) { }

    void operator() (CTxMemPoolEntry &e) { e.UpdateFeeDelta(feeDelta); }

private:
    int64_t feeDelta;
};

struct update_lock_points
{
    explicit update_lock_points(const LockPoints& _lp) : lp(_lp) { }

    void operator() (CTxMemPoolEntry &e) { e.UpdateLockPoints(lp); }

private:
    const LockPoints& lp;
};

// extracts a transaction hash from CTxMempoolEntry or CTransactionRef
struct mempoolentry_txid
{
    typedef uint256 result_type;
    result_type operator() (const CTxMemPoolEntry &entry) const
    {
        return entry.GetTx().GetHash();
    }

    result_type operator() (const CTransactionRef& tx) const
    {
        return tx->GetHash();
    }
};

/** \class CompareTxMemPoolEntryByDescendantScore
 *
 *  Sort an entry by max(score/size of entry's tx, score/size with all descendants).
 */
class CompareTxMemPoolEntryByDescendantScore
{
public:
    bool operator()(const CTxMemPoolEntry& a, const CTxMemPoolEntry& b) const
    {
        double a_mod_fee, a_size, b_mod_fee, b_size;

        GetModFeeAndSize(a, a_mod_fee, a_size);
        GetModFeeAndSize(b, b_mod_fee, b_size);

        // Avoid division by rewriting (a/b > c/d) as (a*d > c*b).
        double f1 = a_mod_fee * b_size;
        double f2 = a_size * b_mod_fee;

        if (f1 == f2) {
            return a.GetTime() >= b.GetTime();
        }
        return f1 < f2;
    }

    // Return the fee/size we're using for sorting this entry.
    void GetModFeeAndSize(const CTxMemPoolEntry &a, double &mod_fee, double &size) const
    {
        // Compare feerate with descendants to feerate of the transaction, and
        // return the fee/size for the max.
        double f1 = (double)a.GetModifiedFee() * a.GetSizeWithDescendants();
        double f2 = (double)a.GetModFeesWithDescendants() * a.GetTxSize();

        if (f2 > f1) {
            mod_fee = a.GetModFeesWithDescendants();
            size = a.GetSizeWithDescendants();
        } else {
            mod_fee = a.GetModifiedFee();
            size = a.GetTxSize();
        }
    }
};

/** \class CompareTxMemPoolEntryByScore
 *
 *  Sort by feerate of entry (fee/size) in descending order
 *  This is only used for transaction relay, so we use GetFee()
 *  instead of GetModifiedFee() to avoid leaking prioritization
 *  information via the sort order.
 */
class CompareTxMemPoolEntryByScore
{
public:
    bool operator()(const CTxMemPoolEntry& a, const CTxMemPoolEntry& b) const
    {
        double f1 = (double)a.GetFee() * b.GetTxSize();
        double f2 = (double)b.GetFee() * a.GetTxSize();
        if (f1 == f2) {
            return b.GetTx().GetHash() < a.GetTx().GetHash();
        }
        return f1 > f2;
    }
};

class CompareTxMemPoolEntryByEntryTime
{
public:
    bool operator()(const CTxMemPoolEntry& a, const CTxMemPoolEntry& b) const
    {
        return a.GetTime() < b.GetTime();
    }
};

/** \class CompareTxMemPoolEntryByAncestorScore
 *
 *  Sort an entry by min(score/size of entry's tx, score/size with all ancestors).
 */
class CompareTxMemPoolEntryByAncestorFee
{
public:
    template<typename T>
    bool operator()(const T& a, const T& b) const
    {
        double a_mod_fee, a_size, b_mod_fee, b_size;

        GetModFeeAndSize(a, a_mod_fee, a_size);
        GetModFeeAndSize(b, b_mod_fee, b_size);

        // Avoid division by rewriting (a/b > c/d) as (a*d > c*b).
        double f1 = a_mod_fee * b_size;
        double f2 = a_size * b_mod_fee;

        if (f1 == f2) {
            return a.GetTx().GetHash() < b.GetTx().GetHash();
        }
        return f1 > f2;
    }

    // Return the fee/size we're using for sorting this entry.
    template <typename T>
    void GetModFeeAndSize(const T &a, double &mod_fee, double &size) const
    {
        // Compare feerate with ancestors to feerate of the transaction, and
        // return the fee/size for the min.
        double f1 = (double)a.GetModifiedFee() * a.GetSizeWithAncestors();
        double f2 = (double)a.GetModFeesWithAncestors() * a.GetTxSize();

        if (f1 > f2) {
            mod_fee = a.GetModFeesWithAncestors();
            size = a.GetSizeWithAncestors();
        } else {
            mod_fee = a.GetModifiedFee();
            size = a.GetTxSize();
        }
    }
};

// Multi_index tag names
struct descendant_score {};
struct entry_time {};
struct ancestor_score {};

/**
 * Information about a mempool transaction.
 */
struct TxMempoolInfo
{
    /** The transaction itself */
    CTransactionRef tx;

    /** Time the transaction entered the mempool. */
    int64_t nTime;

    /** Feerate of the transaction. */
    CFeeRate feeRate;

    /** The fee delta. */
    int64_t nFeeDelta;
};

/** Reason why a transaction was removed from the mempool,
 * this is passed to the notification signal.
 */
enum class MemPoolRemovalReason {
<<<<<<< HEAD
    UNKNOWN = 0, //! Manually removed or unknown reason
    EXPIRY,      //! Expired from mempool
    SIZELIMIT,   //! Removed in size limiting
    REORG,       //! Removed for reorganization
    BLOCK,       //! Removed for block
    CONFLICT     //! Removed for conflict with in-block transaction
=======
    UNKNOWN = 0, //!< Manually removed or unknown reason
    EXPIRY,      //!< Expired from mempool
    SIZELIMIT,   //!< Removed in size limiting
    REORG,       //!< Removed for reorganization
    BLOCK,       //!< Removed for block
    CONFLICT,    //!< Removed for conflict with in-block transaction
    REPLACED,    //!< Removed for replacement
>>>>>>> 8b676984
};

class SaltedTxidHasher
{
private:
    /** Salt */
    const uint64_t k0, k1;

public:
    SaltedTxidHasher();

    size_t operator()(const uint256& txid) const {
        return SipHashUint256(k0, k1, txid);
    }
};

/**
 * CTxMemPool stores valid-according-to-the-current-best-chain transactions
 * that may be included in the next block.
 *
 * Transactions are added when they are seen on the network (or created by the
 * local node), but not all transactions seen are added to the pool. For
 * example, the following new transactions will not be added to the mempool:
 * - a transaction which doesn't meet the minimum fee requirements.
 * - a non-standard transaction.
 *
 * CTxMemPool::mapTx, and CTxMemPoolEntry bookkeeping:
 *
 * mapTx is a boost::multi_index that sorts the mempool on 4 criteria:
 * - transaction hash
 * - descendant feerate [we use max(feerate of tx, feerate of tx with all descendants)]
 * - time in mempool
 * - ancestor feerate [we use min(feerate of tx, feerate of tx with all unconfirmed ancestors)]
 *
 * Note: the term "descendant" refers to in-mempool transactions that depend on
 * this one, while "ancestor" refers to in-mempool transactions that a given
 * transaction depends on.
 *
 * In order for the feerate sort to remain correct, we must update transactions
 * in the mempool when new descendants arrive.  To facilitate this, we track
 * the set of in-mempool direct parents and direct children in mapLinks.  Within
 * each CTxMemPoolEntry, we track the size and fees of all descendants.
 *
 * Usually when a new transaction is added to the mempool, it has no in-mempool
 * children (because any such children would be an orphan).  So in
 * addUnchecked(), we:
 * - update a new entry's setMemPoolParents to include all in-mempool parents
 * - update the new entry's direct parents to include the new tx as a child
 * - update all ancestors of the transaction to include the new tx's size/fee
 *
 * When a transaction is removed from the mempool, we must:
 * - update all in-mempool parents to not track the tx in setMemPoolChildren
 * - update all ancestors to not include the tx's size/fees in descendant state
 * - update all in-mempool children to not include it as a parent
 *
 * These happen in UpdateForRemoveFromMempool().  (Note that when removing a
 * transaction along with its descendants, we must calculate that set of
 * transactions to be removed before doing the removal, or else the mempool can
 * be in an inconsistent state where it's impossible to walk the ancestors of
 * a transaction.)
 *
 * In the event of a reorg, the assumption that a newly added tx has no
 * in-mempool children is false.  In particular, the mempool is in an
 * inconsistent state while new transactions are being added, because there may
 * be descendant transactions of a tx coming from a disconnected block that are
 * unreachable from just looking at transactions in the mempool (the linking
 * transactions may also be in the disconnected block, waiting to be added).
 * Because of this, there's not much benefit in trying to search for in-mempool
 * children in addUnchecked().  Instead, in the special case of transactions
 * being added from a disconnected block, we require the caller to clean up the
 * state, to account for in-mempool, out-of-block descendants for all the
 * in-block transactions by calling UpdateTransactionsFromBlock().  Note that
 * until this is called, the mempool state is not consistent, and in particular
 * mapLinks may not be correct (and therefore functions like
 * CalculateMemPoolAncestors() and CalculateDescendants() that rely
 * on them to walk the mempool are not generally safe to use).
 *
 * Computational limits:
 *
 * Updating all in-mempool ancestors of a newly added transaction can be slow,
 * if no bound exists on how many in-mempool ancestors there may be.
 * CalculateMemPoolAncestors() takes configurable limits that are designed to
 * prevent these calculations from being too CPU intensive.
 *
 */
class CTxMemPool
{
private:
    uint32_t nCheckFrequency GUARDED_BY(cs); //!< Value n means that n times in 2^32 we check.
    unsigned int nTransactionsUpdated; //!< Used by getblocktemplate to trigger CreateNewBlock() invocation

    uint64_t totalTxSize;      //!< sum of all mempool tx' byte sizes
    uint64_t cachedInnerUsage; //!< sum of dynamic memory usage of all the map elements (NOT the maps themselves)

    mutable int64_t lastRollingFeeUpdate;
    mutable bool blockSinceLastRollingFeeBump;
    mutable double rollingMinimumFeeRate; //!< minimum fee to get into the pool, decreases exponentially

    void trackPackageRemoved(const CFeeRate& rate) EXCLUSIVE_LOCKS_REQUIRED(cs);

public:

    static const int ROLLING_FEE_HALFLIFE = 60 * 60 * 12; // public only for testing

    typedef boost::multi_index_container<
        CTxMemPoolEntry,
        boost::multi_index::indexed_by<
            // sorted by txid
            boost::multi_index::hashed_unique<mempoolentry_txid, SaltedTxidHasher>,
            // sorted by fee rate
            boost::multi_index::ordered_non_unique<
                boost::multi_index::tag<descendant_score>,
                boost::multi_index::identity<CTxMemPoolEntry>,
                CompareTxMemPoolEntryByDescendantScore
            >,
            // sorted by entry time
            boost::multi_index::ordered_non_unique<
                boost::multi_index::tag<entry_time>,
                boost::multi_index::identity<CTxMemPoolEntry>,
                CompareTxMemPoolEntryByEntryTime
            >,
            // sorted by fee rate with ancestors
            boost::multi_index::ordered_non_unique<
                boost::multi_index::tag<ancestor_score>,
                boost::multi_index::identity<CTxMemPoolEntry>,
                CompareTxMemPoolEntryByAncestorFee
            >
        >
    > indexed_transaction_set;

    /**
     * This mutex needs to be locked when accessing `mapTx` or other members
     * that are guarded by it.
     *
     * @par Consistency guarantees
     *
     * By design, it is guaranteed that:
     *
     * 1. Locking both `cs_main` and `mempool.cs` will give a view of mempool
     *    that is consistent with current chain tip (`chainActive` and
     *    `pcoinsTip`) and is fully populated. Fully populated means that if the
     *    current active chain is missing transactions that were present in a
     *    previously active chain, all the missing transactions will have been
     *    re-added to the mempool and should be present if they meet size and
     *    consistency constraints.
     *
     * 2. Locking `mempool.cs` without `cs_main` will give a view of a mempool
     *    consistent with some chain that was active since `cs_main` was last
     *    locked, and that is fully populated as described above. It is ok for
     *    code that only needs to query or remove transactions from the mempool
     *    to lock just `mempool.cs` without `cs_main`.
     *
     * To provide these guarantees, it is necessary to lock both `cs_main` and
     * `mempool.cs` whenever adding transactions to the mempool and whenever
     * changing the chain tip. It's necessary to keep both mutexes locked until
     * the mempool is consistent with the new chain tip and fully populated.
     *
     * @par Consistency bug
     *
     * The second guarantee above is not currently enforced, but
     * https://github.com/bitcoin/bitcoin/pull/14193 will fix it. No known code
     * in bitcoin currently depends on second guarantee, but it is important to
     * fix for third party code that needs be able to frequently poll the
     * mempool without locking `cs_main` and without encountering missing
     * transactions during reorgs.
     */
    mutable RecursiveMutex cs;
    indexed_transaction_set mapTx GUARDED_BY(cs);

    using txiter = indexed_transaction_set::nth_index<0>::type::const_iterator;
    std::vector<std::pair<uint256, txiter> > vTxHashes; //!< All tx hashes/entries in mapTx, in random order

    struct CompareIteratorByHash {
        bool operator()(const txiter &a, const txiter &b) const {
            return a->GetTx().GetHash() < b->GetTx().GetHash();
        }
    };
    typedef std::set<txiter, CompareIteratorByHash> setEntries;

    const setEntries & GetMemPoolParents(txiter entry) const EXCLUSIVE_LOCKS_REQUIRED(cs);
    const setEntries & GetMemPoolChildren(txiter entry) const EXCLUSIVE_LOCKS_REQUIRED(cs);
    uint64_t CalculateDescendantMaximum(txiter entry) const EXCLUSIVE_LOCKS_REQUIRED(cs);
private:
    typedef std::map<txiter, setEntries, CompareIteratorByHash> cacheMap;

    struct TxLinks {
        setEntries parents;
        setEntries children;
    };

    typedef std::map<txiter, TxLinks, CompareIteratorByHash> txlinksMap;
    txlinksMap mapLinks;

    void UpdateParent(txiter entry, txiter parent, bool add);
    void UpdateChild(txiter entry, txiter child, bool add);

    std::vector<indexed_transaction_set::const_iterator> GetSortedDepthAndScore() const EXCLUSIVE_LOCKS_REQUIRED(cs);

public:
    indirectmap<COutPoint, const CTransaction*> mapNextTx GUARDED_BY(cs);
    std::map<uint256, CAmount> mapDeltas;

    /** Create a new CTxMemPool.
     */
    explicit CTxMemPool();

    /**
     * If sanity-checking is turned on, check makes sure the pool is
     * consistent (does not contain two transactions that spend the same inputs,
     * all inputs are in the mapNextTx array). If sanity-checking is turned off,
     * check does nothing.
     */
    void check(const CCoinsViewCache *pcoins) const;
    void setSanityCheck(double dFrequency = 1.0) { LOCK(cs); nCheckFrequency = static_cast<uint32_t>(dFrequency * 4294967295.0); }

    // addUnchecked must updated state for all ancestors of a given transaction,
    // to track size/count of descendant transactions.  First version of
    // addUnchecked can be used to have it call CalculateMemPoolAncestors(), and
    // then invoke the second version.
    // Note that addUnchecked is ONLY called from ATMP outside of tests
    // and any other callers may break wallet's in-mempool tracking (due to
    // lack of CValidationInterface::TransactionAddedToMempool callbacks).
<<<<<<< HEAD
    void addUnchecked(const uint256& hash, const CTxMemPoolEntry& entry) EXCLUSIVE_LOCKS_REQUIRED(cs);
    void addUnchecked(const uint256& hash, const CTxMemPoolEntry& entry, setEntries& setAncestors) EXCLUSIVE_LOCKS_REQUIRED(cs);
=======
    void addUnchecked(const CTxMemPoolEntry& entry, bool validFeeEstimate = true) EXCLUSIVE_LOCKS_REQUIRED(cs, cs_main);
    void addUnchecked(const CTxMemPoolEntry& entry, setEntries& setAncestors, bool validFeeEstimate = true) EXCLUSIVE_LOCKS_REQUIRED(cs, cs_main);
>>>>>>> 8b676984

    void removeRecursive(const CTransaction &tx, MemPoolRemovalReason reason = MemPoolRemovalReason::UNKNOWN);
    void removeForReorg(const CCoinsViewCache *pcoins, unsigned int nMemPoolHeight, int flags) EXCLUSIVE_LOCKS_REQUIRED(cs_main);
    void removeConflicts(const CTransaction &tx) EXCLUSIVE_LOCKS_REQUIRED(cs);
    void removeForBlock(const std::vector<CTransactionRef>& vtx, unsigned int nBlockHeight);

    void clear();
    void _clear() EXCLUSIVE_LOCKS_REQUIRED(cs); //lock free
    bool CompareDepthAndScore(const uint256& hasha, const uint256& hashb);
    void queryHashes(std::vector<uint256>& vtxid);
    bool isSpent(const COutPoint& outpoint) const;
    unsigned int GetTransactionsUpdated() const;
    void AddTransactionsUpdated(unsigned int n);
    /**
     * Check that none of this transactions inputs are in the mempool, and thus
     * the tx is not dependent on other mempool transactions to be included in a block.
     */
    bool HasNoInputsOf(const CTransaction& tx) const;

    /** Affect CreateNewBlock prioritisation of transactions */
    void PrioritiseTransaction(const uint256& hash, const CAmount& nFeeDelta);
    void ApplyDelta(const uint256 hash, CAmount &nFeeDelta) const;
    void ClearPrioritisation(const uint256 hash);

    /** Get the transaction in the pool that spends the same prevout */
    const CTransaction* GetConflictTx(const COutPoint& prevout) const EXCLUSIVE_LOCKS_REQUIRED(cs);

    /** Returns an iterator to the given hash, if found */
    boost::optional<txiter> GetIter(const uint256& txid) const EXCLUSIVE_LOCKS_REQUIRED(cs);

    /** Translate a set of hashes into a set of pool iterators to avoid repeated lookups */
    setEntries GetIterSet(const std::set<uint256>& hashes) const EXCLUSIVE_LOCKS_REQUIRED(cs);

    /** Remove a set of transactions from the mempool.
     *  If a transaction is in this set, then all in-mempool descendants must
     *  also be in the set, unless this transaction is being removed for being
     *  in a block.
     *  Set updateDescendants to true when removing a tx that was in a block, so
     *  that any in-mempool descendants have their ancestor state updated.
     */
    void RemoveStaged(setEntries &stage, bool updateDescendants, MemPoolRemovalReason reason = MemPoolRemovalReason::UNKNOWN) EXCLUSIVE_LOCKS_REQUIRED(cs);

    /** When adding transactions from a disconnected block back to the mempool,
     *  new mempool entries may have children in the mempool (which is generally
     *  not the case when otherwise adding transactions).
     *  UpdateTransactionsFromBlock() will find child transactions and update the
     *  descendant state for each transaction in vHashesToUpdate (excluding any
     *  child transactions present in vHashesToUpdate, which are already accounted
     *  for).  Note: vHashesToUpdate should be the set of transactions from the
     *  disconnected block that have been accepted back into the mempool.
     */
    void UpdateTransactionsFromBlock(const std::vector<uint256>& vHashesToUpdate) EXCLUSIVE_LOCKS_REQUIRED(cs_main);

    /** Try to calculate all in-mempool ancestors of entry.
     *  (these are all calculated including the tx itself)
     *  limitAncestorCount = max number of ancestors
     *  limitAncestorSize = max size of ancestors
     *  limitDescendantCount = max number of descendants any ancestor can have
     *  limitDescendantSize = max size of descendants any ancestor can have
     *  errString = populated with error reason if any limits are hit
     *  fSearchForParents = whether to search a tx's vin for in-mempool parents, or
     *    look up parents from mapLinks. Must be true for entries not in the mempool
     */
    bool CalculateMemPoolAncestors(const CTxMemPoolEntry& entry, setEntries& setAncestors, uint64_t limitAncestorCount, uint64_t limitAncestorSize, uint64_t limitDescendantCount, uint64_t limitDescendantSize, std::string& errString, bool fSearchForParents = true) const EXCLUSIVE_LOCKS_REQUIRED(cs);

    /** Populate setDescendants with all in-mempool descendants of hash.
     *  Assumes that setDescendants includes all in-mempool descendants of anything
     *  already in it.  */
    void CalculateDescendants(txiter it, setEntries& setDescendants) const EXCLUSIVE_LOCKS_REQUIRED(cs);

    /** Remove transactions from the mempool until its dynamic size is <= sizelimit.
      *  pvNoSpendsRemaining, if set, will be populated with the list of outpoints
      *  which are not in mempool which no longer have any spends in this mempool.
      */
    void TrimToSize(size_t sizelimit, std::vector<COutPoint>* pvNoSpendsRemaining=nullptr);

    /** Expire all transaction (and their dependencies) in the mempool older than time. Return the number of removed transactions. */
    int Expire(int64_t time);

    /**
     * Calculate the ancestor and descendant count for the given transaction.
     * The counts include the transaction itself.
     */
    void GetTransactionAncestry(const uint256& txid, size_t& ancestors, size_t& descendants) const;

    unsigned long size() const
    {
        LOCK(cs);
        return mapTx.size();
    }

    uint64_t GetTotalTxSize() const
    {
        LOCK(cs);
        return totalTxSize;
    }

    bool exists(const uint256& hash) const
    {
        LOCK(cs);
        return (mapTx.count(hash) != 0);
    }

    bool exists(const COutPoint& outpoint) const
    {
        LOCK(cs);
        auto it = mapTx.find(outpoint.hash);
        return (it != mapTx.end() && outpoint.n < it->GetTx().vout.size());
    }

    CTransactionRef get(const uint256& hash) const;
    TxMempoolInfo info(const uint256& hash) const;
    std::vector<TxMempoolInfo> infoAll() const;

    size_t DynamicMemoryUsage() const;

    boost::signals2::signal<void (CTransactionRef)> NotifyEntryAdded;
    boost::signals2::signal<void (CTransactionRef, MemPoolRemovalReason)> NotifyEntryRemoved;

private:
    /** UpdateForDescendants is used by UpdateTransactionsFromBlock to update
     *  the descendants for a single transaction that has been added to the
     *  mempool but may have child transactions in the mempool, eg during a
     *  chain reorg.  setExclude is the set of descendant transactions in the
     *  mempool that must not be accounted for (because any descendants in
     *  setExclude were added to the mempool after the transaction being
     *  updated and hence their state is already reflected in the parent
     *  state).
     *
     *  cachedDescendants will be updated with the descendants of the transaction
     *  being updated, so that future invocations don't need to walk the
     *  same transaction again, if encountered in another transaction chain.
     */
    void UpdateForDescendants(txiter updateIt,
            cacheMap &cachedDescendants,
            const std::set<uint256> &setExclude) EXCLUSIVE_LOCKS_REQUIRED(cs);
    /** Update ancestors of hash to add/remove it as a descendant transaction. */
    void UpdateAncestorsOf(bool add, txiter hash, setEntries &setAncestors) EXCLUSIVE_LOCKS_REQUIRED(cs);
    /** Set ancestor state for an entry */
    void UpdateEntryForAncestors(txiter it, const setEntries &setAncestors) EXCLUSIVE_LOCKS_REQUIRED(cs);
    /** For each transaction being removed, update ancestors and any direct children.
      * If updateDescendants is true, then also update in-mempool descendants'
      * ancestor state. */
    void UpdateForRemoveFromMempool(const setEntries &entriesToRemove, bool updateDescendants) EXCLUSIVE_LOCKS_REQUIRED(cs);
    /** Sever link between specified transaction and direct children. */
    void UpdateChildrenForRemoval(txiter entry) EXCLUSIVE_LOCKS_REQUIRED(cs);

    /** Before calling removeUnchecked for a given transaction,
     *  UpdateForRemoveFromMempool must be called on the entire (dependent) set
     *  of transactions being removed at the same time.  We use each
     *  CTxMemPoolEntry's setMemPoolParents in order to walk ancestors of a
     *  given transaction that is removed, so we can't remove intermediate
     *  transactions in a chain before we've updated all the state for the
     *  removal.
     */
    void removeUnchecked(txiter entry, MemPoolRemovalReason reason = MemPoolRemovalReason::UNKNOWN) EXCLUSIVE_LOCKS_REQUIRED(cs);
};

/**
 * CCoinsView that brings transactions from a mempool into view.
 * It does not check for spendings by memory pool transactions.
 * Instead, it provides access to all Coins which are either unspent in the
 * base CCoinsView, or are outputs from any mempool transaction!
 * This allows transaction replacement to work as expected, as you want to
 * have all inputs "available" to check signatures, and any cycles in the
 * dependency graph are checked directly in AcceptToMemoryPool.
 * It also allows you to sign a double-spend directly in
 * signrawtransactionwithkey and signrawtransactionwithwallet,
 * as long as the conflicting transaction is not yet confirmed.
 */
class CCoinsViewMemPool : public CCoinsViewBacked
{
protected:
    const CTxMemPool& mempool;

public:
    CCoinsViewMemPool(CCoinsView* baseIn, const CTxMemPool& mempoolIn);
    bool GetCoin(const COutPoint &outpoint, Coin &coin) const override;
};

/**
 * DisconnectedBlockTransactions

 * During the reorg, it's desirable to re-add previously confirmed transactions
 * to the mempool, so that anything not re-confirmed in the new chain is
 * available to be mined. However, it's more efficient to wait until the reorg
 * is complete and process all still-unconfirmed transactions at that time,
 * since we expect most confirmed transactions to (typically) still be
 * confirmed in the new chain, and re-accepting to the memory pool is expensive
 * (and therefore better to not do in the middle of reorg-processing).
 * Instead, store the disconnected transactions (in order!) as we go, remove any
 * that are included in blocks in the new chain, and then process the remaining
 * still-unconfirmed transactions at the end.
 */

// multi_index tag names
struct txid_index {};
struct insertion_order {};

struct DisconnectedBlockTransactions {
    typedef boost::multi_index_container<
        CTransactionRef,
        boost::multi_index::indexed_by<
            // sorted by txid
            boost::multi_index::hashed_unique<
                boost::multi_index::tag<txid_index>,
                mempoolentry_txid,
                SaltedTxidHasher
            >,
            // sorted by order in the blockchain
            boost::multi_index::sequenced<
                boost::multi_index::tag<insertion_order>
            >
        >
    > indexed_disconnected_transactions;

    // It's almost certainly a logic bug if we don't clear out queuedTx before
    // destruction, as we add to it while disconnecting blocks, and then we
    // need to re-process remaining transactions to ensure mempool consistency.
    // For now, assert() that we've emptied out this object on destruction.
    // This assert() can always be removed if the reorg-processing code were
    // to be refactored such that this assumption is no longer true (for
    // instance if there was some other way we cleaned up the mempool after a
    // reorg, besides draining this object).
    ~DisconnectedBlockTransactions() { assert(queuedTx.empty()); }

    indexed_disconnected_transactions queuedTx;
    uint64_t cachedInnerUsage = 0;

    // Estimate the overhead of queuedTx to be 6 pointers + an allocation, as
    // no exact formula for boost::multi_index_contained is implemented.
    size_t DynamicMemoryUsage() const {
        return memusage::MallocUsage(sizeof(CTransactionRef) + 6 * sizeof(void*)) * queuedTx.size() + cachedInnerUsage;
    }

    void addTransaction(const CTransactionRef& tx)
    {
        queuedTx.insert(tx);
        cachedInnerUsage += RecursiveDynamicUsage(tx);
    }

    // Remove entries based on txid_index, and update memory usage.
    void removeForBlock(const std::vector<CTransactionRef>& vtx)
    {
        // Short-circuit in the common case of a block being added to the tip
        if (queuedTx.empty()) {
            return;
        }
        for (auto const &tx : vtx) {
            auto it = queuedTx.find(tx->GetHash());
            if (it != queuedTx.end()) {
                cachedInnerUsage -= RecursiveDynamicUsage(*it);
                queuedTx.erase(it);
            }
        }
    }

    // Remove an entry by insertion_order index, and update memory usage.
    void removeEntry(indexed_disconnected_transactions::index<insertion_order>::type::iterator entry)
    {
        cachedInnerUsage -= RecursiveDynamicUsage(*entry);
        queuedTx.get<insertion_order>().erase(entry);
    }

    void clear()
    {
        cachedInnerUsage = 0;
        queuedTx.clear();
    }
};

#endif // BITCOIN_TXMEMPOOL_H<|MERGE_RESOLUTION|>--- conflicted
+++ resolved
@@ -66,25 +66,14 @@
 class CTxMemPoolEntry
 {
 private:
-<<<<<<< HEAD
-    CTransactionRef tx;
-    CAmount nFee;              //!< Cached to avoid expensive parent-transaction lookups
-    size_t nTxSize;            //!< ... and avoid recomputing tx size
-    size_t nUsageSize;         //!< ... and total memory usage
-    int64_t nTime;             //!< Local time when entering the mempool
-    unsigned int entryHeight;  //!< Chain height when entering the mempool
-    bool spendsCoinbase;       //!< keep track of transactions that spend a coinbase
-    int64_t sigOpCount;        //!< Total sigop plus P2SH sigops count
-=======
     const CTransactionRef tx;
     const CAmount nFee;             //!< Cached to avoid expensive parent-transaction lookups
-    const size_t nTxWeight;         //!< ... and avoid recomputing tx weight (also used for GetTxSize())
+    const size_t nTxSize;           //!< ... and avoid recomputing tx size
     const size_t nUsageSize;        //!< ... and total memory usage
     const int64_t nTime;            //!< Local time when entering the mempool
     const unsigned int entryHeight; //!< Chain height when entering the mempool
     const bool spendsCoinbase;      //!< keep track of transactions that spend a coinbase
-    const int64_t sigOpCost;        //!< Total sigop cost
->>>>>>> 8b676984
+    const int64_t sigOpCount;       //!< Total sigop plus P2SH sigops count
     int64_t feeDelta;          //!< Used for determining the priority of the transaction for mining in a block
     LockPoints lockPoints;     //!< Track the height and time at which tx was final
 
@@ -352,22 +341,12 @@
  * this is passed to the notification signal.
  */
 enum class MemPoolRemovalReason {
-<<<<<<< HEAD
-    UNKNOWN = 0, //! Manually removed or unknown reason
-    EXPIRY,      //! Expired from mempool
-    SIZELIMIT,   //! Removed in size limiting
-    REORG,       //! Removed for reorganization
-    BLOCK,       //! Removed for block
-    CONFLICT     //! Removed for conflict with in-block transaction
-=======
     UNKNOWN = 0, //!< Manually removed or unknown reason
     EXPIRY,      //!< Expired from mempool
     SIZELIMIT,   //!< Removed in size limiting
     REORG,       //!< Removed for reorganization
     BLOCK,       //!< Removed for block
     CONFLICT,    //!< Removed for conflict with in-block transaction
-    REPLACED,    //!< Removed for replacement
->>>>>>> 8b676984
 };
 
 class SaltedTxidHasher
@@ -590,13 +569,8 @@
     // Note that addUnchecked is ONLY called from ATMP outside of tests
     // and any other callers may break wallet's in-mempool tracking (due to
     // lack of CValidationInterface::TransactionAddedToMempool callbacks).
-<<<<<<< HEAD
-    void addUnchecked(const uint256& hash, const CTxMemPoolEntry& entry) EXCLUSIVE_LOCKS_REQUIRED(cs);
-    void addUnchecked(const uint256& hash, const CTxMemPoolEntry& entry, setEntries& setAncestors) EXCLUSIVE_LOCKS_REQUIRED(cs);
-=======
-    void addUnchecked(const CTxMemPoolEntry& entry, bool validFeeEstimate = true) EXCLUSIVE_LOCKS_REQUIRED(cs, cs_main);
-    void addUnchecked(const CTxMemPoolEntry& entry, setEntries& setAncestors, bool validFeeEstimate = true) EXCLUSIVE_LOCKS_REQUIRED(cs, cs_main);
->>>>>>> 8b676984
+    void addUnchecked(const CTxMemPoolEntry& entry) EXCLUSIVE_LOCKS_REQUIRED(cs, cs_main);
+    void addUnchecked(const CTxMemPoolEntry& entry, setEntries& setAncestors) EXCLUSIVE_LOCKS_REQUIRED(cs, cs_main);
 
     void removeRecursive(const CTransaction &tx, MemPoolRemovalReason reason = MemPoolRemovalReason::UNKNOWN);
     void removeForReorg(const CCoinsViewCache *pcoins, unsigned int nMemPoolHeight, int flags) EXCLUSIVE_LOCKS_REQUIRED(cs_main);
