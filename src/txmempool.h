// Copyright (c) 2009-2010 Satoshi Nakamoto
// Copyright (c) 2009-2016 The Bitcoin Core developers
// Distributed under the MIT software license, see the accompanying
// file COPYING or http://www.opensource.org/licenses/mit-license.php.

#ifndef BITCOIN_TXMEMPOOL_H
#define BITCOIN_TXMEMPOOL_H

#include <memory>
#include <set>
#include <map>
#include <vector>
#include <utility>
#include <string>

#include "amount.h"
#include "coins.h"
#include "indirectmap.h"
#include "policy/feerate.h"
#include "primitives/transaction.h"
#include "sync.h"
#include "random.h"

#include "boost/multi_index_container.hpp"
#include "boost/multi_index/ordered_index.hpp"
#include "boost/multi_index/hashed_index.hpp"
#include <boost/multi_index/sequenced_index.hpp>

#include <boost/signals2/signal.hpp>

class CBlockIndex;

/** Fake height value used in Coin to signify they are only in the memory pool (since 0.8) */
static const uint32_t MEMPOOL_HEIGHT = 0x7FFFFFFF;

struct LockPoints
{
    // Will be set to the blockchain height and median time past
    // values that would be necessary to satisfy all relative locktime
    // constraints (BIP68) of this tx given our view of block chain history
    int height;
    int64_t time;
    // As long as the current chain descends from the highest height block
    // containing one of the inputs used in the calculation, then the cached
    // values are still valid even after a reorg.
    CBlockIndex* maxInputBlock;

    LockPoints() : height(0), time(0), maxInputBlock(nullptr) { }
};

class CTxMemPool;

/** \class CTxMemPoolEntry
 *
 * CTxMemPoolEntry stores data about the corresponding transaction, as well
 * as data about all in-mempool transactions that depend on the transaction
 * ("descendant" transactions).
 *
 * When a new entry is added to the mempool, we update the descendant state
 * (nCountWithDescendants, nSizeWithDescendants, and nModFeesWithDescendants) for
 * all ancestors of the newly added transaction.
 *
 */

class CTxMemPoolEntry
{
private:
    CTransactionRef tx;
    CAmount nFee;              //!< Cached to avoid expensive parent-transaction lookups
<<<<<<< HEAD
    size_t nTxSize;            //!< ... and avoid recomputing tx size
=======
    size_t nTxWeight;          //!< ... and avoid recomputing tx weight (also used for GetTxSize())
>>>>>>> e44150fe
    size_t nUsageSize;         //!< ... and total memory usage
    int64_t nTime;             //!< Local time when entering the mempool
    unsigned int entryHeight;  //!< Chain height when entering the mempool
    bool spendsCoinbase;       //!< keep track of transactions that spend a coinbase
    int64_t sigOpCount;        //!< Total sigop plus P2SH sigops count
    int64_t feeDelta;          //!< Used for determining the priority of the transaction for mining in a block
    LockPoints lockPoints;     //!< Track the height and time at which tx was final

    // Information about descendants of this transaction that are in the
    // mempool; if we remove this transaction we must remove all of these
    // descendants as well.
    uint64_t nCountWithDescendants;  //!< number of descendant transactions
    uint64_t nSizeWithDescendants;   //!< ... and size
    CAmount nModFeesWithDescendants; //!< ... and total fees (all including us)

    // Analogous statistics for ancestor transactions
    uint64_t nCountWithAncestors;
    uint64_t nSizeWithAncestors;
    CAmount nModFeesWithAncestors;
    int64_t nSigOpCountWithAncestors;

public:
    CTxMemPoolEntry(const CTransactionRef& _tx, const CAmount& _nFee,
                    int64_t _nTime, unsigned int _entryHeight,
                    bool spendsCoinbase,
<<<<<<< HEAD
                    int64_t nSigOpsCount, LockPoints lp);
=======
                    int64_t nSigOpsCost, LockPoints lp);
>>>>>>> e44150fe

    CTxMemPoolEntry(const CTxMemPoolEntry& other);

    const CTransaction& GetTx() const { return *this->tx; }
    CTransactionRef GetSharedTx() const { return this->tx; }
    const CAmount& GetFee() const { return nFee; }
    size_t GetTxSize() const { return nTxSize; }
    int64_t GetTime() const { return nTime; }
    unsigned int GetHeight() const { return entryHeight; }
    int64_t GetSigOpCount() const { return sigOpCount; }
    int64_t GetModifiedFee() const { return nFee + feeDelta; }
    size_t DynamicMemoryUsage() const { return nUsageSize; }
    const LockPoints& GetLockPoints() const { return lockPoints; }

    // Adjusts the descendant state.
    void UpdateDescendantState(int64_t modifySize, CAmount modifyFee, int64_t modifyCount);
    // Adjusts the ancestor state
    void UpdateAncestorState(int64_t modifySize, CAmount modifyFee, int64_t modifyCount, int modifySigOps);
    // Updates the fee delta used for mining priority score, and the
    // modified fees with descendants.
    void UpdateFeeDelta(int64_t feeDelta);
    // Update the LockPoints after a reorg
    void UpdateLockPoints(const LockPoints& lp);

    uint64_t GetCountWithDescendants() const { return nCountWithDescendants; }
    uint64_t GetSizeWithDescendants() const { return nSizeWithDescendants; }
    CAmount GetModFeesWithDescendants() const { return nModFeesWithDescendants; }

    bool GetSpendsCoinbase() const { return spendsCoinbase; }

    uint64_t GetCountWithAncestors() const { return nCountWithAncestors; }
    uint64_t GetSizeWithAncestors() const { return nSizeWithAncestors; }
    CAmount GetModFeesWithAncestors() const { return nModFeesWithAncestors; }
    int64_t GetSigOpCountWithAncestors() const { return nSigOpCountWithAncestors; }

    mutable size_t vTxHashesIdx; //!< Index in mempool's vTxHashes
};

// Helpers for modifying CTxMemPool::mapTx, which is a boost multi_index.
struct update_descendant_state
{
    update_descendant_state(int64_t _modifySize, CAmount _modifyFee, int64_t _modifyCount) :
        modifySize(_modifySize), modifyFee(_modifyFee), modifyCount(_modifyCount)
    {}

    void operator() (CTxMemPoolEntry &e)
        { e.UpdateDescendantState(modifySize, modifyFee, modifyCount); }

    private:
        int64_t modifySize;
        CAmount modifyFee;
        int64_t modifyCount;
};

struct update_ancestor_state
{
    update_ancestor_state(int64_t _modifySize, CAmount _modifyFee, int64_t _modifyCount, int64_t _modifySigOpsCost) :
        modifySize(_modifySize), modifyFee(_modifyFee), modifyCount(_modifyCount), modifySigOpsCost(_modifySigOpsCost)
    {}

    void operator() (CTxMemPoolEntry &e)
        { e.UpdateAncestorState(modifySize, modifyFee, modifyCount, modifySigOpsCost); }

    private:
        int64_t modifySize;
        CAmount modifyFee;
        int64_t modifyCount;
        int64_t modifySigOpsCost;
};

struct update_fee_delta
{
    update_fee_delta(int64_t _feeDelta) : feeDelta(_feeDelta) { }

    void operator() (CTxMemPoolEntry &e) { e.UpdateFeeDelta(feeDelta); }

private:
    int64_t feeDelta;
};

struct update_lock_points
{
    update_lock_points(const LockPoints& _lp) : lp(_lp) { }

    void operator() (CTxMemPoolEntry &e) { e.UpdateLockPoints(lp); }

private:
    const LockPoints& lp;
};

// extracts a transaction hash from CTxMempoolEntry or CTransactionRef
struct mempoolentry_txid
{
    typedef uint256 result_type;
    result_type operator() (const CTxMemPoolEntry &entry) const
    {
        return entry.GetTx().GetHash();
    }

    result_type operator() (const CTransactionRef& tx) const
    {
        return tx->GetHash();
    }
};

/** \class CompareTxMemPoolEntryByDescendantScore
 *
 *  Sort an entry by max(score/size of entry's tx, score/size with all descendants).
 */
class CompareTxMemPoolEntryByDescendantScore
{
public:
    bool operator()(const CTxMemPoolEntry& a, const CTxMemPoolEntry& b) const
    {
        bool fUseADescendants = UseDescendantScore(a);
        bool fUseBDescendants = UseDescendantScore(b);

        double aModFee = fUseADescendants ? a.GetModFeesWithDescendants() : a.GetModifiedFee();
        double aSize = fUseADescendants ? a.GetSizeWithDescendants() : a.GetTxSize();

        double bModFee = fUseBDescendants ? b.GetModFeesWithDescendants() : b.GetModifiedFee();
        double bSize = fUseBDescendants ? b.GetSizeWithDescendants() : b.GetTxSize();

        // Avoid division by rewriting (a/b > c/d) as (a*d > c*b).
        double f1 = aModFee * bSize;
        double f2 = aSize * bModFee;

        if (f1 == f2) {
            return a.GetTime() >= b.GetTime();
        }
        return f1 < f2;
    }

    // Calculate which score to use for an entry (avoiding division).
    bool UseDescendantScore(const CTxMemPoolEntry &a) const
    {
        double f1 = (double)a.GetModifiedFee() * a.GetSizeWithDescendants();
        double f2 = (double)a.GetModFeesWithDescendants() * a.GetTxSize();
        return f2 > f1;
    }
};

/** \class CompareTxMemPoolEntryByScore
 *
 *  Sort by score of entry ((fee+delta)/size) in descending order
 */
class CompareTxMemPoolEntryByScore
{
public:
    bool operator()(const CTxMemPoolEntry& a, const CTxMemPoolEntry& b) const
    {
        double f1 = (double)a.GetModifiedFee() * b.GetTxSize();
        double f2 = (double)b.GetModifiedFee() * a.GetTxSize();
        if (f1 == f2) {
            return b.GetTx().GetHash() < a.GetTx().GetHash();
        }
        return f1 > f2;
    }
};

class CompareTxMemPoolEntryByEntryTime
{
public:
    bool operator()(const CTxMemPoolEntry& a, const CTxMemPoolEntry& b) const
    {
        return a.GetTime() < b.GetTime();
    }
};

class CompareTxMemPoolEntryByAncestorFee
{
public:
    bool operator()(const CTxMemPoolEntry& a, const CTxMemPoolEntry& b) const
    {
        double aFees = a.GetModFeesWithAncestors();
        double aSize = a.GetSizeWithAncestors();

        double bFees = b.GetModFeesWithAncestors();
        double bSize = b.GetSizeWithAncestors();

        // Avoid division by rewriting (a/b > c/d) as (a*d > c*b).
        double f1 = aFees * bSize;
        double f2 = aSize * bFees;

        if (f1 == f2) {
            return a.GetTx().GetHash() < b.GetTx().GetHash();
        }

        return f1 > f2;
    }
};

// Multi_index tag names
struct descendant_score {};
struct entry_time {};
struct mining_score {};
struct ancestor_score {};

class CBlockPolicyEstimator;

/**
 * Information about a mempool transaction.
 */
struct TxMempoolInfo
{
    /** The transaction itself */
    CTransactionRef tx;

    /** Time the transaction entered the mempool. */
    int64_t nTime;

    /** Feerate of the transaction. */
    CFeeRate feeRate;

    /** The fee delta. */
    int64_t nFeeDelta;
};

/** Reason why a transaction was removed from the mempool,
 * this is passed to the notification signal.
 */
enum class MemPoolRemovalReason {
    UNKNOWN = 0, //! Manually removed or unknown reason
    EXPIRY,      //! Expired from mempool
    SIZELIMIT,   //! Removed in size limiting
    REORG,       //! Removed for reorganization
    BLOCK,       //! Removed for block
    CONFLICT     //! Removed for conflict with in-block transaction
};

class SaltedTxidHasher
{
private:
    /** Salt */
    const uint64_t k0, k1;

public:
    SaltedTxidHasher();

    size_t operator()(const uint256& txid) const {
        return SipHashUint256(k0, k1, txid);
    }
};

class SaltedTxidHasher
{
private:
    /** Salt */
    const uint64_t k0, k1;

public:
    SaltedTxidHasher();

    size_t operator()(const uint256& txid) const {
        return SipHashUint256(k0, k1, txid);
    }
};

/**
 * CTxMemPool stores valid-according-to-the-current-best-chain transactions
 * that may be included in the next block.
 *
 * Transactions are added when they are seen on the network (or created by the
 * local node), but not all transactions seen are added to the pool. For
 * example, the following new transactions will not be added to the mempool:
 * - a transaction which doesn't meet the minimum fee requirements.
 * - a non-standard transaction.
 *
 * CTxMemPool::mapTx, and CTxMemPoolEntry bookkeeping:
 *
 * mapTx is a boost::multi_index that sorts the mempool on 4 criteria:
 * - transaction hash
 * - feerate [we use max(feerate of tx, feerate of tx with all descendants)]
 * - time in mempool
 * - mining score (feerate modified by any fee deltas from PrioritiseTransaction)
 *
 * Note: the term "descendant" refers to in-mempool transactions that depend on
 * this one, while "ancestor" refers to in-mempool transactions that a given
 * transaction depends on.
 *
 * In order for the feerate sort to remain correct, we must update transactions
 * in the mempool when new descendants arrive.  To facilitate this, we track
 * the set of in-mempool direct parents and direct children in mapLinks.  Within
 * each CTxMemPoolEntry, we track the size and fees of all descendants.
 *
 * Usually when a new transaction is added to the mempool, it has no in-mempool
 * children (because any such children would be an orphan).  So in
 * addUnchecked(), we:
 * - update a new entry's setMemPoolParents to include all in-mempool parents
 * - update the new entry's direct parents to include the new tx as a child
 * - update all ancestors of the transaction to include the new tx's size/fee
 *
 * When a transaction is removed from the mempool, we must:
 * - update all in-mempool parents to not track the tx in setMemPoolChildren
 * - update all ancestors to not include the tx's size/fees in descendant state
 * - update all in-mempool children to not include it as a parent
 *
 * These happen in UpdateForRemoveFromMempool().  (Note that when removing a
 * transaction along with its descendants, we must calculate that set of
 * transactions to be removed before doing the removal, or else the mempool can
 * be in an inconsistent state where it's impossible to walk the ancestors of
 * a transaction.)
 *
 * In the event of a reorg, the assumption that a newly added tx has no
 * in-mempool children is false.  In particular, the mempool is in an
 * inconsistent state while new transactions are being added, because there may
 * be descendant transactions of a tx coming from a disconnected block that are
 * unreachable from just looking at transactions in the mempool (the linking
 * transactions may also be in the disconnected block, waiting to be added).
 * Because of this, there's not much benefit in trying to search for in-mempool
 * children in addUnchecked().  Instead, in the special case of transactions
 * being added from a disconnected block, we require the caller to clean up the
 * state, to account for in-mempool, out-of-block descendants for all the
 * in-block transactions by calling UpdateTransactionsFromBlock().  Note that
 * until this is called, the mempool state is not consistent, and in particular
 * mapLinks may not be correct (and therefore functions like
 * CalculateMemPoolAncestors() and CalculateDescendants() that rely
 * on them to walk the mempool are not generally safe to use).
 *
 * Computational limits:
 *
 * Updating all in-mempool ancestors of a newly added transaction can be slow,
 * if no bound exists on how many in-mempool ancestors there may be.
 * CalculateMemPoolAncestors() takes configurable limits that are designed to
 * prevent these calculations from being too CPU intensive.
 *
 */
class CTxMemPool
{
private:
    uint32_t nCheckFrequency; //!< Value n means that n times in 2^32 we check.
    unsigned int nTransactionsUpdated; //!< Used by getblocktemplate to trigger CreateNewBlock() invocation
    CBlockPolicyEstimator* minerPolicyEstimator;

    uint64_t totalTxSize;      //!< sum of all mempool tx' byte sizes
    uint64_t cachedInnerUsage; //!< sum of dynamic memory usage of all the map elements (NOT the maps themselves)

    mutable int64_t lastRollingFeeUpdate;
    mutable bool blockSinceLastRollingFeeBump;
    mutable double rollingMinimumFeeRate; //!< minimum fee to get into the pool, decreases exponentially

    void trackPackageRemoved(const CFeeRate& rate);

public:

    static const int ROLLING_FEE_HALFLIFE = 60 * 60 * 12; // public only for testing

    typedef boost::multi_index_container<
        CTxMemPoolEntry,
        boost::multi_index::indexed_by<
            // sorted by txid
            boost::multi_index::hashed_unique<mempoolentry_txid, SaltedTxidHasher>,
            // sorted by fee rate
            boost::multi_index::ordered_non_unique<
                boost::multi_index::tag<descendant_score>,
                boost::multi_index::identity<CTxMemPoolEntry>,
                CompareTxMemPoolEntryByDescendantScore
            >,
            // sorted by entry time
            boost::multi_index::ordered_non_unique<
                boost::multi_index::tag<entry_time>,
                boost::multi_index::identity<CTxMemPoolEntry>,
                CompareTxMemPoolEntryByEntryTime
            >,
            // sorted by score (for mining prioritization)
            boost::multi_index::ordered_unique<
                boost::multi_index::tag<mining_score>,
                boost::multi_index::identity<CTxMemPoolEntry>,
                CompareTxMemPoolEntryByScore
            >,
            // sorted by fee rate with ancestors
            boost::multi_index::ordered_non_unique<
                boost::multi_index::tag<ancestor_score>,
                boost::multi_index::identity<CTxMemPoolEntry>,
                CompareTxMemPoolEntryByAncestorFee
            >
        >
    > indexed_transaction_set;

    mutable CCriticalSection cs;
    indexed_transaction_set mapTx;

    typedef indexed_transaction_set::nth_index<0>::type::iterator txiter;
    std::vector<std::pair<uint256, txiter> > vTxHashes; //!< All tx hashes/entries in mapTx, in random order

    struct CompareIteratorByHash {
        bool operator()(const txiter &a, const txiter &b) const {
            return a->GetTx().GetHash() < b->GetTx().GetHash();
        }
    };
    typedef std::set<txiter, CompareIteratorByHash> setEntries;

    const setEntries & GetMemPoolParents(txiter entry) const;
    const setEntries & GetMemPoolChildren(txiter entry) const;
private:
    typedef std::map<txiter, setEntries, CompareIteratorByHash> cacheMap;

    struct TxLinks {
        setEntries parents;
        setEntries children;
    };

    typedef std::map<txiter, TxLinks, CompareIteratorByHash> txlinksMap;
    txlinksMap mapLinks;

    void UpdateParent(txiter entry, txiter parent, bool add);
    void UpdateChild(txiter entry, txiter child, bool add);

    std::vector<indexed_transaction_set::const_iterator> GetSortedDepthAndScore() const;

public:
    indirectmap<COutPoint, const CTransaction*> mapNextTx;
    std::map<uint256, CAmount> mapDeltas;

    /** Create a new CTxMemPool.
     */
<<<<<<< HEAD
    CTxMemPool();
    ~CTxMemPool();
=======
    CTxMemPool(CBlockPolicyEstimator* estimator = nullptr);
>>>>>>> e44150fe

    /**
     * If sanity-checking is turned on, check makes sure the pool is
     * consistent (does not contain two transactions that spend the same inputs,
     * all inputs are in the mapNextTx array). If sanity-checking is turned off,
     * check does nothing.
     */
    void check(const CCoinsViewCache *pcoins) const;
    void setSanityCheck(double dFrequency = 1.0) { nCheckFrequency = dFrequency * 4294967295.0; }

    // addUnchecked must updated state for all ancestors of a given transaction,
    // to track size/count of descendant transactions.  First version of
    // addUnchecked can be used to have it call CalculateMemPoolAncestors(), and
    // then invoke the second version.
    bool addUnchecked(const uint256& hash, const CTxMemPoolEntry &entry, bool validFeeEstimate = true);
    bool addUnchecked(const uint256& hash, const CTxMemPoolEntry &entry, setEntries &setAncestors, bool validFeeEstimate = true);

    void removeRecursive(const CTransaction &tx, MemPoolRemovalReason reason = MemPoolRemovalReason::UNKNOWN);
    void removeForReorg(const CCoinsViewCache *pcoins, unsigned int nMemPoolHeight, int flags);
    void removeConflicts(const CTransaction &tx);
    void removeForBlock(const std::vector<CTransactionRef>& vtx, unsigned int nBlockHeight);

    void clear();
    void _clear(); //lock free
    bool CompareDepthAndScore(const uint256& hasha, const uint256& hashb);
    void queryHashes(std::vector<uint256>& vtxid);
    bool isSpent(const COutPoint& outpoint);
    unsigned int GetTransactionsUpdated() const;
    void AddTransactionsUpdated(unsigned int n);
    /**
     * Check that none of this transactions inputs are in the mempool, and thus
     * the tx is not dependent on other mempool transactions to be included in a block.
     */
    bool HasNoInputsOf(const CTransaction& tx) const;

    /** Affect CreateNewBlock prioritisation of transactions */
    void PrioritiseTransaction(const uint256& hash, const CAmount& nFeeDelta);
    void ApplyDelta(const uint256 hash, CAmount &nFeeDelta) const;
    void ClearPrioritisation(const uint256 hash);

public:
    /** Remove a set of transactions from the mempool.
     *  If a transaction is in this set, then all in-mempool descendants must
     *  also be in the set, unless this transaction is being removed for being
     *  in a block.
     *  Set updateDescendants to true when removing a tx that was in a block, so
     *  that any in-mempool descendants have their ancestor state updated.
     */
    void RemoveStaged(setEntries &stage, bool updateDescendants, MemPoolRemovalReason reason = MemPoolRemovalReason::UNKNOWN);

    /** When adding transactions from a disconnected block back to the mempool,
     *  new mempool entries may have children in the mempool (which is generally
     *  not the case when otherwise adding transactions).
     *  UpdateTransactionsFromBlock() will find child transactions and update the
     *  descendant state for each transaction in vHashesToUpdate (excluding any
     *  child transactions present in vHashesToUpdate, which are already accounted
     *  for).  Note: vHashesToUpdate should be the set of transactions from the
     *  disconnected block that have been accepted back into the mempool.
     */
    void UpdateTransactionsFromBlock(const std::vector<uint256> &vHashesToUpdate);

    /** Try to calculate all in-mempool ancestors of entry.
     *  (these are all calculated including the tx itself)
     *  limitAncestorCount = max number of ancestors
     *  limitAncestorSize = max size of ancestors
     *  limitDescendantCount = max number of descendants any ancestor can have
     *  limitDescendantSize = max size of descendants any ancestor can have
     *  errString = populated with error reason if any limits are hit
     *  fSearchForParents = whether to search a tx's vin for in-mempool parents, or
     *    look up parents from mapLinks. Must be true for entries not in the mempool
     */
    bool CalculateMemPoolAncestors(const CTxMemPoolEntry &entry, setEntries &setAncestors, uint64_t limitAncestorCount, uint64_t limitAncestorSize, uint64_t limitDescendantCount, uint64_t limitDescendantSize, std::string &errString, bool fSearchForParents = true) const;

    /** Populate setDescendants with all in-mempool descendants of hash.
     *  Assumes that setDescendants includes all in-mempool descendants of anything
     *  already in it.  */
    void CalculateDescendants(txiter it, setEntries &setDescendants);

    /** The minimum fee to get into the mempool, which may itself not be enough
      *  for larger-sized transactions.
      *  The incrementalRelayFee policy variable is used to bound the time it
      *  takes the fee rate to go back down all the way to 0. When the feerate
      *  would otherwise be half of this, it is set to 0 instead.
      */
    CFeeRate GetMinFee(size_t sizelimit) const;

    /** Remove transactions from the mempool until its dynamic size is <= sizelimit.
      *  pvNoSpendsRemaining, if set, will be populated with the list of outpoints
      *  which are not in mempool which no longer have any spends in this mempool.
      */
<<<<<<< HEAD
    void TrimToSize(size_t sizelimit, std::vector<COutPoint>* pvNoSpendsRemaining=NULL);
=======
    void TrimToSize(size_t sizelimit, std::vector<COutPoint>* pvNoSpendsRemaining=nullptr);
>>>>>>> e44150fe

    /** Expire all transaction (and their dependencies) in the mempool older than time. Return the number of removed transactions. */
    int Expire(int64_t time);

    /** Returns false if the transaction is in the mempool and not within the chain limit specified. */
    bool TransactionWithinChainLimit(const uint256& txid, size_t chainLimit) const;

    unsigned long size()
    {
        LOCK(cs);
        return mapTx.size();
    }

    uint64_t GetTotalTxSize()
    {
        LOCK(cs);
        return totalTxSize;
    }

    bool exists(uint256 hash) const
    {
        LOCK(cs);
        return (mapTx.count(hash) != 0);
    }

    bool exists(const COutPoint& outpoint) const
    {
        LOCK(cs);
        auto it = mapTx.find(outpoint.hash);
        return (it != mapTx.end() && outpoint.n < it->GetTx().vout.size());
    }

    CTransactionRef get(const uint256& hash) const;
    TxMempoolInfo info(const uint256& hash) const;
    std::vector<TxMempoolInfo> infoAll() const;

<<<<<<< HEAD
    /** Estimate fee rate needed to get into the next nBlocks
     *  If no answer can be given at nBlocks, return an estimate
     *  at the lowest number of blocks where one can be given
     */
    CFeeRate estimateSmartFee(int nBlocks, int *answerFoundAtBlocks = NULL) const;

    /** Estimate fee rate needed to get into the next nBlocks */
    CFeeRate estimateFee(int nBlocks) const;

    /** Write/Read estimates to disk */
    bool WriteFeeEstimates(CAutoFile& fileout) const;
    bool ReadFeeEstimates(CAutoFile& filein);

=======
>>>>>>> e44150fe
    size_t DynamicMemoryUsage() const;

    boost::signals2::signal<void (CTransactionRef)> NotifyEntryAdded;
    boost::signals2::signal<void (CTransactionRef, MemPoolRemovalReason)> NotifyEntryRemoved;

private:
    /** UpdateForDescendants is used by UpdateTransactionsFromBlock to update
     *  the descendants for a single transaction that has been added to the
     *  mempool but may have child transactions in the mempool, eg during a
     *  chain reorg.  setExclude is the set of descendant transactions in the
     *  mempool that must not be accounted for (because any descendants in
     *  setExclude were added to the mempool after the transaction being
     *  updated and hence their state is already reflected in the parent
     *  state).
     *
     *  cachedDescendants will be updated with the descendants of the transaction
     *  being updated, so that future invocations don't need to walk the
     *  same transaction again, if encountered in another transaction chain.
     */
    void UpdateForDescendants(txiter updateIt,
            cacheMap &cachedDescendants,
            const std::set<uint256> &setExclude);
    /** Update ancestors of hash to add/remove it as a descendant transaction. */
    void UpdateAncestorsOf(bool add, txiter hash, setEntries &setAncestors);
    /** Set ancestor state for an entry */
    void UpdateEntryForAncestors(txiter it, const setEntries &setAncestors);
    /** For each transaction being removed, update ancestors and any direct children.
      * If updateDescendants is true, then also update in-mempool descendants'
      * ancestor state. */
    void UpdateForRemoveFromMempool(const setEntries &entriesToRemove, bool updateDescendants);
    /** Sever link between specified transaction and direct children. */
    void UpdateChildrenForRemoval(txiter entry);

    /** Before calling removeUnchecked for a given transaction,
     *  UpdateForRemoveFromMempool must be called on the entire (dependent) set
     *  of transactions being removed at the same time.  We use each
     *  CTxMemPoolEntry's setMemPoolParents in order to walk ancestors of a
     *  given transaction that is removed, so we can't remove intermediate
     *  transactions in a chain before we've updated all the state for the
     *  removal.
     */
    void removeUnchecked(txiter entry, MemPoolRemovalReason reason = MemPoolRemovalReason::UNKNOWN);
};

/** 
 * CCoinsView that brings transactions from a memorypool into view.
 * It does not check for spendings by memory pool transactions.
 * Instead, it provides access to all Coins which are either unspent in the
 * base CCoinsView, or are outputs from any mempool transaction!
 * This allows transaction replacement to work as expected, as you want to
 * have all inputs "available" to check signatures, and any cycles in the
 * dependency graph are checked directly in AcceptToMemoryPool.
 * It also allows you to sign a double-spend directly in signrawtransaction,
 * as long as the conflicting transaction is not yet confirmed.
 */
class CCoinsViewMemPool : public CCoinsViewBacked
{
protected:
    const CTxMemPool& mempool;

public:
    CCoinsViewMemPool(CCoinsView* baseIn, const CTxMemPool& mempoolIn);
<<<<<<< HEAD
    bool GetCoin(const COutPoint &outpoint, Coin &coin) const;
    bool HaveCoin(const COutPoint &outpoint) const;
=======
    bool GetCoin(const COutPoint &outpoint, Coin &coin) const override;
};

/**
 * DisconnectedBlockTransactions

 * During the reorg, it's desirable to re-add previously confirmed transactions
 * to the mempool, so that anything not re-confirmed in the new chain is
 * available to be mined. However, it's more efficient to wait until the reorg
 * is complete and process all still-unconfirmed transactions at that time,
 * since we expect most confirmed transactions to (typically) still be
 * confirmed in the new chain, and re-accepting to the memory pool is expensive
 * (and therefore better to not do in the middle of reorg-processing).
 * Instead, store the disconnected transactions (in order!) as we go, remove any
 * that are included in blocks in the new chain, and then process the remaining
 * still-unconfirmed transactions at the end.
 */

// multi_index tag names
struct txid_index {};
struct insertion_order {};

struct DisconnectedBlockTransactions {
    typedef boost::multi_index_container<
        CTransactionRef,
        boost::multi_index::indexed_by<
            // sorted by txid
            boost::multi_index::hashed_unique<
                boost::multi_index::tag<txid_index>,
                mempoolentry_txid,
                SaltedTxidHasher
            >,
            // sorted by order in the blockchain
            boost::multi_index::sequenced<
                boost::multi_index::tag<insertion_order>
            >
        >
    > indexed_disconnected_transactions;

    // It's almost certainly a logic bug if we don't clear out queuedTx before
    // destruction, as we add to it while disconnecting blocks, and then we
    // need to re-process remaining transactions to ensure mempool consistency.
    // For now, assert() that we've emptied out this object on destruction.
    // This assert() can always be removed if the reorg-processing code were
    // to be refactored such that this assumption is no longer true (for
    // instance if there was some other way we cleaned up the mempool after a
    // reorg, besides draining this object).
    ~DisconnectedBlockTransactions() { assert(queuedTx.empty()); }

    indexed_disconnected_transactions queuedTx;
    uint64_t cachedInnerUsage = 0;

    // Estimate the overhead of queuedTx to be 6 pointers + an allocation, as
    // no exact formula for boost::multi_index_contained is implemented.
    size_t DynamicMemoryUsage() const {
        return memusage::MallocUsage(sizeof(CTransactionRef) + 6 * sizeof(void*)) * queuedTx.size() + cachedInnerUsage;
    }

    void addTransaction(const CTransactionRef& tx)
    {
        queuedTx.insert(tx);
        cachedInnerUsage += RecursiveDynamicUsage(tx);
    }

    // Remove entries based on txid_index, and update memory usage.
    void removeForBlock(const std::vector<CTransactionRef>& vtx)
    {
        // Short-circuit in the common case of a block being added to the tip
        if (queuedTx.empty()) {
            return;
        }
        for (auto const &tx : vtx) {
            auto it = queuedTx.find(tx->GetHash());
            if (it != queuedTx.end()) {
                cachedInnerUsage -= RecursiveDynamicUsage(*it);
                queuedTx.erase(it);
            }
        }
    }

    // Remove an entry by insertion_order index, and update memory usage.
    void removeEntry(indexed_disconnected_transactions::index<insertion_order>::type::iterator entry)
    {
        cachedInnerUsage -= RecursiveDynamicUsage(*entry);
        queuedTx.get<insertion_order>().erase(entry);
    }

    void clear()
    {
        cachedInnerUsage = 0;
        queuedTx.clear();
    }
>>>>>>> e44150fe
};

#endif // BITCOIN_TXMEMPOOL_H<|MERGE_RESOLUTION|>--- conflicted
+++ resolved
@@ -67,11 +67,7 @@
 private:
     CTransactionRef tx;
     CAmount nFee;              //!< Cached to avoid expensive parent-transaction lookups
-<<<<<<< HEAD
     size_t nTxSize;            //!< ... and avoid recomputing tx size
-=======
-    size_t nTxWeight;          //!< ... and avoid recomputing tx weight (also used for GetTxSize())
->>>>>>> e44150fe
     size_t nUsageSize;         //!< ... and total memory usage
     int64_t nTime;             //!< Local time when entering the mempool
     unsigned int entryHeight;  //!< Chain height when entering the mempool
@@ -97,11 +93,7 @@
     CTxMemPoolEntry(const CTransactionRef& _tx, const CAmount& _nFee,
                     int64_t _nTime, unsigned int _entryHeight,
                     bool spendsCoinbase,
-<<<<<<< HEAD
                     int64_t nSigOpsCount, LockPoints lp);
-=======
-                    int64_t nSigOpsCost, LockPoints lp);
->>>>>>> e44150fe
 
     CTxMemPoolEntry(const CTxMemPoolEntry& other);
 
@@ -299,8 +291,6 @@
 struct entry_time {};
 struct mining_score {};
 struct ancestor_score {};
-
-class CBlockPolicyEstimator;
 
 /**
  * Information about a mempool transaction.
@@ -434,7 +424,6 @@
 private:
     uint32_t nCheckFrequency; //!< Value n means that n times in 2^32 we check.
     unsigned int nTransactionsUpdated; //!< Used by getblocktemplate to trigger CreateNewBlock() invocation
-    CBlockPolicyEstimator* minerPolicyEstimator;
 
     uint64_t totalTxSize;      //!< sum of all mempool tx' byte sizes
     uint64_t cachedInnerUsage; //!< sum of dynamic memory usage of all the map elements (NOT the maps themselves)
@@ -518,12 +507,7 @@
 
     /** Create a new CTxMemPool.
      */
-<<<<<<< HEAD
     CTxMemPool();
-    ~CTxMemPool();
-=======
-    CTxMemPool(CBlockPolicyEstimator* estimator = nullptr);
->>>>>>> e44150fe
 
     /**
      * If sanity-checking is turned on, check makes sure the pool is
@@ -538,8 +522,8 @@
     // to track size/count of descendant transactions.  First version of
     // addUnchecked can be used to have it call CalculateMemPoolAncestors(), and
     // then invoke the second version.
-    bool addUnchecked(const uint256& hash, const CTxMemPoolEntry &entry, bool validFeeEstimate = true);
-    bool addUnchecked(const uint256& hash, const CTxMemPoolEntry &entry, setEntries &setAncestors, bool validFeeEstimate = true);
+    bool addUnchecked(const uint256& hash, const CTxMemPoolEntry &entry);
+    bool addUnchecked(const uint256& hash, const CTxMemPoolEntry &entry, setEntries &setAncestors);
 
     void removeRecursive(const CTransaction &tx, MemPoolRemovalReason reason = MemPoolRemovalReason::UNKNOWN);
     void removeForReorg(const CCoinsViewCache *pcoins, unsigned int nMemPoolHeight, int flags);
@@ -614,11 +598,7 @@
       *  pvNoSpendsRemaining, if set, will be populated with the list of outpoints
       *  which are not in mempool which no longer have any spends in this mempool.
       */
-<<<<<<< HEAD
-    void TrimToSize(size_t sizelimit, std::vector<COutPoint>* pvNoSpendsRemaining=NULL);
-=======
     void TrimToSize(size_t sizelimit, std::vector<COutPoint>* pvNoSpendsRemaining=nullptr);
->>>>>>> e44150fe
 
     /** Expire all transaction (and their dependencies) in the mempool older than time. Return the number of removed transactions. */
     int Expire(int64_t time);
@@ -655,22 +635,6 @@
     TxMempoolInfo info(const uint256& hash) const;
     std::vector<TxMempoolInfo> infoAll() const;
 
-<<<<<<< HEAD
-    /** Estimate fee rate needed to get into the next nBlocks
-     *  If no answer can be given at nBlocks, return an estimate
-     *  at the lowest number of blocks where one can be given
-     */
-    CFeeRate estimateSmartFee(int nBlocks, int *answerFoundAtBlocks = NULL) const;
-
-    /** Estimate fee rate needed to get into the next nBlocks */
-    CFeeRate estimateFee(int nBlocks) const;
-
-    /** Write/Read estimates to disk */
-    bool WriteFeeEstimates(CAutoFile& fileout) const;
-    bool ReadFeeEstimates(CAutoFile& filein);
-
-=======
->>>>>>> e44150fe
     size_t DynamicMemoryUsage() const;
 
     boost::signals2::signal<void (CTransactionRef)> NotifyEntryAdded;
@@ -733,10 +697,6 @@
 
 public:
     CCoinsViewMemPool(CCoinsView* baseIn, const CTxMemPool& mempoolIn);
-<<<<<<< HEAD
-    bool GetCoin(const COutPoint &outpoint, Coin &coin) const;
-    bool HaveCoin(const COutPoint &outpoint) const;
-=======
     bool GetCoin(const COutPoint &outpoint, Coin &coin) const override;
 };
 
@@ -829,7 +789,6 @@
         cachedInnerUsage = 0;
         queuedTx.clear();
     }
->>>>>>> e44150fe
 };
 
 #endif // BITCOIN_TXMEMPOOL_H