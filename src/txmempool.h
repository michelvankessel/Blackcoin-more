--- conflicted
+++ resolved
@@ -78,11 +78,7 @@
 private:
     std::shared_ptr<const CTransaction> tx;
     CAmount nFee;              //!< Cached to avoid expensive parent-transaction lookups
-<<<<<<< HEAD
     size_t nTxSize;            //!< ... and avoid recomputing tx size
-=======
-    size_t nTxWeight;          //!< ... and avoid recomputing tx weight (also used for GetTxSize())
->>>>>>> b6548420
     size_t nModSize;           //!< ... and modified size for priority
     size_t nUsageSize;         //!< ... and total memory usage
     int64_t nTime;             //!< Local time when entering the mempool
@@ -91,11 +87,7 @@
     bool hadNoDependencies;    //!< Not dependent on any other txs when it entered the mempool
     CAmount inChainInputValue; //!< Sum of all txin values that are already in blockchain
     bool spendsCoinbase;       //!< keep track of transactions that spend a coinbase
-<<<<<<< HEAD
-    unsigned int sigOpCost;    //!< Legacy sig ops plus P2SH sig op count
-=======
-    int64_t sigOpCost;         //!< Total sigop cost
->>>>>>> b6548420
+    int64_t sigOpCount;        //!< Total sigop plus P2SH sigops count
     int64_t feeDelta;          //!< Used for determining the priority of the transaction for mining in a block
     LockPoints lockPoints;     //!< Track the height and time at which tx was final
 
@@ -112,7 +104,7 @@
     uint64_t nCountWithAncestors;
     uint64_t nSizeWithAncestors;
     CAmount nModFeesWithAncestors;
-    int64_t nSigOpCostWithAncestors;
+    int64_t nSigOpCountWithAncestors;
 
 public:
     CTxMemPoolEntry(const CTransaction& _tx, const CAmount& _nFee,
@@ -129,12 +121,11 @@
      */
     double GetPriority(unsigned int currentHeight) const;
     const CAmount& GetFee() const { return nFee; }
-    size_t GetTxSize() const;
-    size_t GetTxWeight() const { return nTxWeight; }
+    size_t GetTxSize() const { return nTxSize; }
     int64_t GetTime() const { return nTime; }
     unsigned int GetHeight() const { return entryHeight; }
     bool WasClearAtEntry() const { return hadNoDependencies; }
-    int64_t GetSigOpCost() const { return sigOpCost; }
+    int64_t GetSigOpCount() const { return sigOpCount; }
     int64_t GetModifiedFee() const { return nFee + feeDelta; }
     size_t DynamicMemoryUsage() const { return nUsageSize; }
     const LockPoints& GetLockPoints() const { return lockPoints; }
@@ -158,7 +149,7 @@
     uint64_t GetCountWithAncestors() const { return nCountWithAncestors; }
     uint64_t GetSizeWithAncestors() const { return nSizeWithAncestors; }
     CAmount GetModFeesWithAncestors() const { return nModFeesWithAncestors; }
-    int64_t GetSigOpCostWithAncestors() const { return nSigOpCostWithAncestors; }
+    int64_t GetSigOpCountWithAncestors() const { return nSigOpCountWithAncestors; }
 
     mutable size_t vTxHashesIdx; //!< Index in mempool's vTxHashes
 };
@@ -181,31 +172,18 @@
 
 struct update_ancestor_state
 {
-<<<<<<< HEAD
-    update_ancestor_state(int64_t _modifySize, CAmount _modifyFee, int64_t _modifyCount, int _modifySigOps) :
-        modifySize(_modifySize), modifyFee(_modifyFee), modifyCount(_modifyCount), modifySigOps(_modifySigOps)
-    {}
-
-    void operator() (CTxMemPoolEntry &e)
-        { e.UpdateAncestorState(modifySize, modifyFee, modifyCount, modifySigOps); }
-=======
     update_ancestor_state(int64_t _modifySize, CAmount _modifyFee, int64_t _modifyCount, int64_t _modifySigOpsCost) :
         modifySize(_modifySize), modifyFee(_modifyFee), modifyCount(_modifyCount), modifySigOpsCost(_modifySigOpsCost)
     {}
 
     void operator() (CTxMemPoolEntry &e)
         { e.UpdateAncestorState(modifySize, modifyFee, modifyCount, modifySigOpsCost); }
->>>>>>> b6548420
 
     private:
         int64_t modifySize;
         CAmount modifyFee;
         int64_t modifyCount;
-<<<<<<< HEAD
-        int modifySigOps;
-=======
         int64_t modifySigOpsCost;
->>>>>>> b6548420
 };
 
 struct update_fee_delta
@@ -267,11 +245,7 @@
     }
 
     // Calculate which score to use for an entry (avoiding division).
-<<<<<<< HEAD
     bool UseDescendantScore(const CTxMemPoolEntry &a) const
-=======
-    bool UseDescendantScore(const CTxMemPoolEntry &a)
->>>>>>> b6548420
     {
         double f1 = (double)a.GetModifiedFee() * a.GetSizeWithDescendants();
         double f2 = (double)a.GetModFeesWithDescendants() * a.GetTxSize();
@@ -309,11 +283,7 @@
 class CompareTxMemPoolEntryByAncestorFee
 {
 public:
-<<<<<<< HEAD
-    bool operator()(const CTxMemPoolEntry& a, const CTxMemPoolEntry& b) const
-=======
     bool operator()(const CTxMemPoolEntry& a, const CTxMemPoolEntry& b)
->>>>>>> b6548420
     {
         double aFees = a.GetModFeesWithAncestors();
         double aSize = a.GetSizeWithAncestors();
@@ -491,11 +461,7 @@
     indexed_transaction_set mapTx;
 
     typedef indexed_transaction_set::nth_index<0>::type::iterator txiter;
-<<<<<<< HEAD
     std::vector<std::pair<uint256, txiter> > vTxHashes; //!< All tx hashes/entries in mapTx, in random order
-=======
-    std::vector<std::pair<uint256, txiter> > vTxHashes; //!< All tx witness hashes/entries in mapTx, in random order
->>>>>>> b6548420
 
     struct CompareIteratorByHash {
         bool operator()(const txiter &a, const txiter &b) const {
