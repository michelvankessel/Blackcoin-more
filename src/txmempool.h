--- conflicted
+++ resolved
@@ -220,13 +220,8 @@
         return f1 < f2;
     }
 
-<<<<<<< HEAD
-    // Calculate which score to use for an entry (avoiding division).
-    bool UseDescendantScore(const CTxMemPoolEntry &a) const
-=======
     // Return the fee/size we're using for sorting this entry.
     void GetModFeeAndSize(const CTxMemPoolEntry &a, double &mod_fee, double &size) const
->>>>>>> f56c00b2
     {
         // Compare feerate with descendants to feerate of the transaction, and
         // return the fee/size for the max.
@@ -277,12 +272,8 @@
 class CompareTxMemPoolEntryByAncestorFee
 {
 public:
-<<<<<<< HEAD
-    bool operator()(const CTxMemPoolEntry& a, const CTxMemPoolEntry& b) const
-=======
     template<typename T>
     bool operator()(const T& a, const T& b) const
->>>>>>> f56c00b2
     {
         double a_mod_fee, a_size, b_mod_fee, b_size;
 
@@ -517,11 +508,7 @@
 
     /** Create a new CTxMemPool.
      */
-<<<<<<< HEAD
-    CTxMemPool();
-=======
-    explicit CTxMemPool(CBlockPolicyEstimator* estimator = nullptr);
->>>>>>> f56c00b2
+    explicit CTxMemPool();
 
     /**
      * If sanity-checking is turned on, check makes sure the pool is
@@ -536,16 +523,11 @@
     // to track size/count of descendant transactions.  First version of
     // addUnchecked can be used to have it call CalculateMemPoolAncestors(), and
     // then invoke the second version.
-<<<<<<< HEAD
-    bool addUnchecked(const uint256& hash, const CTxMemPoolEntry &entry);
-    bool addUnchecked(const uint256& hash, const CTxMemPoolEntry &entry, setEntries &setAncestors);
-=======
     // Note that addUnchecked is ONLY called from ATMP outside of tests
     // and any other callers may break wallet's in-mempool tracking (due to
     // lack of CValidationInterface::TransactionAddedToMempool callbacks).
-    bool addUnchecked(const uint256& hash, const CTxMemPoolEntry &entry, bool validFeeEstimate = true);
-    bool addUnchecked(const uint256& hash, const CTxMemPoolEntry &entry, setEntries &setAncestors, bool validFeeEstimate = true);
->>>>>>> f56c00b2
+    bool addUnchecked(const uint256& hash, const CTxMemPoolEntry &entry);
+    bool addUnchecked(const uint256& hash, const CTxMemPoolEntry &entry, setEntries &setAncestors);
 
     void removeRecursive(const CTransaction &tx, MemPoolRemovalReason reason = MemPoolRemovalReason::UNKNOWN);
     void removeForReorg(const CCoinsViewCache *pcoins, unsigned int nMemPoolHeight, int flags);
