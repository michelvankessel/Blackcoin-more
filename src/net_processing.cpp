--- conflicted
+++ resolved
@@ -202,13 +202,6 @@
 } // namespace
 
 namespace {
-<<<<<<< HEAD
-struct CBlockReject {
-    unsigned char chRejectCode;
-    std::string strRejectReason;
-    uint256 hashBlock;
-};
-
 class CNodeHeaders
 {
 public:
@@ -266,7 +259,7 @@
         {
             // Clear the points and ban the node
             points.clear();
-            return state.Invalid(ValidationInvalidReason::BLOCK_HEADER_SPAM, false, REJECT_INVALID, "header-spam", "ban node for sending spam");
+            return state.Invalid(BlockValidationResult::BLOCK_HEADER_SPAM, "header-spam", "ban node for sending spam");
         }
 
         return ret;
@@ -296,8 +289,6 @@
     size_t maxAvg;
 };
 
-=======
->>>>>>> 56311988
 /**
  * Maintain validation-specific state about nodes, protected by cs_main, instead
  * by CNode's own locks. This simplifies asynchronous operation, where
@@ -1143,16 +1134,10 @@
             }
             break;
         }
-<<<<<<< HEAD
-    case ValidationInvalidReason::BLOCK_INVALID_HEADER:
-    case ValidationInvalidReason::BLOCK_CHECKPOINT:
-    case ValidationInvalidReason::BLOCK_INVALID_PREV:
-    case ValidationInvalidReason::BLOCK_HEADER_SPAM:
-=======
     case BlockValidationResult::BLOCK_INVALID_HEADER:
     case BlockValidationResult::BLOCK_CHECKPOINT:
     case BlockValidationResult::BLOCK_INVALID_PREV:
->>>>>>> 56311988
+    case BlockValidationResult::BLOCK_HEADER_SPAM:
         {
             LOCK(cs_main);
             Misbehaving(nodeid, 100, message);
@@ -1166,19 +1151,15 @@
             Misbehaving(nodeid, 10, message);
         }
         return true;
-<<<<<<< HEAD
-    case ValidationInvalidReason::RECENT_CONSENSUS_CHANGE:
-    case ValidationInvalidReason::BLOCK_TIME_FUTURE:
-    case ValidationInvalidReason::TX_INPUTS_NOT_STANDARD:
-    case ValidationInvalidReason::TX_NOT_STANDARD:
-    case ValidationInvalidReason::TX_MISSING_INPUTS:
-    case ValidationInvalidReason::TX_PREMATURE_SPEND:
-    case ValidationInvalidReason::TX_CONFLICT:
-    case ValidationInvalidReason::TX_MEMPOOL_POLICY:
-=======
+    case BlockValidationResult::BLOCK_HEADER_SYNC:
+        {
+            LOCK(cs_main);
+            Misbehaving(nodeid, 1, message);
+        }
+        return true;
     case BlockValidationResult::BLOCK_RECENT_CONSENSUS_CHANGE:
     case BlockValidationResult::BLOCK_TIME_FUTURE:
->>>>>>> 56311988
+	case BlockValidationResult::BLOCK_HEADER_REJECT:
         break;
     }
     if (message != "") {
@@ -1210,7 +1191,6 @@
     case TxValidationResult::TX_NOT_STANDARD:
     case TxValidationResult::TX_MISSING_INPUTS:
     case TxValidationResult::TX_PREMATURE_SPEND:
-    case TxValidationResult::TX_WITNESS_MUTATED:
     case TxValidationResult::TX_CONFLICT:
     case TxValidationResult::TX_MEMPOOL_POLICY:
         break;
@@ -1678,16 +1658,6 @@
     std::vector<CInv> vNotFound;
     const CNetMsgMaker msgMaker(pfrom->GetSendVersion());
 
-<<<<<<< HEAD
-    // Note that if we receive a getdata for a MSG_TX from a
-    // block-relay-only outbound peer, we will stop processing further getdata
-    // messages from this peer (likely resulting in our peer eventually
-    // disconnecting us).
-    if (pfrom->m_tx_relay != nullptr) {
-        LOCK(cs_main);
-
-        while (it != pfrom->vRecvGetData.end() && (it->type == MSG_TX)) {
-=======
     // mempool entries added before this time have likely expired from mapRelay
     const std::chrono::seconds longlived_mempool_time = GetTime<std::chrono::seconds>() - RELAY_TX_CACHE_TIME;
     // Get last mempool request time
@@ -1700,8 +1670,7 @@
         // Process as many TX items from the front of the getdata queue as
         // possible, since they're common and it's efficient to batch process
         // them.
-        while (it != pfrom->vRecvGetData.end() && (it->type == MSG_TX || it->type == MSG_WITNESS_TX)) {
->>>>>>> 56311988
+        while (it != pfrom->vRecvGetData.end() && (it->type == MSG_TX)) {
             if (interruptMsgProc)
                 return;
             // The send buffer provides backpressure. If there's no space in
@@ -1725,19 +1694,13 @@
             } else {
                 auto txinfo = mempool.info(inv.hash);
                 // To protect privacy, do not answer getdata using the mempool when
-<<<<<<< HEAD
-                // that TX couldn't have been INVed in reply to a MEMPOOL request.
-                if (txinfo.tx && txinfo.nTime <= pfrom->m_tx_relay->timeLastMempoolReq) {
-                    connman->PushMessage(pfrom, msgMaker.Make(NetMsgType::TX, *txinfo.tx));
-=======
                 // that TX couldn't have been INVed in reply to a MEMPOOL request,
                 // or when it's too recent to have expired from mapRelay.
                 if (txinfo.tx && (
                      (mempool_req.count() && txinfo.m_time <= mempool_req)
                       || (txinfo.m_time <= longlived_mempool_time)))
                 {
-                    connman->PushMessage(pfrom, msgMaker.Make(nSendFlags, NetMsgType::TX, *txinfo.tx));
->>>>>>> 56311988
+                    connman->PushMessage(pfrom, msgMaker.Make(NetMsgType::TX, *txinfo.tx));
                     push = true;
                 }
             }
@@ -1750,14 +1713,8 @@
     // Only process one BLOCK item per call, since they're uncommon and can be
     // expensive to process.
     if (it != pfrom->vRecvGetData.end() && !pfrom->fPauseSend) {
-<<<<<<< HEAD
-        const CInv &inv = *it;
+        const CInv &inv = *it++;
         if (inv.type == MSG_BLOCK || inv.type == MSG_FILTERED_BLOCK || inv.type == MSG_CMPCT_BLOCK) {
-            it++;
-=======
-        const CInv &inv = *it++;
-        if (inv.type == MSG_BLOCK || inv.type == MSG_FILTERED_BLOCK || inv.type == MSG_CMPCT_BLOCK || inv.type == MSG_WITNESS_BLOCK) {
->>>>>>> 56311988
             ProcessGetBlockData(pfrom, chainparams, inv, connman);
         }
         // else: If the first item on the queue is an unknown type, we erase it
@@ -1859,14 +1816,8 @@
         }
     }
 
-<<<<<<< HEAD
-    CValidationState state;
-    CBlockHeader first_invalid_header;
-    if (!ProcessNetBlockHeaders(pfrom, headers, state, chainparams, &pindexLast, &first_invalid_header)) {
-=======
     BlockValidationState state;
-    if (!ProcessNewBlockHeaders(headers, state, chainparams, &pindexLast)) {
->>>>>>> 56311988
+    if (!ProcessNetBlockHeaders(pfrom, headers, state, chainparams, &pindexLast)) {
         if (state.IsInvalid()) {
             MaybePunishNodeForBlock(pfrom->GetId(), state, via_compact_block, "invalid header received");
             return false;
@@ -1931,14 +1882,8 @@
                         // Can't download any more from this peer
                         break;
                     }
-<<<<<<< HEAD
                     vGetData.push_back(CInv(MSG_BLOCK, pindex->GetBlockHash()));
-                    MarkBlockAsInFlight(pfrom->GetId(), pindex->GetBlockHash(), pindex);
-=======
-                    uint32_t nFetchFlags = GetFetchFlags(pfrom);
-                    vGetData.push_back(CInv(MSG_BLOCK | nFetchFlags, pindex->GetBlockHash()));
                     MarkBlockAsInFlight(mempool, pfrom->GetId(), pindex->GetBlockHash(), pindex);
->>>>>>> 56311988
                     LogPrint(BCLog::NET, "Requesting block %s from  peer=%d\n",
                             pindex->GetBlockHash().ToString(), pfrom->GetId());
                 }
@@ -2038,25 +1983,9 @@
             // Has inputs but not accepted to mempool
             // Probably non-standard or insufficient fee
             LogPrint(BCLog::MEMPOOL, "   removed orphan tx %s\n", orphanHash.ToString());
-<<<<<<< HEAD
-            assert(IsTransactionReason(orphan_state.GetReason()));
             assert(recentRejects);
             recentRejects->insert(orphanHash);
 
-=======
-            if ((!orphanTx.HasWitness() && orphan_state.GetResult() != TxValidationResult::TX_WITNESS_MUTATED) ||
-                    orphan_state.GetResult() == TxValidationResult::TX_INPUTS_NOT_STANDARD) {
-                // Do not use rejection cache for witness transactions or
-                // witness-stripped transactions, as they can have been malleated.
-                // See https://github.com/bitcoin/bitcoin/issues/8279 for details.
-                // However, if the transaction failed for TX_INPUTS_NOT_STANDARD,
-                // then we know that the witness was irrelevant to the policy
-                // failure, since this check depends only on the txid
-                // (the scriptPubKey being spent is covered by the txid).
-                assert(recentRejects);
-                recentRejects->insert(orphanHash);
-            }
->>>>>>> 56311988
             EraseOrphanTx(orphanHash);
             done = true;
         }
@@ -2737,29 +2666,10 @@
                 recentRejects->insert(tx.GetHash());
             }
         } else {
-<<<<<<< HEAD
-            assert(IsTransactionReason(state.GetReason()));
             assert(recentRejects);
             recentRejects->insert(tx.GetHash());
 
             if (RecursiveDynamicUsage(*ptx) < 100000) {
-=======
-            if ((!tx.HasWitness() && state.GetResult() != TxValidationResult::TX_WITNESS_MUTATED) ||
-                    state.GetResult() == TxValidationResult::TX_INPUTS_NOT_STANDARD) {
-                // Do not use rejection cache for witness transactions or
-                // witness-stripped transactions, as they can have been malleated.
-                // See https://github.com/bitcoin/bitcoin/issues/8279 for details.
-                // However, if the transaction failed for TX_INPUTS_NOT_STANDARD,
-                // then we know that the witness was irrelevant to the policy
-                // failure, since this check depends only on the txid
-                // (the scriptPubKey being spent is covered by the txid).
-                assert(recentRejects);
-                recentRejects->insert(tx.GetHash());
-                if (RecursiveDynamicUsage(*ptx) < 100000) {
-                    AddToCompactExtraTransactions(ptx);
-                }
-            } else if (tx.HasWitness() && RecursiveDynamicUsage(*ptx) < 100000) {
->>>>>>> 56311988
                 AddToCompactExtraTransactions(ptx);
             }
 
@@ -2836,13 +2746,8 @@
         }
 
         const CBlockIndex *pindex = nullptr;
-<<<<<<< HEAD
-        CValidationState state;
+        BlockValidationState state;
         if (!ProcessNetBlockHeaders(pfrom, {cmpctblock.header}, state, chainparams, &pindex)) {
-=======
-        BlockValidationState state;
-        if (!ProcessNewBlockHeaders({cmpctblock.header}, state, chainparams, &pindex)) {
->>>>>>> 56311988
             if (state.IsInvalid()) {
                 MaybePunishNodeForBlock(pfrom->GetId(), state, /*via_compact_block*/ true, "invalid header via cmpctblock");
                 return true;
@@ -3429,13 +3334,9 @@
             // Disconnect and discourage all nodes sharing the address
             LogPrintf("Disconnecting and discouraging peer %s!\n", pnode->addr.ToString());
             if (m_banman) {
-<<<<<<< HEAD
-                m_banman->Ban(pnode->addr, BanReasonNodeMisbehaving);
+                m_banman->Discourage(pnode->addr);
                 // Remove all data from the header spam filter when the address is banned
                 CleanAddressHeaders(pnode->addr);
-=======
-                m_banman->Discourage(pnode->addr);
->>>>>>> 56311988
             }
             connman->DisconnectNode(pnode->addr);
         }
@@ -3532,15 +3433,9 @@
         if (!pfrom->vRecvGetData.empty())
             fMoreWork = true;
     } catch (const std::exception& e) {
-<<<<<<< HEAD
-        LogPrint(BCLog::NET, "%s(%s, %u bytes): Exception '%s' (%s) caught\n", __func__, SanitizeString(strCommand), nMessageSize, e.what(), typeid(e).name());
-    } catch (...) {
-        LogPrint(BCLog::NET, "%s(%s, %u bytes): Unknown exception caught\n", __func__, SanitizeString(strCommand), nMessageSize);
-=======
         LogPrint(BCLog::NET, "%s(%s, %u bytes): Exception '%s' (%s) caught\n", __func__, SanitizeString(msg_type), nMessageSize, e.what(), typeid(e).name());
     } catch (...) {
         LogPrint(BCLog::NET, "%s(%s, %u bytes): Unknown exception caught\n", __func__, SanitizeString(msg_type), nMessageSize);
->>>>>>> 56311988
     }
 
     if (!fRet) {
@@ -4169,14 +4064,9 @@
             NodeId staller = -1;
             FindNextBlocksToDownload(pto->GetId(), MAX_BLOCKS_IN_TRANSIT_PER_PEER - state.nBlocksInFlight, vToDownload, staller, consensusParams);
             for (const CBlockIndex *pindex : vToDownload) {
-<<<<<<< HEAD
+                uint32_t nFetchFlags = GetFetchFlags(pto);
                 vGetData.push_back(CInv(MSG_BLOCK, pindex->GetBlockHash()));
-                MarkBlockAsInFlight(pto->GetId(), pindex->GetBlockHash(), pindex);
-=======
-                uint32_t nFetchFlags = GetFetchFlags(pto);
-                vGetData.push_back(CInv(MSG_BLOCK | nFetchFlags, pindex->GetBlockHash()));
                 MarkBlockAsInFlight(m_mempool, pto->GetId(), pindex->GetBlockHash(), pindex);
->>>>>>> 56311988
                 LogPrint(BCLog::NET, "Requesting block %s (%d) peer=%d\n", pindex->GetBlockHash().ToString(),
                     pindex->nHeight, pto->GetId());
             }
@@ -4218,13 +4108,8 @@
             // Erase this entry from tx_process_time (it may be added back for
             // processing at a later time, see below)
             tx_process_time.erase(tx_process_time.begin());
-<<<<<<< HEAD
             CInv inv(MSG_TX, txid);
-            if (!AlreadyHave(inv)) {
-=======
-            CInv inv(MSG_TX | GetFetchFlags(pto), txid);
             if (!AlreadyHave(inv, m_mempool)) {
->>>>>>> 56311988
                 // If this transaction was last requested more than 1 minute ago,
                 // then request.
                 const auto last_request_time = GetTxRequestTime(inv.hash);
@@ -4262,12 +4147,8 @@
         // We don't want white listed peers to filter txs to us if we have -whitelistforcerelay
         if (pto->m_tx_relay != nullptr && pto->nVersion >= FEEFILTER_VERSION && gArgs.GetBoolArg("-feefilter", DEFAULT_FEEFILTER) &&
             !pto->HasPermission(PF_FORCERELAY)) {
-<<<<<<< HEAD
             // Blackcoin: use minRelayTxFee
             CAmount currentFilter = ::minRelayTxFee.GetFeePerK();
-=======
-            CAmount currentFilter = m_mempool.GetMinFee(gArgs.GetArg("-maxmempool", DEFAULT_MAX_MEMPOOL_SIZE) * 1000000).GetFeePerK();
->>>>>>> 56311988
             int64_t timeNow = GetTimeMicros();
             if (timeNow > pto->m_tx_relay->nextSendTimeFeeFilter) {
                 // We always have a fee filter of at least minRelayTxFee
@@ -4312,7 +4193,12 @@
         return error("%s: ProcessNewBlock FAILED", __func__);
 
     return true;
-} 
+}
+
+unsigned int GefaultHeaderSpamFilterMaxSize()
+{
+    return Params().GetConsensus().nCoinbaseMaturity;
+}
 
 class CNetProcessingCleanup
 {
