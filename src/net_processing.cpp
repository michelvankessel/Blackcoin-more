// Copyright (c) 2009-2010 Satoshi Nakamoto
<<<<<<< HEAD
// Copyright (c) 2009-2017 The Bitcoin Core developers
=======
// Copyright (c) 2009-2018 The Bitcoin Core developers
>>>>>>> 2f4f2d38
// Distributed under the MIT software license, see the accompanying
// file COPYING or http://www.opensource.org/licenses/mit-license.php.

#include <net_processing.h>

#include <addrman.h>
#include <arith_uint256.h>
#include <blockencodings.h>
#include <chainparams.h>
#include <consensus/validation.h>
#include <hash.h>
#include <validation.h>
#include <merkleblock.h>
#include <netmessagemaker.h>
#include <netbase.h>
#include <policy/fees.h>
#include <policy/policy.h>
#include <primitives/block.h>
#include <primitives/transaction.h>
#include <random.h>
#include <reverse_iterator.h>
#include <scheduler.h>
#include <tinyformat.h>
#include <txmempool.h>
#include <ui_interface.h>
#include <util.h>
#include <utilmoneystr.h>
#include <utilstrencodings.h>

#include <memory>

#if defined(NDEBUG)
# error "Bitcoin cannot be compiled without assertions."
#endif

<<<<<<< HEAD
std::atomic<int64_t> nTimeBestReceived(0); // Used only to inform the wallet of when we last received a block

struct IteratorComparator
{
    template<typename I>
    bool operator()(const I& a, const I& b) const
    {
        return &(*a) < &(*b);
    }
};
=======
/** Expiration time for orphan transactions in seconds */
static constexpr int64_t ORPHAN_TX_EXPIRE_TIME = 20 * 60;
/** Minimum time between orphan transactions expire time checks in seconds */
static constexpr int64_t ORPHAN_TX_EXPIRE_INTERVAL = 5 * 60;
/** Headers download timeout expressed in microseconds
 *  Timeout = base + per_header * (expected number of headers) */
static constexpr int64_t HEADERS_DOWNLOAD_TIMEOUT_BASE = 15 * 60 * 1000000; // 15 minutes
static constexpr int64_t HEADERS_DOWNLOAD_TIMEOUT_PER_HEADER = 1000; // 1ms/header
/** Protect at least this many outbound peers from disconnection due to slow/
 * behind headers chain.
 */
static constexpr int32_t MAX_OUTBOUND_PEERS_TO_PROTECT_FROM_DISCONNECT = 4;
/** Timeout for (unprotected) outbound peers to sync to our chainwork, in seconds */
static constexpr int64_t CHAIN_SYNC_TIMEOUT = 20 * 60; // 20 minutes
/** How frequently to check for stale tips, in seconds */
static constexpr int64_t STALE_CHECK_INTERVAL = 10 * 60; // 10 minutes
/** How frequently to check for extra outbound peers and disconnect, in seconds */
static constexpr int64_t EXTRA_PEER_CHECK_INTERVAL = 45;
/** Minimum time an outbound-peer-eviction candidate must be connected for, in order to evict, in seconds */
static constexpr int64_t MINIMUM_CONNECT_TIME = 30;
/** SHA256("main address relay")[0:8] */
static constexpr uint64_t RANDOMIZER_ID_ADDRESS_RELAY = 0x3cac0035b5866b90ULL;
/// Age after which a stale block will no longer be served if requested as
/// protection against fingerprinting. Set to one month, denominated in seconds.
static constexpr int STALE_RELAY_AGE_LIMIT = 30 * 24 * 60 * 60;
/// Age after which a block is considered historical for purposes of rate
/// limiting block relay. Set to one week, denominated in seconds.
static constexpr int HISTORICAL_BLOCK_AGE = 7 * 24 * 60 * 60;
>>>>>>> 2f4f2d38

struct COrphanTx {
    // When modifying, adapt the copy of this definition in tests/DoS_tests.
    CTransactionRef tx;
    NodeId fromPeer;
    int64_t nTimeExpire;
};
static CCriticalSection g_cs_orphans;
std::map<uint256, COrphanTx> mapOrphanTransactions GUARDED_BY(g_cs_orphans);
<<<<<<< HEAD
std::map<COutPoint, std::set<std::map<uint256, COrphanTx>::iterator, IteratorComparator>> mapOrphanTransactionsByPrev GUARDED_BY(g_cs_orphans);
void EraseOrphansFor(NodeId peer);

static size_t vExtraTxnForCompactIt GUARDED_BY(g_cs_orphans) = 0;
static std::vector<std::pair<uint256, CTransactionRef>> vExtraTxnForCompact GUARDED_BY(g_cs_orphans);

static const uint64_t RANDOMIZER_ID_ADDRESS_RELAY = 0x3cac0035b5866b90ULL; // SHA256("main address relay")[0:8]

/// Age after which a stale block will no longer be served if requested as
/// protection against fingerprinting. Set to one month, denominated in seconds.
static const int STALE_RELAY_AGE_LIMIT = 30 * 24 * 60 * 60;

/// Age after which a block is considered historical for purposes of rate
/// limiting block relay. Set to one week, denominated in seconds.
static const int HISTORICAL_BLOCK_AGE = 7 * 24 * 60 * 60;
=======

void EraseOrphansFor(NodeId peer);

/** Increase a node's misbehavior score. */
void Misbehaving(NodeId nodeid, int howmuch, const std::string& message="") EXCLUSIVE_LOCKS_REQUIRED(cs_main);

/** Average delay between local address broadcasts in seconds. */
static constexpr unsigned int AVG_LOCAL_ADDRESS_BROADCAST_INTERVAL = 24 * 60 * 60;
/** Average delay between peer address broadcasts in seconds. */
static const unsigned int AVG_ADDRESS_BROADCAST_INTERVAL = 30;
/** Average delay between trickled inventory transmissions in seconds.
 *  Blocks and whitelisted receivers bypass this, outbound peers get half this delay. */
static const unsigned int INVENTORY_BROADCAST_INTERVAL = 5;
/** Maximum number of inventory items to send per transmission.
 *  Limits the impact of low-fee transaction floods. */
static constexpr unsigned int INVENTORY_BROADCAST_MAX = 7 * INVENTORY_BROADCAST_INTERVAL;
/** Average delay between feefilter broadcasts in seconds. */
static constexpr unsigned int AVG_FEEFILTER_BROADCAST_INTERVAL = 10 * 60;
/** Maximum feefilter broadcast delay after significant change. */
static constexpr unsigned int MAX_FEEFILTER_CHANGE_DELAY = 5 * 60;
>>>>>>> 2f4f2d38

// Internal stuff
namespace {
    /** Number of nodes with fSyncStarted. */
    int nSyncStarted GUARDED_BY(cs_main) = 0;

    /**
     * Sources of received blocks, saved to be able to send them reject
     * messages or ban them when processing happens afterwards.
     * Set mapBlockSource[hash].second to false if the node should not be
     * punished if the block is invalid.
     */
    std::map<uint256, std::pair<NodeId, bool>> mapBlockSource GUARDED_BY(cs_main);

    /**
     * Filter for transactions that were recently rejected by
     * AcceptToMemoryPool. These are not rerequested until the chain tip
     * changes, at which point the entire filter is reset.
     *
     * Without this filter we'd be re-requesting txs from each of our peers,
     * increasing bandwidth consumption considerably. For instance, with 100
     * peers, half of which relay a tx we don't accept, that might be a 50x
     * bandwidth increase. A flooding attacker attempting to roll-over the
     * filter using minimum-sized, 60byte, transactions might manage to send
     * 1000/sec if we have fast peers, so we pick 120,000 to give our peers a
     * two minute window to send invs to us.
     *
     * Decreasing the false positive rate is fairly cheap, so we pick one in a
     * million to make it highly unlikely for users to have issues with this
     * filter.
     *
     * Memory used: 1.3 MB
     */
    std::unique_ptr<CRollingBloomFilter> recentRejects GUARDED_BY(cs_main);
    uint256 hashRecentRejectsChainTip GUARDED_BY(cs_main);

    /** Blocks that are in flight, and that are in the queue to be downloaded. */
    struct QueuedBlock {
        uint256 hash;
        const CBlockIndex* pindex;                               //!< Optional.
        bool fValidatedHeaders;                                  //!< Whether this block has validated headers at the time of request.
        std::unique_ptr<PartiallyDownloadedBlock> partialBlock;  //!< Optional, used for CMPCTBLOCK downloads
    };
    std::map<uint256, std::pair<NodeId, std::list<QueuedBlock>::iterator> > mapBlocksInFlight GUARDED_BY(cs_main);

    /** Stack of nodes which we have set to announce using compact blocks */
    std::list<NodeId> lNodesAnnouncingHeaderAndIDs GUARDED_BY(cs_main);

    /** Number of preferable block download peers. */
    int nPreferredDownload GUARDED_BY(cs_main) = 0;

    /** Number of peers from which we're downloading blocks. */
    int nPeersWithValidatedDownloads GUARDED_BY(cs_main) = 0;

    /** Number of outbound peers with m_chain_sync.m_protect. */
    int g_outbound_peers_with_protect_from_disconnect GUARDED_BY(cs_main) = 0;

    /** When our tip was last updated. */
    std::atomic<int64_t> g_last_tip_update(0);

    /** Relay map */
    typedef std::map<uint256, CTransactionRef> MapRelay;
    MapRelay mapRelay GUARDED_BY(cs_main);
    /** Expiration-time ordered list of (expire time, relay map entry) pairs. */
    std::deque<std::pair<int64_t, MapRelay::iterator>> vRelayExpiration GUARDED_BY(cs_main);

    std::atomic<int64_t> nTimeBestReceived(0); // Used only to inform the wallet of when we last received a block

    struct IteratorComparator
    {
        template<typename I>
        bool operator()(const I& a, const I& b) const
        {
            return &(*a) < &(*b);
        }
    };
    std::map<COutPoint, std::set<std::map<uint256, COrphanTx>::iterator, IteratorComparator>> mapOrphanTransactionsByPrev GUARDED_BY(g_cs_orphans);

    static size_t vExtraTxnForCompactIt GUARDED_BY(g_cs_orphans) = 0;
    static std::vector<std::pair<uint256, CTransactionRef>> vExtraTxnForCompact GUARDED_BY(g_cs_orphans);
} // namespace

namespace {
struct CBlockReject {
    unsigned char chRejectCode;
    std::string strRejectReason;
    uint256 hashBlock;
};

class CNodeHeaders
{
public:
    CNodeHeaders():
        maxSize(0),
        maxAvg(0)
    {
        maxSize = gArgs.GetArg("-headerspamfiltermaxsize", DEFAULT_HEADER_SPAM_FILTER_MAX_SIZE);
        maxAvg = gArgs.GetArg("-headerspamfiltermaxavg", DEFAULT_HEADER_SPAM_FILTER_MAX_AVG);
    }

    bool addHeaders(const CBlockIndex *pindexFirst, const CBlockIndex *pindexLast)
    {
        if(pindexFirst && pindexLast && maxSize && maxAvg)
        {
            // Get the begin block index
            int nBegin = pindexFirst->nHeight;

            // Get the end block index
            int nEnd = pindexLast->nHeight;

            for(int point = nBegin; point<= nEnd; point++)
            {
                addPoint(point);
            }

            return true;
        }

        return false;
    }

    bool updateState(CValidationState& state, bool ret)
    {
        // No headers
        size_t size = points.size();
        if(size == 0)
            return ret;

        // Compute the number of the received headers
        size_t nHeaders = 0;
        for(auto point : points)
        {
            nHeaders += point.second;
        }

        // Compute the average value per height
        double nAvgValue = (double)nHeaders / size;

        // Ban the node if try to spam
        bool banNode = (nAvgValue >= 1.5 * maxAvg && size >= maxAvg) ||
                       (nAvgValue >= maxAvg && nHeaders >= maxSize) ||
                       (nHeaders >= maxSize * 3);
        if(banNode)
        {
            return state.DoS(100, false, REJECT_INVALID, "header-spam", false, "ban node for sending spam");
        }

        return ret;
    }

private:
    void addPoint(int height)
    {
        // Erace the last element in the list
        if(points.size() == maxSize)
        {
            points.erase(points.begin());
        }

        // Add the point to the list
        int occurrence = 0;
        auto mi = points.find(height);
        if (mi != points.end())
            occurrence = (*mi).second;
        occurrence++;
        points[height] = occurrence;
    }

private:
    std::map<int,int> points;
    size_t maxSize;
    size_t maxAvg;
};

/**
 * Maintain validation-specific state about nodes, protected by cs_main, instead
 * by CNode's own locks. This simplifies asynchronous operation, where
 * processing of incoming data is done after the ProcessMessage call returns,
 * and we're no longer holding the node's locks.
 */
struct CNodeState {
    //! The peer's address
    const CService address;
    //! Whether we have a fully established connection.
    bool fCurrentlyConnected;
    //! Accumulated misbehaviour score for this peer.
    int nMisbehavior;
    //! Whether this peer should be disconnected and banned (unless whitelisted).
    bool fShouldBan;
    //! String name of this peer (debugging/logging purposes).
    const std::string name;
    //! List of asynchronously-determined block rejections to notify this peer about.
    std::vector<CBlockReject> rejects;
    //! The best known block we know this peer has announced.
    const CBlockIndex *pindexBestKnownBlock;
    //! The hash of the last unknown block this peer has announced.
    uint256 hashLastUnknownBlock;
    //! The last full block we both have.
    const CBlockIndex *pindexLastCommonBlock;
    //! The best header we have sent our peer.
    const CBlockIndex *pindexBestHeaderSent;
    //! Length of current-streak of unconnecting headers announcements
    int nUnconnectingHeaders;
    //! Whether we've started headers synchronization with this peer.
    bool fSyncStarted;
    //! When to potentially disconnect peer for stalling headers download
    int64_t nHeadersSyncTimeout;
    //! Since when we're stalling block download progress (in microseconds), or 0.
    int64_t nStallingSince;
    std::list<QueuedBlock> vBlocksInFlight;
    //! When the first entry in vBlocksInFlight started downloading. Don't care when vBlocksInFlight is empty.
    int64_t nDownloadingSince;
    int nBlocksInFlight;
    int nBlocksInFlightValidHeaders;
    //! Whether we consider this a preferred download peer.
    bool fPreferredDownload;
    //! Whether this peer wants invs or headers (when possible) for block announcements.
    bool fPreferHeaders;
    //! Whether this peer wants invs or cmpctblocks (when possible) for block announcements.
    bool fPreferHeaderAndIDs;
    /**
      * Whether this peer will send us cmpctblocks if we request them.
      */
    bool fProvidesHeaderAndIDs;

    /** State used to enforce CHAIN_SYNC_TIMEOUT
      * Only in effect for outbound, non-manual connections, with
      * m_protect == false
      * Algorithm: if a peer's best known block has less work than our tip,
      * set a timeout CHAIN_SYNC_TIMEOUT seconds in the future:
      *   - If at timeout their best known block now has more work than our tip
      *     when the timeout was set, then either reset the timeout or clear it
      *     (after comparing against our current tip's work)
      *   - If at timeout their best known block still has less work than our
      *     tip did when the timeout was set, then send a getheaders message,
      *     and set a shorter timeout, HEADERS_RESPONSE_TIME seconds in future.
      *     If their best known block is still behind when that new timeout is
      *     reached, disconnect.
      */
    struct ChainSyncTimeoutState {
        //! A timeout used for checking whether our peer has sufficiently synced
        int64_t m_timeout;
        //! A header with the work we require on our peer's chain
        const CBlockIndex * m_work_header;
        //! After timeout is reached, set to true after sending getheaders
        bool m_sent_getheaders;
        //! Whether this peer is protected from disconnection due to a bad/slow chain
        bool m_protect;
    };

    ChainSyncTimeoutState m_chain_sync;

    //! Time of last new block announcement
    int64_t m_last_block_announcement;

    CNodeState(CAddress addrIn, std::string addrNameIn) : address(addrIn), name(addrNameIn) {
        fCurrentlyConnected = false;
        nMisbehavior = 0;
        fShouldBan = false;
        pindexBestKnownBlock = nullptr;
        hashLastUnknownBlock.SetNull();
        pindexLastCommonBlock = nullptr;
        pindexBestHeaderSent = nullptr;
        nUnconnectingHeaders = 0;
        fSyncStarted = false;
        nHeadersSyncTimeout = 0;
        nStallingSince = 0;
        nDownloadingSince = 0;
        nBlocksInFlight = 0;
        nBlocksInFlightValidHeaders = 0;
        fPreferredDownload = false;
        fPreferHeaders = false;
        fPreferHeaderAndIDs = false;
        fProvidesHeaderAndIDs = false;
        fSupportsDesiredCmpctVersion = false;
        m_chain_sync = { 0, nullptr, false, false };
        m_last_block_announcement = 0;
    }
};

<<<<<<< HEAD
/** Map maintaining per-node state. Requires cs_main. */
std::map<NodeId, CNodeState> mapNodeState;
std::map<CService, CNodeHeaders> mapServiceHeaders;
=======
/** Map maintaining per-node state. */
static std::map<NodeId, CNodeState> mapNodeState GUARDED_BY(cs_main);
>>>>>>> 2f4f2d38

static CNodeState *State(NodeId pnode) EXCLUSIVE_LOCKS_REQUIRED(cs_main) {
    std::map<NodeId, CNodeState>::iterator it = mapNodeState.find(pnode);
    if (it == mapNodeState.end())
        return nullptr;
    return &it->second;
}

<<<<<<< HEAD
static CNodeHeaders &ServiceHeaders(const CService& address) {
    unsigned short port =
            gArgs.GetBoolArg("-headerspamfilterignoreport", DEFAULT_HEADER_SPAM_FILTER_IGNORE_PORT) ? 0 : address.GetPort();
    CService addr(address, port);
    return mapServiceHeaders[addr];
}

static void CleanAddressHeaders(const CAddress& addr) {
    CSubNet subNet(addr);
    for (std::map<CService, CNodeHeaders>::iterator it=mapServiceHeaders.begin(); it!=mapServiceHeaders.end();){
        if(subNet.Match(it->first))
        {
            it = mapServiceHeaders.erase(it);
        }
        else{
            it++;
        }
    }
}

bool ProcessNetBlockHeaders(CNode* pfrom, const std::vector<CBlockHeader>& block, CValidationState& state, const CChainParams& chainparams, const CBlockIndex** ppindex=nullptr, CBlockHeader *first_invalid=nullptr)
{
    const CBlockIndex *pindexFirst = nullptr;
    bool ret = ProcessNewBlockHeaders(block, state, chainparams, ppindex, first_invalid, &pindexFirst, pfrom->nVersion <= PROTOCOL_OLD_VERSION);
    if(gArgs.GetBoolArg("-headerspamfilter", DEFAULT_HEADER_SPAM_FILTER))
    {
        LOCK(cs_main);
        CNodeState *nodestate = State(pfrom->GetId());
        CNodeHeaders& headers = ServiceHeaders(nodestate->address);
        const CBlockIndex *pindexLast = ppindex == nullptr ? nullptr : *ppindex;
        headers.addHeaders(pindexFirst, pindexLast);
        return headers.updateState(state, ret);
    }
    return ret;
}

void UpdatePreferredDownload(CNode* node, CNodeState* state)
=======
static void UpdatePreferredDownload(CNode* node, CNodeState* state) EXCLUSIVE_LOCKS_REQUIRED(cs_main)
>>>>>>> 2f4f2d38
{
    nPreferredDownload -= state->fPreferredDownload;

    // Whether this node should be marked as a preferred download node.
    state->fPreferredDownload = (!node->fInbound || node->fWhitelisted) && !node->fOneShot && !node->fClient;

    nPreferredDownload += state->fPreferredDownload;
}

static void PushNodeVersion(CNode *pnode, CConnman* connman, int64_t nTime)
{
    ServiceFlags nLocalNodeServices = pnode->GetLocalServices();
    uint64_t nonce = pnode->GetLocalNonce();
    int nNodeStartingHeight = pnode->GetMyStartingHeight();
    NodeId nodeid = pnode->GetId();
    CAddress addr = pnode->addr;

    CAddress addrYou = (addr.IsRoutable() && !IsProxy(addr) ? addr : CAddress(CService(), addr.nServices));
    CAddress addrMe = CAddress(CService(), nLocalNodeServices);

    connman->PushMessage(pnode, CNetMsgMaker(INIT_PROTO_VERSION).Make(NetMsgType::VERSION, PROTOCOL_VERSION, (uint64_t)nLocalNodeServices, nTime, addrYou, addrMe,
            nonce, strSubVersion, nNodeStartingHeight, ::fRelayTxes));

    if (fLogIPs) {
        LogPrint(BCLog::NET, "send version message: version %d, blocks=%d, us=%s, them=%s, peer=%d\n", PROTOCOL_VERSION, nNodeStartingHeight, addrMe.ToString(), addrYou.ToString(), nodeid);
    } else {
        LogPrint(BCLog::NET, "send version message: version %d, blocks=%d, us=%s, peer=%d\n", PROTOCOL_VERSION, nNodeStartingHeight, addrMe.ToString(), nodeid);
    }
}

// Returns a bool indicating whether we requested this block.
// Also used if a block was /not/ received and timed out or started with another peer
static bool MarkBlockAsReceived(const uint256& hash) EXCLUSIVE_LOCKS_REQUIRED(cs_main) {
    std::map<uint256, std::pair<NodeId, std::list<QueuedBlock>::iterator> >::iterator itInFlight = mapBlocksInFlight.find(hash);
    if (itInFlight != mapBlocksInFlight.end()) {
        CNodeState *state = State(itInFlight->second.first);
        assert(state != nullptr);
        state->nBlocksInFlightValidHeaders -= itInFlight->second.second->fValidatedHeaders;
        if (state->nBlocksInFlightValidHeaders == 0 && itInFlight->second.second->fValidatedHeaders) {
            // Last validated block on the queue was received.
            nPeersWithValidatedDownloads--;
        }
        if (state->vBlocksInFlight.begin() == itInFlight->second.second) {
            // First block on the queue was received, update the start download time for the next one
            state->nDownloadingSince = std::max(state->nDownloadingSince, GetTimeMicros());
        }
        state->vBlocksInFlight.erase(itInFlight->second.second);
        state->nBlocksInFlight--;
        state->nStallingSince = 0;
        mapBlocksInFlight.erase(itInFlight);
        return true;
    }
    return false;
}

// returns false, still setting pit, if the block was already in flight from the same peer
// pit will only be valid as long as the same cs_main lock is being held
static bool MarkBlockAsInFlight(NodeId nodeid, const uint256& hash, const CBlockIndex* pindex = nullptr, std::list<QueuedBlock>::iterator** pit = nullptr) EXCLUSIVE_LOCKS_REQUIRED(cs_main) {
    CNodeState *state = State(nodeid);
    assert(state != nullptr);

    // Short-circuit most stuff in case it is from the same node
    std::map<uint256, std::pair<NodeId, std::list<QueuedBlock>::iterator> >::iterator itInFlight = mapBlocksInFlight.find(hash);
    if (itInFlight != mapBlocksInFlight.end() && itInFlight->second.first == nodeid) {
        if (pit) {
            *pit = &itInFlight->second.second;
        }
        return false;
    }

    // Make sure it's not listed somewhere already.
    MarkBlockAsReceived(hash);

    std::list<QueuedBlock>::iterator it = state->vBlocksInFlight.insert(state->vBlocksInFlight.end(),
            {hash, pindex, pindex != nullptr, std::unique_ptr<PartiallyDownloadedBlock>(pit ? new PartiallyDownloadedBlock(&mempool) : nullptr)});
    state->nBlocksInFlight++;
    state->nBlocksInFlightValidHeaders += it->fValidatedHeaders;
    if (state->nBlocksInFlight == 1) {
        // We're starting a block download (batch) from this peer.
        state->nDownloadingSince = GetTimeMicros();
    }
    if (state->nBlocksInFlightValidHeaders == 1 && pindex != nullptr) {
        nPeersWithValidatedDownloads++;
    }
    itInFlight = mapBlocksInFlight.insert(std::make_pair(hash, std::make_pair(nodeid, it))).first;
    if (pit)
        *pit = &itInFlight->second.second;
    return true;
}

/** Check whether the last unknown block a peer advertised is not yet known. */
static void ProcessBlockAvailability(NodeId nodeid) EXCLUSIVE_LOCKS_REQUIRED(cs_main) {
    CNodeState *state = State(nodeid);
    assert(state != nullptr);

    if (!state->hashLastUnknownBlock.IsNull()) {
        const CBlockIndex* pindex = LookupBlockIndex(state->hashLastUnknownBlock);
        if (pindex && pindex->nChainWork > 0) {
            if (state->pindexBestKnownBlock == nullptr || pindex->nChainWork >= state->pindexBestKnownBlock->nChainWork) {
                state->pindexBestKnownBlock = pindex;
            }
            state->hashLastUnknownBlock.SetNull();
        }
    }
}

/** Update tracking information about which blocks a peer is assumed to have. */
static void UpdateBlockAvailability(NodeId nodeid, const uint256 &hash) EXCLUSIVE_LOCKS_REQUIRED(cs_main) {
    CNodeState *state = State(nodeid);
    assert(state != nullptr);

    ProcessBlockAvailability(nodeid);

    const CBlockIndex* pindex = LookupBlockIndex(hash);
    if (pindex && pindex->nChainWork > 0) {
        // An actually better block was announced.
        if (state->pindexBestKnownBlock == nullptr || pindex->nChainWork >= state->pindexBestKnownBlock->nChainWork) {
            state->pindexBestKnownBlock = pindex;
        }
    } else {
        // An unknown block was announced; just assume that the latest one is the best one.
        state->hashLastUnknownBlock = hash;
    }
}

/**
 * When a peer sends us a valid block, instruct it to announce blocks to us
 * using CMPCTBLOCK if possible by adding its nodeid to the end of
 * lNodesAnnouncingHeaderAndIDs, and keeping that list under a certain size by
 * removing the first element if necessary.
 */
static void MaybeSetPeerAsAnnouncingHeaderAndIDs(NodeId nodeid, CConnman* connman)
{
    AssertLockHeld(cs_main);
    CNodeState* nodestate = State(nodeid);
    if (!nodestate || !nodestate->fSupportsDesiredCmpctVersion) {
        return;
    }
    if (nodestate->fProvidesHeaderAndIDs) {
        for (std::list<NodeId>::iterator it = lNodesAnnouncingHeaderAndIDs.begin(); it != lNodesAnnouncingHeaderAndIDs.end(); it++) {
            if (*it == nodeid) {
                lNodesAnnouncingHeaderAndIDs.erase(it);
                lNodesAnnouncingHeaderAndIDs.push_back(nodeid);
                return;
            }
        }
        connman->ForNode(nodeid, [connman](CNode* pfrom){
<<<<<<< HEAD
            uint64_t nCMPCTBLOCKVersion = 1;
=======
            AssertLockHeld(cs_main);
            uint64_t nCMPCTBLOCKVersion = (pfrom->GetLocalServices() & NODE_WITNESS) ? 2 : 1;
>>>>>>> 2f4f2d38
            if (lNodesAnnouncingHeaderAndIDs.size() >= 3) {
                // As per BIP152, we only get 3 of our peers to announce
                // blocks using compact encodings.
                connman->ForNode(lNodesAnnouncingHeaderAndIDs.front(), [connman, nCMPCTBLOCKVersion](CNode* pnodeStop){
                    AssertLockHeld(cs_main);
                    connman->PushMessage(pnodeStop, CNetMsgMaker(pnodeStop->GetSendVersion()).Make(NetMsgType::SENDCMPCT, /*fAnnounceUsingCMPCTBLOCK=*/false, nCMPCTBLOCKVersion));
                    return true;
                });
                lNodesAnnouncingHeaderAndIDs.pop_front();
            }
            connman->PushMessage(pfrom, CNetMsgMaker(pfrom->GetSendVersion()).Make(NetMsgType::SENDCMPCT, /*fAnnounceUsingCMPCTBLOCK=*/true, nCMPCTBLOCKVersion));
            lNodesAnnouncingHeaderAndIDs.push_back(pfrom->GetId());
            return true;
        });
    }
}

static bool TipMayBeStale(const Consensus::Params &consensusParams) EXCLUSIVE_LOCKS_REQUIRED(cs_main)
{
    AssertLockHeld(cs_main);
    if (g_last_tip_update == 0) {
        g_last_tip_update = GetTime();
    }
    return g_last_tip_update < GetTime() - consensusParams.nTargetSpacing * 3 && mapBlocksInFlight.empty();
}

static bool CanDirectFetch(const Consensus::Params &consensusParams) EXCLUSIVE_LOCKS_REQUIRED(cs_main)
{
    return chainActive.Tip()->GetBlockTime() > GetAdjustedTime() - consensusParams.nTargetSpacing * 20;
}

static bool PeerHasHeader(CNodeState *state, const CBlockIndex *pindex) EXCLUSIVE_LOCKS_REQUIRED(cs_main)
{
    if (state->pindexBestKnownBlock && pindex == state->pindexBestKnownBlock->GetAncestor(pindex->nHeight))
        return true;
    if (state->pindexBestHeaderSent && pindex == state->pindexBestHeaderSent->GetAncestor(pindex->nHeight))
        return true;
    return false;
}

/** Update pindexLastCommonBlock and add not-in-flight missing successors to vBlocks, until it has
 *  at most count entries. */
static void FindNextBlocksToDownload(NodeId nodeid, unsigned int count, std::vector<const CBlockIndex*>& vBlocks, NodeId& nodeStaller, const Consensus::Params& consensusParams) EXCLUSIVE_LOCKS_REQUIRED(cs_main)
{
    if (count == 0)
        return;

    vBlocks.reserve(vBlocks.size() + count);
    CNodeState *state = State(nodeid);
    assert(state != nullptr);

    // Make sure pindexBestKnownBlock is up to date, we'll need it.
    ProcessBlockAvailability(nodeid);

    if (state->pindexBestKnownBlock == nullptr || state->pindexBestKnownBlock->nChainWork < chainActive.Tip()->nChainWork || state->pindexBestKnownBlock->nChainWork < nMinimumChainWork) {
        // This peer has nothing interesting.
        return;
    }

    if (state->pindexLastCommonBlock == nullptr) {
        // Bootstrap quickly by guessing a parent of our best tip is the forking point.
        // Guessing wrong in either direction is not a problem.
        state->pindexLastCommonBlock = chainActive[std::min(state->pindexBestKnownBlock->nHeight, chainActive.Height())];
    }

    // If the peer reorganized, our previous pindexLastCommonBlock may not be an ancestor
    // of its current tip anymore. Go back enough to fix that.
    state->pindexLastCommonBlock = LastCommonAncestor(state->pindexLastCommonBlock, state->pindexBestKnownBlock);
    if (state->pindexLastCommonBlock == state->pindexBestKnownBlock)
        return;

    std::vector<const CBlockIndex*> vToFetch;
    const CBlockIndex *pindexWalk = state->pindexLastCommonBlock;
    // Never fetch further than the best block we know the peer has, or more than BLOCK_DOWNLOAD_WINDOW + 1 beyond the last
    // linked block we have in common with this peer. The +1 is so we can detect stalling, namely if we would be able to
    // download that next block if the window were 1 larger.
    int nWindowEnd = state->pindexLastCommonBlock->nHeight + BLOCK_DOWNLOAD_WINDOW;
    int nMaxHeight = std::min<int>(state->pindexBestKnownBlock->nHeight, nWindowEnd + 1);
    NodeId waitingfor = -1;
    while (pindexWalk->nHeight < nMaxHeight) {
        // Read up to 128 (or more, if more blocks than that are needed) successors of pindexWalk (towards
        // pindexBestKnownBlock) into vToFetch. We fetch 128, because CBlockIndex::GetAncestor may be as expensive
        // as iterating over ~100 CBlockIndex* entries anyway.
        int nToFetch = std::min(nMaxHeight - pindexWalk->nHeight, std::max<int>(count - vBlocks.size(), 128));
        vToFetch.resize(nToFetch);
        pindexWalk = state->pindexBestKnownBlock->GetAncestor(pindexWalk->nHeight + nToFetch);
        vToFetch[nToFetch - 1] = pindexWalk;
        for (unsigned int i = nToFetch - 1; i > 0; i--) {
            vToFetch[i - 1] = vToFetch[i]->pprev;
        }

        // Iterate over those blocks in vToFetch (in forward direction), adding the ones that
        // are not yet downloaded and not in flight to vBlocks. In the meantime, update
        // pindexLastCommonBlock as long as all ancestors are already downloaded, or if it's
        // already part of our chain (and therefore don't need it even if pruned).
        for (const CBlockIndex* pindex : vToFetch) {
            if (!pindex->IsValid(BLOCK_VALID_TREE)) {
                // We consider the chain that this peer is on invalid.
                return;
            }
            if (pindex->nStatus & BLOCK_HAVE_DATA || chainActive.Contains(pindex)) {
                if (pindex->nChainTx)
                    state->pindexLastCommonBlock = pindex;
            } else if (mapBlocksInFlight.count(pindex->GetBlockHash()) == 0) {
                // The block is not already downloaded, and not yet in flight.
                if (pindex->nHeight > nWindowEnd) {
                    // We reached the end of the window.
                    if (vBlocks.size() == 0 && waitingfor != nodeid) {
                        // We aren't able to fetch anything, but we would be if the download window was one larger.
                        nodeStaller = waitingfor;
                    }
                    return;
                }
                vBlocks.push_back(pindex);
                if (vBlocks.size() == count) {
                    return;
                }
            } else if (waitingfor == -1) {
                // This is the first already-in-flight block.
                waitingfor = mapBlocksInFlight[pindex->GetBlockHash()].first;
            }
        }
    }
}

} // namespace

// This function is used for testing the stale tip eviction logic, see
// denialofservice_tests.cpp
void UpdateLastBlockAnnounceTime(NodeId node, int64_t time_in_seconds)
{
    LOCK(cs_main);
    CNodeState *state = State(node);
    if (state) state->m_last_block_announcement = time_in_seconds;
}

// Returns true for outbound peers, excluding manual connections, feelers, and
// one-shots
static bool IsOutboundDisconnectionCandidate(const CNode *node)
{
    return !(node->fInbound || node->m_manual_connection || node->fFeeler || node->fOneShot);
}

void PeerLogicValidation::InitializeNode(CNode *pnode) {
    CAddress addr = pnode->addr;
    std::string addrName = pnode->GetAddrName();
    NodeId nodeid = pnode->GetId();
    {
        LOCK(cs_main);
        mapNodeState.emplace_hint(mapNodeState.end(), std::piecewise_construct, std::forward_as_tuple(nodeid), std::forward_as_tuple(addr, std::move(addrName)));
    }
    if(!pnode->fInbound)
        PushNodeVersion(pnode, connman, GetTime());
}

void PeerLogicValidation::FinalizeNode(NodeId nodeid, bool& fUpdateConnectionTime) {
    fUpdateConnectionTime = false;
    LOCK(cs_main);
    CNodeState *state = State(nodeid);
    assert(state != nullptr);

    if (state->fSyncStarted)
        nSyncStarted--;

    if (state->nMisbehavior == 0 && state->fCurrentlyConnected) {
        fUpdateConnectionTime = true;
    }

    for (const QueuedBlock& entry : state->vBlocksInFlight) {
        mapBlocksInFlight.erase(entry.hash);
    }
    EraseOrphansFor(nodeid);
    nPreferredDownload -= state->fPreferredDownload;
    nPeersWithValidatedDownloads -= (state->nBlocksInFlightValidHeaders != 0);
    assert(nPeersWithValidatedDownloads >= 0);
    g_outbound_peers_with_protect_from_disconnect -= state->m_chain_sync.m_protect;
    assert(g_outbound_peers_with_protect_from_disconnect >= 0);

    mapNodeState.erase(nodeid);

    if (mapNodeState.empty()) {
        // Do a consistency check after the last peer is removed.
        assert(mapBlocksInFlight.empty());
        assert(nPreferredDownload == 0);
        assert(nPeersWithValidatedDownloads == 0);
        assert(g_outbound_peers_with_protect_from_disconnect == 0);
    }
    LogPrint(BCLog::NET, "Cleared nodestate for peer=%d\n", nodeid);
}

bool GetNodeStateStats(NodeId nodeid, CNodeStateStats &stats) {
    LOCK(cs_main);
    CNodeState *state = State(nodeid);
    if (state == nullptr)
        return false;
    stats.nMisbehavior = state->nMisbehavior;
    stats.nSyncHeight = state->pindexBestKnownBlock ? state->pindexBestKnownBlock->nHeight : -1;
    stats.nCommonHeight = state->pindexLastCommonBlock ? state->pindexLastCommonBlock->nHeight : -1;
    for (const QueuedBlock& queue : state->vBlocksInFlight) {
        if (queue.pindex)
            stats.vHeightInFlight.push_back(queue.pindex->nHeight);
    }
    return true;
}

//////////////////////////////////////////////////////////////////////////////
//
// mapOrphanTransactions
//

<<<<<<< HEAD
void AddToCompactExtraTransactions(const CTransactionRef& tx) EXCLUSIVE_LOCKS_REQUIRED(g_cs_orphans)
=======
static void AddToCompactExtraTransactions(const CTransactionRef& tx) EXCLUSIVE_LOCKS_REQUIRED(g_cs_orphans)
>>>>>>> 2f4f2d38
{
    size_t max_extra_txn = gArgs.GetArg("-blockreconstructionextratxn", DEFAULT_BLOCK_RECONSTRUCTION_EXTRA_TXN);
    if (max_extra_txn <= 0)
        return;
    if (!vExtraTxnForCompact.size())
        vExtraTxnForCompact.resize(max_extra_txn);
    vExtraTxnForCompact[vExtraTxnForCompactIt] = std::make_pair(tx->GetHash(), tx);
    vExtraTxnForCompactIt = (vExtraTxnForCompactIt + 1) % max_extra_txn;
}

bool AddOrphanTx(const CTransactionRef& tx, NodeId peer) EXCLUSIVE_LOCKS_REQUIRED(g_cs_orphans)
{
    const uint256& hash = tx->GetHash();
    if (mapOrphanTransactions.count(hash))
        return false;

    // Ignore big transactions, to avoid a
    // send-big-orphans memory exhaustion attack. If a peer has a legitimate
    // large transaction with a missing parent then we assume
    // it will rebroadcast it later, after the parent transaction(s)
    // have been mined or received.
    // 100 orphans, each of which is at most 100,000 bytes big is
    // at most 10 megabytes of orphans and somewhat more byprev index (in the worst case):
<<<<<<< HEAD
    unsigned int sz = tx->GetTotalSize();
    if (sz >= MAX_STANDARD_TX_SIZE)
=======
    unsigned int sz = GetTransactionWeight(*tx);
    if (sz > MAX_STANDARD_TX_WEIGHT)
>>>>>>> 2f4f2d38
    {
        LogPrint(BCLog::MEMPOOL, "ignoring large orphan tx (size: %u, hash: %s)\n", sz, hash.ToString());
        return false;
    }

    auto ret = mapOrphanTransactions.emplace(hash, COrphanTx{tx, peer, GetTime() + ORPHAN_TX_EXPIRE_TIME});
    assert(ret.second);
    for (const CTxIn& txin : tx->vin) {
        mapOrphanTransactionsByPrev[txin.prevout].insert(ret.first);
    }

    AddToCompactExtraTransactions(tx);

    LogPrint(BCLog::MEMPOOL, "stored orphan tx %s (mapsz %u outsz %u)\n", hash.ToString(),
             mapOrphanTransactions.size(), mapOrphanTransactionsByPrev.size());
    return true;
}

int static EraseOrphanTx(uint256 hash) EXCLUSIVE_LOCKS_REQUIRED(g_cs_orphans)
{
    std::map<uint256, COrphanTx>::iterator it = mapOrphanTransactions.find(hash);
    if (it == mapOrphanTransactions.end())
        return 0;
    for (const CTxIn& txin : it->second.tx->vin)
    {
        auto itPrev = mapOrphanTransactionsByPrev.find(txin.prevout);
        if (itPrev == mapOrphanTransactionsByPrev.end())
            continue;
        itPrev->second.erase(it);
        if (itPrev->second.empty())
            mapOrphanTransactionsByPrev.erase(itPrev);
    }
    mapOrphanTransactions.erase(it);
    return 1;
}

void EraseOrphansFor(NodeId peer)
{
    LOCK(g_cs_orphans);
    int nErased = 0;
    std::map<uint256, COrphanTx>::iterator iter = mapOrphanTransactions.begin();
    while (iter != mapOrphanTransactions.end())
    {
        std::map<uint256, COrphanTx>::iterator maybeErase = iter++; // increment to avoid iterator becoming invalid
        if (maybeErase->second.fromPeer == peer)
        {
            nErased += EraseOrphanTx(maybeErase->second.tx->GetHash());
        }
    }
    if (nErased > 0) LogPrint(BCLog::MEMPOOL, "Erased %d orphan tx from peer=%d\n", nErased, peer);
}


unsigned int LimitOrphanTxSize(unsigned int nMaxOrphans)
{
    LOCK(g_cs_orphans);

    unsigned int nEvicted = 0;
    static int64_t nNextSweep;
    int64_t nNow = GetTime();
    if (nNextSweep <= nNow) {
        // Sweep out expired orphan pool entries:
        int nErased = 0;
        int64_t nMinExpTime = nNow + ORPHAN_TX_EXPIRE_TIME - ORPHAN_TX_EXPIRE_INTERVAL;
        std::map<uint256, COrphanTx>::iterator iter = mapOrphanTransactions.begin();
        while (iter != mapOrphanTransactions.end())
        {
            std::map<uint256, COrphanTx>::iterator maybeErase = iter++;
            if (maybeErase->second.nTimeExpire <= nNow) {
                nErased += EraseOrphanTx(maybeErase->second.tx->GetHash());
            } else {
                nMinExpTime = std::min(maybeErase->second.nTimeExpire, nMinExpTime);
            }
        }
        // Sweep again 5 minutes after the next entry that expires in order to batch the linear scan.
        nNextSweep = nMinExpTime + ORPHAN_TX_EXPIRE_INTERVAL;
        if (nErased > 0) LogPrint(BCLog::MEMPOOL, "Erased %d orphan tx due to expiration\n", nErased);
    }
    while (mapOrphanTransactions.size() > nMaxOrphans)
    {
        // Evict a random orphan:
        uint256 randomhash = GetRandHash();
        std::map<uint256, COrphanTx>::iterator it = mapOrphanTransactions.lower_bound(randomhash);
        if (it == mapOrphanTransactions.end())
            it = mapOrphanTransactions.begin();
        EraseOrphanTx(it->first);
        ++nEvicted;
    }
    return nEvicted;
}

/**
 * Mark a misbehaving peer to be banned depending upon the value of `-banscore`.
 */
void Misbehaving(NodeId pnode, int howmuch, const std::string& message) EXCLUSIVE_LOCKS_REQUIRED(cs_main)
{
    if (howmuch == 0)
        return;

    CNodeState *state = State(pnode);
    if (state == nullptr)
        return;

    state->nMisbehavior += howmuch;
    int banscore = gArgs.GetArg("-banscore", DEFAULT_BANSCORE_THRESHOLD);
    std::string message_prefixed = message.empty() ? "" : (": " + message);
    if (state->nMisbehavior >= banscore && state->nMisbehavior - howmuch < banscore)
    {
        LogPrint(BCLog::NET, "%s: %s peer=%d (%d -> %d) BAN THRESHOLD EXCEEDED%s\n", __func__, state->name, pnode, state->nMisbehavior-howmuch, state->nMisbehavior, message_prefixed);
        state->fShouldBan = true;
    } else
        LogPrint(BCLog::NET, "%s: %s peer=%d (%d -> %d)%s\n", __func__, state->name, pnode, state->nMisbehavior-howmuch, state->nMisbehavior, message_prefixed);
}








//////////////////////////////////////////////////////////////////////////////
//
// blockchain -> download logic notification
//

// To prevent fingerprinting attacks, only send blocks/headers outside of the
// active chain if they are no more than a month older (both in time, and in
// best equivalent proof of work) than the best header chain we know about and
// we fully-validated them at some point.
static bool BlockRequestAllowed(const CBlockIndex* pindex, const Consensus::Params& consensusParams)
{
    AssertLockHeld(cs_main);
    if (chainActive.Contains(pindex)) return true;
    return pindex->IsValid(BLOCK_VALID_SCRIPTS) && (pindexBestHeader != nullptr) &&
        (pindexBestHeader->GetBlockTime() - pindex->GetBlockTime() < STALE_RELAY_AGE_LIMIT) &&
        (GetBlockProofEquivalentTime(*pindexBestHeader, *pindex, *pindexBestHeader, consensusParams) < STALE_RELAY_AGE_LIMIT);
}

PeerLogicValidation::PeerLogicValidation(CConnman* connmanIn, CScheduler &scheduler, bool enable_bip61)
    : connman(connmanIn), m_stale_tip_check_time(0), m_enable_bip61(enable_bip61) {

    // Initialize global variables that cannot be constructed at startup.
    recentRejects.reset(new CRollingBloomFilter(120000, 0.000001));

    const Consensus::Params& consensusParams = Params().GetConsensus();
    // Stale tip checking and peer eviction are on two different timers, but we
    // don't want them to get out of sync due to drift in the scheduler, so we
    // combine them in one function and schedule at the quicker (peer-eviction)
    // timer.
    static_assert(EXTRA_PEER_CHECK_INTERVAL < STALE_CHECK_INTERVAL, "peer eviction timer should be less than stale tip check timer");
    scheduler.scheduleEvery(std::bind(&PeerLogicValidation::CheckForStaleTipAndEvictPeers, this, consensusParams), EXTRA_PEER_CHECK_INTERVAL * 1000);
}

/**
 * Evict orphan txn pool entries (EraseOrphanTx) based on a newly connected
 * block. Also save the time of the last tip update.
 */
void PeerLogicValidation::BlockConnected(const std::shared_ptr<const CBlock>& pblock, const CBlockIndex* pindex, const std::vector<CTransactionRef>& vtxConflicted) {
    LOCK(g_cs_orphans);

    std::vector<uint256> vOrphanErase;

    for (const CTransactionRef& ptx : pblock->vtx) {
        const CTransaction& tx = *ptx;

        // Which orphan pool entries must we evict?
        for (const auto& txin : tx.vin) {
            auto itByPrev = mapOrphanTransactionsByPrev.find(txin.prevout);
            if (itByPrev == mapOrphanTransactionsByPrev.end()) continue;
            for (auto mi = itByPrev->second.begin(); mi != itByPrev->second.end(); ++mi) {
                const CTransaction& orphanTx = *(*mi)->second.tx;
                const uint256& orphanHash = orphanTx.GetHash();
                vOrphanErase.push_back(orphanHash);
            }
        }
    }

    // Erase orphan transactions included or precluded by this block
    if (vOrphanErase.size()) {
        int nErased = 0;
        for (uint256 &orphanHash : vOrphanErase) {
            nErased += EraseOrphanTx(orphanHash);
        }
        LogPrint(BCLog::MEMPOOL, "Erased %d orphan tx included or conflicted by block\n", nErased);
    }

    g_last_tip_update = GetTime();
}

// All of the following cache a recent block, and are protected by cs_most_recent_block
static CCriticalSection cs_most_recent_block;
<<<<<<< HEAD
static std::shared_ptr<const CBlock> most_recent_block;
static std::shared_ptr<const CBlockHeaderAndShortTxIDs> most_recent_compact_block;
static uint256 most_recent_block_hash;
=======
static std::shared_ptr<const CBlock> most_recent_block GUARDED_BY(cs_most_recent_block);
static std::shared_ptr<const CBlockHeaderAndShortTxIDs> most_recent_compact_block GUARDED_BY(cs_most_recent_block);
static uint256 most_recent_block_hash GUARDED_BY(cs_most_recent_block);
static bool fWitnessesPresentInMostRecentCompactBlock GUARDED_BY(cs_most_recent_block);
>>>>>>> 2f4f2d38

/**
 * Maintain state about the best-seen block and fast-announce a compact block
 * to compatible peers.
 */
void PeerLogicValidation::NewPoWValidBlock(const CBlockIndex *pindex, const std::shared_ptr<const CBlock>& pblock) {
    std::shared_ptr<const CBlockHeaderAndShortTxIDs> pcmpctblock = std::make_shared<const CBlockHeaderAndShortTxIDs> (*pblock);
    const CNetMsgMaker msgMaker(PROTOCOL_VERSION);

    LOCK(cs_main);

    static int nHighestFastAnnounce = 0;
    if (pindex->nHeight <= nHighestFastAnnounce)
        return;
    nHighestFastAnnounce = pindex->nHeight;

    uint256 hashBlock(pblock->GetHash());

    {
        LOCK(cs_most_recent_block);
        most_recent_block_hash = hashBlock;
        most_recent_block = pblock;
        most_recent_compact_block = pcmpctblock;
    }

<<<<<<< HEAD
    connman->ForEachNode([this, &pcmpctblock, pindex, &msgMaker, &hashBlock](CNode* pnode) {
=======
    connman->ForEachNode([this, &pcmpctblock, pindex, &msgMaker, fWitnessEnabled, &hashBlock](CNode* pnode) {
        AssertLockHeld(cs_main);

>>>>>>> 2f4f2d38
        // TODO: Avoid the repeated-serialization here
        if (pnode->nVersion < INVALID_CB_NO_BAN_VERSION || pnode->fDisconnect)
            return;
        ProcessBlockAvailability(pnode->GetId());
        CNodeState &state = *State(pnode->GetId());
        // If the peer has, or we announced to them the previous block already,
        // but we don't think they have this one, go ahead and announce it
        if (state.fPreferHeaderAndIDs &&
                !PeerHasHeader(&state, pindex) && PeerHasHeader(&state, pindex->pprev)) {

            LogPrint(BCLog::NET, "%s sending header-and-ids %s to peer=%d\n", "PeerLogicValidation::NewPoWValidBlock",
                    hashBlock.ToString(), pnode->GetId());
            connman->PushMessage(pnode, msgMaker.Make(NetMsgType::CMPCTBLOCK, *pcmpctblock));
            state.pindexBestHeaderSent = pindex;
        }
    });
}

/**
 * Update our best height and announce any block hashes which weren't previously
 * in chainActive to our peers.
 */
void PeerLogicValidation::UpdatedBlockTip(const CBlockIndex *pindexNew, const CBlockIndex *pindexFork, bool fInitialDownload) {
    const int nNewHeight = pindexNew->nHeight;
    connman->SetBestHeight(nNewHeight);

    SetServiceFlagsIBDCache(!fInitialDownload);
    if (!fInitialDownload) {
        // Find the hashes of all blocks that weren't previously in the best chain.
        std::vector<uint256> vHashes;
        const CBlockIndex *pindexToAnnounce = pindexNew;
        while (pindexToAnnounce != pindexFork) {
            vHashes.push_back(pindexToAnnounce->GetBlockHash());
            pindexToAnnounce = pindexToAnnounce->pprev;
            if (vHashes.size() == MAX_BLOCKS_TO_ANNOUNCE) {
                // Limit announcements in case of a huge reorganization.
                // Rely on the peer's synchronization mechanism in that case.
                break;
            }
        }
        // Relay inventory, but don't relay old inventory during initial block download.
        connman->ForEachNode([nNewHeight, &vHashes](CNode* pnode) {
            if (nNewHeight > (pnode->nStartingHeight != -1 ? pnode->nStartingHeight - 2000 : 0)) {
                for (const uint256& hash : reverse_iterate(vHashes)) {
                    pnode->PushBlockHash(hash);
                }
            }
        });
        connman->WakeMessageHandler();
    }

    nTimeBestReceived = GetTime();
}

/**
 * Handle invalid block rejection and consequent peer banning, maintain which
 * peers announce compact blocks.
 */
void PeerLogicValidation::BlockChecked(const CBlock& block, const CValidationState& state) {
    LOCK(cs_main);

    const uint256 hash(block.GetHash());
    std::map<uint256, std::pair<NodeId, bool>>::iterator it = mapBlockSource.find(hash);

    int nDoS = 0;
    if (state.IsInvalid(nDoS)) {
        // Don't send reject message with code 0 or an internal reject code.
        if (it != mapBlockSource.end() && State(it->second.first) && state.GetRejectCode() > 0 && state.GetRejectCode() < REJECT_INTERNAL) {
            CBlockReject reject = {(unsigned char)state.GetRejectCode(), state.GetRejectReason().substr(0, MAX_REJECT_MESSAGE_LENGTH), hash};
            State(it->second.first)->rejects.push_back(reject);
            if (nDoS > 0 && it->second.second)
                Misbehaving(it->second.first, nDoS);
        }
    }
    // Check that:
    // 1. The block is valid
    // 2. We're not in initial block download
    // 3. This is currently the best block we're aware of. We haven't updated
    //    the tip yet so we have no way to check this directly here. Instead we
    //    just check that there are currently no other blocks in flight.
    else if (state.IsValid() &&
             !IsInitialBlockDownload() &&
             mapBlocksInFlight.count(hash) == mapBlocksInFlight.size()) {
        if (it != mapBlockSource.end()) {
            MaybeSetPeerAsAnnouncingHeaderAndIDs(it->second.first, connman);
        }
    }
    if (it != mapBlockSource.end())
        mapBlockSource.erase(it);
}

//////////////////////////////////////////////////////////////////////////////
//
// Messages
//


bool static AlreadyHave(const CInv& inv) EXCLUSIVE_LOCKS_REQUIRED(cs_main)
{
    switch (inv.type)
    {
    case MSG_TX:
        {
            assert(recentRejects);
            if (chainActive.Tip()->GetBlockHash() != hashRecentRejectsChainTip)
            {
                // If the chain tip has changed previously rejected transactions
                // might be now valid, e.g. due to a nLockTime'd tx becoming valid,
                // or a double-spend. Reset the rejects filter and give those
                // txs a second chance.
                hashRecentRejectsChainTip = chainActive.Tip()->GetBlockHash();
                recentRejects->reset();
            }

            {
                LOCK(g_cs_orphans);
                if (mapOrphanTransactions.count(inv.hash)) return true;
            }

            return recentRejects->contains(inv.hash) ||
                   mempool.exists(inv.hash) ||
                   pcoinsTip->HaveCoinInCache(COutPoint(inv.hash, 0)) || // Best effort: only try output 0 and 1
                   pcoinsTip->HaveCoinInCache(COutPoint(inv.hash, 1));
        }
    case MSG_BLOCK:
<<<<<<< HEAD
        return mapBlockIndex.count(inv.hash);
=======
    case MSG_WITNESS_BLOCK:
        return LookupBlockIndex(inv.hash) != nullptr;
>>>>>>> 2f4f2d38
    }
    // Don't know what it is, just say we already got one
    return true;
}

static void RelayTransaction(const CTransaction& tx, CConnman* connman)
{
    CInv inv(MSG_TX, tx.GetHash());
    connman->ForEachNode([&inv](CNode* pnode)
    {
        pnode->PushInventory(inv);
    });
}

static void RelayAddress(const CAddress& addr, bool fReachable, CConnman* connman)
{
    unsigned int nRelayNodes = fReachable ? 2 : 1; // limited relaying of addresses outside our network(s)

    // Relay to a limited number of other nodes
    // Use deterministic randomness to send to the same nodes for 24 hours
    // at a time so the addrKnowns of the chosen nodes prevent repeats
    uint64_t hashAddr = addr.GetHash();
    const CSipHasher hasher = connman->GetDeterministicRandomizer(RANDOMIZER_ID_ADDRESS_RELAY).Write(hashAddr << 32).Write((GetTime() + hashAddr) / (24*60*60));
    FastRandomContext insecure_rand;

    std::array<std::pair<uint64_t, CNode*>,2> best{{{0, nullptr}, {0, nullptr}}};
    assert(nRelayNodes <= best.size());

    auto sortfunc = [&best, &hasher, nRelayNodes](CNode* pnode) {
        if (pnode->nVersion >= CADDR_TIME_VERSION) {
            uint64_t hashKey = CSipHasher(hasher).Write(pnode->GetId()).Finalize();
            for (unsigned int i = 0; i < nRelayNodes; i++) {
                 if (hashKey > best[i].first) {
                     std::copy(best.begin() + i, best.begin() + nRelayNodes - 1, best.begin() + i + 1);
                     best[i] = std::make_pair(hashKey, pnode);
                     break;
                 }
            }
        }
    };

    auto pushfunc = [&addr, &best, nRelayNodes, &insecure_rand] {
        for (unsigned int i = 0; i < nRelayNodes && best[i].first != 0; i++) {
            best[i].second->PushAddress(addr, insecure_rand);
        }
    };

    connman->ForEachNodeThen(std::move(sortfunc), std::move(pushfunc));
}

<<<<<<< HEAD
void static ProcessGetBlockData(CNode* pfrom, const Consensus::Params& consensusParams, const CInv& inv, CConnman* connman, const std::atomic<bool>& interruptMsgProc)
{
    bool send = false;
    std::shared_ptr<const CBlock> a_recent_block;
    std::shared_ptr<const CBlockHeaderAndShortTxIDs> a_recent_compact_block;
    {
        LOCK(cs_most_recent_block);
        a_recent_block = most_recent_block;
        a_recent_compact_block = most_recent_compact_block;
    }

    bool need_activate_chain = false;
    {
        LOCK(cs_main);
        BlockMap::iterator mi = mapBlockIndex.find(inv.hash);
        if (mi != mapBlockIndex.end())
        {
            if (mi->second->nChainTx && !mi->second->IsValid(BLOCK_VALID_SCRIPTS) &&
                    mi->second->IsValid(BLOCK_VALID_TREE)) {
                // If we have the block and all of its parents, but have not yet validated it,
                // we might be in the middle of connecting it (ie in the unlock of cs_main
                // before ActivateBestChain but after AcceptBlock).
                // In this case, we need to run ActivateBestChain prior to checking the relay
                // conditions below.
                need_activate_chain = true;
            }
        }
    } // release cs_main before calling ActivateBestChain
    if (need_activate_chain) {
        CValidationState dummy;
        ActivateBestChain(dummy, Params(), a_recent_block);
    }

    LOCK(cs_main);
    BlockMap::iterator mi = mapBlockIndex.find(inv.hash);
    if (mi != mapBlockIndex.end()) {
        send = BlockRequestAllowed(mi->second, consensusParams);
        if (!send) {
            LogPrint(BCLog::NET, "%s: ignoring request from peer=%i for old block that isn't in the main chain\n", __func__, pfrom->GetId());
        }
    }
    const CNetMsgMaker msgMaker(pfrom->GetSendVersion());
    // disconnect node in case we have reached the outbound limit for serving historical blocks
    // never disconnect whitelisted nodes
    if (send && connman->OutboundTargetReached(true) && ( ((pindexBestHeader != nullptr) && (pindexBestHeader->GetBlockTime() - mi->second->GetBlockTime() > HISTORICAL_BLOCK_AGE)) || inv.type == MSG_FILTERED_BLOCK) && !pfrom->fWhitelisted)
    {
        LogPrint(BCLog::NET, "historical block serving limit reached, disconnect peer=%d\n", pfrom->GetId());

        //disconnect node
        pfrom->fDisconnect = true;
        send = false;
    }
    // Avoid leaking prune-height by never sending blocks below the NODE_NETWORK_LIMITED threshold
    if (send && !pfrom->fWhitelisted && (
            (((pfrom->GetLocalServices() & NODE_NETWORK_LIMITED) == NODE_NETWORK_LIMITED) && ((pfrom->GetLocalServices() & NODE_NETWORK) != NODE_NETWORK) && (chainActive.Tip()->nHeight - mi->second->nHeight > (int)NODE_NETWORK_LIMITED_MIN_BLOCKS + 2 /* add two blocks buffer extension for possible races */) )
       )) {
        LogPrint(BCLog::NET, "Ignore block request below NODE_NETWORK_LIMITED threshold from peer=%d\n", pfrom->GetId());

        //disconnect node and prevent it from stalling (would otherwise wait for the missing block)
        pfrom->fDisconnect = true;
        send = false;
    }
    // Pruned nodes may have deleted the block, so check whether
    // it's available before trying to send.
    if (send && (mi->second->nStatus & BLOCK_HAVE_DATA))
    {
        std::shared_ptr<const CBlock> pblock;
        if (a_recent_block && a_recent_block->GetHash() == (*mi).second->GetBlockHash()) {
            pblock = a_recent_block;
        } else {
            // Send block from disk
            std::shared_ptr<CBlock> pblockRead = std::make_shared<CBlock>();
            if (!ReadBlockFromDisk(*pblockRead, (*mi).second, consensusParams))
                assert(!"cannot load block from disk");
            pblock = pblockRead;
        }
        if (inv.type == MSG_BLOCK)
            connman->PushMessage(pfrom, msgMaker.Make(NetMsgType::BLOCK, *pblock));
        else if (inv.type == MSG_FILTERED_BLOCK)
        {
            bool sendMerkleBlock = false;
            CMerkleBlock merkleBlock;
            {
                LOCK(pfrom->cs_filter);
                if (pfrom->pfilter) {
                    sendMerkleBlock = true;
                    merkleBlock = CMerkleBlock(*pblock, *pfrom->pfilter);
                }
            }
            if (sendMerkleBlock) {
                connman->PushMessage(pfrom, msgMaker.Make(NetMsgType::MERKLEBLOCK, merkleBlock));
                // CMerkleBlock just contains hashes, so also push any transactions in the block the client did not see
                // This avoids hurting performance by pointlessly requiring a round-trip
                // Note that there is currently no way for a node to request any single transactions we didn't send here -
                // they must either disconnect and retry or request the full block.
                // Thus, the protocol spec specified allows for us to provide duplicate txn here,
                // however we MUST always provide at least what the remote peer needs
                typedef std::pair<unsigned int, uint256> PairType;
                for (PairType& pair : merkleBlock.vMatchedTxn)
                    connman->PushMessage(pfrom, msgMaker.Make(NetMsgType::TX, *pblock->vtx[pair.first]));
            }
            // else
                // no response
        }
        else if (inv.type == MSG_CMPCT_BLOCK)
        {
            // If a peer is asking for old blocks, we're almost guaranteed
            // they won't have a useful mempool to match against a compact block,
            // and we don't feel like constructing the object for them, so
            // instead we respond with the full, non-compact block.
            if (CanDirectFetch(consensusParams) && mi->second->nHeight >= chainActive.Height() - MAX_CMPCTBLOCK_DEPTH) {
                CBlockHeaderAndShortTxIDs cmpctblock(*pblock);
                connman->PushMessage(pfrom, msgMaker.Make(NetMsgType::CMPCTBLOCK, cmpctblock));
            } else {
                connman->PushMessage(pfrom, msgMaker.Make(NetMsgType::BLOCK, *pblock));
            }
        }

        // Trigger the peer node to send a getblocks request for the next batch of inventory
        if (inv.hash == pfrom->hashContinue)
        {
            // Bypass PushInventory, this must send even if redundant,
            // and we want it right after the last block so they don't
            // wait for other stuff first.
            std::vector<CInv> vInv;
            vInv.push_back(CInv(MSG_BLOCK, chainActive.Tip()->GetBlockHash()));
            connman->PushMessage(pfrom, msgMaker.Make(NetMsgType::INV, vInv));
            pfrom->hashContinue.SetNull();
        }
    }
}

void static ProcessGetData(CNode* pfrom, const Consensus::Params& consensusParams, CConnman* connman, const std::atomic<bool>& interruptMsgProc)
{
    AssertLockNotHeld(cs_main);

    std::deque<CInv>::iterator it = pfrom->vRecvGetData.begin();
    std::vector<CInv> vNotFound;
    const CNetMsgMaker msgMaker(pfrom->GetSendVersion());
    {
        LOCK(cs_main);

        while (it != pfrom->vRecvGetData.end() && (it->type == MSG_TX)) {
            if (interruptMsgProc)
                return;
            // Don't bother if send buffer is too full to respond anyway
            if (pfrom->fPauseSend)
                break;

            const CInv &inv = *it;
            it++;

            // Send stream from relay memory
            bool push = false;
            auto mi = mapRelay.find(inv.hash);
            if (mi != mapRelay.end()) {
                connman->PushMessage(pfrom, msgMaker.Make(NetMsgType::TX, *mi->second));
                push = true;
            } else if (pfrom->timeLastMempoolReq) {
                auto txinfo = mempool.info(inv.hash);
                // To protect privacy, do not answer getdata using the mempool when
                // that TX couldn't have been INVed in reply to a MEMPOOL request.
                if (txinfo.tx && txinfo.nTime <= pfrom->timeLastMempoolReq) {
                    connman->PushMessage(pfrom, msgMaker.Make(NetMsgType::TX, *txinfo.tx));
                    push = true;
                }
            }
            if (!push) {
                vNotFound.push_back(inv);
            }
        }
    } // release cs_main

    if (it != pfrom->vRecvGetData.end() && !pfrom->fPauseSend) {
        const CInv &inv = *it;
        if (inv.type == MSG_BLOCK || inv.type == MSG_FILTERED_BLOCK || inv.type == MSG_CMPCT_BLOCK) {
            it++;
            ProcessGetBlockData(pfrom, consensusParams, inv, connman, interruptMsgProc);
=======
void static ProcessGetBlockData(CNode* pfrom, const CChainParams& chainparams, const CInv& inv, CConnman* connman)
{
    bool send = false;
    std::shared_ptr<const CBlock> a_recent_block;
    std::shared_ptr<const CBlockHeaderAndShortTxIDs> a_recent_compact_block;
    bool fWitnessesPresentInARecentCompactBlock;
    const Consensus::Params& consensusParams = chainparams.GetConsensus();
    {
        LOCK(cs_most_recent_block);
        a_recent_block = most_recent_block;
        a_recent_compact_block = most_recent_compact_block;
        fWitnessesPresentInARecentCompactBlock = fWitnessesPresentInMostRecentCompactBlock;
    }

    bool need_activate_chain = false;
    {
        LOCK(cs_main);
        const CBlockIndex* pindex = LookupBlockIndex(inv.hash);
        if (pindex) {
            if (pindex->nChainTx && !pindex->IsValid(BLOCK_VALID_SCRIPTS) &&
                    pindex->IsValid(BLOCK_VALID_TREE)) {
                // If we have the block and all of its parents, but have not yet validated it,
                // we might be in the middle of connecting it (ie in the unlock of cs_main
                // before ActivateBestChain but after AcceptBlock).
                // In this case, we need to run ActivateBestChain prior to checking the relay
                // conditions below.
                need_activate_chain = true;
            }
        }
    } // release cs_main before calling ActivateBestChain
    if (need_activate_chain) {
        CValidationState state;
        if (!ActivateBestChain(state, Params(), a_recent_block)) {
            LogPrint(BCLog::NET, "failed to activate chain (%s)\n", FormatStateMessage(state));
        }
    }

    LOCK(cs_main);
    const CBlockIndex* pindex = LookupBlockIndex(inv.hash);
    if (pindex) {
        send = BlockRequestAllowed(pindex, consensusParams);
        if (!send) {
            LogPrint(BCLog::NET, "%s: ignoring request from peer=%i for old block that isn't in the main chain\n", __func__, pfrom->GetId());
        }
    }
    const CNetMsgMaker msgMaker(pfrom->GetSendVersion());
    // disconnect node in case we have reached the outbound limit for serving historical blocks
    // never disconnect whitelisted nodes
    if (send && connman->OutboundTargetReached(true) && ( ((pindexBestHeader != nullptr) && (pindexBestHeader->GetBlockTime() - pindex->GetBlockTime() > HISTORICAL_BLOCK_AGE)) || inv.type == MSG_FILTERED_BLOCK) && !pfrom->fWhitelisted)
    {
        LogPrint(BCLog::NET, "historical block serving limit reached, disconnect peer=%d\n", pfrom->GetId());

        //disconnect node
        pfrom->fDisconnect = true;
        send = false;
    }
    // Avoid leaking prune-height by never sending blocks below the NODE_NETWORK_LIMITED threshold
    if (send && !pfrom->fWhitelisted && (
            (((pfrom->GetLocalServices() & NODE_NETWORK_LIMITED) == NODE_NETWORK_LIMITED) && ((pfrom->GetLocalServices() & NODE_NETWORK) != NODE_NETWORK) && (chainActive.Tip()->nHeight - pindex->nHeight > (int)NODE_NETWORK_LIMITED_MIN_BLOCKS + 2 /* add two blocks buffer extension for possible races */) )
       )) {
        LogPrint(BCLog::NET, "Ignore block request below NODE_NETWORK_LIMITED threshold from peer=%d\n", pfrom->GetId());

        //disconnect node and prevent it from stalling (would otherwise wait for the missing block)
        pfrom->fDisconnect = true;
        send = false;
    }
    // Pruned nodes may have deleted the block, so check whether
    // it's available before trying to send.
    if (send && (pindex->nStatus & BLOCK_HAVE_DATA))
    {
        std::shared_ptr<const CBlock> pblock;
        if (a_recent_block && a_recent_block->GetHash() == pindex->GetBlockHash()) {
            pblock = a_recent_block;
        } else if (inv.type == MSG_WITNESS_BLOCK) {
            // Fast-path: in this case it is possible to serve the block directly from disk,
            // as the network format matches the format on disk
            std::vector<uint8_t> block_data;
            if (!ReadRawBlockFromDisk(block_data, pindex, chainparams.MessageStart())) {
                assert(!"cannot load block from disk");
            }
            connman->PushMessage(pfrom, msgMaker.Make(NetMsgType::BLOCK, MakeSpan(block_data)));
            // Don't set pblock as we've sent the block
        } else {
            // Send block from disk
            std::shared_ptr<CBlock> pblockRead = std::make_shared<CBlock>();
            if (!ReadBlockFromDisk(*pblockRead, pindex, consensusParams))
                assert(!"cannot load block from disk");
            pblock = pblockRead;
        }
        if (pblock) {
            if (inv.type == MSG_BLOCK)
                connman->PushMessage(pfrom, msgMaker.Make(SERIALIZE_TRANSACTION_NO_WITNESS, NetMsgType::BLOCK, *pblock));
            else if (inv.type == MSG_WITNESS_BLOCK)
                connman->PushMessage(pfrom, msgMaker.Make(NetMsgType::BLOCK, *pblock));
            else if (inv.type == MSG_FILTERED_BLOCK)
            {
                bool sendMerkleBlock = false;
                CMerkleBlock merkleBlock;
                {
                    LOCK(pfrom->cs_filter);
                    if (pfrom->pfilter) {
                        sendMerkleBlock = true;
                        merkleBlock = CMerkleBlock(*pblock, *pfrom->pfilter);
                    }
                }
                if (sendMerkleBlock) {
                    connman->PushMessage(pfrom, msgMaker.Make(NetMsgType::MERKLEBLOCK, merkleBlock));
                    // CMerkleBlock just contains hashes, so also push any transactions in the block the client did not see
                    // This avoids hurting performance by pointlessly requiring a round-trip
                    // Note that there is currently no way for a node to request any single transactions we didn't send here -
                    // they must either disconnect and retry or request the full block.
                    // Thus, the protocol spec specified allows for us to provide duplicate txn here,
                    // however we MUST always provide at least what the remote peer needs
                    typedef std::pair<unsigned int, uint256> PairType;
                    for (PairType& pair : merkleBlock.vMatchedTxn)
                        connman->PushMessage(pfrom, msgMaker.Make(SERIALIZE_TRANSACTION_NO_WITNESS, NetMsgType::TX, *pblock->vtx[pair.first]));
                }
                // else
                    // no response
            }
            else if (inv.type == MSG_CMPCT_BLOCK)
            {
                // If a peer is asking for old blocks, we're almost guaranteed
                // they won't have a useful mempool to match against a compact block,
                // and we don't feel like constructing the object for them, so
                // instead we respond with the full, non-compact block.
                bool fPeerWantsWitness = State(pfrom->GetId())->fWantsCmpctWitness;
                int nSendFlags = fPeerWantsWitness ? 0 : SERIALIZE_TRANSACTION_NO_WITNESS;
                if (CanDirectFetch(consensusParams) && pindex->nHeight >= chainActive.Height() - MAX_CMPCTBLOCK_DEPTH) {
                    if ((fPeerWantsWitness || !fWitnessesPresentInARecentCompactBlock) && a_recent_compact_block && a_recent_compact_block->header.GetHash() == pindex->GetBlockHash()) {
                        connman->PushMessage(pfrom, msgMaker.Make(nSendFlags, NetMsgType::CMPCTBLOCK, *a_recent_compact_block));
                    } else {
                        CBlockHeaderAndShortTxIDs cmpctblock(*pblock, fPeerWantsWitness);
                        connman->PushMessage(pfrom, msgMaker.Make(nSendFlags, NetMsgType::CMPCTBLOCK, cmpctblock));
                    }
                } else {
                    connman->PushMessage(pfrom, msgMaker.Make(nSendFlags, NetMsgType::BLOCK, *pblock));
                }
            }
        }

        // Trigger the peer node to send a getblocks request for the next batch of inventory
        if (inv.hash == pfrom->hashContinue)
        {
            // Bypass PushInventory, this must send even if redundant,
            // and we want it right after the last block so they don't
            // wait for other stuff first.
            std::vector<CInv> vInv;
            vInv.push_back(CInv(MSG_BLOCK, chainActive.Tip()->GetBlockHash()));
            connman->PushMessage(pfrom, msgMaker.Make(NetMsgType::INV, vInv));
            pfrom->hashContinue.SetNull();
        }
    }
}

void static ProcessGetData(CNode* pfrom, const CChainParams& chainparams, CConnman* connman, const std::atomic<bool>& interruptMsgProc)
{
    AssertLockNotHeld(cs_main);

    std::deque<CInv>::iterator it = pfrom->vRecvGetData.begin();
    std::vector<CInv> vNotFound;
    const CNetMsgMaker msgMaker(pfrom->GetSendVersion());
    {
        LOCK(cs_main);

        while (it != pfrom->vRecvGetData.end() && (it->type == MSG_TX || it->type == MSG_WITNESS_TX)) {
            if (interruptMsgProc)
                return;
            // Don't bother if send buffer is too full to respond anyway
            if (pfrom->fPauseSend)
                break;

            const CInv &inv = *it;
            it++;

            // Send stream from relay memory
            bool push = false;
            auto mi = mapRelay.find(inv.hash);
            int nSendFlags = (inv.type == MSG_TX ? SERIALIZE_TRANSACTION_NO_WITNESS : 0);
            if (mi != mapRelay.end()) {
                connman->PushMessage(pfrom, msgMaker.Make(nSendFlags, NetMsgType::TX, *mi->second));
                push = true;
            } else if (pfrom->timeLastMempoolReq) {
                auto txinfo = mempool.info(inv.hash);
                // To protect privacy, do not answer getdata using the mempool when
                // that TX couldn't have been INVed in reply to a MEMPOOL request.
                if (txinfo.tx && txinfo.nTime <= pfrom->timeLastMempoolReq) {
                    connman->PushMessage(pfrom, msgMaker.Make(nSendFlags, NetMsgType::TX, *txinfo.tx));
                    push = true;
                }
            }
            if (!push) {
                vNotFound.push_back(inv);
            }
        }
    } // release cs_main

    if (it != pfrom->vRecvGetData.end() && !pfrom->fPauseSend) {
        const CInv &inv = *it;
        if (inv.type == MSG_BLOCK || inv.type == MSG_FILTERED_BLOCK || inv.type == MSG_CMPCT_BLOCK || inv.type == MSG_WITNESS_BLOCK) {
            it++;
            ProcessGetBlockData(pfrom, chainparams, inv, connman);
>>>>>>> 2f4f2d38
        }
    }

    pfrom->vRecvGetData.erase(pfrom->vRecvGetData.begin(), it);

    if (!vNotFound.empty()) {
        // Let the peer know that we didn't find what it asked for, so it doesn't
        // have to wait around forever. Currently only SPV clients actually care
        // about this message: it's needed when they are recursively walking the
        // dependencies of relevant unconfirmed transactions. SPV clients want to
        // do that because they want to know about (and store and rebroadcast and
        // risk analyze) the dependencies of transactions relevant to them, without
        // having to download the entire memory pool.
        connman->PushMessage(pfrom, msgMaker.Make(NetMsgType::NOTFOUND, vNotFound));
    }
}

<<<<<<< HEAD
=======
static uint32_t GetFetchFlags(CNode* pfrom) EXCLUSIVE_LOCKS_REQUIRED(cs_main) {
    uint32_t nFetchFlags = 0;
    if ((pfrom->GetLocalServices() & NODE_WITNESS) && State(pfrom->GetId())->fHaveWitness) {
        nFetchFlags |= MSG_WITNESS_FLAG;
    }
    return nFetchFlags;
}

>>>>>>> 2f4f2d38
inline void static SendBlockTransactions(const CBlock& block, const BlockTransactionsRequest& req, CNode* pfrom, CConnman* connman) {
    BlockTransactions resp(req);
    for (size_t i = 0; i < req.indexes.size(); i++) {
        if (req.indexes[i] >= block.vtx.size()) {
            LOCK(cs_main);
            Misbehaving(pfrom->GetId(), 100, strprintf("Peer %d sent us a getblocktxn with out-of-bounds tx indices", pfrom->GetId()));
            return;
        }
        resp.txn[i] = block.vtx[req.indexes[i]];
    }
    LOCK(cs_main);
    const CNetMsgMaker msgMaker(pfrom->GetSendVersion());
    connman->PushMessage(pfrom, msgMaker.Make(NetMsgType::BLOCKTXN, resp));
}

bool static ProcessHeadersMessage(CNode *pfrom, CConnman *connman, const std::vector<CBlockHeader>& headers, const CChainParams& chainparams, bool punish_duplicate_invalid)
{
    const CNetMsgMaker msgMaker(pfrom->GetSendVersion());
    size_t nCount = headers.size();

    if (nCount == 0) {
        // Nothing interesting. Stop asking this peers for more headers.
        return true;
    }

    bool received_new_header = false;
    const CBlockIndex *pindexLast = nullptr;
    {
        LOCK(cs_main);
        CNodeState *nodestate = State(pfrom->GetId());

        // If this looks like it could be a block announcement (nCount <
        // MAX_BLOCKS_TO_ANNOUNCE), use special logic for handling headers that
        // don't connect:
        // - Send a getheaders message in response to try to connect the chain.
        // - The peer can send up to MAX_UNCONNECTING_HEADERS in a row that
        //   don't connect before giving DoS points
        // - Once a headers message is received that is valid and does connect,
        //   nUnconnectingHeaders gets reset back to 0.
        if (!LookupBlockIndex(headers[0].hashPrevBlock) && nCount < MAX_BLOCKS_TO_ANNOUNCE) {
            nodestate->nUnconnectingHeaders++;
            connman->PushMessage(pfrom, msgMaker.Make(NetMsgType::GETHEADERS, chainActive.GetLocator(pindexBestHeader), uint256()));
            LogPrint(BCLog::NET, "received header %s: missing prev block %s, sending getheaders (%d) to end (peer=%d, nUnconnectingHeaders=%d)\n",
                    headers[0].GetHash().ToString(),
                    headers[0].hashPrevBlock.ToString(),
                    pindexBestHeader->nHeight,
                    pfrom->GetId(), nodestate->nUnconnectingHeaders);
            // Set hashLastUnknownBlock for this peer, so that if we
            // eventually get the headers - even from a different peer -
            // we can use this peer to download.
            UpdateBlockAvailability(pfrom->GetId(), headers.back().GetHash());

            if (nodestate->nUnconnectingHeaders % MAX_UNCONNECTING_HEADERS == 0) {
                Misbehaving(pfrom->GetId(), 20);
            }
            return true;
        }

        uint256 hashLastBlock;
        for (const CBlockHeader& header : headers) {
            if (!hashLastBlock.IsNull() && header.hashPrevBlock != hashLastBlock) {
                Misbehaving(pfrom->GetId(), 20, "non-continuous headers sequence");
                return false;
            }
            hashLastBlock = header.GetHash();
        }

        // If we don't have the last header, then they'll have given us
        // something new (if these headers are valid).
        if (!LookupBlockIndex(hashLastBlock)) {
            received_new_header = true;
        }
    }

    CValidationState state;
    CBlockHeader first_invalid_header;
    if (!ProcessNetBlockHeaders(pfrom, headers, state, chainparams, &pindexLast, &first_invalid_header)) {
        int nDoS;
        if (state.IsInvalid(nDoS)) {
            LOCK(cs_main);
            if (nDoS > 0) {
                Misbehaving(pfrom->GetId(), nDoS, "invalid header received");
            } else {
                LogPrint(BCLog::NET, "peer=%d: invalid header received\n", pfrom->GetId());
            }
            if (punish_duplicate_invalid && LookupBlockIndex(first_invalid_header.GetHash())) {
                // Goal: don't allow outbound peers to use up our outbound
                // connection slots if they are on incompatible chains.
                //
                // We ask the caller to set punish_invalid appropriately based
                // on the peer and the method of header delivery (compact
                // blocks are allowed to be invalid in some circumstances,
                // under BIP 152).
                // Here, we try to detect the narrow situation that we have a
                // valid block header (ie it was valid at the time the header
                // was received, and hence stored in mapBlockIndex) but know the
                // block is invalid, and that a peer has announced that same
                // block as being on its active chain.
                // Disconnect the peer in such a situation.
                //
                // Note: if the header that is invalid was not accepted to our
                // mapBlockIndex at all, that may also be grounds for
                // disconnecting the peer, as the chain they are on is likely
                // to be incompatible. However, there is a circumstance where
                // that does not hold: if the header's timestamp is more than
                // 2 hours ahead of our current time. In that case, the header
                // may become valid in the future, and we don't want to
                // disconnect a peer merely for serving us one too-far-ahead
                // block header, to prevent an attacker from splitting the
                // network by mining a block right at the 2 hour boundary.
                //
                // TODO: update the DoS logic (or, rather, rewrite the
                // DoS-interface between validation and net_processing) so that
                // the interface is cleaner, and so that we disconnect on all the
                // reasons that a peer's headers chain is incompatible
                // with ours (eg block->nVersion softforks, MTP violations,
                // etc), and not just the duplicate-invalid case.
                pfrom->fDisconnect = true;
            }
            return false;
        }
    }

    {
        LOCK(cs_main);
        CNodeState *nodestate = State(pfrom->GetId());
        if (nodestate->nUnconnectingHeaders > 0) {
            LogPrint(BCLog::NET, "peer=%d: resetting nUnconnectingHeaders (%d -> 0)\n", pfrom->GetId(), nodestate->nUnconnectingHeaders);
        }
        nodestate->nUnconnectingHeaders = 0;

        assert(pindexLast);
        UpdateBlockAvailability(pfrom->GetId(), pindexLast->GetBlockHash());

        // From here, pindexBestKnownBlock should be guaranteed to be non-null,
        // because it is set in UpdateBlockAvailability. Some nullptr checks
        // are still present, however, as belt-and-suspenders.

        if (received_new_header && pindexLast->nChainWork > chainActive.Tip()->nChainWork) {
            nodestate->m_last_block_announcement = GetTime();
        }

        if (nCount == MAX_HEADERS_RESULTS) {
            // Headers message had its maximum size; the peer may have more headers.
            // TODO: optimize: if pindexLast is an ancestor of chainActive.Tip or pindexBestHeader, continue
            // from there instead.
            LogPrint(BCLog::NET, "more getheaders (%d) to end to peer=%d (startheight:%d)\n", pindexLast->nHeight, pfrom->GetId(), pfrom->nStartingHeight);
            connman->PushMessage(pfrom, msgMaker.Make(NetMsgType::GETHEADERS, chainActive.GetLocator(pindexLast), uint256()));
        }

        bool fCanDirectFetch = CanDirectFetch(chainparams.GetConsensus());
        // If this set of headers is valid and ends in a block with at least as
        // much work as our tip, download as much as possible.
        if (fCanDirectFetch && pindexLast->IsValid(BLOCK_VALID_TREE) && chainActive.Tip()->nChainWork <= pindexLast->nChainWork) {
            std::vector<const CBlockIndex*> vToFetch;
            const CBlockIndex *pindexWalk = pindexLast;
            // Calculate all the blocks we'd need to switch to pindexLast, up to a limit.
            while (pindexWalk && !chainActive.Contains(pindexWalk) && vToFetch.size() <= MAX_BLOCKS_IN_TRANSIT_PER_PEER) {
                if (!(pindexWalk->nStatus & BLOCK_HAVE_DATA) &&
                        !mapBlocksInFlight.count(pindexWalk->GetBlockHash())) {
                    // We don't have this block, and it's not yet in flight.
                    vToFetch.push_back(pindexWalk);
                }
                pindexWalk = pindexWalk->pprev;
            }
            // If pindexWalk still isn't on our main chain, we're looking at a
            // very large reorg at a time we think we're close to caught up to
            // the main chain -- this shouldn't really happen.  Bail out on the
            // direct fetch and rely on parallel download instead.
            if (!chainActive.Contains(pindexWalk)) {
                LogPrint(BCLog::NET, "Large reorg, won't direct fetch to %s (%d)\n",
                        pindexLast->GetBlockHash().ToString(),
                        pindexLast->nHeight);
            } else {
                std::vector<CInv> vGetData;
                // Download as much as possible, from earliest to latest.
                for (const CBlockIndex *pindex : reverse_iterate(vToFetch)) {
                    if (nodestate->nBlocksInFlight >= MAX_BLOCKS_IN_TRANSIT_PER_PEER) {
                        // Can't download any more from this peer
                        break;
                    }
                    vGetData.push_back(CInv(MSG_BLOCK, pindex->GetBlockHash()));
                    MarkBlockAsInFlight(pfrom->GetId(), pindex->GetBlockHash(), pindex);
                    LogPrint(BCLog::NET, "Requesting block %s from  peer=%d\n",
                            pindex->GetBlockHash().ToString(), pfrom->GetId());
                }
                if (vGetData.size() > 1) {
                    LogPrint(BCLog::NET, "Downloading blocks toward %s (%d) via headers direct fetch\n",
                            pindexLast->GetBlockHash().ToString(), pindexLast->nHeight);
                }
                if (vGetData.size() > 0) {
                    if (nodestate->fSupportsDesiredCmpctVersion && vGetData.size() == 1 && mapBlocksInFlight.size() == 1 && pindexLast->pprev->IsValid(BLOCK_VALID_CHAIN)) {
                        // In any case, we want to download using a compact block, not a regular one
                        vGetData[0] = CInv(MSG_CMPCT_BLOCK, vGetData[0].hash);
                    }
                    connman->PushMessage(pfrom, msgMaker.Make(NetMsgType::GETDATA, vGetData));
                }
            }
        }
        // If we're in IBD, we want outbound peers that will serve us a useful
        // chain. Disconnect peers that are on chains with insufficient work.
        if (IsInitialBlockDownload() && nCount != MAX_HEADERS_RESULTS) {
            // When nCount < MAX_HEADERS_RESULTS, we know we have no more
            // headers to fetch from this peer.
            if (nodestate->pindexBestKnownBlock && nodestate->pindexBestKnownBlock->nChainWork < nMinimumChainWork) {
                // This peer has too little work on their headers chain to help
                // us sync -- disconnect if using an outbound slot (unless
                // whitelisted or addnode).
                // Note: We compare their tip to nMinimumChainWork (rather than
                // chainActive.Tip()) because we won't start block download
                // until we have a headers chain that has at least
                // nMinimumChainWork, even if a peer has a chain past our tip,
                // as an anti-DoS measure.
                if (IsOutboundDisconnectionCandidate(pfrom)) {
                    LogPrintf("Disconnecting outbound peer %d -- headers chain has insufficient work\n", pfrom->GetId());
                    pfrom->fDisconnect = true;
                }
            }
        }

        if (!pfrom->fDisconnect && IsOutboundDisconnectionCandidate(pfrom) && nodestate->pindexBestKnownBlock != nullptr) {
            // If this is an outbound peer, check to see if we should protect
            // it from the bad/lagging chain logic.
            if (g_outbound_peers_with_protect_from_disconnect < MAX_OUTBOUND_PEERS_TO_PROTECT_FROM_DISCONNECT && nodestate->pindexBestKnownBlock->nChainWork >= chainActive.Tip()->nChainWork && !nodestate->m_chain_sync.m_protect) {
                LogPrint(BCLog::NET, "Protecting outbound peer=%d from eviction\n", pfrom->GetId());
                nodestate->m_chain_sync.m_protect = true;
                ++g_outbound_peers_with_protect_from_disconnect;
            }
        }
    }

    return true;
}

bool static ProcessMessage(CNode* pfrom, const std::string& strCommand, CDataStream& vRecv, int64_t nTimeReceived, const CChainParams& chainparams, CConnman* connman, const std::atomic<bool>& interruptMsgProc, bool enable_bip61)
{
    LogPrint(BCLog::NET, "received: %s (%u bytes) peer=%d\n", SanitizeString(strCommand), vRecv.size(), pfrom->GetId());
    if (gArgs.IsArgSet("-dropmessagestest") && GetRand(gArgs.GetArg("-dropmessagestest", 0)) == 0)
    {
        LogPrintf("dropmessagestest DROPPING RECV MESSAGE\n");
        return true;
    }


    if (!(pfrom->GetLocalServices() & NODE_BLOOM) &&
              (strCommand == NetMsgType::FILTERLOAD ||
               strCommand == NetMsgType::FILTERADD))
    {
        if (pfrom->nVersion >= NO_BLOOM_VERSION) {
            LOCK(cs_main);
            Misbehaving(pfrom->GetId(), 100);
            return false;
        } else {
            pfrom->fDisconnect = true;
            return false;
        }
    }

    if (strCommand == NetMsgType::REJECT)
    {
        if (LogAcceptCategory(BCLog::NET)) {
            try {
                std::string strMsg; unsigned char ccode; std::string strReason;
                vRecv >> LIMITED_STRING(strMsg, CMessageHeader::COMMAND_SIZE) >> ccode >> LIMITED_STRING(strReason, MAX_REJECT_MESSAGE_LENGTH);

                std::ostringstream ss;
                ss << strMsg << " code " << itostr(ccode) << ": " << strReason;

                if (strMsg == NetMsgType::BLOCK || strMsg == NetMsgType::TX)
                {
                    uint256 hash;
                    vRecv >> hash;
                    ss << ": hash " << hash.ToString();
                }
                LogPrint(BCLog::NET, "Reject %s\n", SanitizeString(ss.str()));
            } catch (const std::ios_base::failure&) {
                // Avoid feedback loops by preventing reject messages from triggering a new reject message.
                LogPrint(BCLog::NET, "Unparseable reject message received\n");
            }
        }
        return true;
    }

    else if (strCommand == NetMsgType::VERSION)
    {
        // Each connection can only send one version message
        if (pfrom->nVersion != 0)
        {
            if (enable_bip61) {
                connman->PushMessage(pfrom, CNetMsgMaker(INIT_PROTO_VERSION).Make(NetMsgType::REJECT, strCommand, REJECT_DUPLICATE, std::string("Duplicate version message")));
            }
            LOCK(cs_main);
            Misbehaving(pfrom->GetId(), 1);
            return false;
        }

        int64_t nTime;
        CAddress addrMe;
        CAddress addrFrom;
        uint64_t nNonce = 1;
        uint64_t nServiceInt;
        ServiceFlags nServices;
        int nVersion;
        int nSendVersion;
        std::string strSubVer;
        std::string cleanSubVer;
        int nStartingHeight = -1;
        bool fRelay = true;

        vRecv >> nVersion >> nServiceInt >> nTime >> addrMe;
        nSendVersion = std::min(nVersion, PROTOCOL_VERSION);
        nServices = ServiceFlags(nServiceInt);
        if (!pfrom->fInbound)
        {
            connman->SetServices(pfrom->addr, nServices);
        }
        if (!pfrom->fInbound && !pfrom->fFeeler && !pfrom->m_manual_connection && !HasAllDesirableServiceFlags(nServices))
        {
            LogPrint(BCLog::NET, "peer=%d does not offer the expected services (%08x offered, %08x expected); disconnecting\n", pfrom->GetId(), nServices, GetDesirableServiceFlags(nServices));
            if (enable_bip61) {
                connman->PushMessage(pfrom, CNetMsgMaker(INIT_PROTO_VERSION).Make(NetMsgType::REJECT, strCommand, REJECT_NONSTANDARD,
                                   strprintf("Expected to offer services %08x", GetDesirableServiceFlags(nServices))));
            }
            pfrom->fDisconnect = true;
            return false;
        }

        if (nVersion < MIN_PEER_PROTO_VERSION)
        {
            // disconnect from peers older than this proto version
            LogPrint(BCLog::NET, "peer=%d using obsolete version %i; disconnecting\n", pfrom->GetId(), nVersion);
<<<<<<< HEAD
            connman->PushMessage(pfrom, CNetMsgMaker(INIT_PROTO_VERSION).Make(NetMsgType::REJECT, strCommand, REJECT_OBSOLETE,
                               strprintf("Version must be %d or greater", MIN_PEER_PROTO_VERSION)));
=======
            if (enable_bip61) {
                connman->PushMessage(pfrom, CNetMsgMaker(INIT_PROTO_VERSION).Make(NetMsgType::REJECT, strCommand, REJECT_OBSOLETE,
                                   strprintf("Version must be %d or greater", MIN_PEER_PROTO_VERSION)));
            }
>>>>>>> 2f4f2d38
            pfrom->fDisconnect = true;
            return false;
        }

        if (nVersion == 10300)
            nVersion = 300;
        if (!vRecv.empty())
            vRecv >> addrFrom >> nNonce;
        if (!vRecv.empty()) {
            vRecv >> LIMITED_STRING(strSubVer, MAX_SUBVERSION_LENGTH);
            cleanSubVer = SanitizeString(strSubVer);
        }
        if (!vRecv.empty()) {
            vRecv >> nStartingHeight;
        }
        if (!vRecv.empty())
            vRecv >> fRelay;
        // Disconnect if we connected to ourself
        if (pfrom->fInbound && !connman->CheckIncomingNonce(nNonce))
        {
            LogPrintf("connected to self at %s, disconnecting\n", pfrom->addr.ToString());
            pfrom->fDisconnect = true;
            return true;
        }

        if (pfrom->fInbound && addrMe.IsRoutable())
        {
            SeenLocal(addrMe);
        }

        // Be shy and don't send version until we hear
        if (pfrom->fInbound)
            PushNodeVersion(pfrom, connman, GetAdjustedTime());

        connman->PushMessage(pfrom, CNetMsgMaker(INIT_PROTO_VERSION).Make(NetMsgType::VERACK));

        pfrom->nServices = nServices;
        pfrom->SetAddrLocal(addrMe);
        {
            LOCK(pfrom->cs_SubVer);
            pfrom->strSubVer = strSubVer;
            pfrom->cleanSubVer = cleanSubVer;
        }
        pfrom->nStartingHeight = nStartingHeight;

        // set nodes not relaying blocks and tx and not serving (parts) of the historical blockchain as "clients"
        pfrom->fClient = (!(nServices & NODE_NETWORK) && !(nServices & NODE_NETWORK_LIMITED));

        // set nodes not capable of serving the complete blockchain history as "limited nodes"
        pfrom->m_limited_node = (!(nServices & NODE_NETWORK) && (nServices & NODE_NETWORK_LIMITED));

        {
            LOCK(pfrom->cs_filter);
            pfrom->fRelayTxes = fRelay; // set to true after we get the first filter* message
        }

        // Change version
        pfrom->SetSendVersion(nSendVersion);
        pfrom->nVersion = nVersion;

        // Potentially mark this peer as a preferred download peer.
        {
        LOCK(cs_main);
        UpdatePreferredDownload(pfrom, State(pfrom->GetId()));
        }

        if (!pfrom->fInbound)
        {
            // Advertise our address
            if (fListen && !IsInitialBlockDownload())
            {
                CAddress addr = GetLocalAddress(&pfrom->addr, pfrom->GetLocalServices());
                FastRandomContext insecure_rand;
                if (addr.IsRoutable())
                {
                    LogPrint(BCLog::NET, "ProcessMessages: advertising address %s\n", addr.ToString());
                    pfrom->PushAddress(addr, insecure_rand);
                } else if (IsPeerAddrLocalGood(pfrom)) {
                    addr.SetIP(addrMe);
                    LogPrint(BCLog::NET, "ProcessMessages: advertising address %s\n", addr.ToString());
                    pfrom->PushAddress(addr, insecure_rand);
                }
            }

            // Get recent addresses
            if (pfrom->fOneShot || pfrom->nVersion >= CADDR_TIME_VERSION || connman->GetAddressCount() < 1000)
            {
                connman->PushMessage(pfrom, CNetMsgMaker(nSendVersion).Make(NetMsgType::GETADDR));
                pfrom->fGetAddr = true;
            }
            connman->MarkAddressGood(pfrom->addr);
        }

        std::string remoteAddr;
        if (fLogIPs)
            remoteAddr = ", peeraddr=" + pfrom->addr.ToString();

        LogPrint(BCLog::NET, "receive version message: %s: version %d, blocks=%d, us=%s, peer=%d%s\n",
                  cleanSubVer, pfrom->nVersion,
                  pfrom->nStartingHeight, addrMe.ToString(), pfrom->GetId(),
                  remoteAddr);

        int64_t nTimeOffset = nTime - GetTime();
        pfrom->nTimeOffset = nTimeOffset;
        AddTimeData(pfrom->addr, nTimeOffset);

        /*
        // If the peer is old enough to have the old alert system, send it the final alert.
        if (pfrom->nVersion <= 70012) {
            CDataStream finalAlert(ParseHex("60010000000000000000000000ffffff7f00000000ffffff7ffeffff7f01ffffff7f00000000ffffff7f00ffffff7f002f555247454e543a20416c657274206b657920636f6d70726f6d697365642c2075706772616465207265717569726564004630440220653febd6410f470f6bae11cad19c48413becb1ac2c17f908fd0fd53bdc3abd5202206d0e9c96fe88d4a0f01ed9dedae2b6f9e00da94cad0fecaae66ecf689bf71b50"), SER_NETWORK, PROTOCOL_VERSION);
            connman->PushMessage(pfrom, CNetMsgMaker(nSendVersion).Make("alert", finalAlert));
        }
        */

        // Feeler connections exist only to verify if address is online.
        if (pfrom->fFeeler) {
            assert(pfrom->fInbound == false);
            pfrom->fDisconnect = true;
        }
        return true;
    }


    else if (pfrom->nVersion == 0)
    {
        // Must have a version message before anything else
        LOCK(cs_main);
        Misbehaving(pfrom->GetId(), 1);
        return false;
    }

    // peercoin: set/unset network serialization mode for new clients
    if (pfrom->nVersion <= PROTOCOL_OLD_VERSION)
        vRecv.SetType(vRecv.GetType() & ~SER_POSMARKER);
    else
        vRecv.SetType(vRecv.GetType() | SER_POSMARKER);

    // At this point, the outgoing message serialization version can't change.
    const CNetMsgMaker msgMaker(pfrom->GetSendVersion());

    if (strCommand == NetMsgType::VERACK)
    {
        pfrom->SetRecvVersion(std::min(pfrom->nVersion.load(), PROTOCOL_VERSION));

        if (!pfrom->fInbound) {
            // Mark this node as currently connected, so we update its timestamp later.
            LOCK(cs_main);
            State(pfrom->GetId())->fCurrentlyConnected = true;
            LogPrintf("New outbound peer connected: version: %d, blocks=%d, peer=%d%s\n",
                      pfrom->nVersion.load(), pfrom->nStartingHeight, pfrom->GetId(),
                      (fLogIPs ? strprintf(", peeraddr=%s", pfrom->addr.ToString()) : ""));
        }

        if (pfrom->nVersion >= SENDHEADERS_VERSION) {
            // Tell our peer we prefer to receive headers rather than inv's
            // We send this to non-NODE NETWORK peers as well, because even
            // non-NODE NETWORK peers can announce blocks (such as pruning
            // nodes)
            connman->PushMessage(pfrom, msgMaker.Make(NetMsgType::SENDHEADERS));
        }
        if (pfrom->nVersion >= SHORT_IDS_BLOCKS_VERSION) {
            // Tell our peer we are willing to provide version 1 or 2 cmpctblocks
            // However, we do not request new block announcements using
            // cmpctblock messages.
            // We send this to non-NODE NETWORK peers as well, because
            // they may wish to request compact blocks from us
            bool fAnnounceUsingCMPCTBLOCK = false;
            uint64_t nCMPCTBLOCKVersion = 1;
            connman->PushMessage(pfrom, msgMaker.Make(NetMsgType::SENDCMPCT, fAnnounceUsingCMPCTBLOCK, nCMPCTBLOCKVersion));
        }
        pfrom->fSuccessfullyConnected = true;
    }

    else if (!pfrom->fSuccessfullyConnected)
    {
        // Must have a verack message before anything else
        LOCK(cs_main);
        Misbehaving(pfrom->GetId(), 1);
        return false;
    }

    else if (strCommand == NetMsgType::ADDR)
    {
        std::vector<CAddress> vAddr;
        vRecv >> vAddr;

        // Don't want addr from older versions unless seeding
        if (pfrom->nVersion < CADDR_TIME_VERSION && connman->GetAddressCount() > 1000)
            return true;
        if (vAddr.size() > 1000)
        {
            LOCK(cs_main);
            Misbehaving(pfrom->GetId(), 20, strprintf("message addr size() = %u", vAddr.size()));
            return false;
        }

        // Store the new addresses
        std::vector<CAddress> vAddrOk;
        int64_t nNow = GetAdjustedTime();
        int64_t nSince = nNow - 10 * 60;
        for (CAddress& addr : vAddr)
        {
            if (interruptMsgProc)
                return true;

            // We only bother storing full nodes, though this may include
            // things which we would not make an outbound connection to, in
            // part because we may make feeler connections to them.
            if (!MayHaveUsefulAddressDB(addr.nServices) && !HasAllDesirableServiceFlags(addr.nServices))
                continue;

            if (addr.nTime <= 100000000 || addr.nTime > nNow + 10 * 60)
                addr.nTime = nNow - 5 * 24 * 60 * 60;
            pfrom->AddAddressKnown(addr);
            bool fReachable = IsReachable(addr);
            if (addr.nTime > nSince && !pfrom->fGetAddr && vAddr.size() <= 10 && addr.IsRoutable())
            {
                // Relay to a limited number of other nodes
                RelayAddress(addr, fReachable, connman);
            }
            // Do not store addresses outside our network
            if (fReachable)
                vAddrOk.push_back(addr);
        }
        connman->AddNewAddresses(vAddrOk, pfrom->addr, 2 * 60 * 60);
        if (vAddr.size() < 1000)
            pfrom->fGetAddr = false;
        if (pfrom->fOneShot)
            pfrom->fDisconnect = true;
    }

    else if (strCommand == NetMsgType::SENDHEADERS)
    {
        LOCK(cs_main);
        State(pfrom->GetId())->fPreferHeaders = true;
    }

    else if (strCommand == NetMsgType::SENDCMPCT)
    {
        bool fAnnounceUsingCMPCTBLOCK = false;
        uint64_t nCMPCTBLOCKVersion = 0;
        vRecv >> fAnnounceUsingCMPCTBLOCK >> nCMPCTBLOCKVersion;
        if (nCMPCTBLOCKVersion == 1) {
            LOCK(cs_main);
            // fProvidesHeaderAndIDs is used to "lock in" version of compact blocks we send
            if (!State(pfrom->GetId())->fProvidesHeaderAndIDs) {
                State(pfrom->GetId())->fProvidesHeaderAndIDs = true;
            }

            State(pfrom->GetId())->fPreferHeaderAndIDs = fAnnounceUsingCMPCTBLOCK;

            if (!State(pfrom->GetId())->fSupportsDesiredCmpctVersion) {
                State(pfrom->GetId())->fSupportsDesiredCmpctVersion = true;
            }
        }
    }


    else if (strCommand == NetMsgType::INV)
    {
        std::vector<CInv> vInv;
        vRecv >> vInv;
        if (vInv.size() > MAX_INV_SZ)
        {
            LOCK(cs_main);
            Misbehaving(pfrom->GetId(), 20, strprintf("message inv size() = %u", vInv.size()));
            return false;
        }

        bool fBlocksOnly = !fRelayTxes;

        // Allow whitelisted peers to send data other than blocks in blocks only mode if whitelistrelay is true
        if (pfrom->fWhitelisted && gArgs.GetBoolArg("-whitelistrelay", DEFAULT_WHITELISTRELAY))
            fBlocksOnly = false;

        LOCK(cs_main);

        for (CInv &inv : vInv)
        {
            if (interruptMsgProc)
                return true;

            bool fAlreadyHave = AlreadyHave(inv);
            LogPrint(BCLog::NET, "got inv: %s  %s peer=%d\n", inv.ToString(), fAlreadyHave ? "have" : "new", pfrom->GetId());

            if (inv.type == MSG_BLOCK) {
                UpdateBlockAvailability(pfrom->GetId(), inv.hash);
                if (!fAlreadyHave && !fImporting && !fReindex && !mapBlocksInFlight.count(inv.hash)) {
                    // We used to request the full block here, but since headers-announcements are now the
                    // primary method of announcement on the network, and since, in the case that a node
                    // fell back to inv we probably have a reorg which we should get the headers for first,
                    // we now only provide a getheaders response here. When we receive the headers, we will
                    // then ask for the blocks we need.
                    connman->PushMessage(pfrom, msgMaker.Make(NetMsgType::GETHEADERS, chainActive.GetLocator(pindexBestHeader), inv.hash));
                    LogPrint(BCLog::NET, "getheaders (%d) %s to peer=%d\n", pindexBestHeader->nHeight, inv.hash.ToString(), pfrom->GetId());
                }
            }
            else
            {
                pfrom->AddInventoryKnown(inv);
                if (fBlocksOnly) {
                    LogPrint(BCLog::NET, "transaction (%s) inv sent in violation of protocol peer=%d\n", inv.hash.ToString(), pfrom->GetId());
                } else if (!fAlreadyHave && !fImporting && !fReindex && !IsInitialBlockDownload()) {
                    pfrom->AskFor(inv);
                }
            }
        }
    }


    else if (strCommand == NetMsgType::GETDATA)
    {
        std::vector<CInv> vInv;
        vRecv >> vInv;
        if (vInv.size() > MAX_INV_SZ)
        {
            LOCK(cs_main);
            Misbehaving(pfrom->GetId(), 20, strprintf("message getdata size() = %u", vInv.size()));
            return false;
        }

        LogPrint(BCLog::NET, "received getdata (%u invsz) peer=%d\n", vInv.size(), pfrom->GetId());

        if (vInv.size() > 0) {
            LogPrint(BCLog::NET, "received getdata for: %s peer=%d\n", vInv[0].ToString(), pfrom->GetId());
        }

        pfrom->vRecvGetData.insert(pfrom->vRecvGetData.end(), vInv.begin(), vInv.end());
        ProcessGetData(pfrom, chainparams, connman, interruptMsgProc);
    }


    else if (strCommand == NetMsgType::GETBLOCKS)
    {
        CBlockLocator locator;
        uint256 hashStop;
        vRecv >> locator >> hashStop;

        if (locator.vHave.size() > MAX_LOCATOR_SZ) {
            LogPrint(BCLog::NET, "getblocks locator size %lld > %d, disconnect peer=%d\n", locator.vHave.size(), MAX_LOCATOR_SZ, pfrom->GetId());
            pfrom->fDisconnect = true;
            return true;
        }

        // We might have announced the currently-being-connected tip using a
        // compact block, which resulted in the peer sending a getblocks
        // request, which we would otherwise respond to without the new block.
        // To avoid this situation we simply verify that we are on our best
        // known chain now. This is super overkill, but we handle it better
        // for getheaders requests, and there are no known nodes which support
        // compact blocks but still use getblocks to request blocks.
        {
            std::shared_ptr<const CBlock> a_recent_block;
            {
                LOCK(cs_most_recent_block);
                a_recent_block = most_recent_block;
            }
            CValidationState state;
            if (!ActivateBestChain(state, Params(), a_recent_block)) {
                LogPrint(BCLog::NET, "failed to activate chain (%s)\n", FormatStateMessage(state));
            }
        }

        LOCK(cs_main);

        // Find the last block the caller has in the main chain
        const CBlockIndex* pindex = FindForkInGlobalIndex(chainActive, locator);

        // Send the rest of the chain
        if (pindex)
            pindex = chainActive.Next(pindex);
        int nLimit = 500;
        LogPrint(BCLog::NET, "getblocks %d to %s limit %d from peer=%d\n", (pindex ? pindex->nHeight : -1), hashStop.IsNull() ? "end" : hashStop.ToString(), nLimit, pfrom->GetId());
        for (; pindex; pindex = chainActive.Next(pindex))
        {
            if (pindex->GetBlockHash() == hashStop)
            {
                LogPrint(BCLog::NET, "  getblocks stopping at %d %s\n", pindex->nHeight, pindex->GetBlockHash().ToString());
                break;
            }
            // If pruning, don't inv blocks unless we have on disk and are likely to still have
            // for some reasonable time window (1 hour) that block relay might require.
            const int nPrunedBlocksLikelyToHave = MIN_BLOCKS_TO_KEEP - 3600 / chainparams.GetConsensus().nTargetSpacing;
            if (fPruneMode && (!(pindex->nStatus & BLOCK_HAVE_DATA) || pindex->nHeight <= chainActive.Tip()->nHeight - nPrunedBlocksLikelyToHave))
            {
                LogPrint(BCLog::NET, " getblocks stopping, pruned or too old block at %d %s\n", pindex->nHeight, pindex->GetBlockHash().ToString());
                break;
            }
            pfrom->PushInventory(CInv(MSG_BLOCK, pindex->GetBlockHash()));
            if (--nLimit <= 0)
            {
                // When this block is requested, we'll send an inv that'll
                // trigger the peer to getblocks the next batch of inventory.
                LogPrint(BCLog::NET, "  getblocks stopping at limit %d %s\n", pindex->nHeight, pindex->GetBlockHash().ToString());
                pfrom->hashContinue = pindex->GetBlockHash();
                break;
            }
        }
    }


    else if (strCommand == NetMsgType::GETBLOCKTXN)
    {
        BlockTransactionsRequest req;
        vRecv >> req;

        std::shared_ptr<const CBlock> recent_block;
        {
            LOCK(cs_most_recent_block);
            if (most_recent_block_hash == req.blockhash)
                recent_block = most_recent_block;
            // Unlock cs_most_recent_block to avoid cs_main lock inversion
        }
        if (recent_block) {
            SendBlockTransactions(*recent_block, req, pfrom, connman);
            return true;
        }

        LOCK(cs_main);

<<<<<<< HEAD
        BlockMap::iterator it = mapBlockIndex.find(req.blockhash);
        if (it == mapBlockIndex.end() || !(it->second->nStatus & BLOCK_HAVE_DATA)) {
            LogPrint(BCLog::NET, "Peer %d sent us a getblocktxn for a block we don't have", pfrom->GetId());
=======
        const CBlockIndex* pindex = LookupBlockIndex(req.blockhash);
        if (!pindex || !(pindex->nStatus & BLOCK_HAVE_DATA)) {
            LogPrint(BCLog::NET, "Peer %d sent us a getblocktxn for a block we don't have\n", pfrom->GetId());
>>>>>>> 2f4f2d38
            return true;
        }

        if (pindex->nHeight < chainActive.Height() - MAX_BLOCKTXN_DEPTH) {
            // If an older block is requested (should never happen in practice,
            // but can happen in tests) send a block response instead of a
            // blocktxn response. Sending a full block response instead of a
            // small blocktxn response is preferable in the case where a peer
            // might maliciously send lots of getblocktxn requests to trigger
            // expensive disk reads, because it will require the peer to
            // actually receive all the data read from disk over the network.
            LogPrint(BCLog::NET, "Peer %d sent us a getblocktxn for a block > %i deep\n", pfrom->GetId(), MAX_BLOCKTXN_DEPTH);
            CInv inv;
            inv.type = MSG_BLOCK;
            inv.hash = req.blockhash;
            pfrom->vRecvGetData.push_back(inv);
            // The message processing loop will go around again (without pausing) and we'll respond then (without cs_main)
            return true;
        }

        CBlock block;
        bool ret = ReadBlockFromDisk(block, pindex, chainparams.GetConsensus());
        assert(ret);

        SendBlockTransactions(block, req, pfrom, connman);
    }


    else if (strCommand == NetMsgType::GETHEADERS)
    {
        CBlockLocator locator;
        uint256 hashStop;
        vRecv >> locator >> hashStop;

        if (locator.vHave.size() > MAX_LOCATOR_SZ) {
            LogPrint(BCLog::NET, "getheaders locator size %lld > %d, disconnect peer=%d\n", locator.vHave.size(), MAX_LOCATOR_SZ, pfrom->GetId());
            pfrom->fDisconnect = true;
            return true;
        }

        LOCK(cs_main);
        if (IsInitialBlockDownload() && !pfrom->fWhitelisted) {
            LogPrint(BCLog::NET, "Ignoring getheaders from peer=%d because node is in initial block download\n", pfrom->GetId());
            return true;
        }

        CNodeState *nodestate = State(pfrom->GetId());
        const CBlockIndex* pindex = nullptr;
        if (locator.IsNull())
        {
            // If locator is null, return the hashStop block
            pindex = LookupBlockIndex(hashStop);
            if (!pindex) {
                return true;
            }

            if (!BlockRequestAllowed(pindex, chainparams.GetConsensus())) {
                LogPrint(BCLog::NET, "%s: ignoring request from peer=%i for old block header that isn't in the main chain\n", __func__, pfrom->GetId());
                return true;
            }
        }
        else
        {
            // Find the last block the caller has in the main chain
            pindex = FindForkInGlobalIndex(chainActive, locator);
            if (pindex)
                pindex = chainActive.Next(pindex);
        }

        // we must use CBlocks, as CBlockHeaders won't include the 0x00 nTx count at the end
        std::vector<CBlock> vHeaders;
        int nLimit = MAX_HEADERS_RESULTS;
        LogPrint(BCLog::NET, "getheaders %d to %s from peer=%d\n", (pindex ? pindex->nHeight : -1), hashStop.IsNull() ? "end" : hashStop.ToString(), pfrom->GetId());
        for (; pindex; pindex = chainActive.Next(pindex))
        {
            vHeaders.push_back(pindex->GetBlockHeader());
            if (--nLimit <= 0 || pindex->GetBlockHash() == hashStop)
                break;
        }
        // pindex can be nullptr either if we sent chainActive.Tip() OR
        // if our peer has chainActive.Tip() (and thus we are sending an empty
        // headers message). In both cases it's safe to update
        // pindexBestHeaderSent to be our tip.
        //
        // It is important that we simply reset the BestHeaderSent value here,
        // and not max(BestHeaderSent, newHeaderSent). We might have announced
        // the currently-being-connected tip using a compact block, which
        // resulted in the peer sending a headers request, which we respond to
        // without the new block. By resetting the BestHeaderSent, we ensure we
        // will re-announce the new block via headers (or compact blocks again)
        // in the SendMessages logic.
        nodestate->pindexBestHeaderSent = pindex ? pindex : chainActive.Tip();
        connman->PushMessage(pfrom, msgMaker.Make(NetMsgType::HEADERS, vHeaders));
    }


    else if (strCommand == NetMsgType::TX)
    {
        // Stop processing the transaction early if
        // We are in blocks only mode and peer is either not whitelisted or whitelistrelay is off
        if (!fRelayTxes && (!pfrom->fWhitelisted || !gArgs.GetBoolArg("-whitelistrelay", DEFAULT_WHITELISTRELAY)))
        {
            LogPrint(BCLog::NET, "transaction sent in violation of protocol peer=%d\n", pfrom->GetId());
            return true;
        }

        std::deque<COutPoint> vWorkQueue;
        std::vector<uint256> vEraseQueue;
        CTransactionRef ptx;
        vRecv >> ptx;
        const CTransaction& tx = *ptx;

        CInv inv(MSG_TX, tx.GetHash());
        pfrom->AddInventoryKnown(inv);

        LOCK2(cs_main, g_cs_orphans);

        bool fMissingInputs = false;
        CValidationState state;

        pfrom->setAskFor.erase(inv.hash);
        mapAlreadyAskedFor.erase(inv.hash);

        std::list<CTransactionRef> lRemovedTxn;

        if (!AlreadyHave(inv) &&
            AcceptToMemoryPool(mempool, state, ptx, &fMissingInputs, &lRemovedTxn, false /* bypass_limits */, 0 /* nAbsurdFee */)) {
            mempool.check(pcoinsTip.get());
            RelayTransaction(tx, connman);
            for (unsigned int i = 0; i < tx.vout.size(); i++) {
                vWorkQueue.emplace_back(inv.hash, i);
            }

            pfrom->nLastTXTime = GetTime();

            LogPrint(BCLog::MEMPOOL, "AcceptToMemoryPool: peer=%d: accepted %s (poolsz %u txn, %u kB)\n",
                pfrom->GetId(),
                tx.GetHash().ToString(),
                mempool.size(), mempool.DynamicMemoryUsage() / 1000);

            // Recursively process any orphan transactions that depended on this one
            std::set<NodeId> setMisbehaving;
            while (!vWorkQueue.empty()) {
                auto itByPrev = mapOrphanTransactionsByPrev.find(vWorkQueue.front());
                vWorkQueue.pop_front();
                if (itByPrev == mapOrphanTransactionsByPrev.end())
                    continue;
                for (auto mi = itByPrev->second.begin();
                     mi != itByPrev->second.end();
                     ++mi)
                {
                    const CTransactionRef& porphanTx = (*mi)->second.tx;
                    const CTransaction& orphanTx = *porphanTx;
                    const uint256& orphanHash = orphanTx.GetHash();
                    NodeId fromPeer = (*mi)->second.fromPeer;
                    bool fMissingInputs2 = false;
                    // Use a dummy CValidationState so someone can't setup nodes to counter-DoS based on orphan
                    // resolution (that is, feeding people an invalid transaction based on LegitTxX in order to get
                    // anyone relaying LegitTxX banned)
                    CValidationState stateDummy;


                    if (setMisbehaving.count(fromPeer))
                        continue;
                    if (AcceptToMemoryPool(mempool, stateDummy, porphanTx, &fMissingInputs2, &lRemovedTxn, false /* bypass_limits */, 0 /* nAbsurdFee */)) {
                        LogPrint(BCLog::MEMPOOL, "   accepted orphan tx %s\n", orphanHash.ToString());
                        RelayTransaction(orphanTx, connman);
                        for (unsigned int i = 0; i < orphanTx.vout.size(); i++) {
                            vWorkQueue.emplace_back(orphanHash, i);
                        }
                        vEraseQueue.push_back(orphanHash);
                    }
                    else if (!fMissingInputs2)
                    {
                        int nDos = 0;
                        if (stateDummy.IsInvalid(nDos) && nDos > 0)
                        {
                            // Punish peer that gave us an invalid orphan tx
                            Misbehaving(fromPeer, nDos);
                            setMisbehaving.insert(fromPeer);
                            LogPrint(BCLog::MEMPOOL, "   invalid orphan tx %s\n", orphanHash.ToString());
                        }
                        // Has inputs but not accepted to mempool
                        // Probably non-standard or insufficient fee
                        LogPrint(BCLog::MEMPOOL, "   removed orphan tx %s\n", orphanHash.ToString());
                        vEraseQueue.push_back(orphanHash);
                        if (!stateDummy.CorruptionPossible()) {
                            // Do not use rejection cache for witness transactions or
                            // witness-stripped transactions, as they can have been malleated.
                            // See https://github.com/bitcoin/bitcoin/issues/8279 for details.
                            assert(recentRejects);
                            recentRejects->insert(orphanHash);
                        }
                    }
                    mempool.check(pcoinsTip.get());
                }
            }

            for (uint256 hash : vEraseQueue)
                EraseOrphanTx(hash);
        }
        else if (fMissingInputs)
        {
            bool fRejectedParents = false; // It may be the case that the orphans parents have all been rejected
            for (const CTxIn& txin : tx.vin) {
                if (recentRejects->contains(txin.prevout.hash)) {
                    fRejectedParents = true;
                    break;
                }
            }
            if (!fRejectedParents) {
                for (const CTxIn& txin : tx.vin) {
                    CInv _inv(MSG_TX, txin.prevout.hash);
                    pfrom->AddInventoryKnown(_inv);
                    if (!AlreadyHave(_inv)) pfrom->AskFor(_inv);
                }
                AddOrphanTx(ptx, pfrom->GetId());

                // DoS prevention: do not allow mapOrphanTransactions to grow unbounded
                unsigned int nMaxOrphanTx = (unsigned int)std::max((int64_t)0, gArgs.GetArg("-maxorphantx", DEFAULT_MAX_ORPHAN_TRANSACTIONS));
                unsigned int nEvicted = LimitOrphanTxSize(nMaxOrphanTx);
                if (nEvicted > 0) {
                    LogPrint(BCLog::MEMPOOL, "mapOrphan overflow, removed %u tx\n", nEvicted);
                }
            } else {
                LogPrint(BCLog::MEMPOOL, "not keeping orphan with rejected parents %s\n",tx.GetHash().ToString());
                // We will continue to reject this tx since it has rejected
                // parents so avoid re-requesting it from other peers.
                recentRejects->insert(tx.GetHash());
            }
        } else {
            if (!state.CorruptionPossible()) {
                // Do not use rejection cache for witness transactions or
                // witness-stripped transactions, as they can have been malleated.
                // See https://github.com/bitcoin/bitcoin/issues/8279 for details.
                assert(recentRejects);
                recentRejects->insert(tx.GetHash());
                if (RecursiveDynamicUsage(*ptx) < 100000) {
                    AddToCompactExtraTransactions(ptx);
                }
            }

            if (pfrom->fWhitelisted && gArgs.GetBoolArg("-whitelistforcerelay", DEFAULT_WHITELISTFORCERELAY)) {
                // Always relay transactions received from whitelisted peers, even
                // if they were already in the mempool or rejected from it due
                // to policy, allowing the node to function as a gateway for
                // nodes hidden behind it.
                //
                // Never relay transactions that we would assign a non-zero DoS
                // score for, as we expect peers to do the same with us in that
                // case.
                int nDoS = 0;
                if (!state.IsInvalid(nDoS) || nDoS == 0) {
                    LogPrintf("Force relaying tx %s from whitelisted peer=%d\n", tx.GetHash().ToString(), pfrom->GetId());
                    RelayTransaction(tx, connman);
                } else {
                    LogPrintf("Not relaying invalid transaction %s from whitelisted peer=%d (%s)\n", tx.GetHash().ToString(), pfrom->GetId(), FormatStateMessage(state));
                }
            }
        }

        for (const CTransactionRef& removedTx : lRemovedTxn)
            AddToCompactExtraTransactions(removedTx);

        int nDoS = 0;
        if (state.IsInvalid(nDoS))
        {
            LogPrint(BCLog::MEMPOOLREJ, "%s from peer=%d was not accepted: %s\n", tx.GetHash().ToString(),
                pfrom->GetId(),
                FormatStateMessage(state));
            if (enable_bip61 && state.GetRejectCode() > 0 && state.GetRejectCode() < REJECT_INTERNAL) { // Never send AcceptToMemoryPool's internal codes over P2P
                connman->PushMessage(pfrom, msgMaker.Make(NetMsgType::REJECT, strCommand, (unsigned char)state.GetRejectCode(),
                                   state.GetRejectReason().substr(0, MAX_REJECT_MESSAGE_LENGTH), inv.hash));
            }
            if (nDoS > 0) {
                Misbehaving(pfrom->GetId(), nDoS);
            }
        }
    }


    else if (strCommand == NetMsgType::CMPCTBLOCK && !fImporting && !fReindex) // Ignore blocks received while importing
    {
        CBlockHeaderAndShortTxIDs cmpctblock;
        vRecv >> cmpctblock;

        bool received_new_header = false;

        {
        LOCK(cs_main);

        if (!LookupBlockIndex(cmpctblock.header.hashPrevBlock)) {
            // Doesn't connect (or is genesis), instead of DoSing in AcceptBlockHeader, request deeper headers
            if (!IsInitialBlockDownload())
                connman->PushMessage(pfrom, msgMaker.Make(NetMsgType::GETHEADERS, chainActive.GetLocator(pindexBestHeader), uint256()));
            return true;
        }

        if (!LookupBlockIndex(cmpctblock.header.GetHash())) {
            received_new_header = true;
        }
        }

        const CBlockIndex *pindex = nullptr;
        CValidationState state;
        if (!ProcessNetBlockHeaders(pfrom, {cmpctblock.header}, state, chainparams, &pindex)) {
            int nDoS;
            if (state.IsInvalid(nDoS)) {
                if (nDoS > 0) {
                    LogPrintf("Peer %d sent us invalid header via cmpctblock\n", pfrom->GetId());
                    LOCK(cs_main);
<<<<<<< HEAD
                    Misbehaving(pfrom->GetId(), nDoS);
=======
                    Misbehaving(pfrom->GetId(), nDoS, strprintf("Peer %d sent us invalid header via cmpctblock\n", pfrom->GetId()));
>>>>>>> 2f4f2d38
                } else {
                    LogPrint(BCLog::NET, "Peer %d sent us invalid header via cmpctblock\n", pfrom->GetId());
                }
                return true;
            }
        }

        // When we succeed in decoding a block's txids from a cmpctblock
        // message we typically jump to the BLOCKTXN handling code, with a
        // dummy (empty) BLOCKTXN message, to re-use the logic there in
        // completing processing of the putative block (without cs_main).
        bool fProcessBLOCKTXN = false;
        CDataStream blockTxnMsg(SER_NETWORK, PROTOCOL_VERSION);

        // If we end up treating this as a plain headers message, call that as well
        // without cs_main.
        bool fRevertToHeaderProcessing = false;

        // Keep a CBlock for "optimistic" compactblock reconstructions (see
        // below)
        std::shared_ptr<CBlock> pblock = std::make_shared<CBlock>();
        bool fBlockReconstructed = false;

        {
        LOCK2(cs_main, g_cs_orphans);
        // If AcceptBlockHeader returned true, it set pindex
        assert(pindex);
        UpdateBlockAvailability(pfrom->GetId(), pindex->GetBlockHash());

        CNodeState *nodestate = State(pfrom->GetId());

        // If this was a new header with more work than our tip, update the
        // peer's last block announcement time
        if (received_new_header && pindex->nChainWork > chainActive.Tip()->nChainWork) {
            nodestate->m_last_block_announcement = GetTime();
        }

        std::map<uint256, std::pair<NodeId, std::list<QueuedBlock>::iterator> >::iterator blockInFlightIt = mapBlocksInFlight.find(pindex->GetBlockHash());
        bool fAlreadyInFlight = blockInFlightIt != mapBlocksInFlight.end();

        if (pindex->nStatus & BLOCK_HAVE_DATA) // Nothing to do here
            return true;

        if (pindex->nChainWork <= chainActive.Tip()->nChainWork || // We know something better
                pindex->nTx != 0) { // We had this block at some point, but pruned it
            if (fAlreadyInFlight) {
                // We requested this block for some reason, but our mempool will probably be useless
                // so we just grab the block via normal getdata
                std::vector<CInv> vInv(1);
                vInv[0] = CInv(MSG_BLOCK, cmpctblock.header.GetHash());
                connman->PushMessage(pfrom, msgMaker.Make(NetMsgType::GETDATA, vInv));
            }
            return true;
        }

        // If we're not close to tip yet, give up and let parallel block fetch work its magic
        if (!fAlreadyInFlight && !CanDirectFetch(chainparams.GetConsensus()))
            return true;

        // We want to be a bit conservative just to be extra careful about DoS
        // possibilities in compact block processing...
        if (pindex->nHeight <= chainActive.Height() + 2) {
            if ((!fAlreadyInFlight && nodestate->nBlocksInFlight < MAX_BLOCKS_IN_TRANSIT_PER_PEER) ||
                 (fAlreadyInFlight && blockInFlightIt->second.first == pfrom->GetId())) {
                std::list<QueuedBlock>::iterator* queuedBlockIt = nullptr;
                if (!MarkBlockAsInFlight(pfrom->GetId(), pindex->GetBlockHash(), pindex, &queuedBlockIt)) {
                    if (!(*queuedBlockIt)->partialBlock)
                        (*queuedBlockIt)->partialBlock.reset(new PartiallyDownloadedBlock(&mempool));
                    else {
                        // The block was already in flight using compact blocks from the same peer
                        LogPrint(BCLog::NET, "Peer sent us compact block we were already syncing!\n");
                        return true;
                    }
                }

                PartiallyDownloadedBlock& partialBlock = *(*queuedBlockIt)->partialBlock;
                ReadStatus status = partialBlock.InitData(cmpctblock, vExtraTxnForCompact);
                if (status == READ_STATUS_INVALID) {
                    MarkBlockAsReceived(pindex->GetBlockHash()); // Reset in-flight state in case of whitelist
                    Misbehaving(pfrom->GetId(), 100, strprintf("Peer %d sent us invalid compact block\n", pfrom->GetId()));
                    return true;
                } else if (status == READ_STATUS_FAILED) {
                    // Duplicate txindexes, the block is now in-flight, so just request it
                    std::vector<CInv> vInv(1);
                    vInv[0] = CInv(MSG_BLOCK, cmpctblock.header.GetHash());
                    connman->PushMessage(pfrom, msgMaker.Make(NetMsgType::GETDATA, vInv));
                    return true;
                }

                BlockTransactionsRequest req;
                for (size_t i = 0; i < cmpctblock.BlockTxCount(); i++) {
                    if (!partialBlock.IsTxAvailable(i))
                        req.indexes.push_back(i);
                }
                if (req.indexes.empty()) {
                    // Dirty hack to jump to BLOCKTXN code (TODO: move message handling into their own functions)
                    BlockTransactions txn;
                    txn.blockhash = cmpctblock.header.GetHash();
                    blockTxnMsg << txn;
                    fProcessBLOCKTXN = true;
                } else {
                    req.blockhash = pindex->GetBlockHash();
                    connman->PushMessage(pfrom, msgMaker.Make(NetMsgType::GETBLOCKTXN, req));
                }
            } else {
                // This block is either already in flight from a different
                // peer, or this peer has too many blocks outstanding to
                // download from.
                // Optimistically try to reconstruct anyway since we might be
                // able to without any round trips.
                PartiallyDownloadedBlock tempBlock(&mempool);
                ReadStatus status = tempBlock.InitData(cmpctblock, vExtraTxnForCompact);
                if (status != READ_STATUS_OK) {
                    // TODO: don't ignore failures
                    return true;
                }
                std::vector<CTransactionRef> dummy;
                status = tempBlock.FillBlock(*pblock, dummy);
                if (status == READ_STATUS_OK) {
                    fBlockReconstructed = true;
                }
            }
        } else {
            if (fAlreadyInFlight) {
                // We requested this block, but its far into the future, so our
                // mempool will probably be useless - request the block normally
                std::vector<CInv> vInv(1);
                vInv[0] = CInv(MSG_BLOCK, cmpctblock.header.GetHash());
                connman->PushMessage(pfrom, msgMaker.Make(NetMsgType::GETDATA, vInv));
                return true;
            } else {
                // If this was an announce-cmpctblock, we want the same treatment as a header message
                fRevertToHeaderProcessing = true;
            }
        }
        } // cs_main

        if (fProcessBLOCKTXN)
            return ProcessMessage(pfrom, NetMsgType::BLOCKTXN, blockTxnMsg, nTimeReceived, chainparams, connman, interruptMsgProc, enable_bip61);

        if (fRevertToHeaderProcessing) {
            // Headers received from HB compact block peers are permitted to be
            // relayed before full validation (see BIP 152), so we don't want to disconnect
            // the peer if the header turns out to be for an invalid block.
            // Note that if a peer tries to build on an invalid chain, that
            // will be detected and the peer will be banned.
            return ProcessHeadersMessage(pfrom, connman, {cmpctblock.header}, chainparams, /*punish_duplicate_invalid=*/false);
        }

        if (fBlockReconstructed) {
            // If we got here, we were able to optimistically reconstruct a
            // block that is in flight from some other peer.
            {
                LOCK(cs_main);
                mapBlockSource.emplace(pblock->GetHash(), std::make_pair(pfrom->GetId(), false));
            }
            bool fNewBlock = false;
            // Setting fForceProcessing to true means that we bypass some of
            // our anti-DoS protections in AcceptBlock, which filters
            // unrequested blocks that might be trying to waste our resources
            // (eg disk space). Because we only try to reconstruct blocks when
            // we're close to caught up (via the CanDirectFetch() requirement
            // above, combined with the behavior of not requesting blocks until
            // we have a chain with at least nMinimumChainWork), and we ignore
            // compact blocks with less work than our tip, it is safe to treat
            // reconstructed compact blocks as having been requested.
            ProcessNetBlock(chainparams, pblock, /*fForceProcessing=*/true, &fNewBlock, pfrom, *connman);
            if (fNewBlock) {
                pfrom->nLastBlockTime = GetTime();
            } else {
                LOCK(cs_main);
                mapBlockSource.erase(pblock->GetHash());
            }
            LOCK(cs_main); // hold cs_main for CBlockIndex::IsValid()
            if (pindex->IsValid(BLOCK_VALID_TRANSACTIONS)) {
                // Clear download state for this block, which is in
                // process from some other peer.  We do this after calling
                // ProcessNewBlock so that a malleated cmpctblock announcement
                // can't be used to interfere with block relay.
                MarkBlockAsReceived(pblock->GetHash());
            }
        }

    }

    else if (strCommand == NetMsgType::BLOCKTXN && !fImporting && !fReindex) // Ignore blocks received while importing
    {
        BlockTransactions resp;
        vRecv >> resp;

        std::shared_ptr<CBlock> pblock = std::make_shared<CBlock>();
        bool fBlockRead = false;
        {
            LOCK(cs_main);

            std::map<uint256, std::pair<NodeId, std::list<QueuedBlock>::iterator> >::iterator it = mapBlocksInFlight.find(resp.blockhash);
            if (it == mapBlocksInFlight.end() || !it->second.second->partialBlock ||
                    it->second.first != pfrom->GetId()) {
                LogPrint(BCLog::NET, "Peer %d sent us block transactions for block we weren't expecting\n", pfrom->GetId());
                return true;
            }

            PartiallyDownloadedBlock& partialBlock = *it->second.second->partialBlock;
            ReadStatus status = partialBlock.FillBlock(*pblock, resp.txn);
            if (status == READ_STATUS_INVALID) {
                MarkBlockAsReceived(resp.blockhash); // Reset in-flight state in case of whitelist
                Misbehaving(pfrom->GetId(), 100, strprintf("Peer %d sent us invalid compact block/non-matching block transactions\n", pfrom->GetId()));
                return true;
            } else if (status == READ_STATUS_FAILED) {
                // Might have collided, fall back to getdata now :(
                std::vector<CInv> invs;
                invs.push_back(CInv(MSG_BLOCK, resp.blockhash));
                connman->PushMessage(pfrom, msgMaker.Make(NetMsgType::GETDATA, invs));
            } else {
                // Block is either okay, or possibly we received
                // READ_STATUS_CHECKBLOCK_FAILED.
                // Note that CheckBlock can only fail for one of a few reasons:
                // 1. bad-proof-of-work (impossible here, because we've already
                //    accepted the header)
                // 2. merkleroot doesn't match the transactions given (already
                //    caught in FillBlock with READ_STATUS_FAILED, so
                //    impossible here)
                // 3. the block is otherwise invalid (eg invalid coinbase,
                //    block is too big, too many legacy sigops, etc).
                // So if CheckBlock failed, #3 is the only possibility.
                // Under BIP 152, we don't DoS-ban unless proof of work is
                // invalid (we don't require all the stateless checks to have
                // been run).  This is handled below, so just treat this as
                // though the block was successfully read, and rely on the
                // handling in ProcessNewBlock to ensure the block index is
                // updated, reject messages go out, etc.
                MarkBlockAsReceived(resp.blockhash); // it is now an empty pointer
                fBlockRead = true;
                // mapBlockSource is only used for sending reject messages and DoS scores,
                // so the race between here and cs_main in ProcessNewBlock is fine.
                // BIP 152 permits peers to relay compact blocks after validating
                // the header only; we should not punish peers if the block turns
                // out to be invalid.
                mapBlockSource.emplace(resp.blockhash, std::make_pair(pfrom->GetId(), false));
            }
        } // Don't hold cs_main when we call into ProcessNewBlock
        if (fBlockRead) {
            bool fNewBlock = false;
            // Since we requested this block (it was in mapBlocksInFlight), force it to be processed,
            // even if it would not be a candidate for new tip (missing previous block, chain not long enough, etc)
            // This bypasses some anti-DoS logic in AcceptBlock (eg to prevent
            // disk-space attacks), but this should be safe due to the
            // protections in the compact block handler -- see related comment
            // in compact block optimistic reconstruction handling.
            ProcessNetBlock(chainparams, pblock, /*fForceProcessing=*/true, &fNewBlock, pfrom, *connman);
            if (fNewBlock) {
                pfrom->nLastBlockTime = GetTime();
            } else {
                LOCK(cs_main);
                mapBlockSource.erase(pblock->GetHash());
            }
        }
    }


    else if (strCommand == NetMsgType::HEADERS && !fImporting && !fReindex) // Ignore headers received while importing
    {
        std::vector<CBlockHeader> headers;

        // Bypass the normal CBlock deserialization, as we don't want to risk deserializing 2000 full blocks.
        unsigned int nCount = ReadCompactSize(vRecv);
        if (nCount > MAX_HEADERS_RESULTS) {
            LOCK(cs_main);
            Misbehaving(pfrom->GetId(), 20, strprintf("headers message size = %u", nCount));
            return false;
        }
        headers.resize(nCount);
        for (unsigned int n = 0; n < nCount; n++) {
            vRecv >> headers[n];
            ReadCompactSize(vRecv); // ignore tx count; assume it is 0.
            ReadCompactSize(vRecv); // ignore block sig; assume it is 0.
        }

        // Headers received via a HEADERS message should be valid, and reflect
        // the chain the peer is on. If we receive a known-invalid header,
        // disconnect the peer if it is using one of our outbound connection
        // slots.
        bool should_punish = !pfrom->fInbound && !pfrom->m_manual_connection;
        return ProcessHeadersMessage(pfrom, connman, headers, chainparams, should_punish);
    }

    else if (strCommand == NetMsgType::BLOCK && !fImporting && !fReindex) // Ignore blocks received while importing
    {
        std::shared_ptr<CBlock> pblock = std::make_shared<CBlock>();
        vRecv >> *pblock;

        LogPrint(BCLog::NET, "received block %s peer=%d\n", pblock->GetHash().ToString(), pfrom->GetId());

        bool forceProcessing = false;
        const uint256 hash(pblock->GetHash());
        {
            LOCK(cs_main);
            // Also always process if we requested the block explicitly, as we may
            // need it even though it is not a candidate for a new best tip.
            forceProcessing |= MarkBlockAsReceived(hash);
            // mapBlockSource is only used for sending reject messages and DoS scores,
            // so the race between here and cs_main in ProcessNewBlock is fine.
            mapBlockSource.emplace(hash, std::make_pair(pfrom->GetId(), true));
        }
        bool fNewBlock = false;
        ProcessNetBlock(chainparams, pblock, forceProcessing, &fNewBlock, pfrom, *connman);
        if (fNewBlock) {
            pfrom->nLastBlockTime = GetTime();
        } else {
            LOCK(cs_main);
            mapBlockSource.erase(pblock->GetHash());
        }
    }


    else if (strCommand == NetMsgType::GETADDR)
    {
        // This asymmetric behavior for inbound and outbound connections was introduced
        // to prevent a fingerprinting attack: an attacker can send specific fake addresses
        // to users' AddrMan and later request them by sending getaddr messages.
        // Making nodes which are behind NAT and can only make outgoing connections ignore
        // the getaddr message mitigates the attack.
        if (!pfrom->fInbound) {
            LogPrint(BCLog::NET, "Ignoring \"getaddr\" from outbound connection. peer=%d\n", pfrom->GetId());
            return true;
        }

        // Only send one GetAddr response per connection to reduce resource waste
        //  and discourage addr stamping of INV announcements.
        if (pfrom->fSentAddr) {
            LogPrint(BCLog::NET, "Ignoring repeated \"getaddr\". peer=%d\n", pfrom->GetId());
            return true;
        }
        pfrom->fSentAddr = true;

        pfrom->vAddrToSend.clear();
        std::vector<CAddress> vAddr = connman->GetAddresses();
        FastRandomContext insecure_rand;
        for (const CAddress &addr : vAddr)
            pfrom->PushAddress(addr, insecure_rand);
    }


    else if (strCommand == NetMsgType::MEMPOOL)
    {
        if (!(pfrom->GetLocalServices() & NODE_BLOOM) && !pfrom->fWhitelisted)
        {
            LogPrint(BCLog::NET, "mempool request with bloom filters disabled, disconnect peer=%d\n", pfrom->GetId());
            pfrom->fDisconnect = true;
            return true;
        }

        if (connman->OutboundTargetReached(false) && !pfrom->fWhitelisted)
        {
            LogPrint(BCLog::NET, "mempool request with bandwidth limit reached, disconnect peer=%d\n", pfrom->GetId());
            pfrom->fDisconnect = true;
            return true;
        }

        LOCK(pfrom->cs_inventory);
        pfrom->fSendMempool = true;
    }


    else if (strCommand == NetMsgType::PING)
    {
        if (pfrom->nVersion > BIP0031_VERSION)
        {
            uint64_t nonce = 0;
            vRecv >> nonce;
            // Echo the message back with the nonce. This allows for two useful features:
            //
            // 1) A remote node can quickly check if the connection is operational
            // 2) Remote nodes can measure the latency of the network thread. If this node
            //    is overloaded it won't respond to pings quickly and the remote node can
            //    avoid sending us more work, like chain download requests.
            //
            // The nonce stops the remote getting confused between different pings: without
            // it, if the remote node sends a ping once per second and this node takes 5
            // seconds to respond to each, the 5th ping the remote sends would appear to
            // return very quickly.
            connman->PushMessage(pfrom, msgMaker.Make(NetMsgType::PONG, nonce));
        }
    }


    else if (strCommand == NetMsgType::PONG)
    {
        int64_t pingUsecEnd = nTimeReceived;
        uint64_t nonce = 0;
        size_t nAvail = vRecv.in_avail();
        bool bPingFinished = false;
        std::string sProblem;

        if (nAvail >= sizeof(nonce)) {
            vRecv >> nonce;

            // Only process pong message if there is an outstanding ping (old ping without nonce should never pong)
            if (pfrom->nPingNonceSent != 0) {
                if (nonce == pfrom->nPingNonceSent) {
                    // Matching pong received, this ping is no longer outstanding
                    bPingFinished = true;
                    int64_t pingUsecTime = pingUsecEnd - pfrom->nPingUsecStart;
                    if (pingUsecTime > 0) {
                        // Successful ping time measurement, replace previous
                        pfrom->nPingUsecTime = pingUsecTime;
                        pfrom->nMinPingUsecTime = std::min(pfrom->nMinPingUsecTime.load(), pingUsecTime);
                    } else {
                        // This should never happen
                        sProblem = "Timing mishap";
                    }
                } else {
                    // Nonce mismatches are normal when pings are overlapping
                    sProblem = "Nonce mismatch";
                    if (nonce == 0) {
                        // This is most likely a bug in another implementation somewhere; cancel this ping
                        bPingFinished = true;
                        sProblem = "Nonce zero";
                    }
                }
            } else {
                sProblem = "Unsolicited pong without ping";
            }
        } else {
            // This is most likely a bug in another implementation somewhere; cancel this ping
            bPingFinished = true;
            sProblem = "Short payload";
        }

        if (!(sProblem.empty())) {
            LogPrint(BCLog::NET, "pong peer=%d: %s, %x expected, %x received, %u bytes\n",
                pfrom->GetId(),
                sProblem,
                pfrom->nPingNonceSent,
                nonce,
                nAvail);
        }
        if (bPingFinished) {
            pfrom->nPingNonceSent = 0;
        }
    }


    else if (strCommand == NetMsgType::FILTERLOAD)
    {
        CBloomFilter filter;
        vRecv >> filter;

        if (!filter.IsWithinSizeConstraints())
        {
            // There is no excuse for sending a too-large filter
            LOCK(cs_main);
            Misbehaving(pfrom->GetId(), 100);
        }
        else
        {
            LOCK(pfrom->cs_filter);
            pfrom->pfilter.reset(new CBloomFilter(filter));
            pfrom->pfilter->UpdateEmptyFull();
            pfrom->fRelayTxes = true;
        }
    }


    else if (strCommand == NetMsgType::FILTERADD)
    {
        std::vector<unsigned char> vData;
        vRecv >> vData;

        // Nodes must NEVER send a data item > 520 bytes (the max size for a script data object,
        // and thus, the maximum size any matched object can have) in a filteradd message
        bool bad = false;
        if (vData.size() > MAX_SCRIPT_ELEMENT_SIZE) {
            bad = true;
        } else {
            LOCK(pfrom->cs_filter);
            if (pfrom->pfilter) {
                pfrom->pfilter->insert(vData);
            } else {
                bad = true;
            }
        }
        if (bad) {
            LOCK(cs_main);
            Misbehaving(pfrom->GetId(), 100);
        }
    }


    else if (strCommand == NetMsgType::FILTERCLEAR)
    {
        LOCK(pfrom->cs_filter);
        if (pfrom->GetLocalServices() & NODE_BLOOM) {
            pfrom->pfilter.reset(new CBloomFilter());
        }
        pfrom->fRelayTxes = true;
    }

    else if (strCommand == NetMsgType::FEEFILTER) {
        CAmount newFeeFilter = 0;
        vRecv >> newFeeFilter;
        if (MoneyRange(newFeeFilter)) {
            {
                LOCK(pfrom->cs_feeFilter);
                pfrom->minFeeFilter = newFeeFilter;
            }
            LogPrint(BCLog::NET, "received: feefilter of %s from peer=%d\n", CFeeRate(newFeeFilter).ToString(), pfrom->GetId());
        }
    }

    else if (strCommand == NetMsgType::NOTFOUND) {
        // We do not care about the NOTFOUND message, but logging an Unknown Command
        // message would be undesirable as we transmit it ourselves.
    }

    else {
        // Ignore unknown commands for extensibility
        LogPrint(BCLog::NET, "Unknown command \"%s\" from peer=%d\n", SanitizeString(strCommand), pfrom->GetId());
    }



    return true;
}

static bool SendRejectsAndCheckIfBanned(CNode* pnode, CConnman* connman, bool enable_bip61)
{
    AssertLockHeld(cs_main);
    CNodeState &state = *State(pnode->GetId());

    if (enable_bip61) {
        for (const CBlockReject& reject : state.rejects) {
            connman->PushMessage(pnode, CNetMsgMaker(INIT_PROTO_VERSION).Make(NetMsgType::REJECT, std::string(NetMsgType::BLOCK), reject.chRejectCode, reject.strRejectReason, reject.hashBlock));
        }
    }
    state.rejects.clear();

    if (state.fShouldBan) {
        state.fShouldBan = false;
        if (pnode->fWhitelisted)
            LogPrintf("Warning: not punishing whitelisted peer %s!\n", pnode->addr.ToString());
        else if (pnode->m_manual_connection)
            LogPrintf("Warning: not punishing manually-connected peer %s!\n", pnode->addr.ToString());
        else {
            pnode->fDisconnect = true;
            if (pnode->addr.IsLocal())
                LogPrintf("Warning: not banning local peer %s!\n", pnode->addr.ToString());
            else
            {
                connman->Ban(pnode->addr, BanReasonNodeMisbehaving);
                // Remove all data from the header spam filter when the address is banned
                CleanAddressHeaders(pnode->addr);
            }
        }
        return true;
    }
    return false;
}

bool PeerLogicValidation::ProcessMessages(CNode* pfrom, std::atomic<bool>& interruptMsgProc)
{
    const CChainParams& chainparams = Params();
    //
    // Message format
    //  (4) message start
    //  (12) command
    //  (4) size
    //  (4) checksum
    //  (x) data
    //
    bool fMoreWork = false;

    if (!pfrom->vRecvGetData.empty())
        ProcessGetData(pfrom, chainparams, connman, interruptMsgProc);

    if (pfrom->fDisconnect)
        return false;

    // this maintains the order of responses
    if (!pfrom->vRecvGetData.empty()) return true;

    // Don't bother if send buffer is too full to respond anyway
    if (pfrom->fPauseSend)
        return false;

    std::list<CNetMessage> msgs;
    {
        LOCK(pfrom->cs_vProcessMsg);
        if (pfrom->vProcessMsg.empty())
            return false;
        // Just take one message
        msgs.splice(msgs.begin(), pfrom->vProcessMsg, pfrom->vProcessMsg.begin());
        pfrom->nProcessQueueSize -= msgs.front().vRecv.size() + CMessageHeader::HEADER_SIZE;
        pfrom->fPauseRecv = pfrom->nProcessQueueSize > connman->GetReceiveFloodSize();
        fMoreWork = !pfrom->vProcessMsg.empty();
    }
    CNetMessage& msg(msgs.front());

    msg.SetVersion(pfrom->GetRecvVersion());
    // Scan for message start
    if (memcmp(msg.hdr.pchMessageStart, chainparams.MessageStart(), CMessageHeader::MESSAGE_START_SIZE) != 0) {
        LogPrint(BCLog::NET, "PROCESSMESSAGE: INVALID MESSAGESTART %s peer=%d\n", SanitizeString(msg.hdr.GetCommand()), pfrom->GetId());
        pfrom->fDisconnect = true;
        return false;
    }

    // Read header
    CMessageHeader& hdr = msg.hdr;
    if (!hdr.IsValid(chainparams.MessageStart()))
    {
        LogPrint(BCLog::NET, "PROCESSMESSAGE: ERRORS IN HEADER %s peer=%d\n", SanitizeString(hdr.GetCommand()), pfrom->GetId());
        return fMoreWork;
    }
    std::string strCommand = hdr.GetCommand();

    // Message size
    unsigned int nMessageSize = hdr.nMessageSize;

    // Checksum
    CDataStream& vRecv = msg.vRecv;
    const uint256& hash = msg.GetMessageHash();
    if (memcmp(hash.begin(), hdr.pchChecksum, CMessageHeader::CHECKSUM_SIZE) != 0)
    {
        LogPrint(BCLog::NET, "%s(%s, %u bytes): CHECKSUM ERROR expected %s was %s\n", __func__,
           SanitizeString(strCommand), nMessageSize,
           HexStr(hash.begin(), hash.begin()+CMessageHeader::CHECKSUM_SIZE),
           HexStr(hdr.pchChecksum, hdr.pchChecksum+CMessageHeader::CHECKSUM_SIZE));
        return fMoreWork;
    }

    // Process message
    bool fRet = false;
    try
    {
        fRet = ProcessMessage(pfrom, strCommand, vRecv, msg.nTime, chainparams, connman, interruptMsgProc, m_enable_bip61);
        if (interruptMsgProc)
            return false;
        if (!pfrom->vRecvGetData.empty())
            fMoreWork = true;
    }
    catch (const std::ios_base::failure& e)
    {
        if (m_enable_bip61) {
            connman->PushMessage(pfrom, CNetMsgMaker(INIT_PROTO_VERSION).Make(NetMsgType::REJECT, strCommand, REJECT_MALFORMED, std::string("error parsing message")));
        }
        if (strstr(e.what(), "end of data"))
        {
            // Allow exceptions from under-length message on vRecv
            LogPrint(BCLog::NET, "%s(%s, %u bytes): Exception '%s' caught, normally caused by a message being shorter than its stated length\n", __func__, SanitizeString(strCommand), nMessageSize, e.what());
        }
        else if (strstr(e.what(), "size too large"))
        {
            // Allow exceptions from over-long size
            LogPrint(BCLog::NET, "%s(%s, %u bytes): Exception '%s' caught\n", __func__, SanitizeString(strCommand), nMessageSize, e.what());
        }
        else if (strstr(e.what(), "non-canonical ReadCompactSize()"))
        {
            // Allow exceptions from non-canonical encoding
            LogPrint(BCLog::NET, "%s(%s, %u bytes): Exception '%s' caught\n", __func__, SanitizeString(strCommand), nMessageSize, e.what());
        }
        else
        {
            PrintExceptionContinue(&e, "ProcessMessages()");
        }
    }
    catch (const std::exception& e) {
        PrintExceptionContinue(&e, "ProcessMessages()");
    } catch (...) {
        PrintExceptionContinue(nullptr, "ProcessMessages()");
    }

    if (!fRet) {
        LogPrint(BCLog::NET, "%s(%s, %u bytes) FAILED peer=%d\n", __func__, SanitizeString(strCommand), nMessageSize, pfrom->GetId());
    }

    LOCK(cs_main);
    SendRejectsAndCheckIfBanned(pfrom, connman, m_enable_bip61);

    return fMoreWork;
}

void PeerLogicValidation::ConsiderEviction(CNode *pto, int64_t time_in_seconds)
{
    AssertLockHeld(cs_main);

    CNodeState &state = *State(pto->GetId());
    const CNetMsgMaker msgMaker(pto->GetSendVersion());

    if (!state.m_chain_sync.m_protect && IsOutboundDisconnectionCandidate(pto) && state.fSyncStarted) {
        // This is an outbound peer subject to disconnection if they don't
        // announce a block with as much work as the current tip within
        // CHAIN_SYNC_TIMEOUT + HEADERS_RESPONSE_TIME seconds (note: if
        // their chain has more work than ours, we should sync to it,
        // unless it's invalid, in which case we should find that out and
        // disconnect from them elsewhere).
        if (state.pindexBestKnownBlock != nullptr && state.pindexBestKnownBlock->nChainWork >= chainActive.Tip()->nChainWork) {
            if (state.m_chain_sync.m_timeout != 0) {
                state.m_chain_sync.m_timeout = 0;
                state.m_chain_sync.m_work_header = nullptr;
                state.m_chain_sync.m_sent_getheaders = false;
            }
        } else if (state.m_chain_sync.m_timeout == 0 || (state.m_chain_sync.m_work_header != nullptr && state.pindexBestKnownBlock != nullptr && state.pindexBestKnownBlock->nChainWork >= state.m_chain_sync.m_work_header->nChainWork)) {
            // Our best block known by this peer is behind our tip, and we're either noticing
            // that for the first time, OR this peer was able to catch up to some earlier point
            // where we checked against our tip.
            // Either way, set a new timeout based on current tip.
            state.m_chain_sync.m_timeout = time_in_seconds + CHAIN_SYNC_TIMEOUT;
            state.m_chain_sync.m_work_header = chainActive.Tip();
            state.m_chain_sync.m_sent_getheaders = false;
        } else if (state.m_chain_sync.m_timeout > 0 && time_in_seconds > state.m_chain_sync.m_timeout) {
            // No evidence yet that our peer has synced to a chain with work equal to that
            // of our tip, when we first detected it was behind. Send a single getheaders
            // message to give the peer a chance to update us.
            if (state.m_chain_sync.m_sent_getheaders) {
                // They've run out of time to catch up!
                LogPrintf("Disconnecting outbound peer %d for old chain, best known block = %s\n", pto->GetId(), state.pindexBestKnownBlock != nullptr ? state.pindexBestKnownBlock->GetBlockHash().ToString() : "<none>");
                pto->fDisconnect = true;
            } else {
                assert(state.m_chain_sync.m_work_header);
                LogPrint(BCLog::NET, "sending getheaders to outbound peer=%d to verify chain work (current best known block:%s, benchmark blockhash: %s)\n", pto->GetId(), state.pindexBestKnownBlock != nullptr ? state.pindexBestKnownBlock->GetBlockHash().ToString() : "<none>", state.m_chain_sync.m_work_header->GetBlockHash().ToString());
                connman->PushMessage(pto, msgMaker.Make(NetMsgType::GETHEADERS, chainActive.GetLocator(state.m_chain_sync.m_work_header->pprev), uint256()));
                state.m_chain_sync.m_sent_getheaders = true;
                constexpr int64_t HEADERS_RESPONSE_TIME = 120; // 2 minutes
                // Bump the timeout to allow a response, which could clear the timeout
                // (if the response shows the peer has synced), reset the timeout (if
                // the peer syncs to the required work but not to our tip), or result
                // in disconnect (if we advance to the timeout and pindexBestKnownBlock
                // has not sufficiently progressed)
                state.m_chain_sync.m_timeout = time_in_seconds + HEADERS_RESPONSE_TIME;
            }
        }
    }
}

void PeerLogicValidation::EvictExtraOutboundPeers(int64_t time_in_seconds)
{
    // Check whether we have too many outbound peers
    int extra_peers = connman->GetExtraOutboundCount();
    if (extra_peers > 0) {
        // If we have more outbound peers than we target, disconnect one.
        // Pick the outbound peer that least recently announced
        // us a new block, with ties broken by choosing the more recent
        // connection (higher node id)
        NodeId worst_peer = -1;
        int64_t oldest_block_announcement = std::numeric_limits<int64_t>::max();

        LOCK(cs_main);

        connman->ForEachNode([&](CNode* pnode) {
            AssertLockHeld(cs_main);

            // Ignore non-outbound peers, or nodes marked for disconnect already
            if (!IsOutboundDisconnectionCandidate(pnode) || pnode->fDisconnect) return;
            CNodeState *state = State(pnode->GetId());
            if (state == nullptr) return; // shouldn't be possible, but just in case
            // Don't evict our protected peers
            if (state->m_chain_sync.m_protect) return;
            if (state->m_last_block_announcement < oldest_block_announcement || (state->m_last_block_announcement == oldest_block_announcement && pnode->GetId() > worst_peer)) {
                worst_peer = pnode->GetId();
                oldest_block_announcement = state->m_last_block_announcement;
            }
        });
        if (worst_peer != -1) {
            bool disconnected = connman->ForNode(worst_peer, [&](CNode *pnode) {
                AssertLockHeld(cs_main);

                // Only disconnect a peer that has been connected to us for
                // some reasonable fraction of our check-frequency, to give
                // it time for new information to have arrived.
                // Also don't disconnect any peer we're trying to download a
                // block from.
                CNodeState &state = *State(pnode->GetId());
                if (time_in_seconds - pnode->nTimeConnected > MINIMUM_CONNECT_TIME && state.nBlocksInFlight == 0) {
                    LogPrint(BCLog::NET, "disconnecting extra outbound peer=%d (last block announcement received at time %d)\n", pnode->GetId(), oldest_block_announcement);
                    pnode->fDisconnect = true;
                    return true;
                } else {
                    LogPrint(BCLog::NET, "keeping outbound peer=%d chosen for eviction (connect time: %d, blocks_in_flight: %d)\n", pnode->GetId(), pnode->nTimeConnected, state.nBlocksInFlight);
                    return false;
                }
            });
            if (disconnected) {
                // If we disconnected an extra peer, that means we successfully
                // connected to at least one peer after the last time we
                // detected a stale tip. Don't try any more extra peers until
                // we next detect a stale tip, to limit the load we put on the
                // network from these extra connections.
                connman->SetTryNewOutboundPeer(false);
            }
        }
    }
}

void PeerLogicValidation::CheckForStaleTipAndEvictPeers(const Consensus::Params &consensusParams)
{
    if (connman == nullptr) return;

    int64_t time_in_seconds = GetTime();

    EvictExtraOutboundPeers(time_in_seconds);

    if (time_in_seconds > m_stale_tip_check_time) {
        LOCK(cs_main);
        // Check whether our tip is stale, and if so, allow using an extra
        // outbound peer
        if (TipMayBeStale(consensusParams)) {
            LogPrintf("Potential stale tip detected, will try using extra outbound peer (last tip update: %d seconds ago)\n", time_in_seconds - g_last_tip_update);
            connman->SetTryNewOutboundPeer(true);
        } else if (connman->GetTryNewOutboundPeer()) {
            connman->SetTryNewOutboundPeer(false);
        }
        m_stale_tip_check_time = time_in_seconds + STALE_CHECK_INTERVAL;
    }
}

namespace {
class CompareInvMempoolOrder
{
    CTxMemPool *mp;
public:
    explicit CompareInvMempoolOrder(CTxMemPool *_mempool)
    {
        mp = _mempool;
    }

    bool operator()(std::set<uint256>::iterator a, std::set<uint256>::iterator b)
    {
        /* As std::make_heap produces a max-heap, we want the entries with the
         * fewest ancestors/highest fee to sort later. */
        return mp->CompareDepthAndScore(*b, *a);
    }
};
}

bool PeerLogicValidation::SendMessages(CNode* pto)
{
    const Consensus::Params& consensusParams = Params().GetConsensus();
    {
        // Don't send anything until the version handshake is complete
        if (!pto->fSuccessfullyConnected || pto->fDisconnect)
            return true;

        // If we get here, the outgoing message serialization version is set and can't change.
        const CNetMsgMaker msgMaker(pto->GetSendVersion());

        //
        // Message: ping
        //
        bool pingSend = false;
        if (pto->fPingQueued) {
            // RPC ping request by user
            pingSend = true;
        }
        if (pto->nPingNonceSent == 0 && pto->nPingUsecStart + PING_INTERVAL * 1000000 < GetTimeMicros()) {
            // Ping automatically sent as a latency probe & keepalive.
            pingSend = true;
        }
        if (pingSend) {
            uint64_t nonce = 0;
            while (nonce == 0) {
                GetRandBytes((unsigned char*)&nonce, sizeof(nonce));
            }
            pto->fPingQueued = false;
            pto->nPingUsecStart = GetTimeMicros();
            if (pto->nVersion > BIP0031_VERSION) {
                pto->nPingNonceSent = nonce;
                connman->PushMessage(pto, msgMaker.Make(NetMsgType::PING, nonce));
            } else {
                // Peer is too old to support ping command with nonce, pong will never arrive.
                pto->nPingNonceSent = 0;
                connman->PushMessage(pto, msgMaker.Make(NetMsgType::PING));
            }
        }

        TRY_LOCK(cs_main, lockMain); // Acquire cs_main for IsInitialBlockDownload() and CNodeState()
        if (!lockMain)
            return true;

        if (SendRejectsAndCheckIfBanned(pto, connman, m_enable_bip61))
            return true;
        CNodeState &state = *State(pto->GetId());

        // Address refresh broadcast
        int64_t nNow = GetTimeMicros();
        if (!IsInitialBlockDownload() && pto->nNextLocalAddrSend < nNow) {
            AdvertiseLocal(pto);
            pto->nNextLocalAddrSend = PoissonNextSend(nNow, AVG_LOCAL_ADDRESS_BROADCAST_INTERVAL);
        }

        //
        // Message: addr
        //
        if (pto->nNextAddrSend < nNow) {
            pto->nNextAddrSend = PoissonNextSend(nNow, AVG_ADDRESS_BROADCAST_INTERVAL);
            std::vector<CAddress> vAddr;
            vAddr.reserve(pto->vAddrToSend.size());
            for (const CAddress& addr : pto->vAddrToSend)
            {
                if (!pto->addrKnown.contains(addr.GetKey()))
                {
                    pto->addrKnown.insert(addr.GetKey());
                    vAddr.push_back(addr);
                    // receiver rejects addr messages larger than 1000
                    if (vAddr.size() >= 1000)
                    {
                        connman->PushMessage(pto, msgMaker.Make(NetMsgType::ADDR, vAddr));
                        vAddr.clear();
                    }
                }
            }
            pto->vAddrToSend.clear();
            if (!vAddr.empty())
                connman->PushMessage(pto, msgMaker.Make(NetMsgType::ADDR, vAddr));
            // we only send the big addr message once
            if (pto->vAddrToSend.capacity() > 40)
                pto->vAddrToSend.shrink_to_fit();
        }

        // Start block sync
        if (pindexBestHeader == nullptr)
            pindexBestHeader = chainActive.Tip();
        bool fFetch = state.fPreferredDownload || (nPreferredDownload == 0 && !pto->fClient && !pto->fOneShot); // Download if this is a nice peer, or we have no nice peers and this one might do.
        if (!state.fSyncStarted && !pto->fClient && !fImporting && !fReindex) {
            // Only actively request headers from a single peer, unless we're close to today.
            if ((nSyncStarted == 0 && fFetch) || pindexBestHeader->GetBlockTime() > GetAdjustedTime() - 24 * 60 * 60) {
                state.fSyncStarted = true;
                state.nHeadersSyncTimeout = GetTimeMicros() + HEADERS_DOWNLOAD_TIMEOUT_BASE + HEADERS_DOWNLOAD_TIMEOUT_PER_HEADER * (GetAdjustedTime() - pindexBestHeader->GetBlockTime())/(consensusParams.nTargetSpacing);
                nSyncStarted++;
                const CBlockIndex *pindexStart = pindexBestHeader;
                /* If possible, start at the block preceding the currently
                   best known header.  This ensures that we always get a
                   non-empty list of headers back as long as the peer
                   is up-to-date.  With a non-empty response, we can initialise
                   the peer's known best block.  This wouldn't be possible
                   if we requested starting at pindexBestHeader and
                   got back an empty response.  */
                if (pindexStart->pprev)
                    pindexStart = pindexStart->pprev;
                LogPrint(BCLog::NET, "initial getheaders (%d) to peer=%d (startheight:%d)\n", pindexStart->nHeight, pto->GetId(), pto->nStartingHeight);
                connman->PushMessage(pto, msgMaker.Make(NetMsgType::GETHEADERS, chainActive.GetLocator(pindexStart), uint256()));
            }
        }

        // Resend wallet transactions that haven't gotten in a block yet
        // Except during reindex, importing and IBD, when old wallet
        // transactions become unconfirmed and spams other nodes.
        if (!fReindex && !fImporting && !IsInitialBlockDownload())
        {
            GetMainSignals().Broadcast(nTimeBestReceived, connman);
        }

        //
        // Try sending block announcements via headers
        //
        {
            // If we have less than MAX_BLOCKS_TO_ANNOUNCE in our
            // list of block hashes we're relaying, and our peer wants
            // headers announcements, then find the first header
            // not yet known to our peer but would connect, and send.
            // If no header would connect, or if we have too many
            // blocks, or if the peer doesn't want headers, just
            // add all to the inv queue.
            LOCK(pto->cs_inventory);
            std::vector<CBlock> vHeaders;
            bool fRevertToInv = ((!state.fPreferHeaders &&
                                 (!state.fPreferHeaderAndIDs || pto->vBlockHashesToAnnounce.size() > 1)) ||
                                pto->vBlockHashesToAnnounce.size() > MAX_BLOCKS_TO_ANNOUNCE);
            const CBlockIndex *pBestIndex = nullptr; // last header queued for delivery
            ProcessBlockAvailability(pto->GetId()); // ensure pindexBestKnownBlock is up-to-date

            if (!fRevertToInv) {
                bool fFoundStartingHeader = false;
                // Try to find first header that our peer doesn't have, and
                // then send all headers past that one.  If we come across any
                // headers that aren't on chainActive, give up.
                for (const uint256 &hash : pto->vBlockHashesToAnnounce) {
                    const CBlockIndex* pindex = LookupBlockIndex(hash);
                    assert(pindex);
                    if (chainActive[pindex->nHeight] != pindex) {
                        // Bail out if we reorged away from this block
                        fRevertToInv = true;
                        break;
                    }
                    if (pBestIndex != nullptr && pindex->pprev != pBestIndex) {
                        // This means that the list of blocks to announce don't
                        // connect to each other.
                        // This shouldn't really be possible to hit during
                        // regular operation (because reorgs should take us to
                        // a chain that has some block not on the prior chain,
                        // which should be caught by the prior check), but one
                        // way this could happen is by using invalidateblock /
                        // reconsiderblock repeatedly on the tip, causing it to
                        // be added multiple times to vBlockHashesToAnnounce.
                        // Robustly deal with this rare situation by reverting
                        // to an inv.
                        fRevertToInv = true;
                        break;
                    }
                    pBestIndex = pindex;
                    if (fFoundStartingHeader) {
                        // add this to the headers message
                        vHeaders.push_back(pindex->GetBlockHeader());
                    } else if (PeerHasHeader(&state, pindex)) {
                        continue; // keep looking for the first new block
                    } else if (pindex->pprev == nullptr || PeerHasHeader(&state, pindex->pprev)) {
                        // Peer doesn't have this header but they do have the prior one.
                        // Start sending headers.
                        fFoundStartingHeader = true;
                        vHeaders.push_back(pindex->GetBlockHeader());
                    } else {
                        // Peer doesn't have this header or the prior one -- nothing will
                        // connect, so bail out.
                        fRevertToInv = true;
                        break;
                    }
                }
            }
            if (!fRevertToInv && !vHeaders.empty()) {
                if (vHeaders.size() == 1 && state.fPreferHeaderAndIDs) {
                    // We only send up to 1 block as header-and-ids, as otherwise
                    // probably means we're doing an initial-ish-sync or they're slow
                    LogPrint(BCLog::NET, "%s sending header-and-ids %s to peer=%d\n", __func__,
                            vHeaders.front().GetHash().ToString(), pto->GetId());

                    int nSendFlags = 0;

                    bool fGotBlockFromCache = false;
                    {
                        LOCK(cs_most_recent_block);
                        if (most_recent_block_hash == pBestIndex->GetBlockHash()) {
                            CBlockHeaderAndShortTxIDs cmpctblock(*most_recent_block);
                            connman->PushMessage(pto, msgMaker.Make(nSendFlags, NetMsgType::CMPCTBLOCK, cmpctblock));
                            fGotBlockFromCache = true;
                        }
                    }
                    if (!fGotBlockFromCache) {
                        CBlock block;
                        bool ret = ReadBlockFromDisk(block, pBestIndex, consensusParams);
                        assert(ret);
                        CBlockHeaderAndShortTxIDs cmpctblock(block);
                        connman->PushMessage(pto, msgMaker.Make(nSendFlags, NetMsgType::CMPCTBLOCK, cmpctblock));
                    }
                    state.pindexBestHeaderSent = pBestIndex;
                } else if (state.fPreferHeaders) {
                    if (vHeaders.size() > 1) {
                        LogPrint(BCLog::NET, "%s: %u headers, range (%s, %s), to peer=%d\n", __func__,
                                vHeaders.size(),
                                vHeaders.front().GetHash().ToString(),
                                vHeaders.back().GetHash().ToString(), pto->GetId());
                    } else {
                        LogPrint(BCLog::NET, "%s: sending header %s to peer=%d\n", __func__,
                                vHeaders.front().GetHash().ToString(), pto->GetId());
                    }
                    connman->PushMessage(pto, msgMaker.Make(NetMsgType::HEADERS, vHeaders));
                    state.pindexBestHeaderSent = pBestIndex;
                } else
                    fRevertToInv = true;
            }
            if (fRevertToInv) {
                // If falling back to using an inv, just try to inv the tip.
                // The last entry in vBlockHashesToAnnounce was our tip at some point
                // in the past.
                if (!pto->vBlockHashesToAnnounce.empty()) {
                    const uint256 &hashToAnnounce = pto->vBlockHashesToAnnounce.back();
                    const CBlockIndex* pindex = LookupBlockIndex(hashToAnnounce);
                    assert(pindex);

                    // Warn if we're announcing a block that is not on the main chain.
                    // This should be very rare and could be optimized out.
                    // Just log for now.
                    if (chainActive[pindex->nHeight] != pindex) {
                        LogPrint(BCLog::NET, "Announcing block %s not on main chain (tip=%s)\n",
                            hashToAnnounce.ToString(), chainActive.Tip()->GetBlockHash().ToString());
                    }

                    // If the peer's chain has this block, don't inv it back.
                    if (!PeerHasHeader(&state, pindex)) {
                        pto->PushInventory(CInv(MSG_BLOCK, hashToAnnounce));
                        LogPrint(BCLog::NET, "%s: sending inv peer=%d hash=%s\n", __func__,
                            pto->GetId(), hashToAnnounce.ToString());
                    }
                }
            }
            pto->vBlockHashesToAnnounce.clear();
        }

        //
        // Message: inventory
        //
        std::vector<CInv> vInv;
        {
            LOCK(pto->cs_inventory);
            vInv.reserve(std::max<size_t>(pto->vInventoryBlockToSend.size(), INVENTORY_BROADCAST_MAX));

            // Add blocks
            for (const uint256& hash : pto->vInventoryBlockToSend) {
                vInv.push_back(CInv(MSG_BLOCK, hash));
                if (vInv.size() == MAX_INV_SZ) {
                    connman->PushMessage(pto, msgMaker.Make(NetMsgType::INV, vInv));
                    vInv.clear();
                }
            }
            pto->vInventoryBlockToSend.clear();

            // Check whether periodic sends should happen
            bool fSendTrickle = pto->fWhitelisted;
            if (pto->nNextInvSend < nNow) {
                fSendTrickle = true;
                if (pto->fInbound) {
                    pto->nNextInvSend = connman->PoissonNextSendInbound(nNow, INVENTORY_BROADCAST_INTERVAL);
                } else {
                    // Use half the delay for outbound peers, as there is less privacy concern for them.
                    pto->nNextInvSend = PoissonNextSend(nNow, INVENTORY_BROADCAST_INTERVAL >> 1);
                }
            }

            // Time to send but the peer has requested we not relay transactions.
            if (fSendTrickle) {
                LOCK(pto->cs_filter);
                if (!pto->fRelayTxes) pto->setInventoryTxToSend.clear();
            }

            // Respond to BIP35 mempool requests
            if (fSendTrickle && pto->fSendMempool) {
                auto vtxinfo = mempool.infoAll();
                pto->fSendMempool = false;
                CAmount filterrate = 0;
                {
                    LOCK(pto->cs_feeFilter);
                    filterrate = pto->minFeeFilter;
                }

                LOCK(pto->cs_filter);

                for (const auto& txinfo : vtxinfo) {
                    const uint256& hash = txinfo.tx->GetHash();
                    CInv inv(MSG_TX, hash);
                    pto->setInventoryTxToSend.erase(hash);
                    if (filterrate) {
                        if (txinfo.feeRate.GetFeePerK() < filterrate)
                            continue;
                    }
                    if (pto->pfilter) {
                        if (!pto->pfilter->IsRelevantAndUpdate(*txinfo.tx)) continue;
                    }
                    pto->filterInventoryKnown.insert(hash);
                    vInv.push_back(inv);
                    if (vInv.size() == MAX_INV_SZ) {
                        connman->PushMessage(pto, msgMaker.Make(NetMsgType::INV, vInv));
                        vInv.clear();
                    }
                }
                pto->timeLastMempoolReq = GetTime();
            }

            // Determine transactions to relay
            if (fSendTrickle) {
                // Produce a vector with all candidates for sending
                std::vector<std::set<uint256>::iterator> vInvTx;
                vInvTx.reserve(pto->setInventoryTxToSend.size());
                for (std::set<uint256>::iterator it = pto->setInventoryTxToSend.begin(); it != pto->setInventoryTxToSend.end(); it++) {
                    vInvTx.push_back(it);
                }
                CAmount filterrate = 0;
                {
                    LOCK(pto->cs_feeFilter);
                    filterrate = pto->minFeeFilter;
                }
                // Topologically and fee-rate sort the inventory we send for privacy and priority reasons.
                // A heap is used so that not all items need sorting if only a few are being sent.
                CompareInvMempoolOrder compareInvMempoolOrder(&mempool);
                std::make_heap(vInvTx.begin(), vInvTx.end(), compareInvMempoolOrder);
                // No reason to drain out at many times the network's capacity,
                // especially since we have many peers and some will draw much shorter delays.
                unsigned int nRelayedTransactions = 0;
                LOCK(pto->cs_filter);
                while (!vInvTx.empty() && nRelayedTransactions < INVENTORY_BROADCAST_MAX) {
                    // Fetch the top element from the heap
                    std::pop_heap(vInvTx.begin(), vInvTx.end(), compareInvMempoolOrder);
                    std::set<uint256>::iterator it = vInvTx.back();
                    vInvTx.pop_back();
                    uint256 hash = *it;
                    // Remove it from the to-be-sent set
                    pto->setInventoryTxToSend.erase(it);
                    // Check if not in the filter already
                    if (pto->filterInventoryKnown.contains(hash)) {
                        continue;
                    }
                    // Not in the mempool anymore? don't bother sending it.
                    auto txinfo = mempool.info(hash);
                    if (!txinfo.tx) {
                        continue;
                    }
                    if (filterrate && txinfo.feeRate.GetFeePerK() < filterrate) {
                        continue;
                    }
                    if (pto->pfilter && !pto->pfilter->IsRelevantAndUpdate(*txinfo.tx)) continue;
                    // Send
                    vInv.push_back(CInv(MSG_TX, hash));
                    nRelayedTransactions++;
                    {
                        // Expire old relay messages
                        while (!vRelayExpiration.empty() && vRelayExpiration.front().first < nNow)
                        {
                            mapRelay.erase(vRelayExpiration.front().second);
                            vRelayExpiration.pop_front();
                        }

                        auto ret = mapRelay.insert(std::make_pair(hash, std::move(txinfo.tx)));
                        if (ret.second) {
                            vRelayExpiration.push_back(std::make_pair(nNow + 15 * 60 * 1000000, ret.first));
                        }
                    }
                    if (vInv.size() == MAX_INV_SZ) {
                        connman->PushMessage(pto, msgMaker.Make(NetMsgType::INV, vInv));
                        vInv.clear();
                    }
                    pto->filterInventoryKnown.insert(hash);
                }
            }
        }
        if (!vInv.empty())
            connman->PushMessage(pto, msgMaker.Make(NetMsgType::INV, vInv));

        // Detect whether we're stalling
        nNow = GetTimeMicros();
        if (state.nStallingSince && state.nStallingSince < nNow - 1000000 * BLOCK_STALLING_TIMEOUT) {
            // Stalling only triggers when the block download window cannot move. During normal steady state,
            // the download window should be much larger than the to-be-downloaded set of blocks, so disconnection
            // should only happen during initial block download.
            LogPrintf("Peer=%d is stalling block download, disconnecting\n", pto->GetId());
            pto->fDisconnect = true;
            return true;
        }
        // In case there is a block that has been in flight from this peer for 2 + 0.5 * N times the block interval
        // (with N the number of peers from which we're downloading validated blocks), disconnect due to timeout.
        // We compensate for other peers to prevent killing off peers due to our own downstream link
        // being saturated. We only count validated in-flight blocks so peers can't advertise non-existing block hashes
        // to unreasonably increase our timeout.
        if (state.vBlocksInFlight.size() > 0) {
            QueuedBlock &queuedBlock = state.vBlocksInFlight.front();
            int nOtherPeersWithValidatedDownloads = nPeersWithValidatedDownloads - (state.nBlocksInFlightValidHeaders > 0);
            if (nNow > state.nDownloadingSince + consensusParams.nTargetSpacing * (BLOCK_DOWNLOAD_TIMEOUT_BASE + BLOCK_DOWNLOAD_TIMEOUT_PER_PEER * nOtherPeersWithValidatedDownloads)) {
                LogPrintf("Timeout downloading block %s from peer=%d, disconnecting\n", queuedBlock.hash.ToString(), pto->GetId());
                pto->fDisconnect = true;
                return true;
            }
        }
        // Check for headers sync timeouts
        if (state.fSyncStarted && state.nHeadersSyncTimeout < std::numeric_limits<int64_t>::max()) {
            // Detect whether this is a stalling initial-headers-sync peer
            if (pindexBestHeader->GetBlockTime() <= GetAdjustedTime() - 24*60*60) {
                if (nNow > state.nHeadersSyncTimeout && nSyncStarted == 1 && (nPreferredDownload - state.fPreferredDownload >= 1)) {
                    // Disconnect a (non-whitelisted) peer if it is our only sync peer,
                    // and we have others we could be using instead.
                    // Note: If all our peers are inbound, then we won't
                    // disconnect our sync peer for stalling; we have bigger
                    // problems if we can't get any outbound peers.
                    if (!pto->fWhitelisted) {
                        LogPrintf("Timeout downloading headers from peer=%d, disconnecting\n", pto->GetId());
                        pto->fDisconnect = true;
                        return true;
                    } else {
                        LogPrintf("Timeout downloading headers from whitelisted peer=%d, not disconnecting\n", pto->GetId());
                        // Reset the headers sync state so that we have a
                        // chance to try downloading from a different peer.
                        // Note: this will also result in at least one more
                        // getheaders message to be sent to
                        // this peer (eventually).
                        state.fSyncStarted = false;
                        nSyncStarted--;
                        state.nHeadersSyncTimeout = 0;
                    }
                }
            } else {
                // After we've caught up once, reset the timeout so we can't trigger
                // disconnect later.
                state.nHeadersSyncTimeout = std::numeric_limits<int64_t>::max();
            }
        }

        // Check that outbound peers have reasonable chains
        // GetTime() is used by this anti-DoS logic so we can test this using mocktime
        ConsiderEviction(pto, GetTime());

        //
        // Message: getdata (blocks)
        //
        std::vector<CInv> vGetData;
        if (!pto->fClient && ((fFetch && !pto->m_limited_node) || !IsInitialBlockDownload()) && state.nBlocksInFlight < MAX_BLOCKS_IN_TRANSIT_PER_PEER) {
            std::vector<const CBlockIndex*> vToDownload;
            NodeId staller = -1;
            FindNextBlocksToDownload(pto->GetId(), MAX_BLOCKS_IN_TRANSIT_PER_PEER - state.nBlocksInFlight, vToDownload, staller, consensusParams);
            for (const CBlockIndex *pindex : vToDownload) {
                vGetData.push_back(CInv(MSG_BLOCK, pindex->GetBlockHash()));
                MarkBlockAsInFlight(pto->GetId(), pindex->GetBlockHash(), pindex);
                LogPrint(BCLog::NET, "Requesting block %s (%d) peer=%d\n", pindex->GetBlockHash().ToString(),
                    pindex->nHeight, pto->GetId());
            }
            if (state.nBlocksInFlight == 0 && staller != -1) {
                if (State(staller)->nStallingSince == 0) {
                    State(staller)->nStallingSince = nNow;
                    LogPrint(BCLog::NET, "Stall started peer=%d\n", staller);
                }
            }
        }

        //
        // Message: getdata (non-blocks)
        //
        while (!pto->mapAskFor.empty() && (*pto->mapAskFor.begin()).first <= nNow)
        {
            const CInv& inv = (*pto->mapAskFor.begin()).second;
            if (!AlreadyHave(inv))
            {
                LogPrint(BCLog::NET, "Requesting %s peer=%d\n", inv.ToString(), pto->GetId());
                vGetData.push_back(inv);
                if (vGetData.size() >= 1000)
                {
                    connman->PushMessage(pto, msgMaker.Make(NetMsgType::GETDATA, vGetData));
                    vGetData.clear();
                }
            } else {
                //If we're not going to ask, don't expect a response.
                pto->setAskFor.erase(inv.hash);
            }
            pto->mapAskFor.erase(pto->mapAskFor.begin());
        }
        if (!vGetData.empty())
            connman->PushMessage(pto, msgMaker.Make(NetMsgType::GETDATA, vGetData));

        //
        // Message: feefilter
        //
        // We don't want white listed peers to filter txs to us if we have -whitelistforcerelay
        if (pto->nVersion >= FEEFILTER_VERSION && gArgs.GetBoolArg("-feefilter", DEFAULT_FEEFILTER) &&
            !(pto->fWhitelisted && gArgs.GetBoolArg("-whitelistforcerelay", DEFAULT_WHITELISTFORCERELAY))) {
            CAmount currentFilter = mempool.GetMinFee(gArgs.GetArg("-maxmempool", DEFAULT_MAX_MEMPOOL_SIZE) * 1000000).GetFeePerK();
            int64_t timeNow = GetTimeMicros();
            if (timeNow > pto->nextSendTimeFeeFilter) {
                static CFeeRate default_feerate(DEFAULT_MIN_RELAY_TX_FEE);
                static FeeFilterRounder filterRounder(default_feerate);
                CAmount filterToSend = filterRounder.round(currentFilter);
                // We always have a fee filter of at least minRelayTxFee
                filterToSend = std::max(filterToSend, ::minRelayTxFee.GetFeePerK());
                if (filterToSend != pto->lastSentFeeFilter) {
                    connman->PushMessage(pto, msgMaker.Make(NetMsgType::FEEFILTER, filterToSend));
                    pto->lastSentFeeFilter = filterToSend;
                }
                pto->nextSendTimeFeeFilter = PoissonNextSend(timeNow, AVG_FEEFILTER_BROADCAST_INTERVAL);
            }
            // If the fee filter has changed substantially and it's still more than MAX_FEEFILTER_CHANGE_DELAY
            // until scheduled broadcast, then move the broadcast to within MAX_FEEFILTER_CHANGE_DELAY.
            else if (timeNow + MAX_FEEFILTER_CHANGE_DELAY * 1000000 < pto->nextSendTimeFeeFilter &&
                     (currentFilter < 3 * pto->lastSentFeeFilter / 4 || currentFilter > 4 * pto->lastSentFeeFilter / 3)) {
                pto->nextSendTimeFeeFilter = timeNow + GetRandInt(MAX_FEEFILTER_CHANGE_DELAY) * 1000000;
            }
        }
    }
    return true;
}

bool ProcessNetBlock(const CChainParams& chainparams, const std::shared_ptr<const CBlock> pblock, bool fForceProcessing, bool* fNewBlock, CNode* pfrom, CConnman& connman)
{
    // Check if block signature is canonical
    if (!IsCanonicalBlockSignature(pblock, false))
    {
        if (pfrom && pfrom->nVersion >= CANONICAL_BLOCK_SIG_VERSION) {
            Misbehaving(pfrom->GetId(), 100);
        }
        return error("%s: bad block signature encoding", __func__);
    }

    if (!IsCanonicalBlockSignature(pblock, true))
    {
        if (pfrom && pfrom->nVersion >= CANONICAL_BLOCK_SIG_LOW_S_VERSION) {
            Misbehaving(pfrom->GetId(), 100);
            return error("%s: bad block signature encoding (low-s)", __func__);
        }
    }

    if (!ProcessNewBlock(chainparams, pblock, fForceProcessing, fNewBlock))
        return error("%s: ProcessNewBlock FAILED", __func__);

    return true;
} 

class CNetProcessingCleanup
{
public:
    CNetProcessingCleanup() {}
    ~CNetProcessingCleanup() {
        // orphan transactions
        mapOrphanTransactions.clear();
        mapOrphanTransactionsByPrev.clear();
    }
} instance_of_cnetprocessingcleanup;<|MERGE_RESOLUTION|>--- conflicted
+++ resolved
@@ -1,9 +1,5 @@
 // Copyright (c) 2009-2010 Satoshi Nakamoto
-<<<<<<< HEAD
-// Copyright (c) 2009-2017 The Bitcoin Core developers
-=======
 // Copyright (c) 2009-2018 The Bitcoin Core developers
->>>>>>> 2f4f2d38
 // Distributed under the MIT software license, see the accompanying
 // file COPYING or http://www.opensource.org/licenses/mit-license.php.
 
@@ -39,18 +35,6 @@
 # error "Bitcoin cannot be compiled without assertions."
 #endif
 
-<<<<<<< HEAD
-std::atomic<int64_t> nTimeBestReceived(0); // Used only to inform the wallet of when we last received a block
-
-struct IteratorComparator
-{
-    template<typename I>
-    bool operator()(const I& a, const I& b) const
-    {
-        return &(*a) < &(*b);
-    }
-};
-=======
 /** Expiration time for orphan transactions in seconds */
 static constexpr int64_t ORPHAN_TX_EXPIRE_TIME = 20 * 60;
 /** Minimum time between orphan transactions expire time checks in seconds */
@@ -79,7 +63,6 @@
 /// Age after which a block is considered historical for purposes of rate
 /// limiting block relay. Set to one week, denominated in seconds.
 static constexpr int HISTORICAL_BLOCK_AGE = 7 * 24 * 60 * 60;
->>>>>>> 2f4f2d38
 
 struct COrphanTx {
     // When modifying, adapt the copy of this definition in tests/DoS_tests.
@@ -89,23 +72,6 @@
 };
 static CCriticalSection g_cs_orphans;
 std::map<uint256, COrphanTx> mapOrphanTransactions GUARDED_BY(g_cs_orphans);
-<<<<<<< HEAD
-std::map<COutPoint, std::set<std::map<uint256, COrphanTx>::iterator, IteratorComparator>> mapOrphanTransactionsByPrev GUARDED_BY(g_cs_orphans);
-void EraseOrphansFor(NodeId peer);
-
-static size_t vExtraTxnForCompactIt GUARDED_BY(g_cs_orphans) = 0;
-static std::vector<std::pair<uint256, CTransactionRef>> vExtraTxnForCompact GUARDED_BY(g_cs_orphans);
-
-static const uint64_t RANDOMIZER_ID_ADDRESS_RELAY = 0x3cac0035b5866b90ULL; // SHA256("main address relay")[0:8]
-
-/// Age after which a stale block will no longer be served if requested as
-/// protection against fingerprinting. Set to one month, denominated in seconds.
-static const int STALE_RELAY_AGE_LIMIT = 30 * 24 * 60 * 60;
-
-/// Age after which a block is considered historical for purposes of rate
-/// limiting block relay. Set to one week, denominated in seconds.
-static const int HISTORICAL_BLOCK_AGE = 7 * 24 * 60 * 60;
-=======
 
 void EraseOrphansFor(NodeId peer);
 
@@ -126,7 +92,6 @@
 static constexpr unsigned int AVG_FEEFILTER_BROADCAST_INTERVAL = 10 * 60;
 /** Maximum feefilter broadcast delay after significant change. */
 static constexpr unsigned int MAX_FEEFILTER_CHANGE_DELAY = 5 * 60;
->>>>>>> 2f4f2d38
 
 // Internal stuff
 namespace {
@@ -407,14 +372,9 @@
     }
 };
 
-<<<<<<< HEAD
-/** Map maintaining per-node state. Requires cs_main. */
-std::map<NodeId, CNodeState> mapNodeState;
-std::map<CService, CNodeHeaders> mapServiceHeaders;
-=======
 /** Map maintaining per-node state. */
 static std::map<NodeId, CNodeState> mapNodeState GUARDED_BY(cs_main);
->>>>>>> 2f4f2d38
+static std::map<CService, CNodeHeaders> mapServiceHeaders GUARDED_BY(cs_main);
 
 static CNodeState *State(NodeId pnode) EXCLUSIVE_LOCKS_REQUIRED(cs_main) {
     std::map<NodeId, CNodeState>::iterator it = mapNodeState.find(pnode);
@@ -423,15 +383,14 @@
     return &it->second;
 }
 
-<<<<<<< HEAD
-static CNodeHeaders &ServiceHeaders(const CService& address) {
+static CNodeHeaders &ServiceHeaders(const CService& address) EXCLUSIVE_LOCKS_REQUIRED(cs_main) {
     unsigned short port =
             gArgs.GetBoolArg("-headerspamfilterignoreport", DEFAULT_HEADER_SPAM_FILTER_IGNORE_PORT) ? 0 : address.GetPort();
     CService addr(address, port);
     return mapServiceHeaders[addr];
 }
 
-static void CleanAddressHeaders(const CAddress& addr) {
+static void CleanAddressHeaders(const CAddress& addr) EXCLUSIVE_LOCKS_REQUIRED(cs_main) {
     CSubNet subNet(addr);
     for (std::map<CService, CNodeHeaders>::iterator it=mapServiceHeaders.begin(); it!=mapServiceHeaders.end();){
         if(subNet.Match(it->first))
@@ -460,10 +419,7 @@
     return ret;
 }
 
-void UpdatePreferredDownload(CNode* node, CNodeState* state)
-=======
 static void UpdatePreferredDownload(CNode* node, CNodeState* state) EXCLUSIVE_LOCKS_REQUIRED(cs_main)
->>>>>>> 2f4f2d38
 {
     nPreferredDownload -= state->fPreferredDownload;
 
@@ -611,12 +567,8 @@
             }
         }
         connman->ForNode(nodeid, [connman](CNode* pfrom){
-<<<<<<< HEAD
+            AssertLockHeld(cs_main);
             uint64_t nCMPCTBLOCKVersion = 1;
-=======
-            AssertLockHeld(cs_main);
-            uint64_t nCMPCTBLOCKVersion = (pfrom->GetLocalServices() & NODE_WITNESS) ? 2 : 1;
->>>>>>> 2f4f2d38
             if (lNodesAnnouncingHeaderAndIDs.size() >= 3) {
                 // As per BIP152, we only get 3 of our peers to announce
                 // blocks using compact encodings.
@@ -827,11 +779,7 @@
 // mapOrphanTransactions
 //
 
-<<<<<<< HEAD
-void AddToCompactExtraTransactions(const CTransactionRef& tx) EXCLUSIVE_LOCKS_REQUIRED(g_cs_orphans)
-=======
 static void AddToCompactExtraTransactions(const CTransactionRef& tx) EXCLUSIVE_LOCKS_REQUIRED(g_cs_orphans)
->>>>>>> 2f4f2d38
 {
     size_t max_extra_txn = gArgs.GetArg("-blockreconstructionextratxn", DEFAULT_BLOCK_RECONSTRUCTION_EXTRA_TXN);
     if (max_extra_txn <= 0)
@@ -855,13 +803,8 @@
     // have been mined or received.
     // 100 orphans, each of which is at most 100,000 bytes big is
     // at most 10 megabytes of orphans and somewhat more byprev index (in the worst case):
-<<<<<<< HEAD
     unsigned int sz = tx->GetTotalSize();
     if (sz >= MAX_STANDARD_TX_SIZE)
-=======
-    unsigned int sz = GetTransactionWeight(*tx);
-    if (sz > MAX_STANDARD_TX_WEIGHT)
->>>>>>> 2f4f2d38
     {
         LogPrint(BCLog::MEMPOOL, "ignoring large orphan tx (size: %u, hash: %s)\n", sz, hash.ToString());
         return false;
@@ -1054,16 +997,9 @@
 
 // All of the following cache a recent block, and are protected by cs_most_recent_block
 static CCriticalSection cs_most_recent_block;
-<<<<<<< HEAD
-static std::shared_ptr<const CBlock> most_recent_block;
-static std::shared_ptr<const CBlockHeaderAndShortTxIDs> most_recent_compact_block;
-static uint256 most_recent_block_hash;
-=======
 static std::shared_ptr<const CBlock> most_recent_block GUARDED_BY(cs_most_recent_block);
 static std::shared_ptr<const CBlockHeaderAndShortTxIDs> most_recent_compact_block GUARDED_BY(cs_most_recent_block);
 static uint256 most_recent_block_hash GUARDED_BY(cs_most_recent_block);
-static bool fWitnessesPresentInMostRecentCompactBlock GUARDED_BY(cs_most_recent_block);
->>>>>>> 2f4f2d38
 
 /**
  * Maintain state about the best-seen block and fast-announce a compact block
@@ -1089,13 +1025,9 @@
         most_recent_compact_block = pcmpctblock;
     }
 
-<<<<<<< HEAD
     connman->ForEachNode([this, &pcmpctblock, pindex, &msgMaker, &hashBlock](CNode* pnode) {
-=======
-    connman->ForEachNode([this, &pcmpctblock, pindex, &msgMaker, fWitnessEnabled, &hashBlock](CNode* pnode) {
         AssertLockHeld(cs_main);
 
->>>>>>> 2f4f2d38
         // TODO: Avoid the repeated-serialization here
         if (pnode->nVersion < INVALID_CB_NO_BAN_VERSION || pnode->fDisconnect)
             return;
@@ -1221,12 +1153,7 @@
                    pcoinsTip->HaveCoinInCache(COutPoint(inv.hash, 1));
         }
     case MSG_BLOCK:
-<<<<<<< HEAD
-        return mapBlockIndex.count(inv.hash);
-=======
-    case MSG_WITNESS_BLOCK:
         return LookupBlockIndex(inv.hash) != nullptr;
->>>>>>> 2f4f2d38
     }
     // Don't know what it is, just say we already got one
     return true;
@@ -1277,12 +1204,12 @@
     connman->ForEachNodeThen(std::move(sortfunc), std::move(pushfunc));
 }
 
-<<<<<<< HEAD
-void static ProcessGetBlockData(CNode* pfrom, const Consensus::Params& consensusParams, const CInv& inv, CConnman* connman, const std::atomic<bool>& interruptMsgProc)
+void static ProcessGetBlockData(CNode* pfrom, const CChainParams& chainparams, const CInv& inv, CConnman* connman)
 {
     bool send = false;
     std::shared_ptr<const CBlock> a_recent_block;
     std::shared_ptr<const CBlockHeaderAndShortTxIDs> a_recent_compact_block;
+    const Consensus::Params& consensusParams = chainparams.GetConsensus();
     {
         LOCK(cs_most_recent_block);
         a_recent_block = most_recent_block;
@@ -1292,11 +1219,10 @@
     bool need_activate_chain = false;
     {
         LOCK(cs_main);
-        BlockMap::iterator mi = mapBlockIndex.find(inv.hash);
-        if (mi != mapBlockIndex.end())
-        {
-            if (mi->second->nChainTx && !mi->second->IsValid(BLOCK_VALID_SCRIPTS) &&
-                    mi->second->IsValid(BLOCK_VALID_TREE)) {
+        const CBlockIndex* pindex = LookupBlockIndex(inv.hash);
+        if (pindex) {
+            if (pindex->nChainTx && !pindex->IsValid(BLOCK_VALID_SCRIPTS) &&
+                    pindex->IsValid(BLOCK_VALID_TREE)) {
                 // If we have the block and all of its parents, but have not yet validated it,
                 // we might be in the middle of connecting it (ie in the unlock of cs_main
                 // before ActivateBestChain but after AcceptBlock).
@@ -1307,14 +1233,16 @@
         }
     } // release cs_main before calling ActivateBestChain
     if (need_activate_chain) {
-        CValidationState dummy;
-        ActivateBestChain(dummy, Params(), a_recent_block);
+        CValidationState state;
+        if (!ActivateBestChain(state, Params(), a_recent_block)) {
+            LogPrint(BCLog::NET, "failed to activate chain (%s)\n", FormatStateMessage(state));
+        }
     }
 
     LOCK(cs_main);
-    BlockMap::iterator mi = mapBlockIndex.find(inv.hash);
-    if (mi != mapBlockIndex.end()) {
-        send = BlockRequestAllowed(mi->second, consensusParams);
+    const CBlockIndex* pindex = LookupBlockIndex(inv.hash);
+    if (pindex) {
+        send = BlockRequestAllowed(pindex, consensusParams);
         if (!send) {
             LogPrint(BCLog::NET, "%s: ignoring request from peer=%i for old block that isn't in the main chain\n", __func__, pfrom->GetId());
         }
@@ -1322,7 +1250,7 @@
     const CNetMsgMaker msgMaker(pfrom->GetSendVersion());
     // disconnect node in case we have reached the outbound limit for serving historical blocks
     // never disconnect whitelisted nodes
-    if (send && connman->OutboundTargetReached(true) && ( ((pindexBestHeader != nullptr) && (pindexBestHeader->GetBlockTime() - mi->second->GetBlockTime() > HISTORICAL_BLOCK_AGE)) || inv.type == MSG_FILTERED_BLOCK) && !pfrom->fWhitelisted)
+    if (send && connman->OutboundTargetReached(true) && ( ((pindexBestHeader != nullptr) && (pindexBestHeader->GetBlockTime() - pindex->GetBlockTime() > HISTORICAL_BLOCK_AGE)) || inv.type == MSG_FILTERED_BLOCK) && !pfrom->fWhitelisted)
     {
         LogPrint(BCLog::NET, "historical block serving limit reached, disconnect peer=%d\n", pfrom->GetId());
 
@@ -1332,7 +1260,7 @@
     }
     // Avoid leaking prune-height by never sending blocks below the NODE_NETWORK_LIMITED threshold
     if (send && !pfrom->fWhitelisted && (
-            (((pfrom->GetLocalServices() & NODE_NETWORK_LIMITED) == NODE_NETWORK_LIMITED) && ((pfrom->GetLocalServices() & NODE_NETWORK) != NODE_NETWORK) && (chainActive.Tip()->nHeight - mi->second->nHeight > (int)NODE_NETWORK_LIMITED_MIN_BLOCKS + 2 /* add two blocks buffer extension for possible races */) )
+            (((pfrom->GetLocalServices() & NODE_NETWORK_LIMITED) == NODE_NETWORK_LIMITED) && ((pfrom->GetLocalServices() & NODE_NETWORK) != NODE_NETWORK) && (chainActive.Tip()->nHeight - pindex->nHeight > (int)NODE_NETWORK_LIMITED_MIN_BLOCKS + 2 /* add two blocks buffer extension for possible races */) )
        )) {
         LogPrint(BCLog::NET, "Ignore block request below NODE_NETWORK_LIMITED threshold from peer=%d\n", pfrom->GetId());
 
@@ -1342,57 +1270,59 @@
     }
     // Pruned nodes may have deleted the block, so check whether
     // it's available before trying to send.
-    if (send && (mi->second->nStatus & BLOCK_HAVE_DATA))
+    if (send && (pindex->nStatus & BLOCK_HAVE_DATA))
     {
         std::shared_ptr<const CBlock> pblock;
-        if (a_recent_block && a_recent_block->GetHash() == (*mi).second->GetBlockHash()) {
+        if (a_recent_block && a_recent_block->GetHash() == pindex->GetBlockHash()) {
             pblock = a_recent_block;
         } else {
             // Send block from disk
             std::shared_ptr<CBlock> pblockRead = std::make_shared<CBlock>();
-            if (!ReadBlockFromDisk(*pblockRead, (*mi).second, consensusParams))
+            if (!ReadBlockFromDisk(*pblockRead, pindex, consensusParams))
                 assert(!"cannot load block from disk");
             pblock = pblockRead;
         }
-        if (inv.type == MSG_BLOCK)
-            connman->PushMessage(pfrom, msgMaker.Make(NetMsgType::BLOCK, *pblock));
-        else if (inv.type == MSG_FILTERED_BLOCK)
-        {
-            bool sendMerkleBlock = false;
-            CMerkleBlock merkleBlock;
+        if (pblock) {
+            if (inv.type == MSG_BLOCK)
+                connman->PushMessage(pfrom, msgMaker.Make(NetMsgType::BLOCK, *pblock));
+            else if (inv.type == MSG_FILTERED_BLOCK)
             {
-                LOCK(pfrom->cs_filter);
-                if (pfrom->pfilter) {
-                    sendMerkleBlock = true;
-                    merkleBlock = CMerkleBlock(*pblock, *pfrom->pfilter);
-                }
-            }
-            if (sendMerkleBlock) {
-                connman->PushMessage(pfrom, msgMaker.Make(NetMsgType::MERKLEBLOCK, merkleBlock));
-                // CMerkleBlock just contains hashes, so also push any transactions in the block the client did not see
-                // This avoids hurting performance by pointlessly requiring a round-trip
-                // Note that there is currently no way for a node to request any single transactions we didn't send here -
-                // they must either disconnect and retry or request the full block.
-                // Thus, the protocol spec specified allows for us to provide duplicate txn here,
-                // however we MUST always provide at least what the remote peer needs
-                typedef std::pair<unsigned int, uint256> PairType;
-                for (PairType& pair : merkleBlock.vMatchedTxn)
-                    connman->PushMessage(pfrom, msgMaker.Make(NetMsgType::TX, *pblock->vtx[pair.first]));
-            }
-            // else
-                // no response
-        }
-        else if (inv.type == MSG_CMPCT_BLOCK)
-        {
-            // If a peer is asking for old blocks, we're almost guaranteed
-            // they won't have a useful mempool to match against a compact block,
-            // and we don't feel like constructing the object for them, so
-            // instead we respond with the full, non-compact block.
-            if (CanDirectFetch(consensusParams) && mi->second->nHeight >= chainActive.Height() - MAX_CMPCTBLOCK_DEPTH) {
-                CBlockHeaderAndShortTxIDs cmpctblock(*pblock);
-                connman->PushMessage(pfrom, msgMaker.Make(NetMsgType::CMPCTBLOCK, cmpctblock));
-            } else {
-                connman->PushMessage(pfrom, msgMaker.Make(NetMsgType::BLOCK, *pblock));
+                bool sendMerkleBlock = false;
+                CMerkleBlock merkleBlock;
+                {
+                    LOCK(pfrom->cs_filter);
+                    if (pfrom->pfilter) {
+                        sendMerkleBlock = true;
+                        merkleBlock = CMerkleBlock(*pblock, *pfrom->pfilter);
+                    }
+                }
+                if (sendMerkleBlock) {
+                    connman->PushMessage(pfrom, msgMaker.Make(NetMsgType::MERKLEBLOCK, merkleBlock));
+                    // CMerkleBlock just contains hashes, so also push any transactions in the block the client did not see
+                    // This avoids hurting performance by pointlessly requiring a round-trip
+                    // Note that there is currently no way for a node to request any single transactions we didn't send here -
+                    // they must either disconnect and retry or request the full block.
+                    // Thus, the protocol spec specified allows for us to provide duplicate txn here,
+                    // however we MUST always provide at least what the remote peer needs
+                    typedef std::pair<unsigned int, uint256> PairType;
+                    for (PairType& pair : merkleBlock.vMatchedTxn)
+                        connman->PushMessage(pfrom, msgMaker.Make(NetMsgType::TX, *pblock->vtx[pair.first]));
+                }
+                // else
+                    // no response
+            }
+            else if (inv.type == MSG_CMPCT_BLOCK)
+            {
+                // If a peer is asking for old blocks, we're almost guaranteed
+                // they won't have a useful mempool to match against a compact block,
+                // and we don't feel like constructing the object for them, so
+                // instead we respond with the full, non-compact block.
+                if (CanDirectFetch(consensusParams) && pindex->nHeight >= chainActive.Height() - MAX_CMPCTBLOCK_DEPTH) {
+                    CBlockHeaderAndShortTxIDs cmpctblock(*pblock);
+                    connman->PushMessage(pfrom, msgMaker.Make(NetMsgType::CMPCTBLOCK, cmpctblock));
+                } else {
+                    connman->PushMessage(pfrom, msgMaker.Make(NetMsgType::BLOCK, *pblock));
+                }
             }
         }
 
@@ -1410,7 +1340,7 @@
     }
 }
 
-void static ProcessGetData(CNode* pfrom, const Consensus::Params& consensusParams, CConnman* connman, const std::atomic<bool>& interruptMsgProc)
+void static ProcessGetData(CNode* pfrom, const CChainParams& chainparams, CConnman* connman, const std::atomic<bool>& interruptMsgProc)
 {
     AssertLockNotHeld(cs_main);
 
@@ -1455,211 +1385,7 @@
         const CInv &inv = *it;
         if (inv.type == MSG_BLOCK || inv.type == MSG_FILTERED_BLOCK || inv.type == MSG_CMPCT_BLOCK) {
             it++;
-            ProcessGetBlockData(pfrom, consensusParams, inv, connman, interruptMsgProc);
-=======
-void static ProcessGetBlockData(CNode* pfrom, const CChainParams& chainparams, const CInv& inv, CConnman* connman)
-{
-    bool send = false;
-    std::shared_ptr<const CBlock> a_recent_block;
-    std::shared_ptr<const CBlockHeaderAndShortTxIDs> a_recent_compact_block;
-    bool fWitnessesPresentInARecentCompactBlock;
-    const Consensus::Params& consensusParams = chainparams.GetConsensus();
-    {
-        LOCK(cs_most_recent_block);
-        a_recent_block = most_recent_block;
-        a_recent_compact_block = most_recent_compact_block;
-        fWitnessesPresentInARecentCompactBlock = fWitnessesPresentInMostRecentCompactBlock;
-    }
-
-    bool need_activate_chain = false;
-    {
-        LOCK(cs_main);
-        const CBlockIndex* pindex = LookupBlockIndex(inv.hash);
-        if (pindex) {
-            if (pindex->nChainTx && !pindex->IsValid(BLOCK_VALID_SCRIPTS) &&
-                    pindex->IsValid(BLOCK_VALID_TREE)) {
-                // If we have the block and all of its parents, but have not yet validated it,
-                // we might be in the middle of connecting it (ie in the unlock of cs_main
-                // before ActivateBestChain but after AcceptBlock).
-                // In this case, we need to run ActivateBestChain prior to checking the relay
-                // conditions below.
-                need_activate_chain = true;
-            }
-        }
-    } // release cs_main before calling ActivateBestChain
-    if (need_activate_chain) {
-        CValidationState state;
-        if (!ActivateBestChain(state, Params(), a_recent_block)) {
-            LogPrint(BCLog::NET, "failed to activate chain (%s)\n", FormatStateMessage(state));
-        }
-    }
-
-    LOCK(cs_main);
-    const CBlockIndex* pindex = LookupBlockIndex(inv.hash);
-    if (pindex) {
-        send = BlockRequestAllowed(pindex, consensusParams);
-        if (!send) {
-            LogPrint(BCLog::NET, "%s: ignoring request from peer=%i for old block that isn't in the main chain\n", __func__, pfrom->GetId());
-        }
-    }
-    const CNetMsgMaker msgMaker(pfrom->GetSendVersion());
-    // disconnect node in case we have reached the outbound limit for serving historical blocks
-    // never disconnect whitelisted nodes
-    if (send && connman->OutboundTargetReached(true) && ( ((pindexBestHeader != nullptr) && (pindexBestHeader->GetBlockTime() - pindex->GetBlockTime() > HISTORICAL_BLOCK_AGE)) || inv.type == MSG_FILTERED_BLOCK) && !pfrom->fWhitelisted)
-    {
-        LogPrint(BCLog::NET, "historical block serving limit reached, disconnect peer=%d\n", pfrom->GetId());
-
-        //disconnect node
-        pfrom->fDisconnect = true;
-        send = false;
-    }
-    // Avoid leaking prune-height by never sending blocks below the NODE_NETWORK_LIMITED threshold
-    if (send && !pfrom->fWhitelisted && (
-            (((pfrom->GetLocalServices() & NODE_NETWORK_LIMITED) == NODE_NETWORK_LIMITED) && ((pfrom->GetLocalServices() & NODE_NETWORK) != NODE_NETWORK) && (chainActive.Tip()->nHeight - pindex->nHeight > (int)NODE_NETWORK_LIMITED_MIN_BLOCKS + 2 /* add two blocks buffer extension for possible races */) )
-       )) {
-        LogPrint(BCLog::NET, "Ignore block request below NODE_NETWORK_LIMITED threshold from peer=%d\n", pfrom->GetId());
-
-        //disconnect node and prevent it from stalling (would otherwise wait for the missing block)
-        pfrom->fDisconnect = true;
-        send = false;
-    }
-    // Pruned nodes may have deleted the block, so check whether
-    // it's available before trying to send.
-    if (send && (pindex->nStatus & BLOCK_HAVE_DATA))
-    {
-        std::shared_ptr<const CBlock> pblock;
-        if (a_recent_block && a_recent_block->GetHash() == pindex->GetBlockHash()) {
-            pblock = a_recent_block;
-        } else if (inv.type == MSG_WITNESS_BLOCK) {
-            // Fast-path: in this case it is possible to serve the block directly from disk,
-            // as the network format matches the format on disk
-            std::vector<uint8_t> block_data;
-            if (!ReadRawBlockFromDisk(block_data, pindex, chainparams.MessageStart())) {
-                assert(!"cannot load block from disk");
-            }
-            connman->PushMessage(pfrom, msgMaker.Make(NetMsgType::BLOCK, MakeSpan(block_data)));
-            // Don't set pblock as we've sent the block
-        } else {
-            // Send block from disk
-            std::shared_ptr<CBlock> pblockRead = std::make_shared<CBlock>();
-            if (!ReadBlockFromDisk(*pblockRead, pindex, consensusParams))
-                assert(!"cannot load block from disk");
-            pblock = pblockRead;
-        }
-        if (pblock) {
-            if (inv.type == MSG_BLOCK)
-                connman->PushMessage(pfrom, msgMaker.Make(SERIALIZE_TRANSACTION_NO_WITNESS, NetMsgType::BLOCK, *pblock));
-            else if (inv.type == MSG_WITNESS_BLOCK)
-                connman->PushMessage(pfrom, msgMaker.Make(NetMsgType::BLOCK, *pblock));
-            else if (inv.type == MSG_FILTERED_BLOCK)
-            {
-                bool sendMerkleBlock = false;
-                CMerkleBlock merkleBlock;
-                {
-                    LOCK(pfrom->cs_filter);
-                    if (pfrom->pfilter) {
-                        sendMerkleBlock = true;
-                        merkleBlock = CMerkleBlock(*pblock, *pfrom->pfilter);
-                    }
-                }
-                if (sendMerkleBlock) {
-                    connman->PushMessage(pfrom, msgMaker.Make(NetMsgType::MERKLEBLOCK, merkleBlock));
-                    // CMerkleBlock just contains hashes, so also push any transactions in the block the client did not see
-                    // This avoids hurting performance by pointlessly requiring a round-trip
-                    // Note that there is currently no way for a node to request any single transactions we didn't send here -
-                    // they must either disconnect and retry or request the full block.
-                    // Thus, the protocol spec specified allows for us to provide duplicate txn here,
-                    // however we MUST always provide at least what the remote peer needs
-                    typedef std::pair<unsigned int, uint256> PairType;
-                    for (PairType& pair : merkleBlock.vMatchedTxn)
-                        connman->PushMessage(pfrom, msgMaker.Make(SERIALIZE_TRANSACTION_NO_WITNESS, NetMsgType::TX, *pblock->vtx[pair.first]));
-                }
-                // else
-                    // no response
-            }
-            else if (inv.type == MSG_CMPCT_BLOCK)
-            {
-                // If a peer is asking for old blocks, we're almost guaranteed
-                // they won't have a useful mempool to match against a compact block,
-                // and we don't feel like constructing the object for them, so
-                // instead we respond with the full, non-compact block.
-                bool fPeerWantsWitness = State(pfrom->GetId())->fWantsCmpctWitness;
-                int nSendFlags = fPeerWantsWitness ? 0 : SERIALIZE_TRANSACTION_NO_WITNESS;
-                if (CanDirectFetch(consensusParams) && pindex->nHeight >= chainActive.Height() - MAX_CMPCTBLOCK_DEPTH) {
-                    if ((fPeerWantsWitness || !fWitnessesPresentInARecentCompactBlock) && a_recent_compact_block && a_recent_compact_block->header.GetHash() == pindex->GetBlockHash()) {
-                        connman->PushMessage(pfrom, msgMaker.Make(nSendFlags, NetMsgType::CMPCTBLOCK, *a_recent_compact_block));
-                    } else {
-                        CBlockHeaderAndShortTxIDs cmpctblock(*pblock, fPeerWantsWitness);
-                        connman->PushMessage(pfrom, msgMaker.Make(nSendFlags, NetMsgType::CMPCTBLOCK, cmpctblock));
-                    }
-                } else {
-                    connman->PushMessage(pfrom, msgMaker.Make(nSendFlags, NetMsgType::BLOCK, *pblock));
-                }
-            }
-        }
-
-        // Trigger the peer node to send a getblocks request for the next batch of inventory
-        if (inv.hash == pfrom->hashContinue)
-        {
-            // Bypass PushInventory, this must send even if redundant,
-            // and we want it right after the last block so they don't
-            // wait for other stuff first.
-            std::vector<CInv> vInv;
-            vInv.push_back(CInv(MSG_BLOCK, chainActive.Tip()->GetBlockHash()));
-            connman->PushMessage(pfrom, msgMaker.Make(NetMsgType::INV, vInv));
-            pfrom->hashContinue.SetNull();
-        }
-    }
-}
-
-void static ProcessGetData(CNode* pfrom, const CChainParams& chainparams, CConnman* connman, const std::atomic<bool>& interruptMsgProc)
-{
-    AssertLockNotHeld(cs_main);
-
-    std::deque<CInv>::iterator it = pfrom->vRecvGetData.begin();
-    std::vector<CInv> vNotFound;
-    const CNetMsgMaker msgMaker(pfrom->GetSendVersion());
-    {
-        LOCK(cs_main);
-
-        while (it != pfrom->vRecvGetData.end() && (it->type == MSG_TX || it->type == MSG_WITNESS_TX)) {
-            if (interruptMsgProc)
-                return;
-            // Don't bother if send buffer is too full to respond anyway
-            if (pfrom->fPauseSend)
-                break;
-
-            const CInv &inv = *it;
-            it++;
-
-            // Send stream from relay memory
-            bool push = false;
-            auto mi = mapRelay.find(inv.hash);
-            int nSendFlags = (inv.type == MSG_TX ? SERIALIZE_TRANSACTION_NO_WITNESS : 0);
-            if (mi != mapRelay.end()) {
-                connman->PushMessage(pfrom, msgMaker.Make(nSendFlags, NetMsgType::TX, *mi->second));
-                push = true;
-            } else if (pfrom->timeLastMempoolReq) {
-                auto txinfo = mempool.info(inv.hash);
-                // To protect privacy, do not answer getdata using the mempool when
-                // that TX couldn't have been INVed in reply to a MEMPOOL request.
-                if (txinfo.tx && txinfo.nTime <= pfrom->timeLastMempoolReq) {
-                    connman->PushMessage(pfrom, msgMaker.Make(nSendFlags, NetMsgType::TX, *txinfo.tx));
-                    push = true;
-                }
-            }
-            if (!push) {
-                vNotFound.push_back(inv);
-            }
-        }
-    } // release cs_main
-
-    if (it != pfrom->vRecvGetData.end() && !pfrom->fPauseSend) {
-        const CInv &inv = *it;
-        if (inv.type == MSG_BLOCK || inv.type == MSG_FILTERED_BLOCK || inv.type == MSG_CMPCT_BLOCK || inv.type == MSG_WITNESS_BLOCK) {
-            it++;
             ProcessGetBlockData(pfrom, chainparams, inv, connman);
->>>>>>> 2f4f2d38
         }
     }
 
@@ -1677,17 +1403,6 @@
     }
 }
 
-<<<<<<< HEAD
-=======
-static uint32_t GetFetchFlags(CNode* pfrom) EXCLUSIVE_LOCKS_REQUIRED(cs_main) {
-    uint32_t nFetchFlags = 0;
-    if ((pfrom->GetLocalServices() & NODE_WITNESS) && State(pfrom->GetId())->fHaveWitness) {
-        nFetchFlags |= MSG_WITNESS_FLAG;
-    }
-    return nFetchFlags;
-}
-
->>>>>>> 2f4f2d38
 inline void static SendBlockTransactions(const CBlock& block, const BlockTransactionsRequest& req, CNode* pfrom, CConnman* connman) {
     BlockTransactions resp(req);
     for (size_t i = 0; i < req.indexes.size(); i++) {
@@ -2019,15 +1734,10 @@
         {
             // disconnect from peers older than this proto version
             LogPrint(BCLog::NET, "peer=%d using obsolete version %i; disconnecting\n", pfrom->GetId(), nVersion);
-<<<<<<< HEAD
-            connman->PushMessage(pfrom, CNetMsgMaker(INIT_PROTO_VERSION).Make(NetMsgType::REJECT, strCommand, REJECT_OBSOLETE,
-                               strprintf("Version must be %d or greater", MIN_PEER_PROTO_VERSION)));
-=======
             if (enable_bip61) {
                 connman->PushMessage(pfrom, CNetMsgMaker(INIT_PROTO_VERSION).Make(NetMsgType::REJECT, strCommand, REJECT_OBSOLETE,
                                    strprintf("Version must be %d or greater", MIN_PEER_PROTO_VERSION)));
             }
->>>>>>> 2f4f2d38
             pfrom->fDisconnect = true;
             return false;
         }
@@ -2448,15 +2158,9 @@
 
         LOCK(cs_main);
 
-<<<<<<< HEAD
-        BlockMap::iterator it = mapBlockIndex.find(req.blockhash);
-        if (it == mapBlockIndex.end() || !(it->second->nStatus & BLOCK_HAVE_DATA)) {
-            LogPrint(BCLog::NET, "Peer %d sent us a getblocktxn for a block we don't have", pfrom->GetId());
-=======
         const CBlockIndex* pindex = LookupBlockIndex(req.blockhash);
         if (!pindex || !(pindex->nStatus & BLOCK_HAVE_DATA)) {
             LogPrint(BCLog::NET, "Peer %d sent us a getblocktxn for a block we don't have\n", pfrom->GetId());
->>>>>>> 2f4f2d38
             return true;
         }
 
@@ -2766,13 +2470,8 @@
             int nDoS;
             if (state.IsInvalid(nDoS)) {
                 if (nDoS > 0) {
-                    LogPrintf("Peer %d sent us invalid header via cmpctblock\n", pfrom->GetId());
                     LOCK(cs_main);
-<<<<<<< HEAD
-                    Misbehaving(pfrom->GetId(), nDoS);
-=======
                     Misbehaving(pfrom->GetId(), nDoS, strprintf("Peer %d sent us invalid header via cmpctblock\n", pfrom->GetId()));
->>>>>>> 2f4f2d38
                 } else {
                     LogPrint(BCLog::NET, "Peer %d sent us invalid header via cmpctblock\n", pfrom->GetId());
                 }
