--- conflicted
+++ resolved
@@ -4,11 +4,6 @@
 // file COPYING or http://www.opensource.org/licenses/mit-license.php.
 
 #include <chainparams.h>
-<<<<<<< HEAD
-#include <consensus/merkle.h>
-#include <consensus/consensus.h>
-=======
->>>>>>> 8b676984
 
 #include <chainparamsseeds.h>
 #include <consensus/merkle.h>
@@ -115,17 +110,10 @@
         consensus.nStakeMinAge = 8 * 60 * 60; // 8 hours
 
         // The best chain should have at least this much work.
-<<<<<<< HEAD
         consensus.nMinimumChainWork = uint256S("0x00000000000000000000000000000000000000000000029f1452903d2f781416");
 
         // By default assume that the signatures in ancestors of this block are valid.
         consensus.defaultAssumeValid = uint256S("0x36442d872ca6a66c65caef4d9468b8add290accc8cf7ec386eee50e62721ed3d"); //2400000
-=======
-        consensus.nMinimumChainWork = uint256S("0x0000000000000000000000000000000000000000051dc8b82f450202ecb3d471");
-
-        // By default assume that the signatures in ancestors of this block are valid.
-        consensus.defaultAssumeValid = uint256S("0x0000000000000000000f1c54590ee18d15ec70e68c8cd4cfbadb1b4f11697eee"); //563378
->>>>>>> 8b676984
 
         /**
          * The message start string is designed to be unlikely to occur in normal data.
@@ -138,12 +126,11 @@
         pchMessageStart[3] = 0x05;
         nDefaultPort = 15714;
         nPruneAfterHeight = 100000;
-        m_assumed_blockchain_size = 240;
+        m_assumed_blockchain_size = 5;
         m_assumed_chain_state_size = 3;
 
         genesis = CreateGenesisBlock(1393221600, 164482, 0x1e0fffff, 1, 0);
         consensus.hashGenesisBlock = genesis.GetHash();
-<<<<<<< HEAD
         assert(consensus.hashGenesisBlock == uint256S("0x000001faef25dec4fbcf906e6242621df2c183bf232f263d0ba5b101911e4563"));
         assert(genesis.hashMerkleRoot == uint256S("0x12630d16a97f24b287c8c2594dda5fb98c9e6c70fc61d44191931ea2aa08dc90"));
 
@@ -156,28 +143,6 @@
         base58Prefixes[PUBKEY_ADDRESS] = std::vector<unsigned char>(1,25);
         base58Prefixes[SCRIPT_ADDRESS] = std::vector<unsigned char>(1,85);
         base58Prefixes[SECRET_KEY] =     std::vector<unsigned char>(1,153);
-=======
-        assert(consensus.hashGenesisBlock == uint256S("0x000000000019d6689c085ae165831e934ff763ae46a2a6c172b3f1b60a8ce26f"));
-        assert(genesis.hashMerkleRoot == uint256S("0x4a5e1e4baab89f3a32518a88c31bc87f618f76673e2cc77ab2127b7afdeda33b"));
-
-        // Note that of those which support the service bits prefix, most only support a subset of
-        // possible options.
-        // This is fine at runtime as we'll fall back to using them as a oneshot if they don't support the
-        // service bits we want, but we should get them updated to support all service bits wanted by any
-        // release ASAP to avoid it where possible.
-        vSeeds.emplace_back("seed.bitcoin.sipa.be"); // Pieter Wuille, only supports x1, x5, x9, and xd
-        vSeeds.emplace_back("dnsseed.bluematt.me"); // Matt Corallo, only supports x9
-        vSeeds.emplace_back("dnsseed.bitcoin.dashjr.org"); // Luke Dashjr
-        vSeeds.emplace_back("seed.bitcoinstats.com"); // Christian Decker, supports x1 - xf
-        vSeeds.emplace_back("seed.bitcoin.jonasschnelli.ch"); // Jonas Schnelli, only supports x1, x5, x9, and xd
-        vSeeds.emplace_back("seed.btc.petertodd.org"); // Peter Todd, only supports x1, x5, x9, and xd
-        vSeeds.emplace_back("seed.bitcoin.sprovoost.nl"); // Sjors Provoost
-        vSeeds.emplace_back("dnsseed.emzy.de"); // Stephan Oeste
-
-        base58Prefixes[PUBKEY_ADDRESS] = std::vector<unsigned char>(1,0);
-        base58Prefixes[SCRIPT_ADDRESS] = std::vector<unsigned char>(1,5);
-        base58Prefixes[SECRET_KEY] =     std::vector<unsigned char>(1,128);
->>>>>>> 8b676984
         base58Prefixes[EXT_PUBLIC_KEY] = {0x04, 0x88, 0xB2, 0x1E};
         base58Prefixes[EXT_SECRET_KEY] = {0x04, 0x88, 0xAD, 0xE4};
 
@@ -201,17 +166,10 @@
         };
 
         chainTxData = ChainTxData{
-<<<<<<< HEAD
             // Data from rpc: getchaintxstats 4096 2be3dbc08d6890259e352a9f96ba2f565929f3e55f40722af0ded94372b78d53
             /* nTime    */ 1546686720,
             /* nTxCount */ 6410197,
             /* dTxRate  */ 2.0
-=======
-            // Data from rpc: getchaintxstats 4096 0000000000000000000f1c54590ee18d15ec70e68c8cd4cfbadb1b4f11697eee
-            /* nTime    */ 1550374134,
-            /* nTxCount */ 383732546,
-            /* dTxRate  */ 3.685496590998308
->>>>>>> 8b676984
         };
 
         /* disable fallback fee on mainnet */
@@ -269,7 +227,7 @@
         */
 
         nPruneAfterHeight = 1000;
-        m_assumed_blockchain_size = 30;
+        m_assumed_blockchain_size = 2;
         m_assumed_chain_state_size = 2;
 
         genesis = CreateGenesisBlock(1393221600, 216178, 0x1f00ffff, 1, 0);
@@ -319,7 +277,6 @@
 public:
     explicit CRegTestParams(const ArgsManager& args) {
         strNetworkID = "regtest";
-<<<<<<< HEAD
         consensus.nMaxReorganizationDepth = 50;
         consensus.powLimit = uint256S("0000ffffffffffffffffffffffffffffffffffffffffffffffffffffffffffff");
         consensus.posLimit = uint256S("00000fffffffffffffffffffffffffffffffffffffffffffffffffffffffffff");
@@ -327,17 +284,6 @@
         consensus.nTargetTimespan = 16 * 60; // 16 mins
         consensus.nTargetSpacingV1 = 64;
         consensus.nTargetSpacing = 64;
-=======
-        consensus.nSubsidyHalvingInterval = 150;
-        consensus.BIP16Exception = uint256();
-        consensus.BIP34Height = 500; // BIP34 activated on regtest (Used in functional tests)
-        consensus.BIP34Hash = uint256();
-        consensus.BIP65Height = 1351; // BIP65 activated on regtest (Used in functional tests)
-        consensus.BIP66Height = 1251; // BIP66 activated on regtest (Used in functional tests)
-        consensus.powLimit = uint256S("7fffffffffffffffffffffffffffffffffffffffffffffffffffffffffffffff");
-        consensus.nPowTargetTimespan = 14 * 24 * 60 * 60; // two weeks
-        consensus.nPowTargetSpacing = 10 * 60;
->>>>>>> 8b676984
         consensus.fPowAllowMinDifficultyBlocks = true;
         consensus.fPowNoRetargeting = true;
         consensus.fPoSNoRetargeting = true;
@@ -359,7 +305,6 @@
         // By default assume that the signatures in ancestors of this block are valid.
         consensus.defaultAssumeValid = uint256S("0x00");
 
-<<<<<<< HEAD
         consensus.nProtocolV1RetargetingFixedTime = 1395631999;
         consensus.nProtocolV2Time = 1407053625;
         consensus.nProtocolV3Time = 1444028400;
@@ -374,18 +319,10 @@
         pchMessageStart[3] = 0x06;
         nDefaultPort = 35714;
         nPruneAfterHeight = 100000;
-=======
-        pchMessageStart[0] = 0xfa;
-        pchMessageStart[1] = 0xbf;
-        pchMessageStart[2] = 0xb5;
-        pchMessageStart[3] = 0xda;
-        nDefaultPort = 18444;
-        nPruneAfterHeight = 1000;
         m_assumed_blockchain_size = 0;
         m_assumed_chain_state_size = 0;
 
         UpdateVersionBitsParametersFromArgs(args);
->>>>>>> 8b676984
 
         genesis = CreateGenesisBlock(1393221600, 216178, 0x1f00ffff, 1, 0);
         consensus.hashGenesisBlock = genesis.GetHash();
