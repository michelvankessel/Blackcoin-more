// Copyright (c) 2010 Satoshi Nakamoto
// Copyright (c) 2009-2016 The Bitcoin Core developers
// Distributed under the MIT software license, see the accompanying
// file COPYING or http://www.opensource.org/licenses/mit-license.php.

#include "chainparams.h"
#include "consensus/merkle.h"

#include "tinyformat.h"
#include "util.h"
#include "utilstrencodings.h"

#include <assert.h>

#include <boost/assign/list_of.hpp>

#include "chainparamsseeds.h"

using namespace std;

static CBlock CreateGenesisBlock(const char* pszTimestamp, const CScript& genesisOutputScript, uint32_t nTime, uint32_t nNonce, uint32_t nBits, int32_t nVersion, const CAmount& genesisReward)
{
    // Genesis block

    // MainNet:

    //CBlock(hash=000001faef25dec4fbcf906e6242621df2c183bf232f263d0ba5b101911e4563, ver=1, hashPrevBlock=0000000000000000000000000000000000000000000000000000000000000000, hashMerkleRoot=12630d16a97f24b287c8c2594dda5fb98c9e6c70fc61d44191931ea2aa08dc90, nTime=1393221600, nBits=1e0fffff, nNonce=164482, vtx=1, vchBlockSig=)
    //  Coinbase(hash=12630d16a9, nTime=1393221600, ver=1, vin.size=1, vout.size=1, nLockTime=0)
    //    CTxIn(COutPoint(0000000000, 4294967295), coinbase 00012a24323020466562203230313420426974636f696e2041544d7320636f6d6520746f20555341)
    //    CTxOut(empty)
    //  vMerkleTree: 12630d16a9

    // TestNet:

    //CBlock(hash=0000724595fb3b9609d441cbfb9577615c292abf07d996d3edabc48de843642d, ver=1, hashPrevBlock=0000000000000000000000000000000000000000000000000000000000000000, hashMerkleRoot=12630d16a97f24b287c8c2594dda5fb98c9e6c70fc61d44191931ea2aa08dc90, nTime=1393221600, nBits=1f00ffff, nNonce=216178, vtx=1, vchBlockSig=)
    //  Coinbase(hash=12630d16a9, nTime=1393221600, ver=1, vin.size=1, vout.size=1, nLockTime=0)
    //    CTxIn(COutPoint(0000000000, 4294967295), coinbase 00012a24323020466562203230313420426974636f696e2041544d7320636f6d6520746f20555341)
    //    CTxOut(empty)
    //  vMerkleTree: 12630d16a9

    CMutableTransaction txNew;
    txNew.nVersion = 1;
    txNew.nTime = nTime;
    txNew.vin.resize(1);
    txNew.vout.resize(1);
    txNew.vin[0].scriptSig = CScript() << 0 << CScriptNum(42) << vector<unsigned char>((const unsigned char*)pszTimestamp, (const unsigned char*)pszTimestamp + strlen(pszTimestamp));
    txNew.vout[0].nValue = genesisReward;

    CBlock genesis;
    genesis.nTime    = nTime;
    genesis.nBits    = nBits;
    genesis.nNonce   = nNonce;
    genesis.nVersion = nVersion;
    genesis.vtx.push_back(MakeTransactionRef(std::move(txNew)));
    genesis.hashPrevBlock.SetNull();
    genesis.hashMerkleRoot = BlockMerkleRoot(genesis);
    return genesis;
}

/**
 * Build the genesis block. Note that the output of its generation
 * transaction cannot be spent since it did not originally exist in the
 * database.
 */
static CBlock CreateGenesisBlock(uint32_t nTime, uint32_t nNonce, uint32_t nBits, int32_t nVersion, const CAmount& genesisReward)
{
    const char* pszTimestamp = "20 Feb 2014 Bitcoin ATMs come to USA";
    const CScript genesisOutputScript = CScript() << ParseHex("04678afdb0fe5548271967f1a67130b7105cd6a828e03909a67962e0ea1f61deb649f6bc3f4cef38c4f35504e51ec112de5c384df7ba0b8d578a4c702b6bf11d5f") << OP_CHECKSIG;
    return CreateGenesisBlock(pszTimestamp, genesisOutputScript, nTime, nNonce, nBits, nVersion, genesisReward);
}

/**
 * Main network
 */
/**
 * What makes a good checkpoint block?
 * + Is surrounded by blocks with reasonable timestamps
 *   (no blocks before with a timestamp after, none after with
 *    timestamp before)
 * + Contains no strange transactions
 */

class CMainParams : public CChainParams {
public:
    CMainParams() {
        strNetworkID = "main";
        consensus.nMaxReorganizationDepth = 500;
        consensus.powLimit = uint256S("00000fffffffffffffffffffffffffffffffffffffffffffffffffffffffffff");
        consensus.posLimit = uint256S("00000fffffffffffffffffffffffffffffffffffffffffffffffffffffffffff");
        consensus.posLimitV2 = uint256S("000000000000ffffffffffffffffffffffffffffffffffffffffffffffffffff");
        consensus.nTargetTimespan = 16 * 60; // 16 mins
        consensus.nTargetSpacingV1 = 60;
        consensus.nTargetSpacing = 64;
        consensus.fPowAllowMinDifficultyBlocks = false;
        consensus.fPowNoRetargeting = false;
        consensus.fPoSNoRetargeting = false;
        consensus.nRuleChangeActivationThreshold = 1916; // 95% of 2016
        consensus.nMinerConfirmationWindow = 2016; // nTargetTimespan / nTargetSpacing
        consensus.vDeployments[Consensus::DEPLOYMENT_TESTDUMMY].bit = 28;
        consensus.vDeployments[Consensus::DEPLOYMENT_TESTDUMMY].nStartTime = 1199145601; // January 1, 2008
        consensus.vDeployments[Consensus::DEPLOYMENT_TESTDUMMY].nTimeout = 1230767999; // December 31, 2008

        /*
        Deployment of BIP68, BIP112, and BIP113.
        consensus.vDeployments[Consensus::DEPLOYMENT_CSV].bit = 0;
        consensus.vDeployments[Consensus::DEPLOYMENT_CSV].nStartTime = 999999999999ULL; // never
        consensus.vDeployments[Consensus::DEPLOYMENT_CSV].nTimeout = 0; // out of time
        */

        consensus.nProtocolV1RetargetingFixedTime = 1395631999;
        consensus.nProtocolV2Time = 1407053625;
        consensus.nProtocolV3Time = 1444028400;
        consensus.nLastPOWBlock = 10000;
        consensus.nStakeTimestampMask = 0xf; // 15
        consensus.nCoinbaseMaturity = 500;
        consensus.nStakeMinAge = 8 * 60 * 60; // 8 hours

        // The best chain should have at least this much work.
        consensus.nMinimumChainWork = uint256S("0x0000000000000000000000000000000000000000000001f61a372a08476c5a2e");

        // By default assume that the signatures in ancestors of this block are valid.
        consensus.defaultAssumeValid = uint256S("0x36442d872ca6a66c65caef4d9468b8add290accc8cf7ec386eee50e62721ed3d"); //2400000

        /**
         * The message start string is designed to be unlikely to occur in normal data.
         * The characters are rarely used upper ASCII, not valid as UTF-8, and produce
         * a large 32-bit integer with any alignment.
         */
        pchMessageStart[0] = 0x70;
        pchMessageStart[1] = 0x35;
        pchMessageStart[2] = 0x22;
        pchMessageStart[3] = 0x05;
        nDefaultPort = 15714;
        nPruneAfterHeight = 100000;

        genesis = CreateGenesisBlock(1393221600, 164482, 0x1e0fffff, 1, 0);
        consensus.hashGenesisBlock = genesis.GetHash();
        assert(consensus.hashGenesisBlock == uint256S("0x000001faef25dec4fbcf906e6242621df2c183bf232f263d0ba5b101911e4563"));
        assert(genesis.hashMerkleRoot == uint256S("0x12630d16a97f24b287c8c2594dda5fb98c9e6c70fc61d44191931ea2aa08dc90"));

        vSeeds.push_back(CDNSSeedData("vasin.nl", "dnsseed.vasin.nl"));

        base58Prefixes[PUBKEY_ADDRESS] = std::vector<unsigned char>(1,25);
        base58Prefixes[SCRIPT_ADDRESS] = std::vector<unsigned char>(1,85);
        base58Prefixes[SECRET_KEY] = std::vector<unsigned char>(1,153);
        base58Prefixes[EXT_PUBLIC_KEY] = boost::assign::list_of(0x04)(0x88)(0xB2)(0x1E).convert_to_container<std::vector<unsigned char> >();
        base58Prefixes[EXT_SECRET_KEY] = boost::assign::list_of(0x04)(0x88)(0xAD)(0xE4).convert_to_container<std::vector<unsigned char> >();
        cashaddrPrefix = "blackcoin";

        vFixedSeeds = std::vector<SeedSpec6>(pnSeed6_main, pnSeed6_main + ARRAYLEN(pnSeed6_main));

        fMiningRequiresPeers = true;
        fDefaultConsistencyChecks = false;
        fRequireStandard = true;
        fMineBlocksOnDemand = false;

        checkpointData = (CCheckpointData) {
            boost::assign::map_list_of
                (  5001, uint256S("0x2fac9021be0c311e7b6dc0933a72047c70f817e2eb1e01bede011193ad1b28bc"))  // hardfork
                ( 10000, uint256S("0x0000000000827e4dc601f7310a91c45af8df0dfc1b6fa1dfa5b896cb00c8767c"))  // last pow block
                ( 38425, uint256S("0x62bf2e9701226d2f88d9fa99d650bd81f3faf2e56f305b7d71ccd1e7aa9c3075"))  // hardfork
                (254348, uint256S("0x9bf8d9bd757d3ef23d5906d70567e5f0da93f1e0376588c8d421a95e2421838b"))  // minor network split
                (319002, uint256S("0x0011494d03b2cdf1ecfc8b0818f1e0ef7ee1d9e9b3d1279c10d35456bc3899ef"))  // hardfork
                (872456, uint256S("0xe4fd321ced1de06213d2e246b150b4bfd8c4aa0989965dce88f2a58668c64860")) // hardfork
        };

        chainTxData = ChainTxData{
            // Data as of block 2be3dbc08d6890259e352a9f96ba2f565929f3e55f40722af0ded94372b78d53 (height 2407852).
            1546686720, // * UNIX timestamp of last known number of transactions
            6410197,    // * total number of transactions between genesis and that timestamp
                        //   (the tx=... number in the SetBestChain debug.log lines)
            2.0         // * estimated number of transactions per second after that timestamp
        };
    }
};
static CMainParams mainParams;

/**
 * Testnet
 */
class CTestNetParams : public CChainParams {
public:
    CTestNetParams() {
        strNetworkID = "test";
        consensus.nMaxReorganizationDepth = 500;
        consensus.powLimit = uint256S("0000ffffffffffffffffffffffffffffffffffffffffffffffffffffffffffff");
        consensus.posLimit = uint256S("00000fffffffffffffffffffffffffffffffffffffffffffffffffffffffffff");
        consensus.posLimitV2 = uint256S("000000000000ffffffffffffffffffffffffffffffffffffffffffffffffffff");
        consensus.nTargetTimespan = 16 * 60; // 16 mins
        consensus.nTargetSpacingV1 = 60;
        consensus.nTargetSpacing = 64;
        consensus.fPowAllowMinDifficultyBlocks = true;
        consensus.fPowNoRetargeting = false;
        consensus.fPoSNoRetargeting = false;
        consensus.nRuleChangeActivationThreshold = 1512; // 75% for testchains
        consensus.nMinerConfirmationWindow = 2016; // nPowTargetTimespan / nPowTargetSpacing
        consensus.vDeployments[Consensus::DEPLOYMENT_TESTDUMMY].bit = 28;
        consensus.vDeployments[Consensus::DEPLOYMENT_TESTDUMMY].nStartTime = 1199145601; // January 1, 2008
        consensus.vDeployments[Consensus::DEPLOYMENT_TESTDUMMY].nTimeout = 1230767999; // December 31, 2008

        consensus.nProtocolV1RetargetingFixedTime = 1395631999;
        consensus.nProtocolV2Time = 1407053625;
        consensus.nProtocolV3Time = 1444028400;
        consensus.nLastPOWBlock = 0x7fffffff;
        consensus.nStakeTimestampMask = 0xf;
        consensus.nCoinbaseMaturity = 10;
        consensus.nStakeMinAge = 8 * 60 * 60;

        pchMessageStart[0] = 0xcd;
        pchMessageStart[1] = 0xf2;
        pchMessageStart[2] = 0xc0;
        pchMessageStart[3] = 0xef;
        nDefaultPort = 25714;

        // The best chain should have at least this much work.
        consensus.nMinimumChainWork = uint256S("0x00");

        // By default assume that the signatures in ancestors of this block are valid.
        consensus.defaultAssumeValid = uint256S("0x00");

        /*
        consensus.vDeployments[Consensus::DEPLOYMENT_CSV].bit = 0;
        consensus.vDeployments[Consensus::DEPLOYMENT_CSV].nStartTime = 999999999999ULL; // never
        consensus.vDeployments[Consensus::DEPLOYMENT_CSV].nTimeout = 0; // out of time
        */

        nPruneAfterHeight = 1000;

        genesis = CreateGenesisBlock(1393221600, 216178, 0x1f00ffff, 1, 0);
        consensus.hashGenesisBlock = genesis.GetHash();
        assert(consensus.hashGenesisBlock == uint256S("0x0000724595fb3b9609d441cbfb9577615c292abf07d996d3edabc48de843642d"));
        assert(genesis.hashMerkleRoot == uint256S("0x12630d16a97f24b287c8c2594dda5fb98c9e6c70fc61d44191931ea2aa08dc90"));

        vFixedSeeds.clear();
        vSeeds.clear();

        base58Prefixes[PUBKEY_ADDRESS] = std::vector<unsigned char>(1,111);
        base58Prefixes[SCRIPT_ADDRESS] = std::vector<unsigned char>(1,196);
        base58Prefixes[SECRET_KEY] =     std::vector<unsigned char>(1,239);
        base58Prefixes[EXT_PUBLIC_KEY] = boost::assign::list_of(0x04)(0x35)(0x87)(0xCF).convert_to_container<std::vector<unsigned char> >();
        base58Prefixes[EXT_SECRET_KEY] = boost::assign::list_of(0x04)(0x35)(0x83)(0x94).convert_to_container<std::vector<unsigned char> >();
        cashaddrPrefix = "blktest";

        vFixedSeeds = std::vector<SeedSpec6>(pnSeed6_test, pnSeed6_test + ARRAYLEN(pnSeed6_test));

        fMiningRequiresPeers = true;
        fDefaultConsistencyChecks = false;
        fRequireStandard = false;
        fMineBlocksOnDemand = false;

        checkpointData = (CCheckpointData) {
            boost::assign::map_list_of
<<<<<<< HEAD
                ( 90235, uint256S("0x567898e79184dc2f7dc3a661f794f28566e4b856d70180914f7371b1b3cc82d8"))
        };

        chainTxData = ChainTxData{
            // Data as of block 567898e79184dc2f7dc3a661f794f28566e4b856d70180914f7371b1b3cc82d8 (height 90235).
=======
            ( 90235, uint256S("0x567898e79184dc2f7dc3a661f794f28566e4b856d70180914f7371b1b3cc82d8")),
>>>>>>> c7eef368
            1549558800,
            179080,
            2.0
        };

    }
};
static CTestNetParams testNetParams;

/**
 * Regression test
 */
class CRegTestParams : public CChainParams {
public:
    CRegTestParams() {
        strNetworkID = "regtest";
        consensus.nMaxReorganizationDepth = 50;
        consensus.powLimit = uint256S("0000ffffffffffffffffffffffffffffffffffffffffffffffffffffffffffff");
        consensus.posLimit = uint256S("00000fffffffffffffffffffffffffffffffffffffffffffffffffffffffffff");
        consensus.posLimitV2 = uint256S("000000000000ffffffffffffffffffffffffffffffffffffffffffffffffffff");
        consensus.nTargetTimespan = 16 * 60; // 16 mins
        consensus.nTargetSpacingV1 = 64;
        consensus.nTargetSpacing = 64;
        consensus.fPowAllowMinDifficultyBlocks = true;
        consensus.fPowNoRetargeting = true;
        consensus.fPoSNoRetargeting = true;
        consensus.nRuleChangeActivationThreshold = 108;// 75% for regtest
        consensus.nMinerConfirmationWindow = 144; // Faster than normal for regtest (144 instead of 2016)
        consensus.vDeployments[Consensus::DEPLOYMENT_TESTDUMMY].bit = 28;
        consensus.vDeployments[Consensus::DEPLOYMENT_TESTDUMMY].nStartTime = 1199145601; // January 1, 2008
        consensus.vDeployments[Consensus::DEPLOYMENT_TESTDUMMY].nTimeout = 1230767999; // December 31, 2008

        // The best chain should have at least this much work.
        consensus.nMinimumChainWork = uint256S("0x00");

        // By default assume that the signatures in ancestors of this block are valid.
        consensus.defaultAssumeValid = uint256S("0x00");

        /*
        consensus.vDeployments[Consensus::DEPLOYMENT_CSV].bit = 0;
        consensus.vDeployments[Consensus::DEPLOYMENT_CSV].nStartTime = 999999999999ULL; // never
        consensus.vDeployments[Consensus::DEPLOYMENT_CSV].nTimeout = 0; // out of time
        */

        consensus.nProtocolV1RetargetingFixedTime = 1395631999;
        consensus.nProtocolV2Time = 1407053625;
        consensus.nProtocolV3Time = 1444028400;
        consensus.nLastPOWBlock = 1000;
        consensus.nStakeTimestampMask = 0xf;
        consensus.nCoinbaseMaturity = 10;
        consensus.nStakeMinAge = 1 * 60 * 60;

        pchMessageStart[0] = 0x70;
        pchMessageStart[1] = 0x35;
        pchMessageStart[2] = 0x22;
        pchMessageStart[3] = 0x06;
        nDefaultPort = 25714;
        nPruneAfterHeight = 100000;

        genesis = CreateGenesisBlock(1393221600, 216178, 0x1f00ffff, 1, 0);
        consensus.hashGenesisBlock = genesis.GetHash();
        assert(consensus.hashGenesisBlock == uint256S("0x0000724595fb3b9609d441cbfb9577615c292abf07d996d3edabc48de843642d"));
        assert(genesis.hashMerkleRoot == uint256S("0x12630d16a97f24b287c8c2594dda5fb98c9e6c70fc61d44191931ea2aa08dc90"));

        vFixedSeeds.clear(); //!< Regtest mode doesn't have any fixed seeds.
        vSeeds.clear();      //!< Regtest mode doesn't have any DNS seeds.

        base58Prefixes[PUBKEY_ADDRESS] = std::vector<unsigned char>(1,111);
        base58Prefixes[SCRIPT_ADDRESS] = std::vector<unsigned char>(1,196);
        base58Prefixes[SECRET_KEY] = std::vector<unsigned char>(1,239);
        base58Prefixes[EXT_PUBLIC_KEY] = boost::assign::list_of(0x04)(0x88)(0xB2)(0x1E).convert_to_container<std::vector<unsigned char> >();
        base58Prefixes[EXT_SECRET_KEY] = boost::assign::list_of(0x04)(0x88)(0xAD)(0xE4).convert_to_container<std::vector<unsigned char> >();
        cashaddrPrefix = "blkreg";

        fMiningRequiresPeers = false;
        fDefaultConsistencyChecks = true;
        fRequireStandard = false;
        fMineBlocksOnDemand = true;

        checkpointData = (CCheckpointData){
            boost::assign::map_list_of
            ( 0, uint256S("0x0000724595fb3b9609d441cbfb9577615c292abf07d996d3edabc48de843642d"))
        };

        chainTxData = ChainTxData{
            0,
            0,
            0
        };
    }

    void UpdateBIP9Parameters(Consensus::DeploymentPos d, int64_t nStartTime, int64_t nTimeout)
    {
        consensus.vDeployments[d].nStartTime = nStartTime;
        consensus.vDeployments[d].nTimeout = nTimeout;
    }
};
static CRegTestParams regTestParams;

static CChainParams *pCurrentParams = 0;

const CChainParams &Params() {
    assert(pCurrentParams);
    return *pCurrentParams;
}

CChainParams& Params(const std::string& chain)
{
    if (chain == CBaseChainParams::MAIN)
            return mainParams;
    else if (chain == CBaseChainParams::TESTNET)
            return testNetParams;
    else if (chain == CBaseChainParams::REGTEST)
            return regTestParams;
    else
        throw std::runtime_error(strprintf("%s: Unknown chain %s.", __func__, chain));
}

void SelectParams(const std::string& network)
{
    SelectBaseParams(network);
    pCurrentParams = &Params(network);
}

void UpdateRegtestBIP9Parameters(Consensus::DeploymentPos d, int64_t nStartTime, int64_t nTimeout)
{
    regTestParams.UpdateBIP9Parameters(d, nStartTime, nTimeout);
}<|MERGE_RESOLUTION|>--- conflicted
+++ resolved
@@ -250,15 +250,11 @@
 
         checkpointData = (CCheckpointData) {
             boost::assign::map_list_of
-<<<<<<< HEAD
                 ( 90235, uint256S("0x567898e79184dc2f7dc3a661f794f28566e4b856d70180914f7371b1b3cc82d8"))
         };
 
         chainTxData = ChainTxData{
             // Data as of block 567898e79184dc2f7dc3a661f794f28566e4b856d70180914f7371b1b3cc82d8 (height 90235).
-=======
-            ( 90235, uint256S("0x567898e79184dc2f7dc3a661f794f28566e4b856d70180914f7371b1b3cc82d8")),
->>>>>>> c7eef368
             1549558800,
             179080,
             2.0
