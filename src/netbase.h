--- conflicted
+++ resolved
@@ -57,15 +57,9 @@
 /** Close socket and set hSocket to INVALID_SOCKET */
 bool CloseSocket(SOCKET& hSocket);
 /** Disable or enable blocking-mode for a socket */
-<<<<<<< HEAD
-bool SetSocketNonBlocking(SOCKET& hSocket, bool fNonBlocking);
-/** Set the TCP_NODELAY flag on a socket */
-bool SetSocketNoDelay(SOCKET& hSocket);
-=======
 bool SetSocketNonBlocking(const SOCKET& hSocket, bool fNonBlocking);
 /** Set the TCP_NODELAY flag on a socket */
 bool SetSocketNoDelay(const SOCKET& hSocket);
->>>>>>> e44150fe
 /**
  * Convert milliseconds to a struct timeval for e.g. select.
  */
