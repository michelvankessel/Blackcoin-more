// Copyright (c) 2009-2010 Satoshi Nakamoto
// Copyright (c) 2009-2015 The Bitcoin Core developers
// Distributed under the MIT software license, see the accompanying
// file COPYING or http://www.opensource.org/licenses/mit-license.php.

// Header spam protection by Qtum
// Copyright (c) 2016-2019 The Qtum developers

#ifndef BITCOIN_MAIN_H
#define BITCOIN_MAIN_H

#if defined(HAVE_CONFIG_H)
#include "config/bitcoin-config.h"
#endif

#include "amount.h"
#include "chain.h"
#include "coins.h"
#include "net.h"
#include "script/script_error.h"
#include "sync.h"
#include "versionbits.h"
#include "spentindex.h"
#include "addressindex.h"
#include "timestampindex.h"

#include <algorithm>
#include <exception>
#include <map>
#include <set>
#include <stdint.h>
#include <string>
#include <utility>
#include <vector>

#include <boost/unordered_map.hpp>
class CBlockIndex;
class CBlockTreeDB;
class CBloomFilter;
class CChainParams;
class CInv;
class CScriptCheck;
class CTxMemPool;
class CValidationInterface;
class CValidationState;
class CWallet;

struct CDiskTxPos;
struct PrecomputedTransactionData;
struct CNodeStateStats;
struct LockPoints;

/** Default for DEFAULT_WHITELISTRELAY. */
static const bool DEFAULT_WHITELISTRELAY = true;
/** Default for DEFAULT_WHITELISTFORCERELAY. */
static const bool DEFAULT_WHITELISTFORCERELAY = true;
/** Default for -minrelaytxfee, minimum relay fee for transactions */
static const unsigned int DEFAULT_MIN_RELAY_TX_FEE = 10000;
//! -maxtxfee default
static const CAmount DEFAULT_TRANSACTION_MAXFEE = 1 * COIN;
//! Discourage users to set fees higher than this amount (in satoshis) per kB
static const CAmount HIGH_TX_FEE_PER_KB = 0.1 * COIN;
//! -maxtxfee will warn if called with a higher fee than this amount (in satoshis)
static const CAmount HIGH_MAX_TX_FEE = 100 * HIGH_TX_FEE_PER_KB; 
/** Default for -maxorphantx, maximum number of orphan transactions kept in memory */
static const unsigned int DEFAULT_MAX_ORPHAN_TRANSACTIONS = 100;
/** Expiration time for orphan transactions in seconds */
static const int64_t ORPHAN_TX_EXPIRE_TIME = 20 * 60;
/** Minimum time between orphan transactions expire time checks in seconds */
static const int64_t ORPHAN_TX_EXPIRE_INTERVAL = 5 * 60;
/** Default for -limitancestorcount, max number of in-mempool ancestors */
static const unsigned int DEFAULT_ANCESTOR_LIMIT = 25;
/** Default for -limitancestorsize, maximum kilobytes of tx + all in-mempool ancestors */
static const unsigned int DEFAULT_ANCESTOR_SIZE_LIMIT = 101;
/** Default for -limitdescendantcount, max number of in-mempool descendants */
static const unsigned int DEFAULT_DESCENDANT_LIMIT = 25;
/** Default for -limitdescendantsize, maximum kilobytes of in-mempool descendants */
static const unsigned int DEFAULT_DESCENDANT_SIZE_LIMIT = 101;
/** Default for -mempoolexpiry, expiration time for mempool transactions in hours */
static const unsigned int DEFAULT_MEMPOOL_EXPIRY = 72;
/** The maximum size of a blk?????.dat file (since 0.8) */
static const unsigned int MAX_BLOCKFILE_SIZE = 0x8000000; // 128 MiB
/** The pre-allocation chunk size for blk?????.dat files (since 0.8) */
static const unsigned int BLOCKFILE_CHUNK_SIZE = 0x1000000; // 16 MiB
/** The pre-allocation chunk size for rev?????.dat files (since 0.8) */
static const unsigned int UNDOFILE_CHUNK_SIZE = 0x100000; // 1 MiB

/** Maximum number of script-checking threads allowed */
static const int MAX_SCRIPTCHECK_THREADS = 16;
/** -par default (number of script-checking threads, 0 = auto) */
static const int DEFAULT_SCRIPTCHECK_THREADS = 0;
/** Number of blocks that can be requested at any given time from a single peer. */
static const int MAX_BLOCKS_IN_TRANSIT_PER_PEER = 16;
/** Timeout in seconds during which a peer must stall block download progress before being disconnected. */
static const unsigned int BLOCK_STALLING_TIMEOUT = 2;
/** Number of headers sent in one getheaders result. We rely on the assumption that if a peer sends
 *  less than this number, we reached its tip. Changing this value is a protocol upgrade. */
static const unsigned int MAX_HEADERS_RESULTS = 2000;
/** Maximum depth of blocks we're willing to serve as compact blocks to peers
 *  when requested. For older blocks, a regular BLOCK response will be sent. */
static const int MAX_CMPCTBLOCK_DEPTH = 5;
/** Maximum depth of blocks we're willing to respond to GETBLOCKTXN requests for. */
static const int MAX_BLOCKTXN_DEPTH = 10;
/** Size of the "block download window": how far ahead of our current height do we fetch?
 *  Larger windows tolerate larger download speed differences between peer, but increase the potential
 *  degree of disordering of blocks on disk (which make reindexing and in the future perhaps pruning
 *  harder). We'll probably want to make this a per-peer adaptive value at some point. */
static const unsigned int BLOCK_DOWNLOAD_WINDOW = 1024;
/** Time to wait (in seconds) between writing blocks/block index to disk. */
static const unsigned int DATABASE_WRITE_INTERVAL = 60 * 60;
/** Time to wait (in seconds) between flushing chainstate to disk. */
static const unsigned int DATABASE_FLUSH_INTERVAL = 24 * 60 * 60;
/** Maximum length of reject messages. */
static const unsigned int MAX_REJECT_MESSAGE_LENGTH = 111;
/** Average delay between local address broadcasts in seconds. */
static const unsigned int AVG_LOCAL_ADDRESS_BROADCAST_INTERVAL = 24 * 24 * 60;
/** Average delay between peer address broadcasts in seconds. */
static const unsigned int AVG_ADDRESS_BROADCAST_INTERVAL = 30;
/** Average delay between trickled inventory transmissions in seconds.
 *  Blocks and whitelisted receivers bypass this, outbound peers get half this delay. */
static const unsigned int INVENTORY_BROADCAST_INTERVAL = 5;
/** Maximum number of inventory items to send per transmission.
 *  Limits the impact of low-fee transaction floods. */
static const unsigned int INVENTORY_BROADCAST_MAX = 7 * INVENTORY_BROADCAST_INTERVAL;
/** Average delay between feefilter broadcasts in seconds. */
static const unsigned int AVG_FEEFILTER_BROADCAST_INTERVAL = 10 * 60;
/** Maximum feefilter broadcast delay after significant change. */
static const unsigned int MAX_FEEFILTER_CHANGE_DELAY = 5 * 60;
/** Block download timeout base, expressed in millionths of the block interval (i.e. 10 min) */
static const int64_t BLOCK_DOWNLOAD_TIMEOUT_BASE = 1000000;
/** Additional block download timeout per parallel downloading peer (i.e. 5 min) */
static const int64_t BLOCK_DOWNLOAD_TIMEOUT_PER_PEER = 500000;

static const unsigned int DEFAULT_LIMITFREERELAY = 15;
static const bool DEFAULT_RELAYPRIORITY = true;
static const int64_t DEFAULT_MAX_TIP_AGE = 24 * 60 * 60;

/** Default for -permitbaremultisig */
static const bool DEFAULT_PERMIT_BAREMULTISIG = true;
static const bool DEFAULT_CHECKPOINTS_ENABLED = true;
<<<<<<< HEAD
static const bool DEFAULT_TXINDEX = false;
static const bool DEFAULT_ADDRESSINDEX = false;
static const bool DEFAULT_TIMESTAMPINDEX = false;
static const bool DEFAULT_SPENTINDEX = false;
static const unsigned int DEFAULT_DB_MAX_OPEN_FILES = 1000;
static const bool DEFAULT_DB_COMPRESSION = true;
=======
static const bool DEFAULT_TXINDEX = true;
>>>>>>> 2331516f
static const unsigned int DEFAULT_BANSCORE_THRESHOLD = 100;

static const bool DEFAULT_TESTSAFEMODE = false;
/** Default for using fee filter */
static const bool DEFAULT_FEEFILTER = true;

/** Default for -headerspamfilter, use header spam filter */
static const bool DEFAULT_HEADER_SPAM_FILTER = true;
/** Default for -headerspamfiltermaxsize, maximum size of the list of indexes in the header spam filter */
static const unsigned int DEFAULT_HEADER_SPAM_FILTER_MAX_SIZE = 500;
/** Default for -headerspamfiltermaxavg, maximum average size of an index occurrence in the header spam filter */
static const unsigned int DEFAULT_HEADER_SPAM_FILTER_MAX_AVG = 10;

/** Maximum number of headers to announce when relaying blocks with headers message.*/
static const unsigned int MAX_BLOCKS_TO_ANNOUNCE = 8;

/** Maximum number of unconnecting headers announcements before DoS score */
static const int MAX_UNCONNECTING_HEADERS = 10;

static const bool DEFAULT_PEERBLOOMFILTERS = true;

struct BlockHasher
{
    size_t operator()(const uint256& hash) const { return hash.GetCheapHash(); }
};

extern CScript COINBASE_FLAGS;
extern CCriticalSection cs_main;
extern CTxMemPool mempool;
typedef boost::unordered_map<uint256, CBlockIndex*, BlockHasher> BlockMap;
extern BlockMap mapBlockIndex;
extern uint64_t nLastBlockTx;
extern uint64_t nLastBlockSize;
extern const std::string strMessageMagic;
extern CWaitableCriticalSection csBestBlock;
extern CConditionVariable cvBlockChange;
extern bool fImporting;
extern bool fReindex;
extern int nScriptCheckThreads;
extern bool fTxIndex;
extern bool fAddressIndex;
extern bool fSpentIndex;
extern bool fTimestampIndex;
extern bool fIsBareMultisigStd;
extern bool fBIP37;
extern bool fRequireStandard;
extern bool fCheckBlockIndex;
extern bool fCheckpointsEnabled;
extern size_t nCoinCacheUsage;
extern int64_t nLastCoinStakeSearchInterval;

/** A fee rate smaller than this is considered zero fee (for relaying, mining and transaction creation) */
extern CFeeRate minRelayTxFee;
/** Absolute maximum transaction fee (in satoshis) used by wallet and mempool (rejects high fee in sendrawtransaction) */
extern CAmount maxTxFee;
/** If the tip is older than this (in seconds), the node is considered to be in initial block download. */
extern int64_t nMaxTipAge;

/** Best header we've seen so far (used for getheaders queries' starting points). */
extern CBlockIndex *pindexBestHeader;

/** Minimum disk space required - used in CheckDiskSpace() */
static const uint64_t nMinDiskSpace = 52428800;

/** Pruning-related variables and constants */
/** True if any block files have ever been pruned. */
extern bool fHavePruned;
/** True if we're running in -prune mode. */
extern bool fPruneMode;
/** Number of MiB of block files that we're trying to stay below. */
extern uint64_t nPruneTarget;
/** Block files containing a block-height within MIN_BLOCKS_TO_KEEP of chainActive.Tip() will not be pruned. */
static const unsigned int MIN_BLOCKS_TO_KEEP = 500;

static const signed int DEFAULT_CHECKBLOCKS = 50;
static const unsigned int DEFAULT_CHECKLEVEL = 3;

// Require that user allocate at least 550MB for block & undo files (blk???.dat and rev???.dat)
// At 1MB per block, 288 blocks = 288MB.
// Add 15% for Undo data = 331MB
// Add 20% for Orphan block rate = 397MB
// We want the low water mark after pruning to be at least 397 MB and since we prune in
// full block file chunks, we need the high water mark which triggers the prune to be
// one 128MB block file + added 15% undo data = 147MB greater for a total of 545MB
// Setting the target to > than 550MB will make it likely we can respect the target.
static const uint64_t MIN_DISK_SPACE_FOR_BLOCK_FILES = 550 * 1024 * 1024;

/** Register with a network node to receive its signals */
void RegisterNodeSignals(CNodeSignals& nodeSignals);
/** Unregister a network node */
void UnregisterNodeSignals(CNodeSignals& nodeSignals);

/** 
 * Process an incoming block. This only returns after the best known valid
 * block is made active. Note that it does not, however, guarantee that the
 * specific block passed to it has been checked for validity!
 * 
 * @param[out]  state   This may be set to an Error state if any error occurred processing it, including during validation/connection/etc of otherwise unrelated blocks during reorganization; or it may be set to an Invalid state if pblock is itself invalid (but this is not guaranteed even when the block is checked). If you want to *possibly* get feedback on whether pblock is valid, you must also install a CValidationInterface (see validationinterface.h) - this will have its BlockChecked method called whenever *any* block completes validation.
 * @param[in]   pfrom   The node which we are receiving the block from; it is added to mapBlockSource and may be penalised if the block is invalid.
 * @param[in]   pblock  The block we want to process.
 * @param[in]   fForceProcessing Process this block even if unrequested; used for non-network block sources and whitelisted peers.
 * @param[out]  dbp     The already known disk position of pblock, or NULL if not yet stored.
 * @return True if state.IsValid()
 */
bool ProcessNewBlock(CValidationState& state, const CChainParams& chainparams, CNode* pfrom, const CBlock* pblock, bool fForceProcessing, const CDiskBlockPos* dbp, bool fMayBanPeerIfInvalid);
/** Check whether enough disk space is available for an incoming block */
bool CheckDiskSpace(uint64_t nAdditionalBytes = 0);
/** Open a block file (blk?????.dat) */
FILE* OpenBlockFile(const CDiskBlockPos &pos, bool fReadOnly = false);
/** Open an undo file (rev?????.dat) */
FILE* OpenUndoFile(const CDiskBlockPos &pos, bool fReadOnly = false);
/** Translation to a filesystem path */
boost::filesystem::path GetBlockPosFilename(const CDiskBlockPos &pos, const char *prefix);
/** Import blocks from an external file */
bool LoadExternalBlockFile(const CChainParams& chainparams, FILE* fileIn, CDiskBlockPos *dbp = NULL);
/** Initialize a new block tree database + block data on disk */
bool InitBlockIndex(const CChainParams& chainparams);
/** Load the block tree and coins database from disk */
bool LoadBlockIndex();
/** Unload database information */
void UnloadBlockIndex();
/** Process protocol messages received from a given node */
bool ProcessMessages(CNode* pfrom);
/**
 * Send queued protocol messages to be sent to a give node.
 *
 * @param[in]   pto             The node which we are sending messages to.
 */
bool SendMessages(CNode* pto);
/** Run an instance of the script checking thread */
void ThreadScriptCheck();
/** Check whether we are doing an initial block download (synchronizing from disk or network) */
bool IsInitialBlockDownload();
/** Format a string that describes several potential problems detected by the core.
 * strFor can have three values:
 * - "rpc": get critical warnings, which should put the client in safe mode if non-empty
 * - "statusbar": get all warnings
 * - "gui": get all warnings, translated (where possible) for GUI
 * This function only returns the highest priority warning of the set selected by strFor.
 */
std::string GetWarnings(const std::string& strFor);
/** Retrieve a transaction (from memory pool, or from disk, if possible) */
bool GetTransaction(const uint256 &hash, CTransaction &tx, const Consensus::Params& params, uint256 &hashBlock, bool fAllowSlow = false);
/** Find the best known block, and make it the tip of the block chain */
bool ActivateBestChain(CValidationState& state, const CChainParams& chainparams, const CBlock* pblock = NULL);
CAmount GetProofOfWorkSubsidy();
CAmount GetProofOfStakeSubsidy();

/**
 * Prune block and undo files (blk???.dat and undo???.dat) so that the disk space used is less than a user-defined target.
 * The user sets the target (in MB) on the command line or in config file.  This will be run on startup and whenever new
 * space is allocated in a block or undo file, staying below the target. Changing back to unpruned requires a reindex
 * (which in this case means the blockchain must be re-downloaded.)
 *
 * Pruning functions are called from FlushStateToDisk when the global fCheckForPruning flag has been set.
 * Block and undo files are deleted in lock-step (when blk00003.dat is deleted, so is rev00003.dat.)
 * Pruning cannot take place until the longest chain is at least a certain length (100000 on mainnet, 1000 on testnet, 1000 on regtest).
 * Pruning will never delete a block within a defined distance (currently 288) from the active chain's tip.
 * The block index is updated by unsetting HAVE_DATA and HAVE_UNDO for any blocks that were stored in the deleted files.
 * A db flag records the fact that at least some block files have been pruned.
 *
 * @param[out]   setFilesToPrune   The set of file indices that can be unlinked will be returned
 */
void FindFilesToPrune(std::set<int>& setFilesToPrune, uint64_t nPruneAfterHeight);

/**
 *  Actually unlink the specified files
 */
void UnlinkPrunedFiles(std::set<int>& setFilesToPrune);

/** Create a new block index entry for a given block hash */
CBlockIndex * InsertBlockIndex(uint256 hash);
/** Get statistics from node state */
bool GetNodeStateStats(NodeId nodeid, CNodeStateStats &stats);
/** Increase a node's misbehavior score. */
void Misbehaving(NodeId nodeid, int howmuch);
/** Flush all state, indexes and buffers to disk. */
void FlushStateToDisk();
/** Prune block files and flush state to disk. */
void PruneAndFlush();

/** (try to) add transaction to memory pool **/
bool AcceptToMemoryPool(CTxMemPool& pool, CValidationState &state, const CTransaction &tx, bool fLimitFree,
                        bool* pfMissingInputs, bool fOverrideMempoolLimit=false, const CAmount nAbsurdFee=0);

/** Convert CValidationState to a human-readable message for logging */
std::string FormatStateMessage(const CValidationState &state);

/** Get the BIP9 state for a given deployment at the current tip. */
ThresholdState VersionBitsTipState(const Consensus::Params& params, Consensus::DeploymentPos pos);

struct CNodeStateStats {
    int nMisbehavior;
    int nSyncHeight;
    int nCommonHeight;
    std::vector<int> vHeightInFlight;
};

/** 
 * Count ECDSA signature operations the old-fashioned (pre-0.6) way
 * @return number of sigops this transaction's outputs will produce when spent
 * @see CTransaction::FetchInputs
 */
unsigned int GetSigOpCountWithoutP2SH(const CTransaction& tx);

/**
 * Count ECDSA signature operations in pay-to-script-hash inputs.
 * 
 * @param[in] mapInputs Map of previous transactions that have outputs we're spending
 * @return maximum number of sigops required to validate this transaction's inputs
 * @see CTransaction::FetchInputs
 */
unsigned int GetP2SHSigOpCount(const CTransaction& tx, const CCoinsViewCache& mapInputs);

/**
 * Compute total signature operation cost of a transaction.
 * @param[in] tx     Transaction for which we are computing the cost
 * @param[in] inputs Map of previous transactions that have outputs we're spending
 * @param[out] flags Script verification flags
 * @return Total signature operation cost of tx
 */
int64_t GetTransactionSigOpCount(const CTransaction& tx, const CCoinsViewCache& inputs, int flags);

/**
 * Check whether all inputs of this transaction are valid (no double spends, scripts & sigs, amounts)
 * This does not modify the UTXO set. If pvChecks is not NULL, script checks are pushed onto it
 * instead of being performed inline.
 */
bool CheckInputs(const CTransaction& tx, CValidationState &state, const CCoinsViewCache &view, bool fScriptChecks,
                 unsigned int flags, bool cacheStore, PrecomputedTransactionData& txdata, std::vector<CScriptCheck> *pvChecks = NULL);

/** Apply the effects of this transaction on the UTXO set represented by view */
void UpdateCoins(const CTransaction& tx, CCoinsViewCache& inputs, int nHeight);

/** Context-independent validity checks */
bool CheckTransaction(const CTransaction& tx, CValidationState& state);

/**
 * Check if transaction is final and can be included in a block with the
 * specified height and time. Consensus critical.
 */
bool IsFinalTx(const CTransaction &tx, int nBlockHeight, int64_t nBlockTime);

/**
 * Check if transaction will be final in the next block to be created.
 *
 * Calls IsFinalTx() with current block height and appropriate block time.
 *
 * See consensus/consensus.h for flag definitions.
 */
bool CheckFinalTx(const CTransaction &tx, int flags = -1);

/**
 * Test whether the LockPoints height and time are still valid on the current chain
 */
bool TestLockPointValidity(const LockPoints* lp);

/**
 * Check if transaction is final per BIP 68 sequence numbers and can be included in a block.
 * Consensus critical. Takes as input a list of heights at which tx's inputs (in order) confirmed.
 */
bool SequenceLocks(const CTransaction &tx, int flags, std::vector<int>* prevHeights, const CBlockIndex& block);

/**
 * Check if transaction will be BIP 68 final in the next block to be created.
 *
 * Simulates calling SequenceLocks() with data from the tip of the current active chain.
 * Optionally stores in LockPoints the resulting height and time calculated and the hash
 * of the block needed for calculation or skips the calculation and uses the LockPoints
 * passed in for evaluation.
 * The LockPoints should not be considered valid if CheckSequenceLocks returns false.
 *
 * See consensus/consensus.h for flag definitions.
 */
bool CheckSequenceLocks(const CTransaction &tx, int flags, LockPoints* lp = NULL, bool useExistingLockPoints = false);

/**
 * Closure representing one script verification
 * Note that this stores references to the spending transaction 
 */
class CScriptCheck
{
private:
    CScript scriptPubKey;
    CAmount amount;
    const CTransaction *ptxTo;
    unsigned int nIn;
    unsigned int nFlags;
    bool cacheStore;
    ScriptError error;
    PrecomputedTransactionData *txdata;

public:
    CScriptCheck(): amount(0), ptxTo(0), nIn(0), nFlags(0), cacheStore(false), error(SCRIPT_ERR_UNKNOWN_ERROR) {}
    CScriptCheck(const CCoins& txFromIn, const CTransaction& txToIn, unsigned int nInIn, unsigned int nFlagsIn, bool cacheIn, PrecomputedTransactionData* txdataIn) :
        scriptPubKey(txFromIn.vout[txToIn.vin[nInIn].prevout.n].scriptPubKey), amount(txFromIn.vout[txToIn.vin[nInIn].prevout.n].nValue),
        ptxTo(&txToIn), nIn(nInIn), nFlags(nFlagsIn), cacheStore(cacheIn), error(SCRIPT_ERR_UNKNOWN_ERROR), txdata(txdataIn) { }

    bool operator()();

    void swap(CScriptCheck &check) {
        scriptPubKey.swap(check.scriptPubKey);
        std::swap(ptxTo, check.ptxTo);
        std::swap(amount, check.amount);
        std::swap(nIn, check.nIn);
        std::swap(nFlags, check.nFlags);
        std::swap(cacheStore, check.cacheStore);
        std::swap(error, check.error);
        std::swap(txdata, check.txdata);
    }

    ScriptError GetScriptError() const { return error; }
};

<<<<<<< HEAD
bool GetTimestampIndex(const unsigned int &high, const unsigned int &low, const bool fActiveOnly, std::vector<std::pair<uint256, unsigned int> > &hashes);
bool GetSpentIndex(CSpentIndexKey &key, CSpentIndexValue &value);
bool HashOnchainActive(const uint256 &hash);
bool GetAddressIndex(uint160 addressHash, int type,
                     std::vector<std::pair<CAddressIndexKey, CAmount> > &addressIndex,
                     int start = 0, int end = 0);
bool GetAddressUnspent(uint160 addressHash, int type,
                       std::vector<std::pair<CAddressUnspentKey, CAddressUnspentValue> > &unspentOutputs);

=======
>>>>>>> 2331516f
/** Functions for disk access for blocks */
bool WriteBlockToDisk(const CBlock& block, CDiskBlockPos& pos, const CMessageHeader::MessageStartChars& messageStart);
bool ReadBlockFromDisk(CBlock& block, const CDiskBlockPos& pos, const Consensus::Params& consensusParams);
bool ReadBlockFromDisk(CBlock& block, const CBlockIndex* pindex, const Consensus::Params& consensusParams);

/** Functions for validating blocks and updating the block tree */

/** Context-independent validity checks */
bool CheckBlockHeader(const CBlockHeader& block, CValidationState& state, const Consensus::Params& consensusParams, bool fCheckPOW = false);
bool CheckBlock(const CBlock& block, CValidationState& state, const Consensus::Params& consensusParams, bool fCheckPOW = true, bool fCheckMerkleRoot = true, bool fCheckSig = true);

/** Context-dependent validity checks.
 *  By "context", we mean only the previous block headers, but not the UTXO
 *  set; UTXO-related validity checks are done in ConnectBlock(). */
bool ContextualCheckBlockHeader(const CBlockHeader& block, CValidationState& state, const Consensus::Params& consensusParams, CBlockIndex *pindexPrev);
bool ContextualCheckBlock(const CBlock& block, CValidationState& state, CBlockIndex *pindexPrev);

/** Apply the effects of this block (with given index) on the UTXO set represented by coins.
 *  Validity checks that depend on the UTXO set are also done; ConnectBlock()
 *  can fail if those validity checks fail (among other reasons). */
bool ConnectBlock(const CBlock& block, CValidationState& state, CBlockIndex* pindex, CCoinsViewCache& coins,
                  const CChainParams& chainparams, bool fJustCheck = false);

/** Undo the effects of this block (with given index) on the UTXO set represented by coins.
 *  In case pfClean is provided, operation will try to be tolerant about errors, and *pfClean
 *  will be true if no problems were found. Otherwise, the return value will be false in case
 *  of problems. Note that in any case, coins may be modified. */
bool DisconnectBlock(const CBlock& block, CValidationState& state, const CBlockIndex* pindex, CCoinsViewCache& coins, bool* pfClean = NULL);

/** Proof-of-stake checks */
bool CheckStake(CBlock* pblock, CWallet& wallet, const CChainParams& chainparams);
bool SignBlock(CBlock& block, CWallet& wallet, int64_t& nFees);

/** Check a block is completely valid from start to finish (only works on top of our current best block, with cs_main held) */
bool TestBlockValidity(CValidationState& state, const CChainParams& chainparams, const CBlock& block, CBlockIndex* pindexPrev, bool fCheckPOW = true, bool fCheckMerkleRoot = true, bool fCheckSig = true);

/** When there are blocks in the active chain with missing data, rewind the chainstate and remove them from the block index */
bool RewindBlockIndex(const CChainParams& params);

/** RAII wrapper for VerifyDB: Verify consistency of the block and coin databases */
class CVerifyDB {
public:
    CVerifyDB();
    ~CVerifyDB();
    bool VerifyDB(const CChainParams& chainparams, CCoinsView *coinsview, int nCheckLevel, int nCheckDepth);
};

/** Find the last common block between the parameter chain and a locator. */
CBlockIndex* FindForkInGlobalIndex(const CChain& chain, const CBlockLocator& locator);

/** Mark a block as invalid. */
bool InvalidateBlock(CValidationState& state, const CChainParams& chainparams, CBlockIndex *pindex);

/** Remove invalidity status from a block and its descendants. */
bool ResetBlockFailureFlags(CBlockIndex *pindex);

/** The currently-connected chain of blocks (protected by cs_main). */
extern CChain chainActive;

/** Global variable that points to the active CCoinsView (protected by cs_main) */
extern CCoinsViewCache *pcoinsTip;

/** Global variable that points to the active block tree (protected by cs_main) */
extern CBlockTreeDB *pblocktree;

/**
 * Return the spend height, which is one more than the inputs.GetBestBlock().
 * While checking, GetBestBlock() refers to the parent block. (protected by cs_main)
 * This is also true for mempool checks.
 */
int GetSpendHeight(const CCoinsViewCache& inputs);

extern VersionBitsCache versionbitscache;

/**
 * Determine what nVersion a new block should use.
 */
int32_t ComputeBlockVersion(const CBlockIndex* pindexPrev, const Consensus::Params& params);

/** Reject codes greater or equal to this can be returned by AcceptToMemPool
 * for transactions, to signal internal conditions. They cannot and should not
 * be sent over the P2P network.
 */
static const unsigned int REJECT_INTERNAL = 0x100;
/** Too high fee. Can not be triggered by P2P transactions */
static const unsigned int REJECT_HIGHFEE = 0x100;
/** Transaction is already known (either in mempool or blockchain) */
static const unsigned int REJECT_ALREADY_KNOWN = 0x101;
/** Transaction conflicts with a transaction already known */
static const unsigned int REJECT_CONFLICT = 0x102;

#endif // BITCOIN_MAIN_H<|MERGE_RESOLUTION|>--- conflicted
+++ resolved
@@ -138,16 +138,12 @@
 /** Default for -permitbaremultisig */
 static const bool DEFAULT_PERMIT_BAREMULTISIG = true;
 static const bool DEFAULT_CHECKPOINTS_ENABLED = true;
-<<<<<<< HEAD
 static const bool DEFAULT_TXINDEX = false;
 static const bool DEFAULT_ADDRESSINDEX = false;
 static const bool DEFAULT_TIMESTAMPINDEX = false;
 static const bool DEFAULT_SPENTINDEX = false;
 static const unsigned int DEFAULT_DB_MAX_OPEN_FILES = 1000;
 static const bool DEFAULT_DB_COMPRESSION = true;
-=======
-static const bool DEFAULT_TXINDEX = true;
->>>>>>> 2331516f
 static const unsigned int DEFAULT_BANSCORE_THRESHOLD = 100;
 
 static const bool DEFAULT_TESTSAFEMODE = false;
@@ -462,7 +458,6 @@
     ScriptError GetScriptError() const { return error; }
 };
 
-<<<<<<< HEAD
 bool GetTimestampIndex(const unsigned int &high, const unsigned int &low, const bool fActiveOnly, std::vector<std::pair<uint256, unsigned int> > &hashes);
 bool GetSpentIndex(CSpentIndexKey &key, CSpentIndexValue &value);
 bool HashOnchainActive(const uint256 &hash);
@@ -472,8 +467,6 @@
 bool GetAddressUnspent(uint160 addressHash, int type,
                        std::vector<std::pair<CAddressUnspentKey, CAddressUnspentValue> > &unspentOutputs);
 
-=======
->>>>>>> 2331516f
 /** Functions for disk access for blocks */
 bool WriteBlockToDisk(const CBlock& block, CDiskBlockPos& pos, const CMessageHeader::MessageStartChars& messageStart);
 bool ReadBlockFromDisk(CBlock& block, const CDiskBlockPos& pos, const Consensus::Params& consensusParams);
