--- conflicted
+++ resolved
@@ -1,9 +1,5 @@
 // Copyright (c) 2009-2010 Satoshi Nakamoto
-<<<<<<< HEAD
-// Copyright (c) 2009-2017 The Bitcoin Core developers
-=======
 // Copyright (c) 2009-2018 The Bitcoin Core developers
->>>>>>> 2f4f2d38
 // Distributed under the MIT software license, see the accompanying
 // file COPYING or http://www.opensource.org/licenses/mit-license.php.
 
@@ -18,13 +14,8 @@
 /** Undo information for a CTxIn
  *
  *  Contains the prevout's CTxOut being spent, and its metadata as well
-<<<<<<< HEAD
  *  (coinbase or not, height, time). The serialization contains a dummy value of
- *  zero. This is be compatible with older versions which expect to see
-=======
- *  (coinbase or not, height). The serialization contains a dummy value of
  *  zero. This is compatible with older versions which expect to see
->>>>>>> 2f4f2d38
  *  the transaction version there.
  */
 class TxInUndoSerializer
@@ -34,11 +25,7 @@
 public:
     template<typename Stream>
     void Serialize(Stream &s) const {
-<<<<<<< HEAD
-        ::Serialize(s, VARINT(txout->nHeight * 4 + (txout->fCoinBase ? 1 : 0) + (txout->fCoinStake ? 2 : 0)));
-=======
-        ::Serialize(s, VARINT(txout->nHeight * 2 + (txout->fCoinBase ? 1u : 0u)));
->>>>>>> 2f4f2d38
+        ::Serialize(s, VARINT(txout->nHeight * 4 + (txout->fCoinBase ? 1u : 0u) + (txout->fCoinStake ? 2u : 0u)));
         if (txout->nHeight > 0) {
             // Required to maintain compatibility with older undo format.
             ::Serialize(s, (unsigned char)0);
@@ -69,12 +56,8 @@
             unsigned int nVersionDummy;
             ::Unserialize(s, VARINT(nVersionDummy));
         }
-<<<<<<< HEAD
         ::Unserialize(s, VARINT(txout->nTime));
-        ::Unserialize(s, REF(CTxOutCompressor(REF(txout->out))));
-=======
         ::Unserialize(s, CTxOutCompressor(REF(txout->out)));
->>>>>>> 2f4f2d38
     }
 
     explicit TxInUndoDeserializer(Coin* coin) : txout(coin) {}
