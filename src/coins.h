// Copyright (c) 2009-2010 Satoshi Nakamoto
// Copyright (c) 2009-2019 The Bitcoin Core developers
// Distributed under the MIT software license, see the accompanying
// file COPYING or http://www.opensource.org/licenses/mit-license.php.

#ifndef BITCOIN_COINS_H
#define BITCOIN_COINS_H

#include <primitives/transaction.h>
#include <compressor.h>
#include <core_memusage.h>
#include <crypto/siphash.h>
#include <memusage.h>
#include <serialize.h>
#include <uint256.h>

#include <assert.h>
#include <stdint.h>

#include <functional>
#include <unordered_map>

/**
 * A UTXO entry.
 *
 * Serialized format:
 * - VARINT((coinbase ? 1 : 0) | (height << 1))
 * - VARINT((coinstake ? 2 : 0) | (height << 2))
 * - the non-spent CTxOut (via CTxOutCompressor)
 */
class Coin
{
public:
    //! unspent transaction output
    CTxOut out;

    //! whether containing transaction was a coinbase
    unsigned int fCoinBase : 1;

    //! whether containing transaction was a coinstake
    bool fCoinStake;

    //! at which height this containing transaction was included in the active block chain
    uint32_t nHeight : 31;

    //! time of the transaction
    unsigned int nTime;

    //! construct a Coin from a CTxOut and height/coinbase information.
    Coin(CTxOut&& outIn, bool fCoinBaseIn, bool fCoinStakeIn, int nHeightIn, int nTimeIn) : out(std::move(outIn)), fCoinBase(fCoinBaseIn), fCoinStake(fCoinStakeIn), nHeight(nHeightIn), nTime(nTimeIn) {}
    Coin(const CTxOut& outIn, bool fCoinBaseIn, bool fCoinStakeIn, int nHeightIn, int nTimeIn) : out(outIn), fCoinBase(fCoinBaseIn), fCoinStake(fCoinStakeIn), nHeight(nHeightIn), nTime(nTimeIn) {}

    void Clear() {
        out.SetNull();
        fCoinBase = false;
        fCoinStake = false;
        nHeight = 0;
        nTime = 0;
    }

    //! empty constructor
    Coin() : fCoinBase(false), fCoinStake(false), nHeight(0), nTime(0) { }

    bool IsCoinBase() const {
        return fCoinBase;
    }

    bool IsCoinStake() const {
        return fCoinStake;
    }

    template<typename Stream>
    void Serialize(Stream &s) const {
        assert(!IsSpent());
<<<<<<< HEAD
        uint32_t code = nHeight * 2 + (fCoinBase ? 1 : 0) + (fCoinStake ? 2 : 0);
        ::Serialize(s, VARINT(code));
        ::Serialize(s, VARINT(nTime));
        ::Serialize(s, CTxOutCompressor(REF(out)));
=======
        uint32_t code = nHeight * uint32_t{2} + fCoinBase;
        ::Serialize(s, VARINT(code));
        ::Serialize(s, Using<TxOutCompression>(out));
>>>>>>> 56311988
    }

    template<typename Stream>
    void Unserialize(Stream &s) {
        uint32_t code = 0;
        ::Unserialize(s, VARINT(code));
        nHeight = code >> 1;
        fCoinBase = code & 1;
<<<<<<< HEAD
        fCoinStake = (code >> 1) & 1;
        ::Unserialize(s, VARINT(nTime));
        ::Unserialize(s, CTxOutCompressor(out));
=======
        ::Unserialize(s, Using<TxOutCompression>(out));
>>>>>>> 56311988
    }

    bool IsSpent() const {
        return out.IsNull();
    }

    size_t DynamicMemoryUsage() const {
        return memusage::DynamicUsage(out.scriptPubKey);
    }
};

class SaltedOutpointHasher
{
private:
    /** Salt */
    const uint64_t k0, k1;

public:
    SaltedOutpointHasher();

    /**
     * This *must* return size_t. With Boost 1.46 on 32-bit systems the
     * unordered_map will behave unpredictably if the custom hasher returns a
     * uint64_t, resulting in failures when syncing the chain (#4634).
     *
     * Having the hash noexcept allows libstdc++'s unordered_map to recalculate
     * the hash during rehash, so it does not have to cache the value. This
     * reduces node's memory by sizeof(size_t). The required recalculation has
     * a slight performance penalty (around 1.6%), but this is compensated by
     * memory savings of about 9% which allow for a larger dbcache setting.
     *
     * @see https://gcc.gnu.org/onlinedocs/gcc-9.2.0/libstdc++/manual/manual/unordered_associative.html
     */
    size_t operator()(const COutPoint& id) const noexcept {
        return SipHashUint256Extra(k0, k1, id.hash, id.n);
    }
};

struct CCoinsCacheEntry
{
    Coin coin; // The actual cached data.
    unsigned char flags;

    enum Flags {
        DIRTY = (1 << 0), // This cache entry is potentially different from the version in the parent view.
        FRESH = (1 << 1), // The parent view does not have this entry (or it is pruned).
        /* Note that FRESH is a performance optimization with which we can
         * erase coins that are fully spent if we know we do not need to
         * flush the changes to the parent cache.  It is always safe to
         * not mark FRESH if that condition is not guaranteed.
         */
    };

    CCoinsCacheEntry() : flags(0) {}
    explicit CCoinsCacheEntry(Coin&& coin_) : coin(std::move(coin_)), flags(0) {}
};

typedef std::unordered_map<COutPoint, CCoinsCacheEntry, SaltedOutpointHasher> CCoinsMap;

/** Cursor for iterating over CoinsView state */
class CCoinsViewCursor
{
public:
    CCoinsViewCursor(const uint256 &hashBlockIn): hashBlock(hashBlockIn) {}
    virtual ~CCoinsViewCursor() {}

    virtual bool GetKey(COutPoint &key) const = 0;
    virtual bool GetValue(Coin &coin) const = 0;
    virtual unsigned int GetValueSize() const = 0;

    virtual bool Valid() const = 0;
    virtual void Next() = 0;

    //! Get best block at the time this cursor was created
    const uint256 &GetBestBlock() const { return hashBlock; }
private:
    uint256 hashBlock;
};

/** Abstract view on the open txout dataset. */
class CCoinsView
{
public:
    /** Retrieve the Coin (unspent transaction output) for a given outpoint.
     *  Returns true only when an unspent coin was found, which is returned in coin.
     *  When false is returned, coin's value is unspecified.
     */
    virtual bool GetCoin(const COutPoint &outpoint, Coin &coin) const;

    //! Just check whether a given outpoint is unspent.
    virtual bool HaveCoin(const COutPoint &outpoint) const;

    //! Retrieve the block hash whose state this CCoinsView currently represents
    virtual uint256 GetBestBlock() const;

    //! Retrieve the range of blocks that may have been only partially written.
    //! If the database is in a consistent state, the result is the empty vector.
    //! Otherwise, a two-element vector is returned consisting of the new and
    //! the old block hash, in that order.
    virtual std::vector<uint256> GetHeadBlocks() const;

    //! Do a bulk modification (multiple Coin changes + BestBlock change).
    //! The passed mapCoins can be modified.
    virtual bool BatchWrite(CCoinsMap &mapCoins, const uint256 &hashBlock);

    //! Get a cursor to iterate over the whole state
    virtual CCoinsViewCursor *Cursor() const;

    //! As we use CCoinsViews polymorphically, have a virtual destructor
    virtual ~CCoinsView() {}

    //! Estimate database size (0 if not implemented)
    virtual size_t EstimateSize() const { return 0; }
};


/** CCoinsView backed by another CCoinsView */
class CCoinsViewBacked : public CCoinsView
{
protected:
    CCoinsView *base;

public:
    CCoinsViewBacked(CCoinsView *viewIn);
    bool GetCoin(const COutPoint &outpoint, Coin &coin) const override;
    bool HaveCoin(const COutPoint &outpoint) const override;
    uint256 GetBestBlock() const override;
    std::vector<uint256> GetHeadBlocks() const override;
    void SetBackend(CCoinsView &viewIn);
    bool BatchWrite(CCoinsMap &mapCoins, const uint256 &hashBlock) override;
    CCoinsViewCursor *Cursor() const override;
    size_t EstimateSize() const override;
};


/** CCoinsView that adds a memory cache for transactions to another CCoinsView */
class CCoinsViewCache : public CCoinsViewBacked
{
protected:
    /**
     * Make mutable so that we can "fill the cache" even from Get-methods
     * declared as "const".
     */
    mutable uint256 hashBlock;
    mutable CCoinsMap cacheCoins;

    /* Cached dynamic memory usage for the inner Coin objects. */
    mutable size_t cachedCoinsUsage;

public:
    CCoinsViewCache(CCoinsView *baseIn);

    /**
     * By deleting the copy constructor, we prevent accidentally using it when one intends to create a cache on top of a base cache.
     */
    CCoinsViewCache(const CCoinsViewCache &) = delete;

    // Standard CCoinsView methods
    bool GetCoin(const COutPoint &outpoint, Coin &coin) const override;
    bool HaveCoin(const COutPoint &outpoint) const override;
    uint256 GetBestBlock() const override;
    void SetBestBlock(const uint256 &hashBlock);
    bool BatchWrite(CCoinsMap &mapCoins, const uint256 &hashBlock) override;
    CCoinsViewCursor* Cursor() const override {
        throw std::logic_error("CCoinsViewCache cursor iteration not supported.");
    }

    /**
     * Check if we have the given utxo already loaded in this cache.
     * The semantics are the same as HaveCoin(), but no calls to
     * the backing CCoinsView are made.
     */
    bool HaveCoinInCache(const COutPoint &outpoint) const;

    /**
     * Return a reference to Coin in the cache, or a pruned one if not found. This is
     * more efficient than GetCoin.
     *
     * Generally, do not hold the reference returned for more than a short scope.
     * While the current implementation allows for modifications to the contents
     * of the cache while holding the reference, this behavior should not be relied
     * on! To be safe, best to not hold the returned reference through any other
     * calls to this cache.
     */
    const Coin& AccessCoin(const COutPoint &output) const;

    /**
     * Add a coin. Set potential_overwrite to true if a non-pruned version may
     * already exist.
     */
    void AddCoin(const COutPoint& outpoint, Coin&& coin, bool potential_overwrite);

    /**
     * Spend a coin. Pass moveto in order to get the deleted data.
     * If no unspent output exists for the passed outpoint, this call
     * has no effect.
     */
    bool SpendCoin(const COutPoint &outpoint, Coin* moveto = nullptr);

    /**
     * Push the modifications applied to this cache to its base.
     * Failure to call this method before destruction will cause the changes to be forgotten.
     * If false is returned, the state of this cache (and its backing view) will be undefined.
     */
    bool Flush();

    /**
     * Removes the UTXO with the given outpoint from the cache, if it is
     * not modified.
     */
    void Uncache(const COutPoint &outpoint);

    //! Calculate the size of the cache (in number of transaction outputs)
    unsigned int GetCacheSize() const;

    //! Calculate the size of the cache (in bytes)
    size_t DynamicMemoryUsage() const;

    /**
     * Amount of bitcoins coming in to a transaction
     * Note that lightweight clients may not know anything besides the hash of previous transactions,
     * so may not be able to calculate this.
     *
     * @param[in] tx    transaction for which we are checking input total
     * @return  Sum of value of all inputs (scriptSigs)
     */
    CAmount GetValueIn(const CTransaction& tx) const;

    //! Check whether all prevouts of the transaction are present in the UTXO set represented by this view
    bool HaveInputs(const CTransaction& tx) const;

private:
    /**
     * @note this is marked const, but may actually append to `cacheCoins`, increasing
     * memory usage.
     */
    CCoinsMap::iterator FetchCoin(const COutPoint &outpoint) const;
};

//! Utility function to add all of a transaction's outputs to a cache.
//! When check is false, this assumes that overwrites are only possible for coinbase transactions.
//! When check is true, the underlying view may be queried to determine whether an addition is
//! an overwrite.
// TODO: pass in a boolean to limit these possible overwrites to known
// (pre-BIP34) cases.
void AddCoins(CCoinsViewCache& cache, const CTransaction& tx, int nHeight, bool check = false);

//! Utility function to find any unspent output with a given txid.
//! This function can be quite expensive because in the event of a transaction
//! which is not found in the cache, it can cause up to MAX_OUTPUTS_PER_BLOCK
//! lookups to database, so it should be used with care.
const Coin& AccessByTxid(const CCoinsViewCache& cache, const uint256& txid);

/**
 * This is a minimally invasive approach to shutdown on LevelDB read errors from the
 * chainstate, while keeping user interface out of the common library, which is shared
 * between bitcoind, and bitcoin-qt and non-server tools.
 *
 * Writes do not need similar protection, as failure to write is handled by the caller.
*/
class CCoinsViewErrorCatcher final : public CCoinsViewBacked
{
public:
    explicit CCoinsViewErrorCatcher(CCoinsView* view) : CCoinsViewBacked(view) {}

    void AddReadErrCallback(std::function<void()> f) {
        m_err_callbacks.emplace_back(std::move(f));
    }

    bool GetCoin(const COutPoint &outpoint, Coin &coin) const override;

private:
    /** A list of callbacks to execute upon leveldb read error. */
    std::vector<std::function<void()>> m_err_callbacks;

};

#endif // BITCOIN_COINS_H<|MERGE_RESOLUTION|>--- conflicted
+++ resolved
@@ -72,16 +72,10 @@
     template<typename Stream>
     void Serialize(Stream &s) const {
         assert(!IsSpent());
-<<<<<<< HEAD
-        uint32_t code = nHeight * 2 + (fCoinBase ? 1 : 0) + (fCoinStake ? 2 : 0);
+        uint32_t code = nHeight * uint32_t{2} + (fCoinBase ? 1 : 0) + (fCoinStake ? 2 : 0);
         ::Serialize(s, VARINT(code));
         ::Serialize(s, VARINT(nTime));
-        ::Serialize(s, CTxOutCompressor(REF(out)));
-=======
-        uint32_t code = nHeight * uint32_t{2} + fCoinBase;
-        ::Serialize(s, VARINT(code));
         ::Serialize(s, Using<TxOutCompression>(out));
->>>>>>> 56311988
     }
 
     template<typename Stream>
@@ -90,13 +84,9 @@
         ::Unserialize(s, VARINT(code));
         nHeight = code >> 1;
         fCoinBase = code & 1;
-<<<<<<< HEAD
         fCoinStake = (code >> 1) & 1;
         ::Unserialize(s, VARINT(nTime));
-        ::Unserialize(s, CTxOutCompressor(out));
-=======
         ::Unserialize(s, Using<TxOutCompression>(out));
->>>>>>> 56311988
     }
 
     bool IsSpent() const {
