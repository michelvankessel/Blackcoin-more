// Copyright (c) 2009-2010 Satoshi Nakamoto
// Copyright (c) 2009-2017 The Bitcoin Core developers
// Distributed under the MIT software license, see the accompanying
// file COPYING or http://www.opensource.org/licenses/mit-license.php.

#if defined(HAVE_CONFIG_H)
#include <config/bitcoin-config.h>
#endif

<<<<<<< HEAD
#include "chainparams.h"
#include "clientversion.h"
#include "compat.h"
#include "fs.h"
#include "rpc/server.h"
#include "config.h"
#include "init.h"
#include "noui.h"
#include "scheduler.h"
#include "util.h"
#include "httpserver.h"
#include "httprpc.h"
#include "utilstrencodings.h"
=======
#include <chainparams.h>
#include <clientversion.h>
#include <compat.h>
#include <fs.h>
#include <rpc/server.h>
#include <init.h>
#include <noui.h>
#include <util.h>
#include <httpserver.h>
#include <httprpc.h>
#include <utilstrencodings.h>
>>>>>>> f56c00b2

#include <boost/thread.hpp>

#include <stdio.h>

/* Introduction text for doxygen: */

/*! \mainpage Developer documentation
 *
 * \section intro_sec Introduction
 *
 * This is the developer documentation of the reference client for an experimental new digital currency called Bitcoin (https://www.bitcoin.org/),
 * which enables instant payments to anyone, anywhere in the world. Bitcoin uses peer-to-peer technology to operate
 * with no central authority: managing transactions and issuing money are carried out collectively by the network.
 *
 * The software is a community-driven open source project, released under the MIT license.
 *
 * \section Navigation
 * Use the buttons <code>Namespaces</code>, <code>Classes</code> or <code>Files</code> at the top of the page to start navigating the code.
 */

void WaitForShutdown()
{
    bool fShutdown = ShutdownRequested();
    // Tell the main threads to shutdown.
    while (!fShutdown)
    {
        MilliSleep(200);
        fShutdown = ShutdownRequested();
    }
    Interrupt();
}

//////////////////////////////////////////////////////////////////////////////
//
// Start
//
bool AppInit(int argc, char* argv[])
{
<<<<<<< HEAD
    boost::thread_group threadGroup;
    CScheduler scheduler;

    auto &config = const_cast<Config &>(GetConfig());

=======
>>>>>>> f56c00b2
    bool fRet = false;

    //
    // Parameters
    //
    // If Qt is used, parameters/bitcoin.conf are parsed in qt/bitcoin.cpp's main()
    gArgs.ParseParameters(argc, argv);

    // Process help and version before taking care about datadir
    if (gArgs.IsArgSet("-?") || gArgs.IsArgSet("-h") ||  gArgs.IsArgSet("-help") || gArgs.IsArgSet("-version"))
    {
        std::string strUsage = strprintf(_("%s Daemon"), _(PACKAGE_NAME)) + " " + _("version") + " " + FormatFullVersion() + "\n";

        if (gArgs.IsArgSet("-version"))
        {
            strUsage += FormatParagraph(LicenseInfo());
        }
        else
        {
            strUsage += "\n" + _("Usage:") + "\n" +
                  "  blackmored [options]                     " + strprintf(_("Start %s Daemon"), _(PACKAGE_NAME)) + "\n";

            strUsage += "\n" + HelpMessage(HMM_BITCOIND);
        }

        fprintf(stdout, "%s", strUsage.c_str());
        return true;
    }

    try
    {
        if (!fs::is_directory(GetDataDir(false)))
        {
            fprintf(stderr, "Error: Specified data directory \"%s\" does not exist.\n", gArgs.GetArg("-datadir", "").c_str());
            return false;
        }
        try
        {
            gArgs.ReadConfigFile(gArgs.GetArg("-conf", BITCOIN_CONF_FILENAME));
        } catch (const std::exception& e) {
            fprintf(stderr,"Error reading configuration file: %s\n", e.what());
            return false;
        }
        // Check for -testnet or -regtest parameter (Params() calls are only valid after this clause)
        try {
            SelectParams(ChainNameFromCommandLine());
        } catch (const std::exception& e) {
            fprintf(stderr, "Error: %s\n", e.what());
            return false;
        }

        // Error out when loose non-argument tokens are encountered on command line
        for (int i = 1; i < argc; i++) {
            if (!IsSwitchChar(argv[i][0])) {
                fprintf(stderr, "Error: Command line contains unexpected token '%s', see bitcoind -h for a list of options.\n", argv[i]);
                return false;
            }
        }

        // -server defaults to true for bitcoind but not for the GUI so do this here
        gArgs.SoftSetBoolArg("-server", true);
        // Set this early so that parameter interactions go to console
        InitLogging();
        InitParameterInteraction();
        if (!AppInitBasicSetup())
        {
            // InitError will have been called with detailed error, which ends up on console
            return false;
        }
        if (!AppInitParameterInteraction())
        {
            // InitError will have been called with detailed error, which ends up on console
            return false;
        }
        if (!AppInitSanityChecks())
        {
            // InitError will have been called with detailed error, which ends up on console
            return false;
        }
        if (gArgs.GetBoolArg("-daemon", false))
        {
#if HAVE_DECL_DAEMON
            fprintf(stdout, "Blackcoin server starting\n");

            // Daemonize
            if (daemon(1, 0)) { // don't chdir (1), do close FDs (0)
                fprintf(stderr, "Error: daemon() failed: %s\n", strerror(errno));
                return false;
            }
#else
            fprintf(stderr, "Error: -daemon is not supported on this operating system\n");
            return false;
#endif // HAVE_DECL_DAEMON
        }
        // Lock data directory after daemonization
        if (!AppInitLockDataDirectory())
        {
            // If locking the data directory failed, exit immediately
            return false;
        }
<<<<<<< HEAD
        fRet = AppInitMain(config, threadGroup, scheduler);
=======
        fRet = AppInitMain();
>>>>>>> f56c00b2
    }
    catch (const std::exception& e) {
        PrintExceptionContinue(&e, "AppInit()");
    } catch (...) {
        PrintExceptionContinue(nullptr, "AppInit()");
    }

    if (!fRet)
    {
        Interrupt();
    } else {
        WaitForShutdown();
    }
    Shutdown();

    return fRet;
}

int main(int argc, char* argv[])
{
    SetupEnvironment();

    // Connect bitcoind signal handlers
    noui_connect();

    return (AppInit(argc, argv) ? EXIT_SUCCESS : EXIT_FAILURE);
}<|MERGE_RESOLUTION|>--- conflicted
+++ resolved
@@ -7,21 +7,6 @@
 #include <config/bitcoin-config.h>
 #endif
 
-<<<<<<< HEAD
-#include "chainparams.h"
-#include "clientversion.h"
-#include "compat.h"
-#include "fs.h"
-#include "rpc/server.h"
-#include "config.h"
-#include "init.h"
-#include "noui.h"
-#include "scheduler.h"
-#include "util.h"
-#include "httpserver.h"
-#include "httprpc.h"
-#include "utilstrencodings.h"
-=======
 #include <chainparams.h>
 #include <clientversion.h>
 #include <compat.h>
@@ -33,7 +18,6 @@
 #include <httpserver.h>
 #include <httprpc.h>
 #include <utilstrencodings.h>
->>>>>>> f56c00b2
 
 #include <boost/thread.hpp>
 
@@ -73,14 +57,6 @@
 //
 bool AppInit(int argc, char* argv[])
 {
-<<<<<<< HEAD
-    boost::thread_group threadGroup;
-    CScheduler scheduler;
-
-    auto &config = const_cast<Config &>(GetConfig());
-
-=======
->>>>>>> f56c00b2
     bool fRet = false;
 
     //
@@ -181,11 +157,7 @@
             // If locking the data directory failed, exit immediately
             return false;
         }
-<<<<<<< HEAD
-        fRet = AppInitMain(config, threadGroup, scheduler);
-=======
         fRet = AppInitMain();
->>>>>>> f56c00b2
     }
     catch (const std::exception& e) {
         PrintExceptionContinue(&e, "AppInit()");
