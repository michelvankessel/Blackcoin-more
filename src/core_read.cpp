// Copyright (c) 2009-2017 The Bitcoin Core developers
// Distributed under the MIT software license, see the accompanying
// file COPYING or http://www.opensource.org/licenses/mit-license.php.

#include <core_io.h>

#include <primitives/block.h>
#include <primitives/transaction.h>
#include <script/script.h>
#include <serialize.h>
#include <streams.h>
#include <univalue.h>
#include <util.h>
#include <utilstrencodings.h>
#include <version.h>

#include <boost/algorithm/string/classification.hpp>
#include <boost/algorithm/string/predicate.hpp>
#include <boost/algorithm/string/replace.hpp>
#include <boost/algorithm/string/split.hpp>

CScript ParseScript(const std::string& s)
{
    CScript result;

    static std::map<std::string, opcodetype> mapOpNames;

    if (mapOpNames.empty())
    {
        for (unsigned int op = 0; op <= MAX_OPCODE; op++)
        {
            // Allow OP_RESERVED to get into mapOpNames
            if (op < OP_NOP && op != OP_RESERVED)
                continue;

            const char* name = GetOpName((opcodetype)op);
            if (strcmp(name, "OP_UNKNOWN") == 0)
                continue;
            std::string strName(name);
            mapOpNames[strName] = (opcodetype)op;
            // Convenience: OP_ADD and just ADD are both recognized:
            boost::algorithm::replace_first(strName, "OP_", "");
            mapOpNames[strName] = (opcodetype)op;
        }
    }

    std::vector<std::string> words;
    boost::algorithm::split(words, s, boost::algorithm::is_any_of(" \t\n"), boost::algorithm::token_compress_on);

    for (std::vector<std::string>::const_iterator w = words.begin(); w != words.end(); ++w)
    {
        if (w->empty())
        {
            // Empty string, ignore. (boost::split given '' will return one word)
        }
        else if (all(*w, boost::algorithm::is_digit()) ||
            (boost::algorithm::starts_with(*w, "-") && all(std::string(w->begin()+1, w->end()), boost::algorithm::is_digit())))
        {
            // Number
            int64_t n = atoi64(*w);
            result << n;
        }
        else if (boost::algorithm::starts_with(*w, "0x") && (w->begin()+2 != w->end()) && IsHex(std::string(w->begin()+2, w->end())))
        {
            // Raw hex data, inserted NOT pushed onto stack:
            std::vector<unsigned char> raw = ParseHex(std::string(w->begin()+2, w->end()));
            result.insert(result.end(), raw.begin(), raw.end());
        }
        else if (w->size() >= 2 && boost::algorithm::starts_with(*w, "'") && boost::algorithm::ends_with(*w, "'"))
        {
            // Single-quoted string, pushed as data. NOTE: this is poor-man's
            // parsing, spaces/tabs/newlines in single-quoted strings won't work.
            std::vector<unsigned char> value(w->begin()+1, w->end()-1);
            result << value;
        }
        else if (mapOpNames.count(*w))
        {
            // opcode, e.g. OP_ADD or ADD:
            result << mapOpNames[*w];
        }
        else
        {
            throw std::runtime_error("script parse error");
        }
    }

    return result;
}

// Check that all of the input and output scripts of a transaction contains valid opcodes
bool CheckTxScriptsSanity(const CMutableTransaction& tx)
{
    // Check input scripts for non-coinbase txs
    if (!CTransaction(tx).IsCoinBase()) {
        for (unsigned int i = 0; i < tx.vin.size(); i++) {
            if (!tx.vin[i].scriptSig.HasValidOps() || tx.vin[i].scriptSig.size() > MAX_SCRIPT_SIZE) {
                return false;
            }
        }
    }
    // Check output scripts
    for (unsigned int i = 0; i < tx.vout.size(); i++) {
        if (!tx.vout[i].scriptPubKey.HasValidOps() || tx.vout[i].scriptPubKey.size() > MAX_SCRIPT_SIZE) {
            return false;
        }
    }
    
    return true;
}

<<<<<<< HEAD
bool DecodeHexTx(CMutableTransaction& tx, const std::string& strHexTx)
=======
bool DecodeHexTx(CMutableTransaction& tx, const std::string& hex_tx, bool try_no_witness, bool try_witness)
>>>>>>> f56c00b2
{
    if (!IsHex(hex_tx)) {
        return false;
    }

    std::vector<unsigned char> txData(ParseHex(hex_tx));

<<<<<<< HEAD
    CDataStream ssData(txData, SER_NETWORK, PROTOCOL_VERSION);
    try {
        ssData >> tx;
        if (ssData.eof() && CheckTxScriptsSanity(tx)) {
            return true;
=======
    if (try_no_witness) {
        CDataStream ssData(txData, SER_NETWORK, PROTOCOL_VERSION | SERIALIZE_TRANSACTION_NO_WITNESS);
        try {
            ssData >> tx;
            if (ssData.eof() && (!try_witness || CheckTxScriptsSanity(tx))) {
                return true;
            }
        } catch (const std::exception&) {
            // Fall through.
        }
    }

    if (try_witness) {
        CDataStream ssData(txData, SER_NETWORK, PROTOCOL_VERSION);
        try {
            ssData >> tx;
            if (ssData.empty()) {
                return true;
            }
        } catch (const std::exception&) {
            // Fall through.
>>>>>>> f56c00b2
        }
    }
    
    return false;
}

bool DecodeHexBlk(CBlock& block, const std::string& strHexBlk)
{
    if (!IsHex(strHexBlk))
        return false;

    std::vector<unsigned char> blockData(ParseHex(strHexBlk));
    CDataStream ssBlock(blockData, SER_NETWORK, PROTOCOL_VERSION);
    try {
        ssBlock >> block;
    }
    catch (const std::exception&) {
        return false;
    }

    return true;
}

uint256 ParseHashUV(const UniValue& v, const std::string& strName)
{
    std::string strHex;
    if (v.isStr())
        strHex = v.getValStr();
    return ParseHashStr(strHex, strName);  // Note: ParseHashStr("") throws a runtime_error
}

uint256 ParseHashStr(const std::string& strHex, const std::string& strName)
{
    if (!IsHex(strHex)) // Note: IsHex("") is false
        throw std::runtime_error(strName + " must be hexadecimal string (not '" + strHex + "')");

    uint256 result;
    result.SetHex(strHex);
    return result;
}

std::vector<unsigned char> ParseHexUV(const UniValue& v, const std::string& strName)
{
    std::string strHex;
    if (v.isStr())
        strHex = v.getValStr();
    if (!IsHex(strHex))
        throw std::runtime_error(strName + " must be hexadecimal string (not '" + strHex + "')");
    return ParseHex(strHex);
}<|MERGE_RESOLUTION|>--- conflicted
+++ resolved
@@ -108,11 +108,7 @@
     return true;
 }
 
-<<<<<<< HEAD
-bool DecodeHexTx(CMutableTransaction& tx, const std::string& strHexTx)
-=======
-bool DecodeHexTx(CMutableTransaction& tx, const std::string& hex_tx, bool try_no_witness, bool try_witness)
->>>>>>> f56c00b2
+bool DecodeHexTx(CMutableTransaction& tx, const std::string& hex_tx)
 {
     if (!IsHex(hex_tx)) {
         return false;
@@ -120,38 +116,16 @@
 
     std::vector<unsigned char> txData(ParseHex(hex_tx));
 
-<<<<<<< HEAD
     CDataStream ssData(txData, SER_NETWORK, PROTOCOL_VERSION);
     try {
         ssData >> tx;
         if (ssData.eof() && CheckTxScriptsSanity(tx)) {
             return true;
-=======
-    if (try_no_witness) {
-        CDataStream ssData(txData, SER_NETWORK, PROTOCOL_VERSION | SERIALIZE_TRANSACTION_NO_WITNESS);
-        try {
-            ssData >> tx;
-            if (ssData.eof() && (!try_witness || CheckTxScriptsSanity(tx))) {
-                return true;
-            }
-        } catch (const std::exception&) {
-            // Fall through.
         }
+    } catch (const std::exception&) {
+        // Fall through.
     }
 
-    if (try_witness) {
-        CDataStream ssData(txData, SER_NETWORK, PROTOCOL_VERSION);
-        try {
-            ssData >> tx;
-            if (ssData.empty()) {
-                return true;
-            }
-        } catch (const std::exception&) {
-            // Fall through.
->>>>>>> f56c00b2
-        }
-    }
-    
     return false;
 }
 
