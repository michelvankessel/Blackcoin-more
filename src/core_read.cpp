--- conflicted
+++ resolved
@@ -1,8 +1,4 @@
-<<<<<<< HEAD
-// Copyright (c) 2009-2017 The Bitcoin Core developers
-=======
 // Copyright (c) 2009-2018 The Bitcoin Core developers
->>>>>>> 2f4f2d38
 // Distributed under the MIT software license, see the accompanying
 // file COPYING or http://www.opensource.org/licenses/mit-license.php.
 
@@ -114,18 +110,13 @@
     return true;
 }
 
-<<<<<<< HEAD
 bool DecodeHexTx(CMutableTransaction& tx, const std::string& hex_tx)
-=======
-bool DecodeHexTx(CMutableTransaction& tx, const std::string& hex_tx, bool try_no_witness, bool try_witness)
->>>>>>> 2f4f2d38
 {
     if (!IsHex(hex_tx)) {
         return false;
     }
 
     std::vector<unsigned char> txData(ParseHex(hex_tx));
-<<<<<<< HEAD
 
     CDataStream ssData(txData, SER_NETWORK, PROTOCOL_VERSION);
     try {
@@ -135,31 +126,6 @@
         }
     } catch (const std::exception&) {
         // Fall through.
-=======
-
-    if (try_no_witness) {
-        CDataStream ssData(txData, SER_NETWORK, PROTOCOL_VERSION | SERIALIZE_TRANSACTION_NO_WITNESS);
-        try {
-            ssData >> tx;
-            if (ssData.eof() && (!try_witness || CheckTxScriptsSanity(tx))) {
-                return true;
-            }
-        } catch (const std::exception&) {
-            // Fall through.
-        }
-    }
-
-    if (try_witness) {
-        CDataStream ssData(txData, SER_NETWORK, PROTOCOL_VERSION);
-        try {
-            ssData >> tx;
-            if (ssData.empty()) {
-                return true;
-            }
-        } catch (const std::exception&) {
-            // Fall through.
-        }
->>>>>>> 2f4f2d38
     }
 
     return false;
