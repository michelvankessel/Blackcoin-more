--- conflicted
+++ resolved
@@ -762,11 +762,7 @@
         // after addresses were pushed.
         if (_addr.IsValid() && !addrKnown.contains(_addr.GetKey())) {
             if (vAddrToSend.size() >= MAX_ADDR_TO_SEND) {
-<<<<<<< HEAD
                 vAddrToSend[insecure_rand.randrange(vAddrToSend.size())] = _addr;
-=======
-                vAddrToSend[insecure_rand.rand32() % vAddrToSend.size()] = _addr;
->>>>>>> a7b486d6
             } else {
                 vAddrToSend.push_back(_addr);
             }
