--- conflicted
+++ resolved
@@ -34,11 +34,6 @@
 #include <arpa/inet.h>
 #endif
 
-<<<<<<< HEAD
-#include <boost/foreach.hpp>
-#include <boost/signals2/signal.hpp>
-=======
->>>>>>> e44150fe
 
 class CScheduler;
 class CNode;
