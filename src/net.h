--- conflicted
+++ resolved
@@ -57,27 +57,16 @@
 static const unsigned int MAX_LOCATOR_SZ = 101;
 /** The maximum number of new addresses to accumulate before announcing. */
 static const unsigned int MAX_ADDR_TO_SEND = 1000;
-<<<<<<< HEAD
-/** Maximum length of incoming protocol messages (no message over 2 MiB is currently acceptable). */
-static const unsigned int MAX_PROTOCOL_MESSAGE_LENGTH = 2 * 1024 * 1024;
-/** Maximum length of strSubVer in `version` message */
-static const unsigned int MAX_SUBVERSION_LENGTH = 256;
-/** Maximum number of automatic outgoing nodes */
-static const int MAX_OUTBOUND_CONNECTIONS = 16;
-/** Maximum number of addnode outgoing nodes */
-static const int MAX_ADDNODE_CONNECTIONS = 16;
-=======
 /** Maximum length of incoming protocol messages (no message over 4 MB is currently acceptable). */
 static const unsigned int MAX_PROTOCOL_MESSAGE_LENGTH = 4 * 1000 * 1000;
 /** Maximum length of the user agent string in `version` message */
 static const unsigned int MAX_SUBVERSION_LENGTH = 256;
 /** Maximum number of automatic outgoing nodes over which we'll relay everything (blocks, tx, addrs, etc) */
-static const int MAX_OUTBOUND_FULL_RELAY_CONNECTIONS = 8;
+static const int MAX_OUTBOUND_FULL_RELAY_CONNECTIONS = 16;
 /** Maximum number of addnode outgoing nodes */
-static const int MAX_ADDNODE_CONNECTIONS = 8;
+static const int MAX_ADDNODE_CONNECTIONS = 16;
 /** Maximum number of block-relay-only outgoing connections */
 static const int MAX_BLOCKS_ONLY_CONNECTIONS = 2;
->>>>>>> 2f9f9b37
 /** -listen default */
 static const bool DEFAULT_LISTEN = true;
 /** -upnp default */
@@ -573,11 +562,6 @@
 extern bool fDiscover;
 extern bool fListen;
 extern bool g_relay_txes;
-<<<<<<< HEAD
-
-extern limitedmap<uint256, int64_t> mapAlreadyAskedFor;
-=======
->>>>>>> 2f9f9b37
 
 /** Subversion as sent to the P2P network in `version` messages */
 extern std::string strSubVersion;
@@ -762,11 +746,6 @@
     // and in the order requested.
     std::vector<uint256> vInventoryBlockToSend GUARDED_BY(cs_inventory);
     CCriticalSection cs_inventory;
-<<<<<<< HEAD
-    std::set<uint256> setAskFor;
-    std::multimap<int64_t, CInv> mapAskFor;
-    int64_t nNextInvSend{0};
-=======
 
     struct TxRelay {
         TxRelay() { pfilter = MakeUnique<CBloomFilter>(); }
@@ -799,7 +778,6 @@
     // m_tx_relay == nullptr if we're not relaying transactions with this peer
     std::unique_ptr<TxRelay> m_tx_relay;
 
->>>>>>> 2f9f9b37
     // Used for headers announcements - unfiltered blocks to relay
     std::vector<uint256> vBlockHashesToAnnounce GUARDED_BY(cs_inventory);
 
@@ -821,11 +799,7 @@
 
     std::set<uint256> orphan_work_set;
 
-<<<<<<< HEAD
-    CNode(NodeId id, ServiceFlags nLocalServicesIn, int nMyStartingHeightIn, SOCKET hSocketIn, const CAddress &addrIn, uint64_t nKeyedNetGroupIn, uint64_t nLocalHostNonceIn, const CAddress &addrBindIn, const std::string &addrNameIn = "", bool fInboundIn = false);
-=======
     CNode(NodeId id, ServiceFlags nLocalServicesIn, int nMyStartingHeightIn, SOCKET hSocketIn, const CAddress &addrIn, uint64_t nKeyedNetGroupIn, uint64_t nLocalHostNonceIn, const CAddress &addrBindIn, const std::string &addrNameIn = "", bool fInboundIn = false, bool block_relay_only = false);
->>>>>>> 2f9f9b37
     ~CNode();
     CNode(const CNode&) = delete;
     CNode& operator=(const CNode&) = delete;
