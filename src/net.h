// Copyright (c) 2009-2010 Satoshi Nakamoto
// Copyright (c) 2009-2015 The Bitcoin Core developers
// Copyright (c) 2015-2016 The Bitcoin Unlimited developers
// Distributed under the MIT software license, see the accompanying
// file COPYING or http://www.opensource.org/licenses/mit-license.php.

#ifndef BITCOIN_NET_H
#define BITCOIN_NET_H

#include "bloom.h"
#include "compat.h"
#include "limitedmap.h"
#include "netbase.h"
#include "primitives/block.h"
#include "protocol.h"
#include "random.h"
#include "streams.h"
#include "sync.h"
#include "uint256.h"

#include <deque>
#include <stdint.h>

#ifndef WIN32
#include <arpa/inet.h>
#endif

#include <boost/filesystem/path.hpp>
#include <boost/foreach.hpp>
#include <boost/signals2/signal.hpp>

#include "unlimited.h"
#include "stat.h"

class CAddrMan;
class CScheduler;
class CNode;

namespace boost {
    class thread_group;
} // namespace boost

/** Time between pings automatically sent out for latency probing and keepalive (in seconds). */
static const int PING_INTERVAL = 2 * 60;
/** Time after which to disconnect, after waiting for a ping response (or inactivity). */
static const int TIMEOUT_INTERVAL = 20 * 60;
/** The maximum number of entries in an 'inv' protocol message */
static const unsigned int MAX_INV_SZ = 50000;
/** The maximum number of new addresses to accumulate before announcing. */
static const unsigned int MAX_ADDR_TO_SEND = 1000;
/** The maximum # of bytes to receive at once */
static const int64_t MAX_RECV_CHUNK = 256 * 1024;
/** Maximum length of incoming protocol messages (no message over 2 MiB is currently acceptable). */
//static const unsigned int MAX_PROTOCOL_MESSAGE_LENGTH = 2 * 1024 * 1024;  // BU: currently allowing 10*excessiveBlockSize as the max message
/** Maximum length of strSubVer in `version` message */
static const unsigned int MAX_SUBVERSION_LENGTH = 256;
/** -listen default */
static const bool DEFAULT_LISTEN = true;
/** -upnp default */
#ifdef USE_UPNP
static const bool DEFAULT_UPNP = USE_UPNP;
#else
static const bool DEFAULT_UPNP = false;
#endif
/** The maximum number of entries in mapAskFor */
static const size_t MAPASKFOR_MAX_SZ = MAX_INV_SZ;
/** The maximum number of entries in setAskFor (larger due to getdata latency)*/
static const size_t SETASKFOR_MAX_SZ = 2 * MAX_INV_SZ;
/** The maximum number of peer connections to maintain. */
static const unsigned int DEFAULT_MAX_PEER_CONNECTIONS = 125;
/** BU: The maximum numer of outbound peer connections */
static const unsigned int DEFAULT_MAX_OUTBOUND_CONNECTIONS = 8;
/** The default for -maxuploadtarget. 0 = Unlimited */
static const uint64_t DEFAULT_MAX_UPLOAD_TARGET = 0;
/** Default for blocks only*/
static const bool DEFAULT_BLOCKSONLY = false;

// BITCOINUNLIMITED START
static const bool DEFAULT_FORCEBITNODES = false;
// BITCOINUNLIMITED END

static const bool DEFAULT_FORCEDNSSEED = false;
static const size_t DEFAULT_MAXRECEIVEBUFFER = 5 * 1000;
static const size_t DEFAULT_MAXSENDBUFFER    = 1 * 1000;

// NOTE: When adjusting this, update rpcnet:setban's help ("24h")
static const unsigned int DEFAULT_MISBEHAVING_BANTIME = 60 * 60 * 24;  // Default 24-hour ban


unsigned int ReceiveFloodSize();
unsigned int SendBufferSize();

void AddOneShot(const std::string& strDest);
void AddressCurrentlyConnected(const CService& addr);
CNode* FindNode(const CNetAddr& ip);
CNode* FindNode(const CSubNet& subNet);
CNode* FindNode(const std::string& addrName);
CNode* FindNode(const CService& ip);
int DisconnectSubNetNodes(const CSubNet& subNet);
CNode* ConnectNode(CAddress addrConnect, const char* pszDest = NULL);
bool OpenNetworkConnection(const CAddress& addrConnect, CSemaphoreGrant* grantOutbound = NULL, const char* strDest = NULL, bool fOneShot = false);
void MapPort(bool fUseUPnP);
unsigned short GetListenPort();
bool BindListenPort(const CService& bindAddr, std::string& strError, bool fWhitelisted = false);
void StartNode(boost::thread_group& threadGroup, CScheduler& scheduler);
bool StopNode();
int SocketSendData(CNode* pnode);

typedef int NodeId;

struct CombinerAll
{
    typedef bool result_type;

    template <typename I>
    bool operator()(I first, I last) const
    {
        while (first != last) {
            if (!(*first))
                return false;
            ++first;
        }
        return true;
    }
};

// Signals for message handling
struct CNodeSignals
{
    boost::signals2::signal<int ()> GetHeight;
    boost::signals2::signal<bool (CNode*), CombinerAll> ProcessMessages;
    boost::signals2::signal<bool (CNode*), CombinerAll> SendMessages;
    boost::signals2::signal<void (NodeId, const CNode*)> InitializeNode;
    boost::signals2::signal<void (NodeId)> FinalizeNode;
};


CNodeSignals& GetNodeSignals();


enum
{
    LOCAL_NONE,   // unknown
    LOCAL_IF,     // address a local interface listens on
    LOCAL_BIND,   // address explicit bound to
    LOCAL_UPNP,   // address reported by UPnP
    LOCAL_MANUAL, // address explicitly specified (-externalip=)

    LOCAL_MAX
};

<<<<<<< HEAD
bool IsPeerAddrLocalGood(CNode* pnode);
void AdvertizeLocal(CNode* pnode);
=======
bool IsPeerAddrLocalGood(CNode *pnode);
void AdvertiseLocal(CNode *pnode);
>>>>>>> c1b74217
void SetLimited(enum Network net, bool fLimited = true);
bool IsLimited(enum Network net);
bool IsLimited(const CNetAddr& addr);
bool AddLocal(const CService& addr, int nScore = LOCAL_NONE);
bool AddLocal(const CNetAddr& addr, int nScore = LOCAL_NONE);
bool RemoveLocal(const CService& addr);
bool SeenLocal(const CService& addr);
bool IsLocal(const CService& addr);
bool GetLocal(CService& addr, const CNetAddr* paddrPeer = NULL);
bool IsReachable(enum Network net);
<<<<<<< HEAD
bool IsReachable(const CNetAddr& addr);
CAddress GetLocalAddress(const CNetAddr* paddrPeer = NULL);
=======
bool IsReachable(const CNetAddr &addr);
CAddress GetLocalAddress(const CNetAddr *paddrPeer = NULL);
>>>>>>> c1b74217


extern bool fDiscover;
extern bool fListen;
extern uint64_t nLocalServices;
extern uint64_t nLocalHostNonce;
extern CAddrMan addrman;

/** Maximum number of connections to simultaneously allow (aka connection slots) */
extern int nMaxConnections;

extern std::vector<CNode*> vNodes;
extern CCriticalSection cs_vNodes;
extern std::map<CInv, CDataStream> mapRelay;
extern std::deque<std::pair<int64_t, CInv> > vRelayExpiration;
extern CCriticalSection cs_mapRelay;
extern limitedmap<uint256, int64_t> mapAlreadyAskedFor;

extern std::vector<std::string> vAddedNodes;
extern CCriticalSection cs_vAddedNodes;

extern NodeId nLastNodeId;
extern CCriticalSection cs_nLastNodeId;

/** Subversion as sent to the P2P network in `version` messages */
extern std::string strSubVersion;

struct LocalServiceInfo {
    int nScore;
    int nPort;
};

extern CCriticalSection cs_mapLocalHost;
extern std::map<CNetAddr, LocalServiceInfo> mapLocalHost;

class CNodeStats
{
public:
    NodeId nodeid;
    uint64_t nServices;
    bool fRelayTxes;
    int64_t nLastSend;
    int64_t nLastRecv;
    int64_t nTimeConnected;
    int64_t nTimeOffset;
    std::string addrName;
    int nVersion;
    std::string cleanSubVer;
    bool fInbound;
    int nStartingHeight;
    uint64_t nSendBytes;
    uint64_t nRecvBytes;
    bool fWhitelisted;
    double dPingTime;
    double dPingWait;
    double dPingMin;
    std::string addrLocal;
};


class CNetMessage
{
public:
    bool in_data; // parsing header (false) or data (true)

    CDataStream hdrbuf; // partially received header
    CMessageHeader hdr; // complete header
    unsigned int nHdrPos;

    CDataStream vRecv; // received message data
    unsigned int nDataPos;

    int64_t nTime; // time (in microseconds) of message receipt.

    CNetMessage(const CMessageHeader::MessageStartChars& pchMessageStartIn, int nTypeIn, int nVersionIn) : hdrbuf(nTypeIn, nVersionIn), hdr(pchMessageStartIn), vRecv(nTypeIn, nVersionIn)
    {
        hdrbuf.resize(24);
        in_data = false;
        nHdrPos = 0;
        nDataPos = 0;
        nTime = 0;
    }

    bool complete() const
    {
        if (!in_data)
            return false;
        return (hdr.nMessageSize == nDataPos);
    }

    void SetVersion(int nVersionIn)
    {
        hdrbuf.SetVersion(nVersionIn);
        vRecv.SetVersion(nVersionIn);
    }

    int readHeader(const char *pch, unsigned int nBytes);
    int readData(const char *pch, unsigned int nBytes);
};


typedef enum BanReason
{
    BanReasonUnknown          = 0,
    BanReasonNodeMisbehaving  = 1,
    BanReasonManuallyAdded    = 2
} BanReason;

class CBanEntry
{
public:
    static const int CURRENT_VERSION=1;
    int nVersion;
    int64_t nCreateTime;
    int64_t nBanUntil;
    uint8_t banReason;

    CBanEntry()
    {
        SetNull();
    }

    CBanEntry(int64_t nCreateTimeIn)
    {
        SetNull();
        nCreateTime = nCreateTimeIn;
    }

    ADD_SERIALIZE_METHODS;

    template <typename Stream, typename Operation>
    inline void SerializationOp(Stream& s, Operation ser_action, int nType, int nVersion) {
        READWRITE(this->nVersion);
        nVersion = this->nVersion;
        READWRITE(nCreateTime);
        READWRITE(nBanUntil);
        READWRITE(banReason);
    }

    void SetNull()
    {
        nVersion = CBanEntry::CURRENT_VERSION;
        nCreateTime = 0;
        nBanUntil = 0;
        banReason = BanReasonUnknown;
    }

    std::string banReasonToString()
    {
        switch (banReason) {
        case BanReasonNodeMisbehaving:
            return "node misbehaving";
        case BanReasonManuallyAdded:
            return "manually added";
        default:
            return "unknown";
        }
    }
};

typedef std::map<CSubNet, CBanEntry> banmap_t;

#if 0  // BU cleaning up nodes as a global destructor creates many global destruction dependencies.  Instead use a function call.
class CNetCleanup
{
public:
  CNetCleanup() {}
  ~CNetCleanup();
};
#endif

/** Information about a peer */
class CNode
{
public:
    // socket
    uint64_t nServices;
    SOCKET hSocket;
    CDataStream ssSend;
    size_t nSendSize;   // total size of all vSendMsg entries
    size_t nSendOffset; // offset inside the first vSendMsg already sent
    uint64_t nSendBytes;
    std::deque<CSerializeData> vSendMsg;
    CCriticalSection cs_vSend;

    std::deque<CInv> vRecvGetData;
    std::deque<CNetMessage> vRecvMsg;
    CCriticalSection cs_vRecvMsg;
    uint64_t nRecvBytes;
    int nRecvVersion;

    // BU connection de-prioritization
    // Total bytes sent and received
    uint64_t nActivityBytes;

    int64_t nLastSend;
    int64_t nLastRecv;
    int64_t nTimeConnected;
    int64_t nTimeOffset;
    CAddress addr;
    std::string addrName;
    const char* currentCommand;  // if in the middle of the send, this is the command type
    CService addrLocal;
    int nVersion;
    // strSubVer is whatever byte array we read from the wire. However, this field is intended
    // to be printed out, displayed to humans in various forms and so on. So we sanitize it and
    // store the sanitized version in cleanSubVer. The original should be used when dealing with
    // the network or wire types and the cleaned string used when displayed or logged.
    std::string strSubVer, cleanSubVer;
    bool fWhitelisted; // This peer can bypass DoS banning.
    bool fOneShot;
    bool fClient;
    bool fInbound;
    bool fNetworkNode;
    bool fSuccessfullyConnected;
    bool fDisconnect;
    // We use fRelayTxes for two purposes -
    // a) it allows us to not relay tx invs before receiving the peer's version message
    // b) the peer may tell us in its version message that we should not relay tx invs
    //    unless it loads a bloom filter.
    bool fRelayTxes;
    CSemaphoreGrant grantOutbound;
    CCriticalSection cs_filter;
    CBloomFilter* pfilter;
    CBloomFilter* pThinBlockFilter; // BU - Xtreme Thinblocks: a bloom filter which is separate from the one used by SPV wallets
    int nRefCount;
    NodeId id;

    // BUIP010 Xtreme Thinblocks: begin section
    CBlock thinBlock;
    std::vector<uint256> thinBlockHashes;
    std::vector<uint64_t> xThinBlockHashes;
    int nSizeThinBlock;   // Original on-wire size of the block. Just used for reporting
    int thinBlockWaitingForTxns;   // if -1 then not currently waiting
    std::map<uint256, uint64_t> mapThinBlocksInFlight; // map of the hashes of thin blocks in flight with the time they were requested.
    double nGetXBlockTxCount; // Count how many get_xblocktx requests are made
    uint64_t nGetXBlockTxLastTime;  // The last time a get_xblocktx request was made
    double nGetXthinCount; // Count how many get_xthin requests are made
    uint64_t nGetXthinLastTime;  // The last time a get_xthin request was made
    // BUIP010 Xtreme Thinblocks: end section

    unsigned short addrFromPort;

protected:
    // Denial-of-service detection/prevention
    // Key is IP address, value is banned-until-time
    static banmap_t setBanned;
    static CCriticalSection cs_setBanned;
    static bool setBannedIsDirty;

    // Whitelisted ranges. Any node connecting from these is automatically
    // whitelisted (as well as those connecting to whitelisted binds).
    static std::vector<CSubNet> vWhitelistedRange;
    static CCriticalSection cs_vWhitelistedRange;

    // Basic fuzz-testing
    void Fuzz(int nChance); // modifies ssSend

public:
    uint256 hashContinue;
    int nStartingHeight;

    // flood relay
    std::vector<CAddress> vAddrToSend;
    CRollingBloomFilter addrKnown;
    bool fGetAddr;
    std::set<uint256> setKnown;
    int64_t nNextAddrSend;
    int64_t nNextLocalAddrSend;

    // inventory based relay
    CRollingBloomFilter filterInventoryKnown;
    std::vector<CInv> vInventoryToSend;
    CCriticalSection cs_inventory;
    std::set<uint256> setAskFor;
    std::multimap<int64_t, CInv> mapAskFor;
    int64_t nNextInvSend;
    // Used for headers announcements - unfiltered blocks to relay
    // Also protected by cs_inventory
    std::vector<uint256> vBlockHashesToAnnounce;

    // Ping time measurement:
    // The pong reply we're expecting, or 0 if no pong expected.
    uint64_t nPingNonceSent;
    // Time (in usec) the last ping was sent, or 0 if no ping was ever sent.
    int64_t nPingUsecStart;
    // Last measured round-trip time.
    int64_t nPingUsecTime;
    // Best measured round-trip time.
    int64_t nMinPingUsecTime;
    // Whether a ping is requested.
    bool fPingQueued;

    // BU instrumentation
    // track the number of bytes sent to this node
    CStatHistory<unsigned int > bytesSent;
    // track the number of bytes received from this node
    CStatHistory<unsigned int > bytesReceived;
    // track the average round trip latency for transaction requests to this node
    CStatHistory<unsigned int > txReqLatency;
    // track the # of times this node is the first to send us a transaction INV
    CStatHistory<unsigned int> firstTx;
    // track the # of times this node is the first to send us a block INV
    CStatHistory<unsigned int> firstBlock;
    // track the # of times we sent this node a block
    CStatHistory<unsigned int> blocksSent;
    // track the # of times we sent this node a transaction
    CStatHistory<unsigned int> txsSent;
    // track the # of times we sent this node a transaction
    CStatHistory<unsigned int> sendGap;
    // track the # of times we sent this node a transaction
    CStatHistory<unsigned int> recvGap;


    CNode(SOCKET hSocketIn, const CAddress &addrIn, const std::string &addrNameIn = "", bool fInboundIn = false);
    ~CNode();

private:
    // Network usage totals
    static CCriticalSection cs_totalBytesRecv;
    static CCriticalSection cs_totalBytesSent;
    static uint64_t nTotalBytesRecv;
    static uint64_t nTotalBytesSent;

    // outbound limit & stats
    static uint64_t nMaxOutboundTotalBytesSentInCycle;
    static uint64_t nMaxOutboundCycleStartTime;
    static uint64_t nMaxOutboundLimit;
    static uint64_t nMaxOutboundTimeframe;

    CNode(const CNode&);
    void operator=(const CNode&);

public:
    NodeId GetId() const {
        return id;
    }

    int GetRefCount()
    {
        assert(nRefCount >= 0);
        return nRefCount;
    }

    // requires LOCK(cs_vRecvMsg)
    unsigned int GetTotalRecvSize()
    {
        unsigned int total = 0;
        BOOST_FOREACH(const CNetMessage& msg, vRecvMsg)
            total += msg.vRecv.size() + 24;
        return total;
    }

    // requires LOCK(cs_vRecvMsg)
    bool ReceiveMsgBytes(const char* pch, unsigned int nBytes);

    // requires LOCK(cs_vRecvMsg)
    void SetRecvVersion(int nVersionIn)
    {
        nRecvVersion = nVersionIn;
        BOOST_FOREACH(CNetMessage& msg, vRecvMsg)
            msg.SetVersion(nVersionIn);
    }

    CNode* AddRef()
    {
        nRefCount++;
        return this;
    }

    void Release()
    {
        nRefCount--;
    }

    // BUIP010:
    bool ThinBlockCapable()
    {
        if (nServices & NODE_XTHIN) return true;
        return false;
    }

    void AddAddressKnown(const CAddress& addr)
    {
        addrKnown.insert(addr.GetKey());
    }

    void PushAddress(const CAddress& addr)
    {
        // Known checking here is only to save space from duplicates.
        // SendMessages will filter it again for knowns that were added
        // after addresses were pushed.
        if (addr.IsValid() && !addrKnown.contains(addr.GetKey())) {
            if (vAddrToSend.size() >= MAX_ADDR_TO_SEND) {
                vAddrToSend[insecure_rand() % vAddrToSend.size()] = addr;
            } else {
                vAddrToSend.push_back(addr);
            }
        }
    }


    void AddInventoryKnown(const CInv& inv)
    {
        {
            LOCK(cs_inventory);
            filterInventoryKnown.insert(inv.hash);
        }
    }

    void PushInventory(const CInv& inv)
    {
        {
            LOCK(cs_inventory);
            if (inv.type == MSG_TX && filterInventoryKnown.contains(inv.hash))
                return;
            vInventoryToSend.push_back(inv);
        }
    }

    void PushBlockHash(const uint256 &hash)
    {
        LOCK(cs_inventory);
        vBlockHashesToAnnounce.push_back(hash);
    }

    void AskFor(const CInv& inv);

    // TODO: Document the postcondition of this function.  Is cs_vSend locked?
    void BeginMessage(const char* pszCommand) EXCLUSIVE_LOCK_FUNCTION(cs_vSend);

    // TODO: Document the precondition of this function.  Is cs_vSend locked?
    void AbortMessage() UNLOCK_FUNCTION(cs_vSend);

    // TODO: Document the precondition of this function.  Is cs_vSend locked?
    void EndMessage() UNLOCK_FUNCTION(cs_vSend);

    void PushVersion();


    void PushMessage(const char* pszCommand)
    {
        try
        {
            BeginMessage(pszCommand);
            EndMessage();
        }
        catch (...)
        {
            AbortMessage();
            throw;
        }
    }

    template <typename T1>
    void PushMessage(const char* pszCommand, const T1& a1)
    {
        try {
            BeginMessage(pszCommand);
            ssSend << a1;
            EndMessage();
        } catch (...) {
            AbortMessage();
            throw;
        }
    }

    template <typename T1, typename T2>
    void PushMessage(const char* pszCommand, const T1& a1, const T2& a2)
    {
        try {
            BeginMessage(pszCommand);
            ssSend << a1 << a2;
            EndMessage();
        } catch (...) {
            AbortMessage();
            throw;
        }
    }

    template <typename T1, typename T2, typename T3>
    void PushMessage(const char* pszCommand, const T1& a1, const T2& a2, const T3& a3)
    {
        try
        {
            BeginMessage(pszCommand);
            ssSend << a1 << a2 << a3;
            EndMessage();
        }
        catch (...)
        {
            AbortMessage();
            throw;
        }
    }

    template <typename T1, typename T2, typename T3, typename T4>
    void PushMessage(const char* pszCommand, const T1& a1, const T2& a2, const T3& a3, const T4& a4)
    {
        try {
            BeginMessage(pszCommand);
            ssSend << a1 << a2 << a3 << a4;
            EndMessage();
        } catch (...) {
            AbortMessage();
            throw;
        }
    }

    template <typename T1, typename T2, typename T3, typename T4, typename T5>
    void PushMessage(const char* pszCommand, const T1& a1, const T2& a2, const T3& a3, const T4& a4, const T5& a5)
    {
        try
        {
            BeginMessage(pszCommand);
            ssSend << a1 << a2 << a3 << a4 << a5;
            EndMessage();
        }
        catch (...)
        {
            AbortMessage();
            throw;
        }
    }

    template <typename T1, typename T2, typename T3, typename T4, typename T5, typename T6>
    void PushMessage(const char* pszCommand, const T1& a1, const T2& a2, const T3& a3, const T4& a4, const T5& a5, const T6& a6)
    {
        try
        {
            BeginMessage(pszCommand);
            ssSend << a1 << a2 << a3 << a4 << a5 << a6;
            EndMessage();
        }
        catch (...)
        {
            AbortMessage();
            throw;
        }
    }

    template <typename T1, typename T2, typename T3, typename T4, typename T5, typename T6, typename T7>
    void PushMessage(const char* pszCommand, const T1& a1, const T2& a2, const T3& a3, const T4& a4, const T5& a5, const T6& a6, const T7& a7)
    {
        try
        {
            BeginMessage(pszCommand);
            ssSend << a1 << a2 << a3 << a4 << a5 << a6 << a7;
            EndMessage();
        }
        catch (...)
        {
            AbortMessage();
            throw;
        }
    }

    template <typename T1, typename T2, typename T3, typename T4, typename T5, typename T6, typename T7, typename T8>
    void PushMessage(const char* pszCommand, const T1& a1, const T2& a2, const T3& a3, const T4& a4, const T5& a5, const T6& a6, const T7& a7, const T8& a8)
    {
        try {
            BeginMessage(pszCommand);
            ssSend << a1 << a2 << a3 << a4 << a5 << a6 << a7 << a8;
            EndMessage();
        } catch (...) {
            AbortMessage();
            throw;
        }
    }

    template <typename T1, typename T2, typename T3, typename T4, typename T5, typename T6, typename T7, typename T8, typename T9>
    void PushMessage(const char* pszCommand, const T1& a1, const T2& a2, const T3& a3, const T4& a4, const T5& a5, const T6& a6, const T7& a7, const T8& a8, const T9& a9)
    {
        try
        {
            BeginMessage(pszCommand);
            ssSend << a1 << a2 << a3 << a4 << a5 << a6 << a7 << a8 << a9;
            EndMessage();
        }
        catch (...)
        {
            AbortMessage();
            throw;
        }
    }

    void CloseSocketDisconnect();

    // Denial-of-service detection/prevention
    // The idea is to detect peers that are behaving
    // badly and disconnect/ban them, but do it in a
    // one-coding-mistake-won't-shatter-the-entire-network
    // way.
    // IMPORTANT:  There should be nothing I can give a
    // node that it will forward on that will make that
    // node's peers drop it. If there is, an attacker
    // can isolate a node and/or try to split the network.
    // Dropping a node for sending stuff that is invalid
    // now but might be valid in a later version is also
    // dangerous, because it can cause a network split
    // between nodes running old code and nodes running
    // new code.
    static void ClearBanned(); // needed for unit testing
    static bool IsBanned(CNetAddr ip);
    static bool IsBanned(CSubNet subnet);
    static void Ban(const CNetAddr &ip, const BanReason &banReason, int64_t bantimeoffset = 0, bool sinceUnixEpoch = false);
    static void Ban(const CSubNet &subNet, const BanReason &banReason, int64_t bantimeoffset = 0, bool sinceUnixEpoch = false);
    static bool Unban(const CNetAddr &ip);
    static bool Unban(const CSubNet &ip);
    static void GetBanned(banmap_t &banmap);
    static void SetBanned(const banmap_t &banmap);

    //!check is the banlist has unwritten changes
    static bool BannedSetIsDirty();
    //!set the "dirty" flag for the banlist
    static void SetBannedSetDirty(bool dirty=true);
    //!clean unused entries (if bantime has expired)
    static void SweepBanned();

    void copyStats(CNodeStats &stats);

    static bool IsWhitelistedRange(const CNetAddr &ip);
    static void AddWhitelistedRange(const CSubNet &subnet);

    // Network stats
    static void RecordBytesRecv(uint64_t bytes);
    static void RecordBytesSent(uint64_t bytes);

    static uint64_t GetTotalBytesRecv();
    static uint64_t GetTotalBytesSent();

    //!set the max outbound target in bytes
    static void SetMaxOutboundTarget(uint64_t limit);
    static uint64_t GetMaxOutboundTarget();

    //!set the timeframe for the max outbound target
    static void SetMaxOutboundTimeframe(uint64_t timeframe);
    static uint64_t GetMaxOutboundTimeframe();

    //!check if the outbound target is reached
    // if param historicalBlockServingLimit is set true, the function will
    // response true if the limit for serving historical blocks has been reached
    static bool OutboundTargetReached(bool historicalBlockServingLimit);

    //!response the bytes left in the current max outbound cycle
    // in case of no limit, it will always response 0
    static uint64_t GetOutboundTargetBytesLeft();

    //!response the time in second left in the current max outbound cycle
    // in case of no limit, it will always response 0
    static uint64_t GetMaxOutboundTimeLeftInCycle();
};


class CTransaction;
void RelayTransaction(const CTransaction& tx);
void RelayTransaction(const CTransaction& tx, const CDataStream& ss);

/** Access to the (IP) address database (peers.dat) */
class CAddrDB
{
private:
    boost::filesystem::path pathAddr;

public:
    CAddrDB();
    bool Write(const CAddrMan& addr);
    bool Read(CAddrMan& addr);
};

/** Access to the banlist database (banlist.dat) */
class CBanDB
{
private:
    boost::filesystem::path pathBanlist;
public:
    CBanDB();
    bool Write(const banmap_t& banSet);
    bool Read(banmap_t& banSet);
};

void DumpBanlist();

/** Return a timestamp in the future (in microseconds) for exponentially distributed events. */
int64_t PoissonNextSend(int64_t nNow, int average_interval_seconds);

#endif // BITCOIN_NET_H<|MERGE_RESOLUTION|>--- conflicted
+++ resolved
@@ -149,13 +149,8 @@
     LOCAL_MAX
 };
 
-<<<<<<< HEAD
-bool IsPeerAddrLocalGood(CNode* pnode);
-void AdvertizeLocal(CNode* pnode);
-=======
 bool IsPeerAddrLocalGood(CNode *pnode);
 void AdvertiseLocal(CNode *pnode);
->>>>>>> c1b74217
 void SetLimited(enum Network net, bool fLimited = true);
 bool IsLimited(enum Network net);
 bool IsLimited(const CNetAddr& addr);
@@ -166,13 +161,8 @@
 bool IsLocal(const CService& addr);
 bool GetLocal(CService& addr, const CNetAddr* paddrPeer = NULL);
 bool IsReachable(enum Network net);
-<<<<<<< HEAD
-bool IsReachable(const CNetAddr& addr);
-CAddress GetLocalAddress(const CNetAddr* paddrPeer = NULL);
-=======
 bool IsReachable(const CNetAddr &addr);
 CAddress GetLocalAddress(const CNetAddr *paddrPeer = NULL);
->>>>>>> c1b74217
 
 
 extern bool fDiscover;
