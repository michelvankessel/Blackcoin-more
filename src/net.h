--- conflicted
+++ resolved
@@ -6,24 +6,6 @@
 #ifndef BITCOIN_NET_H
 #define BITCOIN_NET_H
 
-<<<<<<< HEAD
-#include "addrdb.h"
-#include "addrman.h"
-#include "amount.h"
-#include "bloom.h"
-#include "compat.h"
-#include "fs.h"
-#include "hash.h"
-#include "limitedmap.h"
-#include "netaddress.h"
-#include "policy/feerate.h"
-#include "protocol.h"
-#include "random.h"
-#include "streams.h"
-#include "sync.h"
-#include "uint256.h"
-#include "threadinterrupt.h"
-=======
 #include <addrdb.h>
 #include <addrman.h>
 #include <amount.h>
@@ -39,7 +21,6 @@
 #include <sync.h>
 #include <uint256.h>
 #include <threadinterrupt.h>
->>>>>>> f56c00b2
 
 #include <atomic>
 #include <deque>
@@ -196,11 +177,7 @@
     void Interrupt();
     bool GetNetworkActive() const { return fNetworkActive; };
     void SetNetworkActive(bool active);
-<<<<<<< HEAD
-    bool OpenNetworkConnection(const CAddress& addrConnect, bool fCountFailure, CSemaphoreGrant *grantOutbound = nullptr, const char *strDest = nullptr, bool fOneShot = false, bool fFeeler = false, bool manual_connection = false);
-=======
     void OpenNetworkConnection(const CAddress& addrConnect, bool fCountFailure, CSemaphoreGrant *grantOutbound = nullptr, const char *strDest = nullptr, bool fOneShot = false, bool fFeeler = false, bool manual_connection = false);
->>>>>>> f56c00b2
     bool CheckIncomingNonce(uint64_t nonce);
 
     bool ForNode(NodeId id, std::function<bool(CNode* pnode)> func);
