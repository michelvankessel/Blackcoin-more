# Copyright (c) 2015-2016 The Bitcoin Core developers
# Distributed under the MIT software license, see the accompanying
# file COPYING or http://www.opensource.org/licenses/mit-license.php.

bin_PROGRAMS += bench/bench_bitcoin
BENCH_SRCDIR = bench
BENCH_BINARY = bench/bench_bitcoin$(EXEEXT)

RAW_BENCH_FILES = \
  bench/data/block413567.raw
GENERATED_BENCH_FILES = $(RAW_BENCH_FILES:.raw=.raw.h)

bench_bench_bitcoin_SOURCES = \
  $(RAW_BENCH_FILES) \
  bench/bench_bitcoin.cpp \
  bench/bench.cpp \
  bench/bench.h \
<<<<<<< HEAD
  bench/cashaddr.cpp \
=======
  bench/block_assemble.cpp \
>>>>>>> 2f4f2d38
  bench/checkblock.cpp \
  bench/checkqueue.cpp \
  bench/examples.cpp \
  bench/rollingbloom.cpp \
  bench/crypto_hash.cpp \
  bench/ccoins_caching.cpp \
  bench/merkle_root.cpp \
  bench/mempool_eviction.cpp \
  bench/base58.cpp \
  bench/bech32.cpp \
  bench/lockedpool.cpp \
  bench/prevector.cpp

nodist_bench_bench_bitcoin_SOURCES = $(GENERATED_BENCH_FILES)

bench_bench_bitcoin_CPPFLAGS = $(AM_CPPFLAGS) $(BITCOIN_INCLUDES) $(EVENT_CLFAGS) $(EVENT_PTHREADS_CFLAGS) -I$(builddir)/bench/
bench_bench_bitcoin_CXXFLAGS = $(AM_CXXFLAGS) $(PIE_FLAGS)
bench_bench_bitcoin_LDADD = \
  $(LIBBITCOIN_WALLET) \
  $(LIBBITCOIN_SERVER) \
  $(LIBBITCOIN_COMMON) \
  $(LIBBITCOIN_UTIL) \
  $(LIBBITCOIN_CONSENSUS) \
  $(LIBBITCOIN_CRYPTO) \
  $(LIBLEVELDB) \
  $(LIBLEVELDB_SSE42) \
  $(LIBMEMENV) \
  $(LIBSECP256K1) \
  $(LIBUNIVALUE)

if ENABLE_ZMQ
bench_bench_bitcoin_LDADD += $(LIBBITCOIN_ZMQ) $(ZMQ_LIBS)
endif

if ENABLE_WALLET
bench_bench_bitcoin_SOURCES += bench/coin_selection.cpp
endif

bench_bench_bitcoin_LDADD += $(BOOST_LIBS) $(BDB_LIBS) $(SSL_LIBS) $(CRYPTO_LIBS) $(MINIUPNPC_LIBS) $(EVENT_PTHREADS_LIBS) $(EVENT_LIBS)
bench_bench_bitcoin_LDFLAGS = $(RELDFLAGS) $(AM_LDFLAGS) $(LIBTOOL_APP_LDFLAGS)

CLEAN_BITCOIN_BENCH = bench/*.gcda bench/*.gcno $(GENERATED_BENCH_FILES)

CLEANFILES += $(CLEAN_BITCOIN_BENCH)

bench/checkblock.cpp: bench/data/block413567.raw.h

bitcoin_bench: $(BENCH_BINARY)

bench: $(BENCH_BINARY) FORCE
	$(BENCH_BINARY)

bitcoin_bench_clean : FORCE
	rm -f $(CLEAN_BITCOIN_BENCH) $(bench_bench_bitcoin_OBJECTS) $(BENCH_BINARY)

%.raw.h: %.raw
	@$(MKDIR_P) $(@D)
	@{ \
	 echo "static unsigned const char $(*F)[] = {" && \
	 $(HEXDUMP) -v -e '8/1 "0x%02x, "' -e '"\n"' $< | $(SED) -e 's/0x  ,//g' && \
	 echo "};"; \
	} > "$@.new" && mv -f "$@.new" "$@"
	@echo "Generated $@"<|MERGE_RESOLUTION|>--- conflicted
+++ resolved
@@ -15,11 +15,7 @@
   bench/bench_bitcoin.cpp \
   bench/bench.cpp \
   bench/bench.h \
-<<<<<<< HEAD
-  bench/cashaddr.cpp \
-=======
   bench/block_assemble.cpp \
->>>>>>> 2f4f2d38
   bench/checkblock.cpp \
   bench/checkqueue.cpp \
   bench/examples.cpp \
