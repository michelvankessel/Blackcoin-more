--- conflicted
+++ resolved
@@ -1,9 +1,5 @@
 // Copyright (c) 2009-2010 Satoshi Nakamoto
-<<<<<<< HEAD
-// Copyright (c) 2009-2017 The Bitcoin Core developers
-=======
 // Copyright (c) 2009-2018 The Bitcoin Core developers
->>>>>>> 2f4f2d38
 // Distributed under the MIT software license, see the accompanying
 // file COPYING or http://www.opensource.org/licenses/mit-license.php.
 
@@ -154,6 +150,12 @@
      */
     CCriticalSection m_cs_chainstate;
 
+    /**
+     * the ChainState CriticalSection
+     * A lock that must be held when modifying this ChainState - held in ActivateBestChain()
+     */
+    CCriticalSection m_cs_chainstate;
+
 public:
     CChain chainActive;
     BlockMap mapBlockIndex;
@@ -236,7 +238,6 @@
 size_t nCoinCacheUsage = 5000 * 300;
 uint64_t nPruneTarget = 0;
 int64_t nMaxTipAge = DEFAULT_MAX_TIP_AGE;
-bool fEnableReplacement = DEFAULT_ENABLE_REPLACEMENT;
 
 uint256 hashAssumeValid;
 arith_uint256 nMinimumChainWork;
@@ -244,121 +245,8 @@
 CFeeRate minRelayTxFee = CFeeRate(DEFAULT_MIN_RELAY_TX_FEE);
 CAmount maxTxFee = DEFAULT_TRANSACTION_MAXFEE;
 
-CBlockPolicyEstimator feeEstimator;
-CTxMemPool mempool(&feeEstimator);
+CTxMemPool mempool;
 std::atomic_bool g_is_mempool_loaded{false};
-
-/** Constant stuff for coinbase transactions we create: */
-CScript COINBASE_FLAGS;
-
-const std::string strMessageMagic = "Bitcoin Signed Message:\n";
-
-// Internal stuff
-namespace {
-    CBlockIndex *&pindexBestInvalid = g_chainstate.pindexBestInvalid;
-
-    /** All pairs A->B, where A (or one of its ancestors) misses transactions, but B has transactions.
-     * Pruned nodes may have entries where B is missing data.
-     */
-    std::multimap<CBlockIndex*, CBlockIndex*>& mapBlocksUnlinked = g_chainstate.mapBlocksUnlinked;
-
-    CCriticalSection cs_LastBlockFile;
-    std::vector<CBlockFileInfo> vinfoBlockFile;
-    int nLastBlockFile = 0;
-    /** Global flag to indicate we should check to see if there are
-     *  block/undo files that should be deleted.  Set on startup
-     *  or if we allocate more file space when we're in prune mode
-     */
-    bool fCheckForPruning = false;
-
-    /**
-     * the ChainState CriticalSection
-     * A lock that must be held when modifying this ChainState - held in ActivateBestChain()
-     */
-    CCriticalSection m_cs_chainstate;
-
-public:
-    CChain chainActive;
-    BlockMap mapBlockIndex;
-    std::multimap<CBlockIndex*, CBlockIndex*> mapBlocksUnlinked;
-    CBlockIndex *pindexBestInvalid = nullptr;
-
-    bool LoadBlockIndex(const Consensus::Params& consensus_params, CBlockTreeDB& blocktree);
-
-    bool ActivateBestChain(CValidationState &state, const CChainParams& chainparams, std::shared_ptr<const CBlock> pblock);
-
-    bool AcceptBlockHeader(const CBlockHeader& block, CValidationState& state, const CChainParams& chainparams, CBlockIndex** ppindex);
-    bool AcceptBlock(const std::shared_ptr<const CBlock>& pblock, CValidationState& state, const CChainParams& chainparams, CBlockIndex** ppindex, bool fRequested, const CDiskBlockPos* dbp, bool* fNewBlock);
-
-    // Block (dis)connection on a given view:
-    DisconnectResult DisconnectBlock(const CBlock& block, const CBlockIndex* pindex, CCoinsViewCache& view);
-    bool ConnectBlock(const CBlock& block, CValidationState& state, CBlockIndex* pindex,
-                    CCoinsViewCache& view, const CChainParams& chainparams, bool fJustCheck = false);
-
-    // Block disconnection on our pcoinsTip:
-    bool DisconnectTip(CValidationState& state, const CChainParams& chainparams, DisconnectedBlockTransactions *disconnectpool);
-
-    // Manual block validity manipulation:
-    bool PreciousBlock(CValidationState& state, const CChainParams& params, CBlockIndex *pindex);
-    bool InvalidateBlock(CValidationState& state, const CChainParams& chainparams, CBlockIndex *pindex);
-    bool ResetBlockFailureFlags(CBlockIndex *pindex);
-
-    bool ReplayBlocks(const CChainParams& params, CCoinsView* view);
-    bool RewindBlockIndex(const CChainParams& params);
-    bool LoadGenesisBlock(const CChainParams& chainparams);
-
-    void PruneBlockIndexCandidates();
-
-    void UnloadBlockIndex();
-
-private:
-    bool ActivateBestChainStep(CValidationState& state, const CChainParams& chainparams, CBlockIndex* pindexMostWork, const std::shared_ptr<const CBlock>& pblock, bool& fInvalidFound, ConnectTrace& connectTrace);
-    bool ConnectTip(CValidationState& state, const CChainParams& chainparams, CBlockIndex* pindexNew, const std::shared_ptr<const CBlock>& pblock, ConnectTrace& connectTrace, DisconnectedBlockTransactions &disconnectpool);
-
-    CBlockIndex* AddToBlockIndex(const CBlockHeader& block);
-    /** Create a new block index entry for a given block hash */
-    CBlockIndex * InsertBlockIndex(const uint256& hash);
-    void CheckBlockIndex(const Consensus::Params& consensusParams);
-
-    void InvalidBlockFound(CBlockIndex *pindex, const CValidationState &state);
-    CBlockIndex* FindMostWorkChain();
-    bool ReceivedBlockTransactions(const CBlock &block, CValidationState& state, CBlockIndex *pindexNew, const CDiskBlockPos& pos, const Consensus::Params& consensusParams);
-
-
-    bool RollforwardBlock(const CBlockIndex* pindex, CCoinsViewCache& inputs, const CChainParams& params);
-} g_chainstate;
-
-
-
-CCriticalSection cs_main;
-
-BlockMap& mapBlockIndex = g_chainstate.mapBlockIndex;
-CChain& chainActive = g_chainstate.chainActive;
-CBlockIndex *pindexBestHeader = nullptr;
-CWaitableCriticalSection csBestBlock;
-CConditionVariable cvBlockChange;
-uint256 hashBestBlock;
-int nScriptCheckThreads = 0;
-std::atomic_bool fImporting(false);
-std::atomic_bool fReindex(false);
-bool fTxIndex = false;
-bool fHavePruned = false;
-bool fPruneMode = false;
-bool fIsBareMultisigStd = DEFAULT_PERMIT_BAREMULTISIG;
-bool fRequireStandard = true;
-bool fCheckBlockIndex = false;
-bool fCheckpointsEnabled = DEFAULT_CHECKPOINTS_ENABLED;
-size_t nCoinCacheUsage = 5000 * 300;
-uint64_t nPruneTarget = 0;
-int64_t nMaxTipAge = DEFAULT_MAX_TIP_AGE;
-
-uint256 hashAssumeValid;
-arith_uint256 nMinimumChainWork;
-
-CFeeRate minRelayTxFee = CFeeRate(DEFAULT_MIN_RELAY_TX_FEE);
-CAmount maxTxFee = DEFAULT_TRANSACTION_MAXFEE;
-
-CTxMemPool mempool;
 
 /** Constant stuff for coinbase transactions we create: */
 CScript COINBASE_FLAGS;
@@ -680,7 +568,6 @@
     if (tx.IsCoinBase())
         return state.DoS(100, false, REJECT_INVALID, "coinbase");
 
-<<<<<<< HEAD
     // Coinstake is also only valid in a block, not as a loose transaction
     if (tx.IsCoinStake())
         return state.DoS(100, false, REJECT_INVALID, "coinstake");
@@ -692,22 +579,14 @@
         return state.DoS(0, false, REJECT_NONSTANDARD, "premature-version2-tx", true);
     }
 
-=======
->>>>>>> 2f4f2d38
     // Rather not work on nonstandard transactions (unless -testnet/-regtest)
     std::string reason;
     if (fRequireStandard && !IsStandardTx(tx, reason))
         return state.DoS(0, false, REJECT_NONSTANDARD, reason);
 
     // Do not work on transactions that are too small.
-<<<<<<< HEAD
-    // Transactions smaller than 82 bytes are not relayed to reduce unnecessary malloc overhead.
+    // Transactions smaller than this are not relayed to reduce unnecessary malloc overhead.
     if (::GetSerializeSize(tx, SER_NETWORK, PROTOCOL_VERSION) < MIN_STANDARD_TX_SIZE)
-=======
-    // A transaction with 1 segwit input and 1 P2WPHK output has non-witness size of 82 bytes.
-    // Transactions smaller than this are not relayed to reduce unnecessary malloc overhead.
-    if (::GetSerializeSize(tx, SER_NETWORK, PROTOCOL_VERSION | SERIALIZE_TRANSACTION_NO_WITNESS) < MIN_STANDARD_TX_NONWITNESS_SIZE)
->>>>>>> 2f4f2d38
         return state.DoS(0, false, REJECT_NONSTANDARD, "tx-size-small");
 
     // Only accept nLockTime-using transactions that can be mined in the next
@@ -727,10 +606,6 @@
     }
 
     // Check for conflicts with in-memory transactions
-<<<<<<< HEAD
-=======
-    std::set<uint256> setConflicts;
->>>>>>> 2f4f2d38
     for (const CTxIn &txin : tx.vin)
     {
         auto itConflicting = pool.mapNextTx.find(txin.prevout);
@@ -849,155 +724,7 @@
             return state.DoS(0, false, REJECT_NONSTANDARD, "too-long-mempool-chain", false, errString);
         }
 
-<<<<<<< HEAD
-        unsigned int scriptVerifyFlags = STANDARD_SCRIPT_VERIFY_FLAGS;
-        if (!chainparams.RequireStandard()) {
-            scriptVerifyFlags = gArgs.GetArg("-promiscuousmempoolflags", scriptVerifyFlags);
-        }
-=======
-        // A transaction that spends outputs that would be replaced by it is invalid. Now
-        // that we have the set of all ancestors we can detect this
-        // pathological case by making sure setConflicts and setAncestors don't
-        // intersect.
-        for (CTxMemPool::txiter ancestorIt : setAncestors)
-        {
-            const uint256 &hashAncestor = ancestorIt->GetTx().GetHash();
-            if (setConflicts.count(hashAncestor))
-            {
-                return state.DoS(10, false,
-                                 REJECT_INVALID, "bad-txns-spends-conflicting-tx", false,
-                                 strprintf("%s spends conflicting transaction %s",
-                                           hash.ToString(),
-                                           hashAncestor.ToString()));
-            }
-        }
-
-        // Check if it's economically rational to mine this transaction rather
-        // than the ones it replaces.
-        CAmount nConflictingFees = 0;
-        size_t nConflictingSize = 0;
-        uint64_t nConflictingCount = 0;
-        CTxMemPool::setEntries allConflicting;
-
-        // If we don't hold the lock allConflicting might be incomplete; the
-        // subsequent RemoveStaged() and addUnchecked() calls don't guarantee
-        // mempool consistency for us.
-        const bool fReplacementTransaction = setConflicts.size();
-        if (fReplacementTransaction)
-        {
-            CFeeRate newFeeRate(nModifiedFees, nSize);
-            std::set<uint256> setConflictsParents;
-            const int maxDescendantsToVisit = 100;
-            CTxMemPool::setEntries setIterConflicting;
-            for (const uint256 &hashConflicting : setConflicts)
-            {
-                CTxMemPool::txiter mi = pool.mapTx.find(hashConflicting);
-                if (mi == pool.mapTx.end())
-                    continue;
-
-                // Save these to avoid repeated lookups
-                setIterConflicting.insert(mi);
-
-                // Don't allow the replacement to reduce the feerate of the
-                // mempool.
-                //
-                // We usually don't want to accept replacements with lower
-                // feerates than what they replaced as that would lower the
-                // feerate of the next block. Requiring that the feerate always
-                // be increased is also an easy-to-reason about way to prevent
-                // DoS attacks via replacements.
-                //
-                // We only consider the feerates of transactions being directly
-                // replaced, not their indirect descendants. While that does
-                // mean high feerate children are ignored when deciding whether
-                // or not to replace, we do require the replacement to pay more
-                // overall fees too, mitigating most cases.
-                CFeeRate oldFeeRate(mi->GetModifiedFee(), mi->GetTxSize());
-                if (newFeeRate <= oldFeeRate)
-                {
-                    return state.DoS(0, false,
-                            REJECT_INSUFFICIENTFEE, "insufficient fee", false,
-                            strprintf("rejecting replacement %s; new feerate %s <= old feerate %s",
-                                  hash.ToString(),
-                                  newFeeRate.ToString(),
-                                  oldFeeRate.ToString()));
-                }
-
-                for (const CTxIn &txin : mi->GetTx().vin)
-                {
-                    setConflictsParents.insert(txin.prevout.hash);
-                }
-
-                nConflictingCount += mi->GetCountWithDescendants();
-            }
-            // This potentially overestimates the number of actual descendants
-            // but we just want to be conservative to avoid doing too much
-            // work.
-            if (nConflictingCount <= maxDescendantsToVisit) {
-                // If not too many to replace, then calculate the set of
-                // transactions that would have to be evicted
-                for (CTxMemPool::txiter it : setIterConflicting) {
-                    pool.CalculateDescendants(it, allConflicting);
-                }
-                for (CTxMemPool::txiter it : allConflicting) {
-                    nConflictingFees += it->GetModifiedFee();
-                    nConflictingSize += it->GetTxSize();
-                }
-            } else {
-                return state.DoS(0, false,
-                        REJECT_NONSTANDARD, "too many potential replacements", false,
-                        strprintf("rejecting replacement %s; too many potential replacements (%d > %d)\n",
-                            hash.ToString(),
-                            nConflictingCount,
-                            maxDescendantsToVisit));
-            }
-
-            for (unsigned int j = 0; j < tx.vin.size(); j++)
-            {
-                // We don't want to accept replacements that require low
-                // feerate junk to be mined first. Ideally we'd keep track of
-                // the ancestor feerates and make the decision based on that,
-                // but for now requiring all new inputs to be confirmed works.
-                if (!setConflictsParents.count(tx.vin[j].prevout.hash))
-                {
-                    // Rather than check the UTXO set - potentially expensive -
-                    // it's cheaper to just check if the new input refers to a
-                    // tx that's in the mempool.
-                    if (pool.mapTx.find(tx.vin[j].prevout.hash) != pool.mapTx.end())
-                        return state.DoS(0, false,
-                                         REJECT_NONSTANDARD, "replacement-adds-unconfirmed", false,
-                                         strprintf("replacement %s adds unconfirmed input, idx %d",
-                                                  hash.ToString(), j));
-                }
-            }
-
-            // The replacement must pay greater fees than the transactions it
-            // replaces - if we did the bandwidth used by those conflicting
-            // transactions would not be paid for.
-            if (nModifiedFees < nConflictingFees)
-            {
-                return state.DoS(0, false,
-                                 REJECT_INSUFFICIENTFEE, "insufficient fee", false,
-                                 strprintf("rejecting replacement %s, less fees than conflicting txs; %s < %s",
-                                          hash.ToString(), FormatMoney(nModifiedFees), FormatMoney(nConflictingFees)));
-            }
-
-            // Finally in addition to paying more fees than the conflicts the
-            // new transaction must pay for its own bandwidth.
-            CAmount nDeltaFees = nModifiedFees - nConflictingFees;
-            if (nDeltaFees < ::incrementalRelayFee.GetFee(nSize))
-            {
-                return state.DoS(0, false,
-                        REJECT_INSUFFICIENTFEE, "insufficient fee", false,
-                        strprintf("rejecting replacement %s, not enough additional fees to relay; %s < %s",
-                              hash.ToString(),
-                              FormatMoney(nDeltaFees),
-                              FormatMoney(::incrementalRelayFee.GetFee(nSize))));
-            }
-        }
-
         constexpr unsigned int scriptVerifyFlags = STANDARD_SCRIPT_VERIFY_FLAGS;
->>>>>>> 2f4f2d38
 
         // Check against previous transactions
         // This is done last to help prevent CPU exhaustion denial-of-service attacks.
@@ -1031,29 +758,6 @@
             return true;
         }
 
-<<<<<<< HEAD
-=======
-        // Remove conflicting transactions from the mempool
-        for (CTxMemPool::txiter it : allConflicting)
-        {
-            LogPrint(BCLog::MEMPOOL, "replacing tx %s with %s for %s BTC additional fees, %d delta bytes\n",
-                    it->GetTx().GetHash().ToString(),
-                    hash.ToString(),
-                    FormatMoney(nModifiedFees - nConflictingFees),
-                    (int)nSize - (int)nConflictingSize);
-            if (plTxnReplaced)
-                plTxnReplaced->push_back(it->GetSharedTx());
-        }
-        pool.RemoveStaged(allConflicting, false, MemPoolRemovalReason::REPLACED);
-
-        // This transaction should only count for fee estimation if:
-        // - it isn't a BIP 125 replacement transaction (may not be widely supported)
-        // - it's not being re-added during a reorg which bypasses typical mempool fee limits
-        // - the node is not behind
-        // - the transaction is not dependent on any other transactions in the mempool
-        bool validForFeeEstimation = !fReplacementTransaction && !bypass_limits && IsCurrentForFeeEstimation() && pool.HasNoInputsOf(tx);
-
->>>>>>> 2f4f2d38
         // Store transaction in memory
         pool.addUnchecked(hash, entry, setAncestors);
 
@@ -1112,33 +816,8 @@
             return true;
         }
 
-<<<<<<< HEAD
-        if (fTxIndex) {
-            CDiskTxPos postx;
-            if (pblocktree->ReadTxIndex(hash, postx)) {
-                CAutoFile file(OpenBlockFile(postx, true), SER_DISK, CLIENT_VERSION);
-                if (file.IsNull())
-                    return error("%s: OpenBlockFile failed", __func__);
-                CBlockHeader header;
-                try {
-                    file >> header;
-                    fseek(file.Get(), postx.nTxOffset, SEEK_CUR);
-                    file >> txOut;
-                } catch (const std::exception& e) {
-                    return error("%s: Deserialize or I/O error - %s", __func__, e.what());
-                }
-                hashBlock = header.GetHash();
-                if (txOut->GetHash() != hash)
-                    return error("%s: txid mismatch", __func__);
-                return true;
-            }
-
-            // transaction not found in index, nothing more can be done
-            return false;
-=======
         if (g_txindex) {
             return g_txindex->FindTx(hash, hashBlock, txOut);
->>>>>>> 2f4f2d38
         }
 
         if (fAllowSlow) { // use coin database to locate block that contains transaction, and scan it
@@ -1236,14 +915,6 @@
     return true;
 }
 
-<<<<<<< HEAD
-CAmount GetProofOfWorkSubsidy()
-{
-    return 10000 * COIN;
-}
-
-CAmount GetProofOfStakeSubsidy()
-=======
 bool ReadRawBlockFromDisk(std::vector<uint8_t>& block, const CDiskBlockPos& pos, const CMessageHeader::MessageStartChars& message_start)
 {
     CDiskBlockPos hpos = pos;
@@ -1290,8 +961,12 @@
     return ReadRawBlockFromDisk(block, block_pos, message_start);
 }
 
-CAmount GetBlockSubsidy(int nHeight, const Consensus::Params& consensusParams)
->>>>>>> 2f4f2d38
+CAmount GetProofOfWorkSubsidy()
+{
+    return 10000 * COIN;
+}
+
+CAmount GetProofOfStakeSubsidy()
 {
     return COIN * 3 / 2;
 }
@@ -1807,29 +1482,6 @@
     return true;
 }
 
-<<<<<<< HEAD
-static bool WriteTxIndexDataForBlock(const CBlock& block, CValidationState& state, CBlockIndex* pindex)
-{
-    if (!fTxIndex) return true;
-
-    CDiskTxPos pos(pindex->GetBlockPos(), GetSizeOfCompactSize(block.vtx.size()));
-    std::vector<std::pair<uint256, CDiskTxPos> > vPos;
-    vPos.reserve(block.vtx.size());
-    for (const CTransactionRef& tx : block.vtx)
-    {
-        vPos.push_back(std::make_pair(tx->GetHash(), pos));
-        pos.nTxOffset += ::GetSerializeSize(*tx, SER_DISK, CLIENT_VERSION);
-    }
-
-    if (!pblocktree->WriteTxIndex(vPos)) {
-        return AbortNode(state, "Failed to write transaction index");
-    }
-
-    return true;
-}
-
-=======
->>>>>>> 2f4f2d38
 static CCheckQueue<CScriptCheck> scriptcheckqueue(128);
 
 void ThreadScriptCheck() {
@@ -1882,22 +1534,12 @@
 // Protected by cs_main
 static ThresholdConditionCache warningcache[VERSIONBITS_NUM_BITS];
 
-// 0.13.0 was shipped with a segwit deployment defined for testnet, but not for
-// mainnet. We no longer need to support disabling the segwit deployment
-// except for testing purposes, due to limitations of the functional test
-// environment. See test/functional/p2p-segwit.py.
-static bool IsScriptWitnessEnabled(const Consensus::Params& params)
-{
-    return params.vDeployments[Consensus::DEPLOYMENT_SEGWIT].nTimeout != 0;
-}
-
 static unsigned int GetBlockScriptFlags(const CBlockIndex* pindex, const Consensus::Params& consensusparams) {
     AssertLockHeld(cs_main);
 
     // BIP16 is always active
     unsigned int flags = SCRIPT_VERIFY_P2SH;
 
-<<<<<<< HEAD
     // BIP66 is always active
     flags |= SCRIPT_VERIFY_DERSIG;
     // Blackcoin also requires DER encoding of pubkeys
@@ -1907,33 +1549,6 @@
 
     // Start enforcing CHECKLOCKTIMEVERIFY, (BIP65) since protocolv3
     if (consensusparams.IsProtocolV3(pindex->GetBlockTime())) {
-=======
-    // BIP16 didn't become active until Apr 1 2012 (on mainnet, and
-    // retroactively applied to testnet)
-    // However, only one historical block violated the P2SH rules (on both
-    // mainnet and testnet), so for simplicity, always leave P2SH
-    // on except for the one violating block.
-    if (consensusparams.BIP16Exception.IsNull() || // no bip16 exception on this chain
-        pindex->phashBlock == nullptr || // this is a new candidate block, eg from TestBlockValidity()
-        *pindex->phashBlock != consensusparams.BIP16Exception) // this block isn't the historical exception
-    {
-        flags |= SCRIPT_VERIFY_P2SH;
-    }
-
-    // Enforce WITNESS rules whenever P2SH is in effect (and the segwit
-    // deployment is defined).
-    if (flags & SCRIPT_VERIFY_P2SH && IsScriptWitnessEnabled(consensusparams)) {
-        flags |= SCRIPT_VERIFY_WITNESS;
-    }
-
-    // Start enforcing the DERSIG (BIP66) rule
-    if (pindex->nHeight >= consensusparams.BIP66Height) {
-        flags |= SCRIPT_VERIFY_DERSIG;
-    }
-
-    // Start enforcing CHECKLOCKTIMEVERIFY (BIP65) rule
-    if (pindex->nHeight >= consensusparams.BIP65Height) {
->>>>>>> 2f4f2d38
         flags |= SCRIPT_VERIFY_CHECKLOCKTIMEVERIFY;
         flags |= SCRIPT_VERIFY_NULLDUMMY;
     }
@@ -1943,13 +1558,6 @@
         flags |= SCRIPT_VERIFY_CHECKSEQUENCEVERIFY;
     }
 
-<<<<<<< HEAD
-=======
-    if (IsNullDummyEnabled(pindex->pprev, consensusparams)) {
-        flags |= SCRIPT_VERIFY_NULLDUMMY;
-    }
-
->>>>>>> 2f4f2d38
     return flags;
 }
 
@@ -2075,7 +1683,6 @@
     // See BIP30 and http://r6.ca/blog/20120206T005236Z.html for more information.
     // This logic is not necessary for memory pool transactions, as AcceptToMemoryPool
     // already refuses previously-known transaction ids entirely.
-<<<<<<< HEAD
 
     // BIP30 and BIP34 are always active
     for (const auto& tx : block.vtx) {
@@ -2083,86 +1690,6 @@
             if (view.HaveCoin(COutPoint(tx->GetHash(), o))) {
                 return state.DoS(100, error("ConnectBlock(): tried to overwrite transaction"),
                                  REJECT_INVALID, "bad-txns-BIP30");
-=======
-    // This rule was originally applied to all blocks with a timestamp after March 15, 2012, 0:00 UTC.
-    // Now that the whole chain is irreversibly beyond that time it is applied to all blocks except the
-    // two in the chain that violate it. This prevents exploiting the issue against nodes during their
-    // initial block download.
-    bool fEnforceBIP30 = !((pindex->nHeight==91842 && pindex->GetBlockHash() == uint256S("0x00000000000a4d0a398161ffc163c503763b1f4360639393e0e4c8e300e0caec")) ||
-                           (pindex->nHeight==91880 && pindex->GetBlockHash() == uint256S("0x00000000000743f190a18c5577a3c2d2a1f610ae9601ac046a38084ccb7cd721")));
-
-    // Once BIP34 activated it was not possible to create new duplicate coinbases and thus other than starting
-    // with the 2 existing duplicate coinbase pairs, not possible to create overwriting txs.  But by the
-    // time BIP34 activated, in each of the existing pairs the duplicate coinbase had overwritten the first
-    // before the first had been spent.  Since those coinbases are sufficiently buried it's no longer possible to create further
-    // duplicate transactions descending from the known pairs either.
-    // If we're on the known chain at height greater than where BIP34 activated, we can save the db accesses needed for the BIP30 check.
-
-    // BIP34 requires that a block at height X (block X) has its coinbase
-    // scriptSig start with a CScriptNum of X (indicated height X).  The above
-    // logic of no longer requiring BIP30 once BIP34 activates is flawed in the
-    // case that there is a block X before the BIP34 height of 227,931 which has
-    // an indicated height Y where Y is greater than X.  The coinbase for block
-    // X would also be a valid coinbase for block Y, which could be a BIP30
-    // violation.  An exhaustive search of all mainnet coinbases before the
-    // BIP34 height which have an indicated height greater than the block height
-    // reveals many occurrences. The 3 lowest indicated heights found are
-    // 209,921, 490,897, and 1,983,702 and thus coinbases for blocks at these 3
-    // heights would be the first opportunity for BIP30 to be violated.
-
-    // The search reveals a great many blocks which have an indicated height
-    // greater than 1,983,702, so we simply remove the optimization to skip
-    // BIP30 checking for blocks at height 1,983,702 or higher.  Before we reach
-    // that block in another 25 years or so, we should take advantage of a
-    // future consensus change to do a new and improved version of BIP34 that
-    // will actually prevent ever creating any duplicate coinbases in the
-    // future.
-    static constexpr int BIP34_IMPLIES_BIP30_LIMIT = 1983702;
-
-    // There is no potential to create a duplicate coinbase at block 209,921
-    // because this is still before the BIP34 height and so explicit BIP30
-    // checking is still active.
-
-    // The final case is block 176,684 which has an indicated height of
-    // 490,897. Unfortunately, this issue was not discovered until about 2 weeks
-    // before block 490,897 so there was not much opportunity to address this
-    // case other than to carefully analyze it and determine it would not be a
-    // problem. Block 490,897 was, in fact, mined with a different coinbase than
-    // block 176,684, but it is important to note that even if it hadn't been or
-    // is remined on an alternate fork with a duplicate coinbase, we would still
-    // not run into a BIP30 violation.  This is because the coinbase for 176,684
-    // is spent in block 185,956 in transaction
-    // d4f7fbbf92f4a3014a230b2dc70b8058d02eb36ac06b4a0736d9d60eaa9e8781.  This
-    // spending transaction can't be duplicated because it also spends coinbase
-    // 0328dd85c331237f18e781d692c92de57649529bd5edf1d01036daea32ffde29.  This
-    // coinbase has an indicated height of over 4.2 billion, and wouldn't be
-    // duplicatable until that height, and it's currently impossible to create a
-    // chain that long. Nevertheless we may wish to consider a future soft fork
-    // which retroactively prevents block 490,897 from creating a duplicate
-    // coinbase. The two historical BIP30 violations often provide a confusing
-    // edge case when manipulating the UTXO and it would be simpler not to have
-    // another edge case to deal with.
-
-    // testnet3 has no blocks before the BIP34 height with indicated heights
-    // post BIP34 before approximately height 486,000,000 and presumably will
-    // be reset before it reaches block 1,983,702 and starts doing unnecessary
-    // BIP30 checking again.
-    assert(pindex->pprev);
-    CBlockIndex *pindexBIP34height = pindex->pprev->GetAncestor(chainparams.GetConsensus().BIP34Height);
-    //Only continue to enforce if we're below BIP34 activation height or the block hash at that height doesn't correspond.
-    fEnforceBIP30 = fEnforceBIP30 && (!pindexBIP34height || !(pindexBIP34height->GetBlockHash() == chainparams.GetConsensus().BIP34Hash));
-
-    // TODO: Remove BIP30 checking from block height 1,983,702 on, once we have a
-    // consensus change that ensures coinbases at those heights can not
-    // duplicate earlier coinbases.
-    if (fEnforceBIP30 || pindex->nHeight >= BIP34_IMPLIES_BIP30_LIMIT) {
-        for (const auto& tx : block.vtx) {
-            for (size_t o = 0; o < tx->vout.size(); o++) {
-                if (view.HaveCoin(COutPoint(tx->GetHash(), o))) {
-                    return state.DoS(100, error("ConnectBlock(): tried to overwrite transaction"),
-                                     REJECT_INVALID, "bad-txns-BIP30");
-                }
->>>>>>> 2f4f2d38
             }
         }
     }
@@ -2187,11 +1714,7 @@
     CAmount nFees = 0;
     CAmount nActualStakeReward = 0;
     int nInputs = 0;
-<<<<<<< HEAD
     int64_t nSigOpsCount = 0;
-=======
-    int64_t nSigOpsCost = 0;
->>>>>>> 2f4f2d38
     blockundo.vtxundo.reserve(block.vtx.size() - 1);
     std::vector<PrecomputedTransactionData> txdata;
     txdata.reserve(block.vtx.size()); // Required so that pointers to individual PrecomputedTransactionData don't get invalidated
@@ -2294,12 +1817,6 @@
         setDirtyBlockIndex.insert(pindex);
     }
 
-<<<<<<< HEAD
-    if (!WriteTxIndexDataForBlock(block, state, pindex))
-        return false;
-
-=======
->>>>>>> 2f4f2d38
     assert(pindex->phashBlock);
     // add this block to the view's block chain
     view.SetBestBlock(pindex->GetBlockHash());
@@ -2453,8 +1970,6 @@
     }
 }
 
-<<<<<<< HEAD
-=======
 /** Private helper function that concatenates warning messages. */
 static void AppendWarning(std::string& res, const std::string& warn)
 {
@@ -2462,22 +1977,15 @@
     res += warn;
 }
 
->>>>>>> 2f4f2d38
 /** Check warning conditions and do some notifications on new chain tip set. */
 void static UpdateTip(const CBlockIndex *pindexNew, const CChainParams& chainParams) {
     // New best block
     mempool.AddTransactionsUpdated(1);
 
     {
-<<<<<<< HEAD
-        WaitableLock lock(csBestBlock);
-        hashBestBlock = pindexNew->GetBlockHash();
-        cvBlockChange.notify_all();
-=======
         WaitableLock lock(g_best_block_mutex);
         g_best_block = pindexNew->GetBlockHash();
         g_best_block_cv.notify_all();
->>>>>>> 2f4f2d38
     }
 
     std::string warningMessages;
@@ -2514,17 +2022,10 @@
             DoWarning(strWarning);
         }
     }
-<<<<<<< HEAD
-    LogPrintf("%s: new best=%s height=%d version=0x%08x log2_work=%.8g tx=%lu date='%s' progress=%f cache=%.1fMiB(%utxo)", __func__,
-      pindexNew->GetBlockHash().ToString(), pindexNew->nHeight, pindexNew->nVersion,
-      log(pindexNew->nChainWork.getdouble())/log(2.0), (unsigned long)pindexNew->nChainTx,
-      DateTimeStrFormat("%Y-%m-%d %H:%M:%S", pindexNew->GetBlockTime()),
-=======
     LogPrintf("%s: new best=%s height=%d version=0x%08x log2_work=%.8g tx=%lu date='%s' progress=%f cache=%.1fMiB(%utxo)", __func__, /* Continued */
       pindexNew->GetBlockHash().ToString(), pindexNew->nHeight, pindexNew->nVersion,
       log(pindexNew->nChainWork.getdouble())/log(2.0), (unsigned long)pindexNew->nChainTx,
       FormatISO8601DateTime(pindexNew->GetBlockTime()),
->>>>>>> 2f4f2d38
       GuessVerificationProgress(chainParams.TxData(), pindexNew), pcoinsTip->DynamicMemoryUsage() * (1.0 / (1<<20)), pcoinsTip->GetCacheSize());
     if (!warningMessages.empty())
         LogPrintf(" warning='%s'", warningMessages); /* Continued */
@@ -2929,14 +2430,10 @@
         if (GetMainSignals().CallbacksPending() > 10) {
             // Block until the validation queue drains. This should largely
             // never happen in normal operation, however may happen during
-<<<<<<< HEAD
-            // reindex, causing memory blowup  if we run too far ahead.
-=======
             // reindex, causing memory blowup if we run too far ahead.
             // Note that if a validationinterface callback ends up calling
             // ActivateBestChain this may lead to a deadlock! We should
             // probably have a DEBUG_LOCKORDER test for this in the future.
->>>>>>> 2f4f2d38
             SyncWithValidationInterfaceQueue();
         }
 
@@ -3114,11 +2611,7 @@
     return g_chainstate.InvalidateBlock(state, chainparams, pindex);
 }
 
-<<<<<<< HEAD
-bool CChainState::ResetBlockFailureFlags(CBlockIndex *pindex) {
-=======
 void CChainState::ResetBlockFailureFlags(CBlockIndex *pindex) {
->>>>>>> 2f4f2d38
     AssertLockHeld(cs_main);
 
     int nHeight = pindex->nHeight;
@@ -3146,26 +2639,16 @@
         if (pindex->nStatus & BLOCK_FAILED_MASK) {
             pindex->nStatus &= ~BLOCK_FAILED_MASK;
             setDirtyBlockIndex.insert(pindex);
-<<<<<<< HEAD
-            g_failed_blocks.erase(pindex);
-=======
             m_failed_blocks.erase(pindex);
->>>>>>> 2f4f2d38
         }
         pindex = pindex->pprev;
     }
 }
-bool ResetBlockFailureFlags(CBlockIndex *pindex) {
-    return g_chainstate.ResetBlockFailureFlags(pindex);
-}
-
-<<<<<<< HEAD
-=======
+
 void ResetBlockFailureFlags(CBlockIndex *pindex) {
     return g_chainstate.ResetBlockFailureFlags(pindex);
 }
 
->>>>>>> 2f4f2d38
 CBlockIndex* CChainState::AddToBlockIndex(const CBlockHeader& block)
 {
     AssertLockHeld(cs_main);
@@ -3205,11 +2688,7 @@
 }
 
 /** Mark a block as having its data received and checked (up to BLOCK_VALID_TRANSACTIONS). */
-<<<<<<< HEAD
-bool CChainState::ReceivedBlockTransactions(const CBlock &block, CValidationState& state, CBlockIndex *pindexNew, const CDiskBlockPos& pos, const Consensus::Params& consensusParams)
-=======
 void CChainState::ReceivedBlockTransactions(const CBlock& block, CBlockIndex* pindexNew, const CDiskBlockPos& pos, const Consensus::Params& consensusParams)
->>>>>>> 2f4f2d38
 {
     pindexNew->nTx = block.vtx.size();
     pindexNew->nChainTx = 0;
@@ -3469,10 +2948,7 @@
 
     // Check transactions
     for (const auto& tx : block.vtx)
-<<<<<<< HEAD
     {
-=======
->>>>>>> 2f4f2d38
         if (!CheckTransaction(*tx, state, true))
             return state.Invalid(false, state.GetRejectCode(), state.GetRejectReason(),
                                  strprintf("Transaction check failed (tx hash %s) %s", tx->GetHash().ToString(), state.GetDebugMessage()));
@@ -3496,77 +2972,6 @@
     return true;
 }
 
-<<<<<<< HEAD
-=======
-bool IsWitnessEnabled(const CBlockIndex* pindexPrev, const Consensus::Params& params)
-{
-    LOCK(cs_main);
-    return (VersionBitsState(pindexPrev, params, Consensus::DEPLOYMENT_SEGWIT, versionbitscache) == ThresholdState::ACTIVE);
-}
-
-bool IsNullDummyEnabled(const CBlockIndex* pindexPrev, const Consensus::Params& params)
-{
-    LOCK(cs_main);
-    return (VersionBitsState(pindexPrev, params, Consensus::DEPLOYMENT_SEGWIT, versionbitscache) == ThresholdState::ACTIVE);
-}
-
-// Compute at which vout of the block's coinbase transaction the witness
-// commitment occurs, or -1 if not found.
-static int GetWitnessCommitmentIndex(const CBlock& block)
-{
-    int commitpos = -1;
-    if (!block.vtx.empty()) {
-        for (size_t o = 0; o < block.vtx[0]->vout.size(); o++) {
-            if (block.vtx[0]->vout[o].scriptPubKey.size() >= 38 && block.vtx[0]->vout[o].scriptPubKey[0] == OP_RETURN && block.vtx[0]->vout[o].scriptPubKey[1] == 0x24 && block.vtx[0]->vout[o].scriptPubKey[2] == 0xaa && block.vtx[0]->vout[o].scriptPubKey[3] == 0x21 && block.vtx[0]->vout[o].scriptPubKey[4] == 0xa9 && block.vtx[0]->vout[o].scriptPubKey[5] == 0xed) {
-                commitpos = o;
-            }
-        }
-    }
-    return commitpos;
-}
-
-void UpdateUncommittedBlockStructures(CBlock& block, const CBlockIndex* pindexPrev, const Consensus::Params& consensusParams)
-{
-    int commitpos = GetWitnessCommitmentIndex(block);
-    static const std::vector<unsigned char> nonce(32, 0x00);
-    if (commitpos != -1 && IsWitnessEnabled(pindexPrev, consensusParams) && !block.vtx[0]->HasWitness()) {
-        CMutableTransaction tx(*block.vtx[0]);
-        tx.vin[0].scriptWitness.stack.resize(1);
-        tx.vin[0].scriptWitness.stack[0] = nonce;
-        block.vtx[0] = MakeTransactionRef(std::move(tx));
-    }
-}
-
-std::vector<unsigned char> GenerateCoinbaseCommitment(CBlock& block, const CBlockIndex* pindexPrev, const Consensus::Params& consensusParams)
-{
-    std::vector<unsigned char> commitment;
-    int commitpos = GetWitnessCommitmentIndex(block);
-    std::vector<unsigned char> ret(32, 0x00);
-    if (consensusParams.vDeployments[Consensus::DEPLOYMENT_SEGWIT].nTimeout != 0) {
-        if (commitpos == -1) {
-            uint256 witnessroot = BlockWitnessMerkleRoot(block, nullptr);
-            CHash256().Write(witnessroot.begin(), 32).Write(ret.data(), 32).Finalize(witnessroot.begin());
-            CTxOut out;
-            out.nValue = 0;
-            out.scriptPubKey.resize(38);
-            out.scriptPubKey[0] = OP_RETURN;
-            out.scriptPubKey[1] = 0x24;
-            out.scriptPubKey[2] = 0xaa;
-            out.scriptPubKey[3] = 0x21;
-            out.scriptPubKey[4] = 0xa9;
-            out.scriptPubKey[5] = 0xed;
-            memcpy(&out.scriptPubKey[6], witnessroot.begin(), 32);
-            commitment = std::vector<unsigned char>(out.scriptPubKey.begin(), out.scriptPubKey.end());
-            CMutableTransaction tx(*block.vtx[0]);
-            tx.vout.push_back(out);
-            block.vtx[0] = MakeTransactionRef(std::move(tx));
-        }
-    }
-    UpdateUncommittedBlockStructures(block, pindexPrev, consensusParams);
-    return commitment;
-}
-
->>>>>>> 2f4f2d38
 /** Context-dependent validity checks.
  *  By "context", we mean only the previous block headers, but not the UTXO
  *  set; UTXO-related validity checks are done in ConnectBlock().
@@ -3650,77 +3055,16 @@
     }
 
     // Enforce rule that the coinbase starts with serialized block height
-<<<<<<< HEAD
     CScript expect = CScript() << nHeight;
     if (block.vtx[0]->vin[0].scriptSig.size() < expect.size() ||
         !std::equal(expect.begin(), expect.end(), block.vtx[0]->vin[0].scriptSig.begin())) {
         return state.DoS(100, false, REJECT_INVALID, "bad-cb-height", false, "block height mismatch in coinbase");
-=======
-    if (nHeight >= consensusParams.BIP34Height)
-    {
-        CScript expect = CScript() << nHeight;
-        if (block.vtx[0]->vin[0].scriptSig.size() < expect.size() ||
-            !std::equal(expect.begin(), expect.end(), block.vtx[0]->vin[0].scriptSig.begin())) {
-            return state.DoS(100, false, REJECT_INVALID, "bad-cb-height", false, "block height mismatch in coinbase");
-        }
-    }
-
-    // Validation for witness commitments.
-    // * We compute the witness hash (which is the hash including witnesses) of all the block's transactions, except the
-    //   coinbase (where 0x0000....0000 is used instead).
-    // * The coinbase scriptWitness is a stack of a single 32-byte vector, containing a witness reserved value (unconstrained).
-    // * We build a merkle tree with all those witness hashes as leaves (similar to the hashMerkleRoot in the block header).
-    // * There must be at least one output whose scriptPubKey is a single 36-byte push, the first 4 bytes of which are
-    //   {0xaa, 0x21, 0xa9, 0xed}, and the following 32 bytes are SHA256^2(witness root, witness reserved value). In case there are
-    //   multiple, the last one is used.
-    bool fHaveWitness = false;
-    if (VersionBitsState(pindexPrev, consensusParams, Consensus::DEPLOYMENT_SEGWIT, versionbitscache) == ThresholdState::ACTIVE) {
-        int commitpos = GetWitnessCommitmentIndex(block);
-        if (commitpos != -1) {
-            bool malleated = false;
-            uint256 hashWitness = BlockWitnessMerkleRoot(block, &malleated);
-            // The malleation check is ignored; as the transaction tree itself
-            // already does not permit it, it is impossible to trigger in the
-            // witness tree.
-            if (block.vtx[0]->vin[0].scriptWitness.stack.size() != 1 || block.vtx[0]->vin[0].scriptWitness.stack[0].size() != 32) {
-                return state.DoS(100, false, REJECT_INVALID, "bad-witness-nonce-size", true, strprintf("%s : invalid witness reserved value size", __func__));
-            }
-            CHash256().Write(hashWitness.begin(), 32).Write(&block.vtx[0]->vin[0].scriptWitness.stack[0][0], 32).Finalize(hashWitness.begin());
-            if (memcmp(hashWitness.begin(), &block.vtx[0]->vout[commitpos].scriptPubKey[6], 32)) {
-                return state.DoS(100, false, REJECT_INVALID, "bad-witness-merkle-match", true, strprintf("%s : witness merkle commitment mismatch", __func__));
-            }
-            fHaveWitness = true;
-        }
-    }
-
-    // No witness data is allowed in blocks that don't commit to witness data, as this would otherwise leave room for spam
-    if (!fHaveWitness) {
-      for (const auto& tx : block.vtx) {
-            if (tx->HasWitness()) {
-                return state.DoS(100, false, REJECT_INVALID, "unexpected-witness", true, strprintf("%s : unexpected witness data found", __func__));
-            }
-        }
-    }
-
-    // After the coinbase witness reserved value and commitment are verified,
-    // we can check if the block weight passes (before we've checked the
-    // coinbase witness, it would be possible for the weight to be too
-    // large by filling up the coinbase witness, which doesn't change
-    // the block hash, so we couldn't mark the block as permanently
-    // failed).
-    if (GetBlockWeight(block) > MAX_BLOCK_WEIGHT) {
-        return state.DoS(100, false, REJECT_INVALID, "bad-blk-weight", false, strprintf("%s : weight limit failed", __func__));
->>>>>>> 2f4f2d38
     }
 
     return true;
 }
 
-<<<<<<< HEAD
 bool CChainState::AcceptBlockHeader(const CBlockHeader& block, CValidationState& state, const CChainParams& chainparams, CBlockIndex** ppindex, bool fProofOfStake=true, bool fOldClient=false)
-=======
-bool CChainState::AcceptBlockHeader(const CBlockHeader& block, CValidationState& state, const CChainParams& chainparams, CBlockIndex** ppindex)
->>>>>>> 2f4f2d38
 {
     AssertLockHeld(cs_main);
     // Check for duplicate
@@ -3793,11 +3137,7 @@
         LOCK(cs_main);
         for (const CBlockHeader& header : headers) {
             CBlockIndex *pindex = nullptr; // Use a temp pindex instead of ppindex to avoid a const_cast
-<<<<<<< HEAD
             if (!g_chainstate.AcceptBlockHeader(header, state, chainparams, &pindex, header.nFlags & CBlockIndex::BLOCK_PROOF_OF_STAKE, fOldClient)) {
-=======
-            if (!g_chainstate.AcceptBlockHeader(header, state, chainparams, &pindex)) {
->>>>>>> 2f4f2d38
                 if (first_invalid) *first_invalid = header;
                 return false;
             }
@@ -3889,7 +3229,6 @@
     if (!IsInitialBlockDownload() && chainActive.Tip() == pindex->pprev)
         GetMainSignals().NewPoWValidBlock(pindex, pblock);
 
-<<<<<<< HEAD
     // Get block height
     int nHeight = pindex->nHeight;
 
@@ -3898,33 +3237,20 @@
         return state.DoS(100, error("%s: reject proof-of-work at height %d",  __func__, nHeight),
                         REJECT_INVALID, "bad-pow-height");
 
-=======
->>>>>>> 2f4f2d38
     // Write block to history file
     if (fNewBlock) *fNewBlock = true;
     try {
-<<<<<<< HEAD
         CDiskBlockPos blockPos = SaveBlockToDisk(block, nHeight, chainparams, dbp);
-=======
-        CDiskBlockPos blockPos = SaveBlockToDisk(block, pindex->nHeight, chainparams, dbp);
->>>>>>> 2f4f2d38
         if (blockPos.IsNull()) {
             state.Error(strprintf("%s: Failed to find position to write new block to disk", __func__));
             return false;
         }
-<<<<<<< HEAD
-        if (!ReceivedBlockTransactions(block, state, pindex, blockPos, chainparams.GetConsensus()))
-            return error("AcceptBlock(): ReceivedBlockTransactions failed");
-=======
         ReceivedBlockTransactions(block, pindex, blockPos, chainparams.GetConsensus());
->>>>>>> 2f4f2d38
     } catch (const std::runtime_error& e) {
         return AbortNode(state, std::string("System error: ") + e.what());
     }
 
     FlushStateToDisk(chainparams, state, FlushStateMode::NONE);
-
-    CheckBlockIndex(chainparams.GetConsensus());
 
     CheckBlockIndex(chainparams.GetConsensus());
 
@@ -3960,11 +3286,7 @@
 
     CValidationState state; // Only used to report errors, not invalidity - ignore it
     if (!g_chainstate.ActivateBestChain(state, chainparams, pblock))
-<<<<<<< HEAD
-        return error("%s: ActivateBestChain failed", __func__);
-=======
         return error("%s: ActivateBestChain failed (%s)", __func__, FormatStateMessage(state));
->>>>>>> 2f4f2d38
 
     return true;
 }
@@ -4237,11 +3559,7 @@
 
 bool CChainState::LoadBlockIndex(const Consensus::Params& consensus_params, CBlockTreeDB& blocktree)
 {
-<<<<<<< HEAD
-    if (!blocktree.LoadBlockIndexGuts(consensus_params, [this](const uint256& hash){ return this->InsertBlockIndex(hash); }))
-=======
     if (!blocktree.LoadBlockIndexGuts(consensus_params, [this](const uint256& hash) EXCLUSIVE_LOCKS_REQUIRED(cs_main) { return this->InsertBlockIndex(hash); }))
->>>>>>> 2f4f2d38
         return false;
 
     boost::this_thread::interruption_point();
@@ -4291,11 +3609,7 @@
     return true;
 }
 
-<<<<<<< HEAD
-bool static LoadBlockIndexDB(const CChainParams& chainparams)
-=======
 bool static LoadBlockIndexDB(const CChainParams& chainparams) EXCLUSIVE_LOCKS_REQUIRED(cs_main)
->>>>>>> 2f4f2d38
 {
     if (!g_chainstate.LoadBlockIndex(chainparams.GetConsensus(), *pblocktree))
         return false;
@@ -4475,11 +3789,7 @@
             if (!ReadBlockFromDisk(block, pindex, chainparams.GetConsensus()))
                 return error("VerifyDB(): *** ReadBlockFromDisk failed at %d, hash=%s", pindex->nHeight, pindex->GetBlockHash().ToString());
             if (!g_chainstate.ConnectBlock(block, state, pindex, coins, chainparams))
-<<<<<<< HEAD
-                return error("VerifyDB(): *** found unconnectable block at %d, hash=%s", pindex->nHeight, pindex->GetBlockHash().ToString());
-=======
                 return error("VerifyDB(): *** found unconnectable block at %d, hash=%s (%s)", pindex->nHeight, pindex->GetBlockHash().ToString(), FormatStateMessage(state));
->>>>>>> 2f4f2d38
         }
     }
 
@@ -4583,22 +3893,9 @@
 {
     LOCK(cs_main);
 
-<<<<<<< HEAD
+    // Note that during -reindex-chainstate we are called with an empty chainActive!
+
     int nHeight = chainActive.Height() + 1;
-=======
-    // Note that during -reindex-chainstate we are called with an empty chainActive!
-
-    int nHeight = 1;
-    while (nHeight <= chainActive.Height()) {
-        // Although SCRIPT_VERIFY_WITNESS is now generally enforced on all
-        // blocks in ConnectBlock, we don't need to go back and
-        // re-download/re-verify blocks from before segwit actually activated.
-        if (IsWitnessEnabled(chainActive[nHeight - 1], params.GetConsensus()) && !(chainActive[nHeight]->nStatus & BLOCK_OPT_WITNESS)) {
-            break;
-        }
-        nHeight++;
-    }
->>>>>>> 2f4f2d38
 
     // nHeight is now the height of the first insufficiently-validated block, or tipheight + 1
     CValidationState state;
@@ -4645,17 +3942,10 @@
 
         CheckBlockIndex(params.GetConsensus());
     }
-<<<<<<< HEAD
 
     return true;
 }
 
-=======
-
-    return true;
-}
-
->>>>>>> 2f4f2d38
 bool RewindBlockIndex(const CChainParams& params) {
     if (!g_chainstate.RewindBlockIndex(params)) {
         return false;
@@ -4666,12 +3956,8 @@
         // and skip it here, we're about to -reindex-chainstate anyway, so
         // it'll get called a bunch real soon.
         CValidationState state;
-<<<<<<< HEAD
-        if (!FlushStateToDisk(params, state, FLUSH_STATE_ALWAYS)) {
-=======
         if (!FlushStateToDisk(params, state, FlushStateMode::ALWAYS)) {
             LogPrintf("RewindBlockIndex: unable to flush state to disk (%s)\n", FormatStateMessage(state));
->>>>>>> 2f4f2d38
             return false;
         }
     }
@@ -4681,11 +3967,7 @@
 
 void CChainState::UnloadBlockIndex() {
     nBlockSequenceId = 1;
-<<<<<<< HEAD
-    g_failed_blocks.clear();
-=======
     m_failed_blocks.clear();
->>>>>>> 2f4f2d38
     setBlockIndexCandidates.clear();
 }
 
@@ -4703,6 +3985,7 @@
     vinfoBlockFile.clear();
     nLastBlockFile = 0;
     setDirtyBlockIndex.clear();
+    g_failed_blocks.clear();
     setDirtyFileInfo.clear();
     versionbitscache.Clear();
     for (int b = 0; b < VERSIONBITS_NUM_BITS; b++) {
@@ -4757,13 +4040,7 @@
         if (blockPos.IsNull())
             return error("%s: writing genesis block to disk failed", __func__);
         CBlockIndex *pindex = AddToBlockIndex(block);
-<<<<<<< HEAD
-        CValidationState state;
-        if (!ReceivedBlockTransactions(block, state, pindex, blockPos, chainparams.GetConsensus()))
-            return error("%s: genesis block not accepted", __func__);
-=======
         ReceivedBlockTransactions(block, pindex, blockPos, chainparams.GetConsensus());
->>>>>>> 2f4f2d38
     } catch (const std::runtime_error& e) {
         return error("%s: failed to write genesis block: %s", __func__, e.what());
     }
@@ -4825,15 +4102,6 @@
                 uint256 hash = block.GetHash();
                 {
                     LOCK(cs_main);
-<<<<<<< HEAD
-                    CValidationState state;
-                    if (g_chainstate.AcceptBlock(pblock, state, chainparams, nullptr, true, dbp, nullptr))
-                        nLoaded++;
-                    if (state.IsError())
-                        break;
-                } else if (hash != chainparams.GetConsensus().hashGenesisBlock && mapBlockIndex[hash]->nHeight % 1000 == 0) {
-                    LogPrint(BCLog::REINDEX, "Block Import: already had block %s at height %d\n", hash.ToString(), mapBlockIndex[hash]->nHeight);
-=======
                     // detect out of order blocks, and store them for later
                     if (hash != chainparams.GetConsensus().hashGenesisBlock && !LookupBlockIndex(block.hashPrevBlock)) {
                         LogPrint(BCLog::REINDEX, "%s: Out of order block %s, parent %s not known\n", __func__, hash.ToString(),
@@ -4856,7 +4124,6 @@
                     } else if (hash != chainparams.GetConsensus().hashGenesisBlock && pindex->nHeight % 1000 == 0) {
                       LogPrint(BCLog::REINDEX, "Block Import: already had block %s at height %d\n", hash.ToString(), pindex->nHeight);
                     }
->>>>>>> 2f4f2d38
                 }
 
                 // Activate the genesis block so normal node progress can continue
@@ -5252,10 +4519,7 @@
 }
 
 //! Guess how far we are in the verification process at the given block index
-<<<<<<< HEAD
-=======
 //! require cs_main if pindex has not been validated yet (because nChainTx might be unset)
->>>>>>> 2f4f2d38
 double GuessVerificationProgress(const ChainTxData& data, const CBlockIndex *pindex) {
     if (pindex == nullptr)
         return 0.0;
