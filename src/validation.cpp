// Copyright (c) 2009-2010 Satoshi Nakamoto
// Copyright (c) 2009-2018 The Bitcoin Core developers
// Distributed under the MIT software license, see the accompanying
// file COPYING or http://www.opensource.org/licenses/mit-license.php.

#include <validation.h>

#include <arith_uint256.h>
#include <chain.h>
#include <chainparams.h>
#include <checkqueue.h>
#include <consensus/consensus.h>
#include <consensus/merkle.h>
#include <consensus/tx_check.h>
#include <consensus/tx_verify.h>
#include <consensus/validation.h>
#include <cuckoocache.h>
#include <flatfile.h>
#include <hash.h>
#include <index/txindex.h>
#include <policy/fees.h>
#include <policy/policy.h>
<<<<<<< HEAD
#include <pos.h>
=======
#include <policy/settings.h>
>>>>>>> 2f9f9b37
#include <pow.h>
#include <primitives/block.h>
#include <primitives/transaction.h>
#include <random.h>
#include <reverse_iterator.h>
#include <script/script.h>
#include <script/sigcache.h>
#include <script/standard.h>
#include <shutdown.h>
#include <timedata.h>
#include <tinyformat.h>
#include <txdb.h>
#include <txmempool.h>
#include <ui_interface.h>
#include <uint256.h>
#include <undo.h>
#include <util/moneystr.h>
#include <util/rbf.h>
#include <util/strencodings.h>
#include <util/system.h>
#include <util/translation.h>
#include <util/validation.h>
#include <validationinterface.h>
#include <warnings.h>

#include <serialize.h>
#include <pubkey.h>
#include <key.h>
#include <wallet/wallet.h>

#include <algorithm>
#include <future>
#include <sstream>
#include <string>

#include <boost/algorithm/string/replace.hpp>
#include <boost/thread.hpp>

#if defined(NDEBUG)
# error "Blackcoin cannot be compiled without assertions."
#endif

#define MICRO 0.000001
#define MILLI 0.001

bool CBlockIndexWorkComparator::operator()(const CBlockIndex *pa, const CBlockIndex *pb) const {
    // First sort by most total work, ...
    if (pa->nChainWork > pb->nChainWork) return false;
    if (pa->nChainWork < pb->nChainWork) return true;

    // ... then by earliest time received, ...
    if (pa->nSequenceId < pb->nSequenceId) return false;
    if (pa->nSequenceId > pb->nSequenceId) return true;

<<<<<<< HEAD
    /**
     * If a block header hasn't already been seen, call CheckBlockHeader on it, ensure
     * that it doesn't descend from an invalid block, and then add it to mapBlockIndex.
     */
    bool AcceptBlockHeader(const CBlockHeader& block, CValidationState& state, const CChainParams& chainparams, CBlockIndex** ppindex, bool fProofOfStake = true, bool fOldClient = false) EXCLUSIVE_LOCKS_REQUIRED(cs_main);
    bool AcceptBlock(const std::shared_ptr<const CBlock>& pblock, CValidationState& state, const CChainParams& chainparams, CBlockIndex** ppindex, bool fRequested, const CDiskBlockPos* dbp, bool* fNewBlock) EXCLUSIVE_LOCKS_REQUIRED(cs_main);

    // Block (dis)connection on a given view:
    DisconnectResult DisconnectBlock(const CBlock& block, const CBlockIndex* pindex, CCoinsViewCache& view, bool* pfClean);
    bool ConnectBlock(const CBlock& block, CValidationState& state, CBlockIndex* pindex,
                      CCoinsViewCache& view, const CChainParams& chainparams, bool fJustCheck = false) EXCLUSIVE_LOCKS_REQUIRED(cs_main);

    // Block disconnection on our pcoinsTip:
    bool DisconnectTip(CValidationState& state, const CChainParams& chainparams, DisconnectedBlockTransactions* disconnectpool) EXCLUSIVE_LOCKS_REQUIRED(cs_main);

    // Manual block validity manipulation:
    bool PreciousBlock(CValidationState& state, const CChainParams& params, CBlockIndex* pindex) LOCKS_EXCLUDED(cs_main);
    bool InvalidateBlock(CValidationState& state, const CChainParams& chainparams, CBlockIndex* pindex);
    void ResetBlockFailureFlags(CBlockIndex* pindex) EXCLUSIVE_LOCKS_REQUIRED(cs_main);

    bool ReplayBlocks(const CChainParams& params, CCoinsView* view);
    bool RewindBlockIndex(const CChainParams& params);
    bool LoadGenesisBlock(const CChainParams& chainparams);
=======
    // Use pointer address as tie breaker (should only happen with blocks
    // loaded from disk, as those all have id 0).
    if (pa < pb) return false;
    if (pa > pb) return true;
>>>>>>> 2f9f9b37

    // Identical blocks.
    return false;
}

<<<<<<< HEAD
private:
    bool ActivateBestChainStep(CValidationState& state, const CChainParams& chainparams, CBlockIndex* pindexMostWork, const std::shared_ptr<const CBlock>& pblock, bool& fInvalidFound, ConnectTrace& connectTrace) EXCLUSIVE_LOCKS_REQUIRED(cs_main);
    bool ConnectTip(CValidationState& state, const CChainParams& chainparams, CBlockIndex* pindexNew, const std::shared_ptr<const CBlock>& pblock, ConnectTrace& connectTrace, DisconnectedBlockTransactions &disconnectpool) EXCLUSIVE_LOCKS_REQUIRED(cs_main);

    CBlockIndex* AddToBlockIndex(const CBlockHeader& block, bool fSetAsProofOfStake) EXCLUSIVE_LOCKS_REQUIRED(cs_main);
    /** Create a new block index entry for a given block hash */
    CBlockIndex* InsertBlockIndex(const uint256& hash) EXCLUSIVE_LOCKS_REQUIRED(cs_main);
    /**
     * Make various assertions about the state of the block index.
     *
     * By default this only executes fully when using the Regtest chain; see: fCheckBlockIndex.
     */
    void CheckBlockIndex(const Consensus::Params& consensusParams);
=======
namespace {
BlockManager g_blockman;
} // anon namespace
>>>>>>> 2f9f9b37

std::unique_ptr<CChainState> g_chainstate;

CChainState& ChainstateActive() {
    assert(g_chainstate);
    return *g_chainstate;
}

CChain& ChainActive() {
    assert(g_chainstate);
    return g_chainstate->m_chain;
}

/**
 * Mutex to guard access to validation specific variables, such as reading
 * or changing the chainstate.
 *
 * This may also need to be locked when updating the transaction pool, e.g. on
 * AcceptToMemoryPool. See CTxMemPool::cs comment for details.
 *
 * The transaction pool has a separate lock to allow reading from it and the
 * chainstate at the same time.
 */
RecursiveMutex cs_main;

CBlockIndex *pindexBestHeader = nullptr;
Mutex g_best_block_mutex;
std::condition_variable g_best_block_cv;
uint256 g_best_block;
int nScriptCheckThreads = 0;
std::atomic_bool fImporting(false);
std::atomic_bool fReindex(false);
bool fHavePruned = false;
bool fPruneMode = false;
bool fRequireStandard = true;
bool fCheckBlockIndex = false;
bool fCheckpointsEnabled = DEFAULT_CHECKPOINTS_ENABLED;
size_t nCoinCacheUsage = 5000 * 300;
uint64_t nPruneTarget = 0;
int64_t nMaxTipAge = DEFAULT_MAX_TIP_AGE;

uint256 hashAssumeValid;
arith_uint256 nMinimumChainWork;

CFeeRate minRelayTxFee = CFeeRate(DEFAULT_MIN_RELAY_TX_FEE);

<<<<<<< HEAD
CTxMemPool mempool;
std::atomic_bool g_is_mempool_loaded{false};
=======
CBlockPolicyEstimator feeEstimator;
CTxMemPool mempool(&feeEstimator);
>>>>>>> 2f9f9b37

/** Constant stuff for coinbase transactions we create: */
CScript COINBASE_FLAGS;

<<<<<<< HEAD
const std::string strMessageMagic = "BlackCoin Signed Message:\n";

=======
>>>>>>> 2f9f9b37
// Internal stuff
namespace {
    CBlockIndex* pindexBestInvalid = nullptr;

    CCriticalSection cs_LastBlockFile;
    std::vector<CBlockFileInfo> vinfoBlockFile;
    int nLastBlockFile = 0;
    /** Global flag to indicate we should check to see if there are
     *  block/undo files that should be deleted.  Set on startup
     *  or if we allocate more file space when we're in prune mode
     */
    bool fCheckForPruning = false;

    /** Dirty block index entries. */
    std::set<CBlockIndex*> setDirtyBlockIndex;

    /** Dirty block file entries. */
    std::set<int> setDirtyFileInfo;
} // anon namespace

CBlockIndex* LookupBlockIndex(const uint256& hash)
{
    AssertLockHeld(cs_main);
    BlockMap::const_iterator it = g_blockman.m_block_index.find(hash);
    return it == g_blockman.m_block_index.end() ? nullptr : it->second;
}

CBlockIndex* FindForkInGlobalIndex(const CChain& chain, const CBlockLocator& locator)
{
    AssertLockHeld(cs_main);

    // Find the latest block common to locator and chain - we expect that
    // locator.vHave is sorted descending by height.
    for (const uint256& hash : locator.vHave) {
        CBlockIndex* pindex = LookupBlockIndex(hash);
        if (pindex) {
            if (chain.Contains(pindex))
                return pindex;
            if (pindex->GetAncestor(chain.Height()) == chain.Tip()) {
                return chain.Tip();
            }
        }
    }
    return chain.Genesis();
}

std::unique_ptr<CBlockTreeDB> pblocktree;

// See definition for documentation
static void FindFilesToPruneManual(std::set<int>& setFilesToPrune, int nManualPruneHeight);
static void FindFilesToPrune(std::set<int>& setFilesToPrune, uint64_t nPruneAfterHeight);
bool CheckInputs(const CTransaction& tx, CValidationState &state, const CCoinsViewCache &inputs, unsigned int flags, bool cacheSigStore, bool cacheFullScriptStore, PrecomputedTransactionData& txdata, std::vector<CScriptCheck> *pvChecks = nullptr);
static FILE* OpenUndoFile(const FlatFilePos &pos, bool fReadOnly = false);
static FlatFileSeq BlockFileSeq();
static FlatFileSeq UndoFileSeq();

bool CheckFinalTx(const CTransaction &tx, int flags)
{
    AssertLockHeld(cs_main);

    // By convention a negative value for flags indicates that the
    // current network-enforced consensus rules should be used. In
    // a future soft-fork scenario that would mean checking which
    // rules would be enforced for the next block and setting the
    // appropriate flags. At the present time no soft-forks are
    // scheduled, so no flags are set.
    flags = std::max(flags, 0);

    // CheckFinalTx() uses ::ChainActive().Height()+1 to evaluate
    // nLockTime because when IsFinalTx() is called within
    // CBlock::AcceptBlock(), the height of the block *being*
    // evaluated is what is used. Thus if we want to know if a
    // transaction can be part of the *next* block, we need to call
    // IsFinalTx() with one more than ::ChainActive().Height().
    const int nBlockHeight = ::ChainActive().Height() + 1;

    // BIP113 requires that time-locked transactions have nLockTime set to
    // less than the median time of the previous block they're contained in.
    // When the next block is created its previous block will be the current
    // chain tip, so we use that to calculate the median time passed to
    // IsFinalTx() if LOCKTIME_MEDIAN_TIME_PAST is set.
    const int64_t nBlockTime = (flags & LOCKTIME_MEDIAN_TIME_PAST)
<<<<<<< HEAD
                             ? chainActive.Tip()->GetPastTimeLimit()
=======
                             ? ::ChainActive().Tip()->GetMedianTimePast()
>>>>>>> 2f9f9b37
                             : GetAdjustedTime();

    return IsFinalTx(tx, nBlockHeight, nBlockTime);
}

bool TestLockPointValidity(const LockPoints* lp)
{
    AssertLockHeld(cs_main);
    assert(lp);
    // If there are relative lock times then the maxInputBlock will be set
    // If there are no relative lock times, the LockPoints don't depend on the chain
    if (lp->maxInputBlock) {
        // Check whether ::ChainActive() is an extension of the block at which the LockPoints
        // calculation was valid.  If not LockPoints are no longer valid
        if (!::ChainActive().Contains(lp->maxInputBlock)) {
            return false;
        }
    }

    // LockPoints still valid
    return true;
}

bool CheckSequenceLocks(const CTxMemPool& pool, const CTransaction& tx, int flags, LockPoints* lp, bool useExistingLockPoints)
{
    AssertLockHeld(cs_main);
    AssertLockHeld(pool.cs);

    CBlockIndex* tip = ::ChainActive().Tip();
    assert(tip != nullptr);

    CBlockIndex index;
    index.pprev = tip;
    // CheckSequenceLocks() uses ::ChainActive().Height()+1 to evaluate
    // height based locks because when SequenceLocks() is called within
    // ConnectBlock(), the height of the block *being*
    // evaluated is what is used.
    // Thus if we want to know if a transaction can be part of the
    // *next* block, we need to use one more than ::ChainActive().Height()
    index.nHeight = tip->nHeight + 1;

    std::pair<int, int64_t> lockPair;
    if (useExistingLockPoints) {
        assert(lp);
        lockPair.first = lp->height;
        lockPair.second = lp->time;
    }
    else {
        // CoinsTip() contains the UTXO set for ::ChainActive().Tip()
        CCoinsViewMemPool viewMemPool(&::ChainstateActive().CoinsTip(), pool);
        std::vector<int> prevheights;
        prevheights.resize(tx.vin.size());
        for (size_t txinIndex = 0; txinIndex < tx.vin.size(); txinIndex++) {
            const CTxIn& txin = tx.vin[txinIndex];
            Coin coin;
            if (!viewMemPool.GetCoin(txin.prevout, coin)) {
                return error("%s: Missing input", __func__);
            }
            if (coin.nHeight == MEMPOOL_HEIGHT) {
                // Assume all mempool transaction confirm in the next block
                prevheights[txinIndex] = tip->nHeight + 1;
            } else {
                prevheights[txinIndex] = coin.nHeight;
            }
        }
        lockPair = CalculateSequenceLocks(tx, flags, &prevheights, index);
        if (lp) {
            lp->height = lockPair.first;
            lp->time = lockPair.second;
            // Also store the hash of the block with the highest height of
            // all the blocks which have sequence locked prevouts.
            // This hash needs to still be on the chain
            // for these LockPoint calculations to be valid
            // Note: It is impossible to correctly calculate a maxInputBlock
            // if any of the sequence locked inputs depend on unconfirmed txs,
            // except in the special case where the relative lock time/height
            // is 0, which is equivalent to no sequence lock. Since we assume
            // input height of tip+1 for mempool txs and test the resulting
            // lockPair from CalculateSequenceLocks against tip+1.  We know
            // EvaluateSequenceLocks will fail if there was a non-zero sequence
            // lock on a mempool input, so we can use the return value of
            // CheckSequenceLocks to indicate the LockPoints validity
            int maxInputHeight = 0;
            for (const int height : prevheights) {
                // Can ignore mempool inputs since we'll fail if they had non-zero locks
                if (height != tip->nHeight+1) {
                    maxInputHeight = std::max(maxInputHeight, height);
                }
            }
            lp->maxInputBlock = tip->GetAncestor(maxInputHeight);
        }
    }
    return EvaluateSequenceLocks(index, lockPair);
}

// Returns the script flags which should be checked for a given block
static unsigned int GetBlockScriptFlags(const CBlockIndex* pindex, const Consensus::Params& chainparams);

static void LimitMempoolSize(CTxMemPool& pool, size_t limit, unsigned long age)
    EXCLUSIVE_LOCKS_REQUIRED(pool.cs, ::cs_main)
{
    int expired = pool.Expire(GetTime() - age);
    if (expired != 0) {
        LogPrint(BCLog::MEMPOOL, "Expired %i transactions from the memory pool\n", expired);
    }

    std::vector<COutPoint> vNoSpendsRemaining;
    pool.TrimToSize(limit, &vNoSpendsRemaining);
    for (const COutPoint& removed : vNoSpendsRemaining)
        ::ChainstateActive().CoinsTip().Uncache(removed);
}

<<<<<<< HEAD
=======
static bool IsCurrentForFeeEstimation() EXCLUSIVE_LOCKS_REQUIRED(cs_main)
{
    AssertLockHeld(cs_main);
    if (::ChainstateActive().IsInitialBlockDownload())
        return false;
    if (::ChainActive().Tip()->GetBlockTime() < (GetTime() - MAX_FEE_ESTIMATION_TIP_AGE))
        return false;
    if (::ChainActive().Height() < pindexBestHeader->nHeight - 1)
        return false;
    return true;
}

>>>>>>> 2f9f9b37
/* Make mempool consistent after a reorg, by re-adding or recursively erasing
 * disconnected block transactions from the mempool, and also removing any
 * other transactions from the mempool that are no longer valid given the new
 * tip/height.
 *
 * Note: we assume that disconnectpool only contains transactions that are NOT
 * confirmed in the current chain nor already in the mempool (otherwise,
 * in-mempool descendants of such transactions would be removed).
 *
 * Passing fAddToMempool=false will skip trying to add the transactions back,
 * and instead just erase from the mempool as needed.
 */

static void UpdateMempoolForReorg(DisconnectedBlockTransactions& disconnectpool, bool fAddToMempool) EXCLUSIVE_LOCKS_REQUIRED(cs_main, ::mempool.cs)
{
    AssertLockHeld(cs_main);
    std::vector<uint256> vHashUpdate;
    // disconnectpool's insertion_order index sorts the entries from
    // oldest to newest, but the oldest entry will be the last tx from the
    // latest mined block that was disconnected.
    // Iterate disconnectpool in reverse, so that we add transactions
    // back to the mempool starting with the earliest transaction that had
    // been previously seen in a block.
    auto it = disconnectpool.queuedTx.get<insertion_order>().rbegin();
    while (it != disconnectpool.queuedTx.get<insertion_order>().rend()) {
        // ignore validation errors in resurrected transactions
        CValidationState stateDummy;
        if (!fAddToMempool || (*it)->IsCoinBase() || (*it)->IsCoinStake() || 
            !AcceptToMemoryPool(mempool, stateDummy, *it, nullptr /* pfMissingInputs */,
                                nullptr /* plTxnReplaced */, true /* bypass_limits */, 0 /* nAbsurdFee */)) {
            // If the transaction doesn't make it in to the mempool, remove any
            // transactions that depend on it (which would now be orphans).
            mempool.removeRecursive(**it, MemPoolRemovalReason::REORG);
        } else if (mempool.exists((*it)->GetHash())) {
            vHashUpdate.push_back((*it)->GetHash());
        }
        ++it;
    }
    disconnectpool.queuedTx.clear();
    // AcceptToMemoryPool/addUnchecked all assume that new mempool entries have
    // no in-mempool children, which is generally not true when adding
    // previously-confirmed transactions back to the mempool.
    // UpdateTransactionsFromBlock finds descendants of any transactions in
    // the disconnectpool that were added back and cleans up the mempool state.
    mempool.UpdateTransactionsFromBlock(vHashUpdate);

    // We also need to remove any now-immature transactions
    mempool.removeForReorg(&::ChainstateActive().CoinsTip(), ::ChainActive().Tip()->nHeight + 1, STANDARD_LOCKTIME_VERIFY_FLAGS);
    // Re-limit mempool size, in case we added any transactions
    LimitMempoolSize(mempool, gArgs.GetArg("-maxmempool", DEFAULT_MAX_MEMPOOL_SIZE) * 1000000, gArgs.GetArg("-mempoolexpiry", DEFAULT_MEMPOOL_EXPIRY) * 60 * 60);
}

// Used to avoid mempool polluting consensus critical paths if CCoinsViewMempool
// were somehow broken and returning the wrong scriptPubKeys
static bool CheckInputsFromMempoolAndCache(const CTransaction& tx, CValidationState& state, const CCoinsViewCache& view, const CTxMemPool& pool,
                 unsigned int flags, bool cacheSigStore, PrecomputedTransactionData& txdata) EXCLUSIVE_LOCKS_REQUIRED(cs_main) {
    AssertLockHeld(cs_main);

    // pool.cs should be locked already, but go ahead and re-take the lock here
    // to enforce that mempool doesn't change between when we check the view
    // and when we actually call through to CheckInputs
    LOCK(pool.cs);

    assert(!tx.IsCoinBase());
    for (const CTxIn& txin : tx.vin) {
        const Coin& coin = view.AccessCoin(txin.prevout);

        // At this point we haven't actually checked if the coins are all
        // available (or shouldn't assume we have, since CheckInputs does).
        // So we just return failure if the inputs are not available here,
        // and then only have to check equivalence for available inputs.
        if (coin.IsSpent()) return false;

        const CTransactionRef& txFrom = pool.get(txin.prevout.hash);
        if (txFrom) {
            assert(txFrom->GetHash() == txin.prevout.hash);
            assert(txFrom->vout.size() > txin.prevout.n);
            assert(txFrom->vout[txin.prevout.n] == coin.out);
        } else {
            const Coin& coinFromDisk = ::ChainstateActive().CoinsTip().AccessCoin(txin.prevout);
            assert(!coinFromDisk.IsSpent());
            assert(coinFromDisk.out == coin.out);
        }
    }

    return CheckInputs(tx, state, view, flags, cacheSigStore, true, txdata);
}

namespace {

class MemPoolAccept
{
public:
    MemPoolAccept(CTxMemPool& mempool) : m_pool(mempool), m_view(&m_dummy), m_viewmempool(&::ChainstateActive().CoinsTip(), m_pool),
        m_limit_ancestors(gArgs.GetArg("-limitancestorcount", DEFAULT_ANCESTOR_LIMIT)),
        m_limit_ancestor_size(gArgs.GetArg("-limitancestorsize", DEFAULT_ANCESTOR_SIZE_LIMIT)*1000),
        m_limit_descendants(gArgs.GetArg("-limitdescendantcount", DEFAULT_DESCENDANT_LIMIT)),
        m_limit_descendant_size(gArgs.GetArg("-limitdescendantsize", DEFAULT_DESCENDANT_SIZE_LIMIT)*1000) {}

    // We put the arguments we're handed into a struct, so we can pass them
    // around easier.
    struct ATMPArgs {
        const CChainParams& m_chainparams;
        CValidationState &m_state;
        bool* m_missing_inputs;
        const int64_t m_accept_time;
        std::list<CTransactionRef>* m_replaced_transactions;
        const bool m_bypass_limits;
        const CAmount& m_absurd_fee;
        /*
         * Return any outpoints which were not previously present in the coins
         * cache, but were added as a result of validating the tx for mempool
         * acceptance. This allows the caller to optionally remove the cache
         * additions if the associated transaction ends up being rejected by
         * the mempool.
         */
        std::vector<COutPoint>& m_coins_to_uncache;
        const bool m_test_accept;
    };

    // Single transaction acceptance
    bool AcceptSingleTransaction(const CTransactionRef& ptx, ATMPArgs& args) EXCLUSIVE_LOCKS_REQUIRED(cs_main);

private:
    // All the intermediate state that gets passed between the various levels
    // of checking a given transaction.
    struct Workspace {
        Workspace(const CTransactionRef& ptx) : m_ptx(ptx), m_hash(ptx->GetHash()) {}
        std::set<uint256> m_conflicts;
        CTxMemPool::setEntries m_all_conflicting;
        CTxMemPool::setEntries m_ancestors;
        std::unique_ptr<CTxMemPoolEntry> m_entry;

        bool m_replacement_transaction;
        CAmount m_modified_fees;
        CAmount m_conflicting_fees;
        size_t m_conflicting_size;

        const CTransactionRef& m_ptx;
        const uint256& m_hash;
    };

    // Run the policy checks on a given transaction, excluding any script checks.
    // Looks up inputs, calculates feerate, considers replacement, evaluates
    // package limits, etc. As this function can be invoked for "free" by a peer,
    // only tests that are fast should be done here (to avoid CPU DoS).
    bool PreChecks(ATMPArgs& args, Workspace& ws) EXCLUSIVE_LOCKS_REQUIRED(cs_main, m_pool.cs);

    // Run the script checks using our policy flags. As this can be slow, we should
    // only invoke this on transactions that have otherwise passed policy checks.
    bool PolicyScriptChecks(ATMPArgs& args, Workspace& ws, PrecomputedTransactionData& txdata) EXCLUSIVE_LOCKS_REQUIRED(cs_main);

    // Re-run the script checks, using consensus flags, and try to cache the
    // result in the scriptcache. This should be done after
    // PolicyScriptChecks(). This requires that all inputs either be in our
    // utxo set or in the mempool.
    bool ConsensusScriptChecks(ATMPArgs& args, Workspace& ws, PrecomputedTransactionData &txdata) EXCLUSIVE_LOCKS_REQUIRED(cs_main);

    // Try to add the transaction to the mempool, removing any conflicts first.
    // Returns true if the transaction is in the mempool after any size
    // limiting is performed, false otherwise.
    bool Finalize(ATMPArgs& args, Workspace& ws) EXCLUSIVE_LOCKS_REQUIRED(cs_main, m_pool.cs);

    // Compare a package's feerate against minimum allowed.
    bool CheckFeeRate(size_t package_size, CAmount package_fee, CValidationState& state)
    {
        CAmount mempoolRejectFee = m_pool.GetMinFee(gArgs.GetArg("-maxmempool", DEFAULT_MAX_MEMPOOL_SIZE) * 1000000).GetFee(package_size);
        if (mempoolRejectFee > 0 && package_fee < mempoolRejectFee) {
            return state.Invalid(ValidationInvalidReason::TX_MEMPOOL_POLICY, false, REJECT_INSUFFICIENTFEE, "mempool min fee not met", strprintf("%d < %d", package_fee, mempoolRejectFee));
        }

        if (package_fee < ::minRelayTxFee.GetFee(package_size)) {
            return state.Invalid(ValidationInvalidReason::TX_MEMPOOL_POLICY, false, REJECT_INSUFFICIENTFEE, "min relay fee not met", strprintf("%d < %d", package_fee, ::minRelayTxFee.GetFee(package_size)));
        }
        return true;
    }

private:
    CTxMemPool& m_pool;
    CCoinsViewCache m_view;
    CCoinsViewMemPool m_viewmempool;
    CCoinsView m_dummy;

    // The package limits in effect at the time of invocation.
    const size_t m_limit_ancestors;
    const size_t m_limit_ancestor_size;
    // These may be modified while evaluating a transaction (eg to account for
    // in-mempool conflicts; see below).
    size_t m_limit_descendants;
    size_t m_limit_descendant_size;
};

bool MemPoolAccept::PreChecks(ATMPArgs& args, Workspace& ws)
{
    const CTransactionRef& ptx = ws.m_ptx;
    const CTransaction& tx = *ws.m_ptx;
    const uint256& hash = ws.m_hash;

    // Copy/alias what we need out of args
    CValidationState &state = args.m_state;
    bool* pfMissingInputs = args.m_missing_inputs;
    const int64_t nAcceptTime = args.m_accept_time;
    const bool bypass_limits = args.m_bypass_limits;
    const CAmount& nAbsurdFee = args.m_absurd_fee;
    std::vector<COutPoint>& coins_to_uncache = args.m_coins_to_uncache;

    // Alias what we need out of ws
    std::set<uint256>& setConflicts = ws.m_conflicts;
    CTxMemPool::setEntries& allConflicting = ws.m_all_conflicting;
    CTxMemPool::setEntries& setAncestors = ws.m_ancestors;
    std::unique_ptr<CTxMemPoolEntry>& entry = ws.m_entry;
    bool& fReplacementTransaction = ws.m_replacement_transaction;
    CAmount& nModifiedFees = ws.m_modified_fees;
    CAmount& nConflictingFees = ws.m_conflicting_fees;
    size_t& nConflictingSize = ws.m_conflicting_size;

    if (pfMissingInputs) {
        *pfMissingInputs = false;
    }

    /*
    // Blackcoin ToDo: decide whether to add this additional check or not
    int dust_tx_count = 0;
    CAmount min_dust = 100000;
    for (const CTxOut& txout : tx.vout) {
        // LogPrintf("tx_out value %d, minimum value %d dust count %d", txout.nValue, min_dust, dust_tx_count);
        if (txout.nValue < min_dust)
            dust_tx_count = dust_tx_count + 1;
        if (dust_tx_count > 10)
            return state.DoS(0, false, REJECT_DUST, "too many dust vouts");
    }
    */

    if (!CheckTransaction(tx, state))
        return false; // state filled in by CheckTransaction

    // Coinbase is only valid in a block, not as a loose transaction
    if (tx.IsCoinBase())
        return state.Invalid(ValidationInvalidReason::CONSENSUS, false, REJECT_INVALID, "coinbase");

    // ppcoin: coinstake is also only valid in a block, not as a loose transaction
    if (tx.IsCoinStake())
        return state.DoS(100, false, REJECT_INVALID, "coinstake");

    // Rather not work on nonstandard transactions (unless -testnet/-regtest)
    std::string reason;
    if (fRequireStandard && !IsStandardTx(tx, reason))
        return state.Invalid(ValidationInvalidReason::TX_NOT_STANDARD, false, REJECT_NONSTANDARD, reason);

    // Do not work on transactions that are too small.
<<<<<<< HEAD
    // Transactions smaller than this are not relayed to reduce unnecessary malloc overhead.
    if (::GetSerializeSize(tx, PROTOCOL_VERSION) < MIN_STANDARD_TX_SIZE)
        return state.DoS(0, false, REJECT_NONSTANDARD, "tx-size-small");
=======
    // A transaction with 1 segwit input and 1 P2WPHK output has non-witness size of 82 bytes.
    // Transactions smaller than this are not relayed to mitigate CVE-2017-12842 by not relaying
    // 64-byte transactions.
    if (::GetSerializeSize(tx, PROTOCOL_VERSION | SERIALIZE_TRANSACTION_NO_WITNESS) < MIN_STANDARD_TX_NONWITNESS_SIZE)
        return state.Invalid(ValidationInvalidReason::TX_NOT_STANDARD, false, REJECT_NONSTANDARD, "tx-size-small");
>>>>>>> 2f9f9b37

    // Only accept nLockTime-using transactions that can be mined in the next
    // block; we don't want our mempool filled up with transactions that can't
    // be mined yet.
    if (!CheckFinalTx(tx, STANDARD_LOCKTIME_VERIFY_FLAGS))
        return state.Invalid(ValidationInvalidReason::TX_PREMATURE_SPEND, false, REJECT_NONSTANDARD, "non-final");

    // For the same reasons as in the case with non-final transactions
    if (tx.nTime > FutureDrift(GetAdjustedTime())) {
        return state.DoS(0, false, REJECT_NONSTANDARD, "time-too-new");
    }

    // is it already in the memory pool?
    if (m_pool.exists(hash)) {
        return state.Invalid(ValidationInvalidReason::TX_CONFLICT, false, REJECT_DUPLICATE, "txn-already-in-mempool");
    }

    // Check for conflicts with in-memory transactions
    for (const CTxIn &txin : tx.vin)
    {
<<<<<<< HEAD
        auto itConflicting = pool.mapNextTx.find(txin.prevout);
        if (itConflicting != pool.mapNextTx.end())
        {
            // Disable replacement feature for good
            return state.Invalid(false, REJECT_DUPLICATE, "txn-mempool-conflict");
=======
        const CTransaction* ptxConflicting = m_pool.GetConflictTx(txin.prevout);
        if (ptxConflicting) {
            if (!setConflicts.count(ptxConflicting->GetHash()))
            {
                // Allow opt-out of transaction replacement by setting
                // nSequence > MAX_BIP125_RBF_SEQUENCE (SEQUENCE_FINAL-2) on all inputs.
                //
                // SEQUENCE_FINAL-1 is picked to still allow use of nLockTime by
                // non-replaceable transactions. All inputs rather than just one
                // is for the sake of multi-party protocols, where we don't
                // want a single party to be able to disable replacement.
                //
                // The opt-out ignores descendants as anyone relying on
                // first-seen mempool behavior should be checking all
                // unconfirmed ancestors anyway; doing otherwise is hopelessly
                // insecure.
                bool fReplacementOptOut = true;
                for (const CTxIn &_txin : ptxConflicting->vin)
                {
                    if (_txin.nSequence <= MAX_BIP125_RBF_SEQUENCE)
                    {
                        fReplacementOptOut = false;
                        break;
                    }
                }
                if (fReplacementOptOut) {
                    return state.Invalid(ValidationInvalidReason::TX_MEMPOOL_POLICY, false, REJECT_DUPLICATE, "txn-mempool-conflict");
                }

                setConflicts.insert(ptxConflicting->GetHash());
            }
>>>>>>> 2f9f9b37
        }
    }

    LockPoints lp;
    m_view.SetBackend(m_viewmempool);

    CCoinsViewCache& coins_cache = ::ChainstateActive().CoinsTip();
    // do all inputs exist?
    for (const CTxIn& txin : tx.vin) {
        if (!coins_cache.HaveCoinInCache(txin.prevout)) {
            coins_to_uncache.push_back(txin.prevout);
        }

        // Note: this call may add txin.prevout to the coins cache
        // (coins_cache.cacheCoins) by way of FetchCoin(). It should be removed
        // later (via coins_to_uncache) if this tx turns out to be invalid.
        if (!m_view.HaveCoin(txin.prevout)) {
            // Are inputs missing because we already have the tx?
            for (size_t out = 0; out < tx.vout.size(); out++) {
                // Optimistically just do efficient check of cache for outputs
                if (coins_cache.HaveCoinInCache(COutPoint(hash, out))) {
                    return state.Invalid(ValidationInvalidReason::TX_CONFLICT, false, REJECT_DUPLICATE, "txn-already-known");
                }
            }
            // Otherwise assume this might be an orphan tx for which we just haven't seen parents yet
            if (pfMissingInputs) {
                *pfMissingInputs = true;
            }
            return false; // fMissingInputs and !state.IsInvalid() is used to detect this condition, don't set state.Invalid()
        }
    }

    // Bring the best block into scope
    m_view.GetBestBlock();

    // we have all inputs cached now, so switch back to dummy (to protect
    // against bugs where we pull more inputs from disk that miss being added
    // to coins_to_uncache)
    m_view.SetBackend(m_dummy);

    // Only accept BIP68 sequence locked transactions that can be mined in the next
    // block; we don't want our mempool filled up with transactions that can't
    // be mined yet.
    // Must keep pool.cs for this unless we change CheckSequenceLocks to take a
    // CoinsViewCache instead of create its own
    if (!CheckSequenceLocks(m_pool, tx, STANDARD_LOCKTIME_VERIFY_FLAGS, &lp))
        return state.Invalid(ValidationInvalidReason::TX_PREMATURE_SPEND, false, REJECT_NONSTANDARD, "non-BIP68-final");

    CAmount nFees = 0;
    if (!Consensus::CheckTxInputs(tx, state, m_view, GetSpendHeight(m_view), nFees)) {
        return error("%s: Consensus::CheckTxInputs: %s, %s", __func__, tx.GetHash().ToString(), FormatStateMessage(state));
    }

    // Check for non-standard pay-to-script-hash in inputs
    if (fRequireStandard && !AreInputsStandard(tx, m_view)) {
        return state.Invalid(ValidationInvalidReason::TX_INPUTS_NOT_STANDARD, false, REJECT_NONSTANDARD, "bad-txns-nonstandard-inputs");
    }

<<<<<<< HEAD
        int64_t nSigOpsCount = GetTransactionSigOpCount(tx, view, STANDARD_SCRIPT_VERIFY_FLAGS);
=======
    // Check for non-standard witness in P2WSH
    if (tx.HasWitness() && fRequireStandard && !IsWitnessStandard(tx, m_view))
        return state.Invalid(ValidationInvalidReason::TX_WITNESS_MUTATED, false, REJECT_NONSTANDARD, "bad-witness-nonstandard");

    int64_t nSigOpsCost = GetTransactionSigOpCost(tx, m_view, STANDARD_SCRIPT_VERIFY_FLAGS);
>>>>>>> 2f9f9b37

    // nModifiedFees includes any fee deltas from PrioritiseTransaction
    nModifiedFees = nFees;
    m_pool.ApplyDelta(hash, nModifiedFees);

<<<<<<< HEAD
        // Keep track of transactions that spend a coinbase, which we re-scan
        // during reorgs to ensure coinbase maturity is still met.
        bool fSpendsCoinbase = false;
        for (const CTxIn &txin : tx.vin) {
            const Coin &coin = view.AccessCoin(txin.prevout);
            if (coin.IsCoinBase() || coin.IsCoinStake()) {
                fSpendsCoinbase = true;
                break;
            }
=======
    // Keep track of transactions that spend a coinbase, which we re-scan
    // during reorgs to ensure COINBASE_MATURITY is still met.
    bool fSpendsCoinbase = false;
    for (const CTxIn &txin : tx.vin) {
        const Coin &coin = m_view.AccessCoin(txin.prevout);
        if (coin.IsCoinBase()) {
            fSpendsCoinbase = true;
            break;
>>>>>>> 2f9f9b37
        }
    }

<<<<<<< HEAD
        CTxMemPoolEntry entry(ptx, nFees, nAcceptTime, chainActive.Height(),
                              fSpendsCoinbase, nSigOpsCount, lp);
        unsigned int nSize = entry.GetTxSize();

        // Check that the transaction doesn't have an excessive number of
        // sigops, making it impossible to mine. Since the coinbase transaction
        // itself can contain sigops MAX_STANDARD_TX_SIGOPS is less than
        // MAX_BLOCK_SIGOPS; we still consider this an invalid rather than
        // merely non-standard transaction.
        if (nSigOpsCount > MAX_STANDARD_TX_SIGOPS)
            return state.DoS(0, false, REJECT_NONSTANDARD, "bad-txns-too-many-sigops", false,
                strprintf("%d", nSigOpsCount));

        // Blackcoin: no transactions are allowed below GetMinFee
        if (nModifiedFees < GetMinFee(tx)) {
            return state.DoS(0, false, REJECT_INSUFFICIENTFEE, "mempool min fee not met", false, strprintf("%d < %d", nModifiedFees, GetMinFee(tx)));
        }

        // No transactions are allowed below minRelayTxFee except from disconnected blocks
        if (!bypass_limits && nModifiedFees < ::minRelayTxFee.GetFee(nSize)) {
            return state.DoS(0, false, REJECT_INSUFFICIENTFEE, "min relay fee not met", false, strprintf("%d < %d", nModifiedFees, ::minRelayTxFee.GetFee(nSize)));
        }
=======
    entry.reset(new CTxMemPoolEntry(ptx, nFees, nAcceptTime, ::ChainActive().Height(),
            fSpendsCoinbase, nSigOpsCost, lp));
    unsigned int nSize = entry->GetTxSize();

    if (nSigOpsCost > MAX_STANDARD_TX_SIGOPS_COST)
        return state.Invalid(ValidationInvalidReason::TX_NOT_STANDARD, false, REJECT_NONSTANDARD, "bad-txns-too-many-sigops",
                strprintf("%d", nSigOpsCost));

    // No transactions are allowed below minRelayTxFee except from disconnected
    // blocks
    if (!bypass_limits && !CheckFeeRate(nSize, nModifiedFees, state)) return false;
>>>>>>> 2f9f9b37

    if (nAbsurdFee && nFees > nAbsurdFee)
        return state.Invalid(ValidationInvalidReason::TX_NOT_STANDARD, false,
                REJECT_HIGHFEE, "absurdly-high-fee",
                strprintf("%d > %d", nFees, nAbsurdFee));

<<<<<<< HEAD
        // Calculate in-mempool ancestors, up to a limit.
        CTxMemPool::setEntries setAncestors;
        size_t nLimitAncestors = gArgs.GetArg("-limitancestorcount", DEFAULT_ANCESTOR_LIMIT);
        size_t nLimitAncestorSize = gArgs.GetArg("-limitancestorsize", DEFAULT_ANCESTOR_SIZE_LIMIT)*1000;
        size_t nLimitDescendants = gArgs.GetArg("-limitdescendantcount", DEFAULT_DESCENDANT_LIMIT);
        size_t nLimitDescendantSize = gArgs.GetArg("-limitdescendantsize", DEFAULT_DESCENDANT_SIZE_LIMIT)*1000;
        std::string errString;
        if (!pool.CalculateMemPoolAncestors(entry, setAncestors, nLimitAncestors, nLimitAncestorSize, nLimitDescendants, nLimitDescendantSize, errString)) {
            return state.DoS(0, false, REJECT_NONSTANDARD, "too-long-mempool-chain", false, errString);
        }

        constexpr unsigned int scriptVerifyFlags = STANDARD_SCRIPT_VERIFY_FLAGS;

        // Check against previous transactions
        // This is done last to help prevent CPU exhaustion denial-of-service attacks.
        PrecomputedTransactionData txdata(tx);
        if (!CheckInputs(tx, state, view, true, scriptVerifyFlags, true, false, txdata))
            return false; // state filled in by CheckInputs

        // Check again against the current block tip's script verification
        // flags to cache our script execution flags. This is, of course,
        // useless if the next block has different script flags from the
        // previous one, but because the cache tracks script flags for us it
        // will auto-invalidate and we'll just have a few blocks of extra
        // misses on soft-fork activation.
        //
        // This is also useful in case of bugs in the standard flags that cause
        // transactions to pass as valid when they're actually invalid. For
        // instance the STRICTENC flag was incorrectly allowing certain
        // CHECKSIG NOT scripts to pass, even though they were invalid.
        //
        // There is a similar check in CreateNewBlock() to prevent creating
        // invalid blocks (using TestBlockValidity), however allowing such
        // transactions into the mempool can be exploited as a DoS attack.
        unsigned int currentBlockScriptVerifyFlags = GetBlockScriptFlags(chainActive.Tip(), chainparams.GetConsensus());
        if (!CheckInputsFromMempoolAndCache(tx, state, view, pool, currentBlockScriptVerifyFlags, true, txdata)) {
            return error("%s: BUG! PLEASE REPORT THIS! CheckInputs failed against latest-block but not STANDARD flags %s, %s",
                    __func__, hash.ToString(), FormatStateMessage(state));
=======
    const CTxMemPool::setEntries setIterConflicting = m_pool.GetIterSet(setConflicts);
    // Calculate in-mempool ancestors, up to a limit.
    if (setConflicts.size() == 1) {
        // In general, when we receive an RBF transaction with mempool conflicts, we want to know whether we
        // would meet the chain limits after the conflicts have been removed. However, there isn't a practical
        // way to do this short of calculating the ancestor and descendant sets with an overlay cache of
        // changed mempool entries. Due to both implementation and runtime complexity concerns, this isn't
        // very realistic, thus we only ensure a limited set of transactions are RBF'able despite mempool
        // conflicts here. Importantly, we need to ensure that some transactions which were accepted using
        // the below carve-out are able to be RBF'ed, without impacting the security the carve-out provides
        // for off-chain contract systems (see link in the comment below).
        //
        // Specifically, the subset of RBF transactions which we allow despite chain limits are those which
        // conflict directly with exactly one other transaction (but may evict children of said transaction),
        // and which are not adding any new mempool dependencies. Note that the "no new mempool dependencies"
        // check is accomplished later, so we don't bother doing anything about it here, but if BIP 125 is
        // amended, we may need to move that check to here instead of removing it wholesale.
        //
        // Such transactions are clearly not merging any existing packages, so we are only concerned with
        // ensuring that (a) no package is growing past the package size (not count) limits and (b) we are
        // not allowing something to effectively use the (below) carve-out spot when it shouldn't be allowed
        // to.
        //
        // To check these we first check if we meet the RBF criteria, above, and increment the descendant
        // limits by the direct conflict and its descendants (as these are recalculated in
        // CalculateMempoolAncestors by assuming the new transaction being added is a new descendant, with no
        // removals, of each parent's existing dependant set). The ancestor count limits are unmodified (as
        // the ancestor limits should be the same for both our new transaction and any conflicts).
        // We don't bother incrementing m_limit_descendants by the full removal count as that limit never comes
        // into force here (as we're only adding a single transaction).
        assert(setIterConflicting.size() == 1);
        CTxMemPool::txiter conflict = *setIterConflicting.begin();

        m_limit_descendants += 1;
        m_limit_descendant_size += conflict->GetSizeWithDescendants();
    }

    std::string errString;
    if (!m_pool.CalculateMemPoolAncestors(*entry, setAncestors, m_limit_ancestors, m_limit_ancestor_size, m_limit_descendants, m_limit_descendant_size, errString)) {
        setAncestors.clear();
        // If CalculateMemPoolAncestors fails second time, we want the original error string.
        std::string dummy_err_string;
        // Contracting/payment channels CPFP carve-out:
        // If the new transaction is relatively small (up to 40k weight)
        // and has at most one ancestor (ie ancestor limit of 2, including
        // the new transaction), allow it if its parent has exactly the
        // descendant limit descendants.
        //
        // This allows protocols which rely on distrusting counterparties
        // being able to broadcast descendants of an unconfirmed transaction
        // to be secure by simply only having two immediately-spendable
        // outputs - one for each counterparty. For more info on the uses for
        // this, see https://lists.linuxfoundation.org/pipermail/bitcoin-dev/2018-November/016518.html
        if (nSize >  EXTRA_DESCENDANT_TX_SIZE_LIMIT ||
                !m_pool.CalculateMemPoolAncestors(*entry, setAncestors, 2, m_limit_ancestor_size, m_limit_descendants + 1, m_limit_descendant_size + EXTRA_DESCENDANT_TX_SIZE_LIMIT, dummy_err_string)) {
            return state.Invalid(ValidationInvalidReason::TX_MEMPOOL_POLICY, false, REJECT_NONSTANDARD, "too-long-mempool-chain", errString);
        }
    }

    // A transaction that spends outputs that would be replaced by it is invalid. Now
    // that we have the set of all ancestors we can detect this
    // pathological case by making sure setConflicts and setAncestors don't
    // intersect.
    for (CTxMemPool::txiter ancestorIt : setAncestors)
    {
        const uint256 &hashAncestor = ancestorIt->GetTx().GetHash();
        if (setConflicts.count(hashAncestor))
        {
            return state.Invalid(ValidationInvalidReason::CONSENSUS, false, REJECT_INVALID, "bad-txns-spends-conflicting-tx",
                    strprintf("%s spends conflicting transaction %s",
                        hash.ToString(),
                        hashAncestor.ToString()));
        }
    }

    // Check if it's economically rational to mine this transaction rather
    // than the ones it replaces.
    nConflictingFees = 0;
    nConflictingSize = 0;
    uint64_t nConflictingCount = 0;

    // If we don't hold the lock allConflicting might be incomplete; the
    // subsequent RemoveStaged() and addUnchecked() calls don't guarantee
    // mempool consistency for us.
    fReplacementTransaction = setConflicts.size();
    if (fReplacementTransaction)
    {
        CFeeRate newFeeRate(nModifiedFees, nSize);
        std::set<uint256> setConflictsParents;
        const int maxDescendantsToVisit = 100;
        for (const auto& mi : setIterConflicting) {
            // Don't allow the replacement to reduce the feerate of the
            // mempool.
            //
            // We usually don't want to accept replacements with lower
            // feerates than what they replaced as that would lower the
            // feerate of the next block. Requiring that the feerate always
            // be increased is also an easy-to-reason about way to prevent
            // DoS attacks via replacements.
            //
            // We only consider the feerates of transactions being directly
            // replaced, not their indirect descendants. While that does
            // mean high feerate children are ignored when deciding whether
            // or not to replace, we do require the replacement to pay more
            // overall fees too, mitigating most cases.
            CFeeRate oldFeeRate(mi->GetModifiedFee(), mi->GetTxSize());
            if (newFeeRate <= oldFeeRate)
            {
                return state.Invalid(ValidationInvalidReason::TX_MEMPOOL_POLICY, false, REJECT_INSUFFICIENTFEE, "insufficient fee",
                        strprintf("rejecting replacement %s; new feerate %s <= old feerate %s",
                            hash.ToString(),
                            newFeeRate.ToString(),
                            oldFeeRate.ToString()));
            }

            for (const CTxIn &txin : mi->GetTx().vin)
            {
                setConflictsParents.insert(txin.prevout.hash);
            }

            nConflictingCount += mi->GetCountWithDescendants();
        }
        // This potentially overestimates the number of actual descendants
        // but we just want to be conservative to avoid doing too much
        // work.
        if (nConflictingCount <= maxDescendantsToVisit) {
            // If not too many to replace, then calculate the set of
            // transactions that would have to be evicted
            for (CTxMemPool::txiter it : setIterConflicting) {
                m_pool.CalculateDescendants(it, allConflicting);
            }
            for (CTxMemPool::txiter it : allConflicting) {
                nConflictingFees += it->GetModifiedFee();
                nConflictingSize += it->GetTxSize();
            }
        } else {
            return state.Invalid(ValidationInvalidReason::TX_MEMPOOL_POLICY, false, REJECT_NONSTANDARD, "too many potential replacements",
                    strprintf("rejecting replacement %s; too many potential replacements (%d > %d)\n",
                        hash.ToString(),
                        nConflictingCount,
                        maxDescendantsToVisit));
        }

        for (unsigned int j = 0; j < tx.vin.size(); j++)
        {
            // We don't want to accept replacements that require low
            // feerate junk to be mined first. Ideally we'd keep track of
            // the ancestor feerates and make the decision based on that,
            // but for now requiring all new inputs to be confirmed works.
            //
            // Note that if you relax this to make RBF a little more useful,
            // this may break the CalculateMempoolAncestors RBF relaxation,
            // above. See the comment above the first CalculateMempoolAncestors
            // call for more info.
            if (!setConflictsParents.count(tx.vin[j].prevout.hash))
            {
                // Rather than check the UTXO set - potentially expensive -
                // it's cheaper to just check if the new input refers to a
                // tx that's in the mempool.
                if (m_pool.exists(tx.vin[j].prevout.hash)) {
                    return state.Invalid(ValidationInvalidReason::TX_MEMPOOL_POLICY, false, REJECT_NONSTANDARD, "replacement-adds-unconfirmed",
                            strprintf("replacement %s adds unconfirmed input, idx %d",
                                hash.ToString(), j));
                }
            }
>>>>>>> 2f9f9b37
        }

        // The replacement must pay greater fees than the transactions it
        // replaces - if we did the bandwidth used by those conflicting
        // transactions would not be paid for.
        if (nModifiedFees < nConflictingFees)
        {
            return state.Invalid(ValidationInvalidReason::TX_MEMPOOL_POLICY, false, REJECT_INSUFFICIENTFEE, "insufficient fee",
                    strprintf("rejecting replacement %s, less fees than conflicting txs; %s < %s",
                        hash.ToString(), FormatMoney(nModifiedFees), FormatMoney(nConflictingFees)));
        }

<<<<<<< HEAD
        // Store transaction in memory
        pool.addUnchecked(entry, setAncestors);
=======
        // Finally in addition to paying more fees than the conflicts the
        // new transaction must pay for its own bandwidth.
        CAmount nDeltaFees = nModifiedFees - nConflictingFees;
        if (nDeltaFees < ::incrementalRelayFee.GetFee(nSize))
        {
            return state.Invalid(ValidationInvalidReason::TX_MEMPOOL_POLICY, false, REJECT_INSUFFICIENTFEE, "insufficient fee",
                    strprintf("rejecting replacement %s, not enough additional fees to relay; %s < %s",
                        hash.ToString(),
                        FormatMoney(nDeltaFees),
                        FormatMoney(::incrementalRelayFee.GetFee(nSize))));
        }
    }
    return true;
}

bool MemPoolAccept::PolicyScriptChecks(ATMPArgs& args, Workspace& ws, PrecomputedTransactionData& txdata)
{
    const CTransaction& tx = *ws.m_ptx;

    CValidationState &state = args.m_state;

    constexpr unsigned int scriptVerifyFlags = STANDARD_SCRIPT_VERIFY_FLAGS;
>>>>>>> 2f9f9b37

    // Check against previous transactions
    // This is done last to help prevent CPU exhaustion denial-of-service attacks.
    if (!CheckInputs(tx, state, m_view, scriptVerifyFlags, true, false, txdata)) {
        // SCRIPT_VERIFY_CLEANSTACK requires SCRIPT_VERIFY_WITNESS, so we
        // need to turn both off, and compare against just turning off CLEANSTACK
        // to see if the failure is specifically due to witness validation.
        CValidationState stateDummy; // Want reported failures to be from first CheckInputs
        if (!tx.HasWitness() && CheckInputs(tx, stateDummy, m_view, scriptVerifyFlags & ~(SCRIPT_VERIFY_WITNESS | SCRIPT_VERIFY_CLEANSTACK), true, false, txdata) &&
                !CheckInputs(tx, stateDummy, m_view, scriptVerifyFlags & ~SCRIPT_VERIFY_CLEANSTACK, true, false, txdata)) {
            // Only the witness is missing, so the transaction itself may be fine.
            state.Invalid(ValidationInvalidReason::TX_WITNESS_MUTATED, false,
                    state.GetRejectCode(), state.GetRejectReason(), state.GetDebugMessage());
        }
        assert(IsTransactionReason(state.GetReason()));
        return false; // state filled in by CheckInputs
    }

    return true;
}

bool MemPoolAccept::ConsensusScriptChecks(ATMPArgs& args, Workspace& ws, PrecomputedTransactionData& txdata)
{
    const CTransaction& tx = *ws.m_ptx;
    const uint256& hash = ws.m_hash;

    CValidationState &state = args.m_state;
    const CChainParams& chainparams = args.m_chainparams;

    // Check again against the current block tip's script verification
    // flags to cache our script execution flags. This is, of course,
    // useless if the next block has different script flags from the
    // previous one, but because the cache tracks script flags for us it
    // will auto-invalidate and we'll just have a few blocks of extra
    // misses on soft-fork activation.
    //
    // This is also useful in case of bugs in the standard flags that cause
    // transactions to pass as valid when they're actually invalid. For
    // instance the STRICTENC flag was incorrectly allowing certain
    // CHECKSIG NOT scripts to pass, even though they were invalid.
    //
    // There is a similar check in CreateNewBlock() to prevent creating
    // invalid blocks (using TestBlockValidity), however allowing such
    // transactions into the mempool can be exploited as a DoS attack.
    unsigned int currentBlockScriptVerifyFlags = GetBlockScriptFlags(::ChainActive().Tip(), chainparams.GetConsensus());
    if (!CheckInputsFromMempoolAndCache(tx, state, m_view, m_pool, currentBlockScriptVerifyFlags, true, txdata)) {
        return error("%s: BUG! PLEASE REPORT THIS! CheckInputs failed against latest-block but not STANDARD flags %s, %s",
                __func__, hash.ToString(), FormatStateMessage(state));
    }

    return true;
}

bool MemPoolAccept::Finalize(ATMPArgs& args, Workspace& ws)
{
    const CTransaction& tx = *ws.m_ptx;
    const uint256& hash = ws.m_hash;
    CValidationState &state = args.m_state;
    const bool bypass_limits = args.m_bypass_limits;

    CTxMemPool::setEntries& allConflicting = ws.m_all_conflicting;
    CTxMemPool::setEntries& setAncestors = ws.m_ancestors;
    const CAmount& nModifiedFees = ws.m_modified_fees;
    const CAmount& nConflictingFees = ws.m_conflicting_fees;
    const size_t& nConflictingSize = ws.m_conflicting_size;
    const bool fReplacementTransaction = ws.m_replacement_transaction;
    std::unique_ptr<CTxMemPoolEntry>& entry = ws.m_entry;

    // Remove conflicting transactions from the mempool
    for (CTxMemPool::txiter it : allConflicting)
    {
        LogPrint(BCLog::MEMPOOL, "replacing tx %s with %s for %s BTC additional fees, %d delta bytes\n",
                it->GetTx().GetHash().ToString(),
                hash.ToString(),
                FormatMoney(nModifiedFees - nConflictingFees),
                (int)entry->GetTxSize() - (int)nConflictingSize);
        if (args.m_replaced_transactions)
            args.m_replaced_transactions->push_back(it->GetSharedTx());
    }
    m_pool.RemoveStaged(allConflicting, false, MemPoolRemovalReason::REPLACED);

    // This transaction should only count for fee estimation if:
    // - it isn't a BIP 125 replacement transaction (may not be widely supported)
    // - it's not being re-added during a reorg which bypasses typical mempool fee limits
    // - the node is not behind
    // - the transaction is not dependent on any other transactions in the mempool
    bool validForFeeEstimation = !fReplacementTransaction && !bypass_limits && IsCurrentForFeeEstimation() && m_pool.HasNoInputsOf(tx);

    // Store transaction in memory
    m_pool.addUnchecked(*entry, setAncestors, validForFeeEstimation);

    // trim mempool and check if tx was trimmed
    if (!bypass_limits) {
        LimitMempoolSize(m_pool, gArgs.GetArg("-maxmempool", DEFAULT_MAX_MEMPOOL_SIZE) * 1000000, gArgs.GetArg("-mempoolexpiry", DEFAULT_MEMPOOL_EXPIRY) * 60 * 60);
        if (!m_pool.exists(hash))
            return state.Invalid(ValidationInvalidReason::TX_MEMPOOL_POLICY, false, REJECT_INSUFFICIENTFEE, "mempool full");
    }
    return true;
}

bool MemPoolAccept::AcceptSingleTransaction(const CTransactionRef& ptx, ATMPArgs& args)
{
    AssertLockHeld(cs_main);
    LOCK(m_pool.cs); // mempool "read lock" (held through GetMainSignals().TransactionAddedToMempool())

    Workspace workspace(ptx);

    if (!PreChecks(args, workspace)) return false;

    // Only compute the precomputed transaction data if we need to verify
    // scripts (ie, other policy checks pass). We perform the inexpensive
    // checks first and avoid hashing and signature verification unless those
    // checks pass, to mitigate CPU exhaustion denial-of-service attacks.
    PrecomputedTransactionData txdata(*ptx);

    if (!PolicyScriptChecks(args, workspace, txdata)) return false;

    if (!ConsensusScriptChecks(args, workspace, txdata)) return false;

    // Tx was accepted, but not added
    if (args.m_test_accept) return true;

    if (!Finalize(args, workspace)) return false;

    GetMainSignals().TransactionAddedToMempool(ptx);

    return true;
}

} // anon namespace

/** (try to) add transaction to memory pool with a specified acceptance time **/
static bool AcceptToMemoryPoolWithTime(const CChainParams& chainparams, CTxMemPool& pool, CValidationState &state, const CTransactionRef &tx,
                        bool* pfMissingInputs, int64_t nAcceptTime, std::list<CTransactionRef>* plTxnReplaced,
                        bool bypass_limits, const CAmount nAbsurdFee, bool test_accept) EXCLUSIVE_LOCKS_REQUIRED(cs_main)
{
    std::vector<COutPoint> coins_to_uncache;
    MemPoolAccept::ATMPArgs args { chainparams, state, pfMissingInputs, nAcceptTime, plTxnReplaced, bypass_limits, nAbsurdFee, coins_to_uncache, test_accept };
    bool res = MemPoolAccept(pool).AcceptSingleTransaction(tx, args);
    if (!res) {
        // Remove coins that were not present in the coins cache before calling ATMPW;
        // this is to prevent memory DoS in case we receive a large number of
        // invalid transactions that attempt to overrun the in-memory coins cache
        // (`CCoinsViewCache::cacheCoins`).

        for (const COutPoint& hashTx : coins_to_uncache)
            ::ChainstateActive().CoinsTip().Uncache(hashTx);
    }
    // After we've (potentially) uncached entries, ensure our coins cache is still within its size limits
    CValidationState stateDummy;
    ::ChainstateActive().FlushStateToDisk(chainparams, stateDummy, FlushStateMode::PERIODIC);
    return res;
}

bool AcceptToMemoryPool(CTxMemPool& pool, CValidationState &state, const CTransactionRef &tx,
                        bool* pfMissingInputs, std::list<CTransactionRef>* plTxnReplaced,
                        bool bypass_limits, const CAmount nAbsurdFee, bool test_accept)
{
    const CChainParams& chainparams = Params();
    return AcceptToMemoryPoolWithTime(chainparams, pool, state, tx, pfMissingInputs, GetTime(), plTxnReplaced, bypass_limits, nAbsurdFee, test_accept);
}

/**
 * Return transaction in txOut, and if it was found inside a block, its hash is placed in hashBlock.
 * If blockIndex is provided, the transaction is fetched from the corresponding block.
 */
bool GetTransaction(const uint256& hash, CTransactionRef& txOut, const Consensus::Params& consensusParams, uint256& hashBlock, const CBlockIndex* const block_index)
{
    LOCK(cs_main);

    if (!block_index) {
        CTransactionRef ptx = mempool.get(hash);
        if (ptx) {
            txOut = ptx;
            return true;
        }

        if (g_txindex) {
            return g_txindex->FindTx(hash, hashBlock, txOut);
        }
    } else {
        CBlock block;
        if (ReadBlockFromDisk(block, block_index, consensusParams)) {
            for (const auto& tx : block.vtx) {
                if (tx->GetHash() == hash) {
                    txOut = tx;
                    hashBlock = block_index->GetBlockHash();
                    return true;
                }
            }
        }
    }

    return false;
}






//////////////////////////////////////////////////////////////////////////////
//
// CBlock and CBlockIndex
//

static bool WriteBlockToDisk(const CBlock& block, FlatFilePos& pos, const CMessageHeader::MessageStartChars& messageStart)
{
    // Open history file to append
    CAutoFile fileout(OpenBlockFile(pos), SER_DISK, CLIENT_VERSION);
    if (fileout.IsNull())
        return error("WriteBlockToDisk: OpenBlockFile failed");

    // Write index header
    unsigned int nSize = GetSerializeSize(block, fileout.GetVersion());
    fileout << messageStart << nSize;

    // Write block
    long fileOutPos = ftell(fileout.Get());
    if (fileOutPos < 0)
        return error("WriteBlockToDisk: ftell failed");
    pos.nPos = (unsigned int)fileOutPos;
    fileout << block;

    return true;
}

bool ReadBlockFromDisk(CBlock& block, const FlatFilePos& pos, const Consensus::Params& consensusParams)
{
    block.SetNull();

    // Open history file to read
    CAutoFile filein(OpenBlockFile(pos, true), SER_DISK, CLIENT_VERSION);
    if (filein.IsNull())
        return error("ReadBlockFromDisk: OpenBlockFile failed for %s", pos.ToString());

    // Read block
    try {
        filein >> block;
    }
    catch (const std::exception& e) {
        return error("%s: Deserialize or I/O error - %s at %s", __func__, e.what(), pos.ToString());
    }

    // Check headers for proof-of-work blocks
    if (block.GetHash() != consensusParams.hashGenesisBlock && block.IsProofOfWork()) {
        if (!CheckProofOfWork(block.GetPoWHash(), block.nBits, consensusParams))
            return error("ReadBlockFromDisk: Errors in block header at %s", pos.ToString());
    }

    return true;
}

bool ReadBlockFromDisk(CBlock& block, const CBlockIndex* pindex, const Consensus::Params& consensusParams)
{
    FlatFilePos blockPos;
    {
        LOCK(cs_main);
        blockPos = pindex->GetBlockPos();
    }

    if (!ReadBlockFromDisk(block, blockPos, consensusParams))
        return false;
    if (block.GetHash() != pindex->GetBlockHash())
        return error("ReadBlockFromDisk(CBlock&, CBlockIndex*): GetHash() doesn't match index for %s at %s",
                pindex->ToString(), pindex->GetBlockPos().ToString());
    return true;
}

bool ReadRawBlockFromDisk(std::vector<uint8_t>& block, const FlatFilePos& pos, const CMessageHeader::MessageStartChars& message_start)
{
    FlatFilePos hpos = pos;
    hpos.nPos -= 8; // Seek back 8 bytes for meta header
    CAutoFile filein(OpenBlockFile(hpos, true), SER_DISK, CLIENT_VERSION);
    if (filein.IsNull()) {
        return error("%s: OpenBlockFile failed for %s", __func__, pos.ToString());
    }

    try {
        CMessageHeader::MessageStartChars blk_start;
        unsigned int blk_size;

        filein >> blk_start >> blk_size;

        if (memcmp(blk_start, message_start, CMessageHeader::MESSAGE_START_SIZE)) {
            return error("%s: Block magic mismatch for %s: %s versus expected %s", __func__, pos.ToString(),
                    HexStr(blk_start, blk_start + CMessageHeader::MESSAGE_START_SIZE),
                    HexStr(message_start, message_start + CMessageHeader::MESSAGE_START_SIZE));
        }

        if (blk_size > MAX_SIZE) {
            return error("%s: Block data is larger than maximum deserialization size for %s: %s versus %s", __func__, pos.ToString(),
                    blk_size, MAX_SIZE);
        }

        block.resize(blk_size); // Zeroing of memory is intentional here
        filein.read((char*)block.data(), blk_size);
    } catch(const std::exception& e) {
        return error("%s: Read from block file failed: %s for %s", __func__, e.what(), pos.ToString());
    }

    return true;
}

bool ReadRawBlockFromDisk(std::vector<uint8_t>& block, const CBlockIndex* pindex, const CMessageHeader::MessageStartChars& message_start)
{
    FlatFilePos block_pos;
    {
        LOCK(cs_main);
        block_pos = pindex->GetBlockPos();
    }

    return ReadRawBlockFromDisk(block, block_pos, message_start);
}

CAmount GetProofOfWorkSubsidy()
{
    return 10000 * COIN;
}

CAmount GetProofOfStakeSubsidy()
{
    return COIN * 3 / 2;
}

CoinsViews::CoinsViews(
    std::string ldb_name,
    size_t cache_size_bytes,
    bool in_memory,
    bool should_wipe) : m_dbview(
                            GetDataDir() / ldb_name, cache_size_bytes, in_memory, should_wipe),
                        m_catcherview(&m_dbview) {}

void CoinsViews::InitCache()
{
    m_cacheview = MakeUnique<CCoinsViewCache>(&m_catcherview);
}

// NOTE: for now m_blockman is set to a global, but this will be changed
// in a future commit.
CChainState::CChainState() : m_blockman(g_blockman) {}


void CChainState::InitCoinsDB(
    size_t cache_size_bytes,
    bool in_memory,
    bool should_wipe,
    std::string leveldb_name)
{
    m_coins_views = MakeUnique<CoinsViews>(
        leveldb_name, cache_size_bytes, in_memory, should_wipe);
}

void CChainState::InitCoinsCache()
{
    assert(m_coins_views != nullptr);
    m_coins_views->InitCache();
}

// Note that though this is marked const, we may end up modifying `m_cached_finished_ibd`, which
// is a performance-related implementation detail. This function must be marked
// `const` so that `CValidationInterface` clients (which are given a `const CChainState*`)
// can call it.
//
bool CChainState::IsInitialBlockDownload() const
{
    // Optimization: pre-test latch before taking the lock.
    if (m_cached_finished_ibd.load(std::memory_order_relaxed))
        return false;

    LOCK(cs_main);
    if (m_cached_finished_ibd.load(std::memory_order_relaxed))
        return false;
    if (fImporting || fReindex)
        return true;
    if (m_chain.Tip() == nullptr)
        return true;
    if (m_chain.Tip()->nChainWork < nMinimumChainWork)
        return true;
    if (m_chain.Tip()->GetBlockTime() < (GetTime() - nMaxTipAge))
        return true;
    LogPrintf("Leaving InitialBlockDownload (latching to false)\n");
    m_cached_finished_ibd.store(true, std::memory_order_relaxed);
    return false;
}

static CBlockIndex *pindexBestForkTip = nullptr, *pindexBestForkBase = nullptr;

BlockMap& BlockIndex()
{
    return g_blockman.m_block_index;
}

static void AlertNotify(const std::string& strMessage)
{
    uiInterface.NotifyAlertChanged();
#if HAVE_SYSTEM
    std::string strCmd = gArgs.GetArg("-alertnotify", "");
    if (strCmd.empty()) return;

    // Alert text should be plain ascii coming from a trusted source, but to
    // be safe we first strip anything not in safeChars, then add single quotes around
    // the whole string before passing it to the shell:
    std::string singleQuote("'");
    std::string safeStatus = SanitizeString(strMessage);
    safeStatus = singleQuote+safeStatus+singleQuote;
    boost::replace_all(strCmd, "%s", safeStatus);

    std::thread t(runCommand, strCmd);
    t.detach(); // thread runs free
#endif
}

static void CheckForkWarningConditions() EXCLUSIVE_LOCKS_REQUIRED(cs_main)
{
    AssertLockHeld(cs_main);
    // Before we get past initial download, we cannot reliably alert about forks
    // (we assume we don't get stuck on a fork before finishing our initial sync)
    if (::ChainstateActive().IsInitialBlockDownload())
        return;

    // If our best fork is no longer within 72 blocks (+/- 12 hours if no one mines it)
    // of our head, drop it
    if (pindexBestForkTip && ::ChainActive().Height() - pindexBestForkTip->nHeight >= 72)
        pindexBestForkTip = nullptr;

    if (pindexBestForkTip || (pindexBestInvalid && pindexBestInvalid->nChainWork > ::ChainActive().Tip()->nChainWork + (GetBlockProof(*::ChainActive().Tip()) * 6)))
    {
        if (!GetfLargeWorkForkFound() && pindexBestForkBase)
        {
            std::string warning = std::string("'Warning: Large-work fork detected, forking after block ") +
                pindexBestForkBase->phashBlock->ToString() + std::string("'");
            AlertNotify(warning);
        }
        if (pindexBestForkTip && pindexBestForkBase)
        {
            LogPrintf("%s: Warning: Large valid fork found\n  forking the chain at height %d (%s)\n  lasting to height %d (%s).\nChain state database corruption likely.\n", __func__,
                   pindexBestForkBase->nHeight, pindexBestForkBase->phashBlock->ToString(),
                   pindexBestForkTip->nHeight, pindexBestForkTip->phashBlock->ToString());
            SetfLargeWorkForkFound(true);
        }
        else
        {
            LogPrintf("%s: Warning: Found invalid chain at least ~6 blocks longer than our best chain.\nChain state database corruption likely.\n", __func__);
            SetfLargeWorkInvalidChainFound(true);
        }
    }
    else
    {
        SetfLargeWorkForkFound(false);
        SetfLargeWorkInvalidChainFound(false);
    }
}

static void CheckForkWarningConditionsOnNewFork(CBlockIndex* pindexNewForkTip) EXCLUSIVE_LOCKS_REQUIRED(cs_main)
{
    AssertLockHeld(cs_main);
    // If we are on a fork that is sufficiently large, set a warning flag
    CBlockIndex* pfork = pindexNewForkTip;
    CBlockIndex* plonger = ::ChainActive().Tip();
    while (pfork && pfork != plonger)
    {
        while (plonger && plonger->nHeight > pfork->nHeight)
            plonger = plonger->pprev;
        if (pfork == plonger)
            break;
        pfork = pfork->pprev;
    }

    // We define a condition where we should warn the user about as a fork of at least 7 blocks
    // with a tip within 72 blocks (+/- 12 hours if no one mines it) of ours
    // We use 7 blocks rather arbitrarily as it represents just under 10% of sustained network
    // hash rate operating on the fork.
    // or a chain that is entirely longer than ours and invalid (note that this should be detected by both)
    // We define it this way because it allows us to only store the highest fork tip (+ base) which meets
    // the 7-block condition and from this always have the most-likely-to-cause-warning fork
    if (pfork && (!pindexBestForkTip || pindexNewForkTip->nHeight > pindexBestForkTip->nHeight) &&
            pindexNewForkTip->nChainWork - pfork->nChainWork > (GetBlockProof(*pfork) * 7) &&
            ::ChainActive().Height() - pindexNewForkTip->nHeight < 72)
    {
        pindexBestForkTip = pindexNewForkTip;
        pindexBestForkBase = pfork;
    }

    CheckForkWarningConditions();
}

void static InvalidChainFound(CBlockIndex* pindexNew) EXCLUSIVE_LOCKS_REQUIRED(cs_main)
{
    if (!pindexBestInvalid || pindexNew->nChainWork > pindexBestInvalid->nChainWork)
        pindexBestInvalid = pindexNew;

    LogPrintf("%s: invalid block=%s  height=%d  log2_work=%.8g  date=%s\n", __func__,
      pindexNew->GetBlockHash().ToString(), pindexNew->nHeight,
      log(pindexNew->nChainWork.getdouble())/log(2.0), FormatISO8601DateTime(pindexNew->GetBlockTime()));
    CBlockIndex *tip = ::ChainActive().Tip();
    assert (tip);
    LogPrintf("%s:  current best=%s  height=%d  log2_work=%.8g  date=%s\n", __func__,
      tip->GetBlockHash().ToString(), ::ChainActive().Height(), log(tip->nChainWork.getdouble())/log(2.0),
      FormatISO8601DateTime(tip->GetBlockTime()));
    CheckForkWarningConditions();
}

void CChainState::InvalidBlockFound(CBlockIndex *pindex, const CValidationState &state) {
    if (state.GetReason() != ValidationInvalidReason::BLOCK_MUTATED) {
        pindex->nStatus |= BLOCK_FAILED_VALID;
        m_blockman.m_failed_blocks.insert(pindex);
        setDirtyBlockIndex.insert(pindex);
        setBlockIndexCandidates.erase(pindex);
        InvalidChainFound(pindex);
    }
}

void UpdateCoins(const CTransaction& tx, CCoinsViewCache& inputs, CTxUndo &txundo, int nHeight)
{
    // mark inputs spent
    if (!tx.IsCoinBase()) {
        txundo.vprevout.reserve(tx.vin.size());
        for (const CTxIn &txin : tx.vin) {
            txundo.vprevout.emplace_back();
            bool is_spent = inputs.SpendCoin(txin.prevout, &txundo.vprevout.back());
            assert(is_spent);
        }
    }
    // add outputs
    AddCoins(inputs, tx, nHeight);
}

void UpdateCoins(const CTransaction& tx, CCoinsViewCache& inputs, int nHeight)
{
    CTxUndo txundo;
    UpdateCoins(tx, inputs, txundo, nHeight);
}

bool CScriptCheck::operator()() {
    const CScript &scriptSig = ptxTo->vin[nIn].scriptSig;
    return VerifyScript(scriptSig, m_tx_out.scriptPubKey, nFlags, CachingTransactionSignatureChecker(ptxTo, nIn, m_tx_out.nValue, cacheStore, *txdata), &error);
}

int GetSpendHeight(const CCoinsViewCache& inputs)
{
    LOCK(cs_main);
    CBlockIndex* pindexPrev = LookupBlockIndex(inputs.GetBestBlock());
    return pindexPrev->nHeight + 1;
}


static CuckooCache::cache<uint256, SignatureCacheHasher> scriptExecutionCache;
static uint256 scriptExecutionCacheNonce(GetRandHash());

void InitScriptExecutionCache() {
    // nMaxCacheSize is unsigned. If -maxsigcachesize is set to zero,
    // setup_bytes creates the minimum possible cache (2 elements).
    size_t nMaxCacheSize = std::min(std::max((int64_t)0, gArgs.GetArg("-maxsigcachesize", DEFAULT_MAX_SIG_CACHE_SIZE) / 2), MAX_MAX_SIG_CACHE_SIZE) * ((size_t) 1 << 20);
    size_t nElems = scriptExecutionCache.setup_bytes(nMaxCacheSize);
    LogPrintf("Using %zu MiB out of %zu/2 requested for script execution cache, able to store %zu elements\n",
            (nElems*sizeof(uint256)) >>20, (nMaxCacheSize*2)>>20, nElems);
}

/**
 * Check whether all inputs of this transaction are valid (no double spends, scripts & sigs, amounts)
 * This does not modify the UTXO set.
 *
 * If pvChecks is not nullptr, script checks are pushed onto it instead of being performed inline. Any
 * script checks which are not necessary (eg due to script execution cache hits) are, obviously,
 * not pushed onto pvChecks/run.
 *
 * Setting cacheSigStore/cacheFullScriptStore to false will remove elements from the corresponding cache
 * which are matched. This is useful for checking blocks where we will likely never need the cache
 * entry again.
 *
 * Note that we may set state.reason to NOT_STANDARD for extra soft-fork flags in flags, block-checking
 * callers should probably reset it to CONSENSUS in such cases.
 *
 * Non-static (and re-declared) in src/test/txvalidationcache_tests.cpp
 */
bool CheckInputs(const CTransaction& tx, CValidationState &state, const CCoinsViewCache &inputs, unsigned int flags, bool cacheSigStore, bool cacheFullScriptStore, PrecomputedTransactionData& txdata, std::vector<CScriptCheck> *pvChecks) EXCLUSIVE_LOCKS_REQUIRED(cs_main)
{
<<<<<<< HEAD
    if (!tx.IsCoinBase())
    {
        if (pvChecks)
            pvChecks->reserve(tx.vin.size());

        // The first loop above does all the inexpensive checks.
        // Only if ALL inputs pass do we perform expensive ECDSA signature checks.
        // Helps prevent CPU exhaustion attacks.

        // Skip script verification when connecting blocks under the
        // assumevalid block. Assuming the assumevalid block is valid this
        // is safe because block merkle hashes are still computed and checked,
        // Of course, if an assumed valid block is invalid due to false scriptSigs
        // this optimization would allow an invalid chain to be accepted.
        if (fScriptChecks) {
            // First check if script executions have been cached with the same
            // flags. Note that this assumes that the inputs provided are
            // correct (ie that the transaction hash which is in tx's prevouts
            // properly commits to the scriptPubKey in the inputs view of that
            // transaction).
            uint256 hashCacheEntry;
            // We only use the first 19 bytes of nonce to avoid a second SHA
            // round - giving us 19 + 32 + 4 = 55 bytes (+ 8 + 1 = 64)
            static_assert(55 - sizeof(flags) - 32 >= 128/8, "Want at least 128 bits of nonce for script execution cache");
            CSHA256().Write(scriptExecutionCacheNonce.begin(), 55 - sizeof(flags) - 32).Write(tx.GetHash().begin(), 32).Write((unsigned char*)&flags, sizeof(flags)).Finalize(hashCacheEntry.begin());
            AssertLockHeld(cs_main); //TODO: Remove this requirement by making CuckooCache not require external locks
            if (scriptExecutionCache.contains(hashCacheEntry, !cacheFullScriptStore)) {
                return true;
            }

            for (unsigned int i = 0; i < tx.vin.size(); i++) {
                const COutPoint &prevout = tx.vin[i].prevout;
                const Coin& coin = inputs.AccessCoin(prevout);
                assert(!coin.IsSpent());

                // We very carefully only pass in things to CScriptCheck which
                // are clearly committed to by tx' hash. This provides
                // a sanity check that our caching is not introducing consensus
                // failures through additional data in, eg, the coins being
                // spent being checked as a part of CScriptCheck.

                // Verify signature
                CScriptCheck check(coin.out, tx, i, flags, cacheSigStore, &txdata);
                if (pvChecks) {
                    pvChecks->push_back(CScriptCheck());
                    check.swap(pvChecks->back());
                } else if (!check()) {
                    if (flags & STANDARD_NOT_MANDATORY_VERIFY_FLAGS) {
                        // Check whether the failure was caused by a
                        // non-mandatory script verification check, such as
                        // non-standard DER encodings or non-null dummy
                        // arguments; if so, don't trigger DoS protection to
                        // avoid splitting the network between upgraded and
                        // non-upgraded nodes.
                        CScriptCheck check2(coin.out, tx, i,
                                flags & ~STANDARD_NOT_MANDATORY_VERIFY_FLAGS, cacheSigStore, &txdata);
                        if (check2())
                            return state.Invalid(false, REJECT_NONSTANDARD, strprintf("non-mandatory-script-verify-flag (%s)", ScriptErrorString(check.GetScriptError())));
                    }
                    // Failures of other flags indicate a transaction that is
                    // invalid in new blocks, e.g. an invalid P2SH. We DoS ban
                    // such nodes as they are not following the protocol. That
                    // said during an upgrade careful thought should be taken
                    // as to the correct behavior - we may want to continue
                    // peering with non-upgraded nodes even after soft-fork
                    // super-majority signaling has occurred.
                    return state.DoS(100,false, REJECT_INVALID, strprintf("mandatory-script-verify-flag-failed (%s)", ScriptErrorString(check.GetScriptError())));
                }
            }
=======
    if (tx.IsCoinBase()) return true;

    if (pvChecks) {
        pvChecks->reserve(tx.vin.size());
    }

    // First check if script executions have been cached with the same
    // flags. Note that this assumes that the inputs provided are
    // correct (ie that the transaction hash which is in tx's prevouts
    // properly commits to the scriptPubKey in the inputs view of that
    // transaction).
    uint256 hashCacheEntry;
    // We only use the first 19 bytes of nonce to avoid a second SHA
    // round - giving us 19 + 32 + 4 = 55 bytes (+ 8 + 1 = 64)
    static_assert(55 - sizeof(flags) - 32 >= 128/8, "Want at least 128 bits of nonce for script execution cache");
    CSHA256().Write(scriptExecutionCacheNonce.begin(), 55 - sizeof(flags) - 32).Write(tx.GetWitnessHash().begin(), 32).Write((unsigned char*)&flags, sizeof(flags)).Finalize(hashCacheEntry.begin());
    AssertLockHeld(cs_main); //TODO: Remove this requirement by making CuckooCache not require external locks
    if (scriptExecutionCache.contains(hashCacheEntry, !cacheFullScriptStore)) {
        return true;
    }
>>>>>>> 2f9f9b37

    for (unsigned int i = 0; i < tx.vin.size(); i++) {
        const COutPoint &prevout = tx.vin[i].prevout;
        const Coin& coin = inputs.AccessCoin(prevout);
        assert(!coin.IsSpent());

        // We very carefully only pass in things to CScriptCheck which
        // are clearly committed to by tx' witness hash. This provides
        // a sanity check that our caching is not introducing consensus
        // failures through additional data in, eg, the coins being
        // spent being checked as a part of CScriptCheck.

        // Verify signature
        CScriptCheck check(coin.out, tx, i, flags, cacheSigStore, &txdata);
        if (pvChecks) {
            pvChecks->push_back(CScriptCheck());
            check.swap(pvChecks->back());
        } else if (!check()) {
            if (flags & STANDARD_NOT_MANDATORY_VERIFY_FLAGS) {
                // Check whether the failure was caused by a
                // non-mandatory script verification check, such as
                // non-standard DER encodings or non-null dummy
                // arguments; if so, ensure we return NOT_STANDARD
                // instead of CONSENSUS to avoid downstream users
                // splitting the network between upgraded and
                // non-upgraded nodes by banning CONSENSUS-failing
                // data providers.
                CScriptCheck check2(coin.out, tx, i,
                        flags & ~STANDARD_NOT_MANDATORY_VERIFY_FLAGS, cacheSigStore, &txdata);
                if (check2())
                    return state.Invalid(ValidationInvalidReason::TX_NOT_STANDARD, false, REJECT_NONSTANDARD, strprintf("non-mandatory-script-verify-flag (%s)", ScriptErrorString(check.GetScriptError())));
            }
            // MANDATORY flag failures correspond to
            // ValidationInvalidReason::CONSENSUS. Because CONSENSUS
            // failures are the most serious case of validation
            // failures, we may need to consider using
            // RECENT_CONSENSUS_CHANGE for any script failure that
            // could be due to non-upgraded nodes which we may want to
            // support, to avoid splitting the network (but this
            // depends on the details of how net_processing handles
            // such errors).
            return state.Invalid(ValidationInvalidReason::CONSENSUS, false, REJECT_INVALID, strprintf("mandatory-script-verify-flag-failed (%s)", ScriptErrorString(check.GetScriptError())));
        }
    }

    if (cacheFullScriptStore && !pvChecks) {
        // We executed all of the provided scripts, and were told to
        // cache the result. Do so now.
        scriptExecutionCache.insert(hashCacheEntry);
    }

    return true;
}

static bool UndoWriteToDisk(const CBlockUndo& blockundo, FlatFilePos& pos, const uint256& hashBlock, const CMessageHeader::MessageStartChars& messageStart)
{
    // Open history file to append
    CAutoFile fileout(OpenUndoFile(pos), SER_DISK, CLIENT_VERSION);
    if (fileout.IsNull())
        return error("%s: OpenUndoFile failed", __func__);

    // Write index header
    unsigned int nSize = GetSerializeSize(blockundo, fileout.GetVersion());
    fileout << messageStart << nSize;

    // Write undo data
    long fileOutPos = ftell(fileout.Get());
    if (fileOutPos < 0)
        return error("%s: ftell failed", __func__);
    pos.nPos = (unsigned int)fileOutPos;
    fileout << blockundo;

    // calculate & write checksum
    CHashWriter hasher(SER_GETHASH, PROTOCOL_VERSION);
    hasher << hashBlock;
    hasher << blockundo;
    fileout << hasher.GetHash();

    return true;
}

bool UndoReadFromDisk(CBlockUndo& blockundo, const CBlockIndex* pindex)
{
    FlatFilePos pos = pindex->GetUndoPos();
    if (pos.IsNull()) {
        return error("%s: no undo data available", __func__);
    }

    // Open history file to read
    CAutoFile filein(OpenUndoFile(pos, true), SER_DISK, CLIENT_VERSION);
    if (filein.IsNull())
        return error("%s: OpenUndoFile failed", __func__);

    // Read block
    uint256 hashChecksum;
    CHashVerifier<CAutoFile> verifier(&filein); // We need a CHashVerifier as reserializing may lose data
    try {
        verifier << pindex->pprev->GetBlockHash();
        verifier >> blockundo;
        filein >> hashChecksum;
    }
    catch (const std::exception& e) {
        return error("%s: Deserialize or I/O error - %s", __func__, e.what());
    }

    // Verify checksum
    if (hashChecksum != verifier.GetHash())
        return error("%s: Checksum mismatch", __func__);

    return true;
}

/** Abort with a message */
static bool AbortNode(const std::string& strMessage, const std::string& userMessage = "", unsigned int prefix = 0)
{
    SetMiscWarning(strMessage);
    LogPrintf("*** %s\n", strMessage);
    if (!userMessage.empty()) {
        uiInterface.ThreadSafeMessageBox(userMessage, "", CClientUIInterface::MSG_ERROR | prefix);
    } else {
        uiInterface.ThreadSafeMessageBox(_("Error: A fatal internal error occurred, see debug.log for details").translated, "", CClientUIInterface::MSG_ERROR | CClientUIInterface::MSG_NOPREFIX);
    }
    StartShutdown();
    return false;
}

static bool AbortNode(CValidationState& state, const std::string& strMessage, const std::string& userMessage = "", unsigned int prefix = 0)
{
    AbortNode(strMessage, userMessage, prefix);
    return state.Error(strMessage);
}

/**
 * Restore the UTXO in a Coin at a given COutPoint
 * @param undo The Coin to be restored.
 * @param view The coins view to which to apply the changes.
 * @param out The out point that corresponds to the tx input.
 * @return A DisconnectResult as an int
 */
int ApplyTxInUndo(Coin&& undo, CCoinsViewCache& view, const COutPoint& out)
{
    bool fClean = true;

    if (view.HaveCoin(out)) fClean = false; // overwriting transaction output

    if (undo.nHeight == 0) {
        // Missing undo metadata (height and coinbase). Older versions included this
        // information only in undo records for the last spend of a transactions'
        // outputs. This implies that it must be present for some other output of the same tx.
        const Coin& alternate = AccessByTxid(view, out.hash);
        if (!alternate.IsSpent()) {
            undo.nHeight = alternate.nHeight;
            undo.fCoinBase = alternate.fCoinBase;
            undo.fCoinStake = alternate.fCoinStake;
            undo.nTime = alternate.nTime;
        } else {
            return DISCONNECT_FAILED; // adding output for transaction without known metadata
        }
    }
    // The potential_overwrite parameter to AddCoin is only allowed to be false if we know for
    // sure that the coin did not already exist in the cache. As we have queried for that above
    // using HaveCoin, we don't need to guess. When fClean is false, a coin already existed and
    // it is an overwrite.
    view.AddCoin(out, std::move(undo), !fClean);

    return fClean ? DISCONNECT_OK : DISCONNECT_UNCLEAN;
}

/** Undo the effects of this block (with given index) on the UTXO set represented by coins.
 *  When FAILED is returned, view is left in an indeterminate state. */
DisconnectResult CChainState::DisconnectBlock(const CBlock& block, const CBlockIndex* pindex, CCoinsViewCache& view, bool* pfClean)
{
    assert(pindex->GetBlockHash() == view.GetBestBlock());
    if (pfClean)
        *pfClean = false;
    bool fClean = true;

    CBlockUndo blockUndo;
    if (!UndoReadFromDisk(blockUndo, pindex)) {
        error("DisconnectBlock(): failure reading undo data");
        return DISCONNECT_FAILED;
    }

    if (blockUndo.vtxundo.size() + 1 != block.vtx.size()) {
        error("DisconnectBlock(): block and undo data inconsistent");
        return DISCONNECT_FAILED;
    }

    // undo transactions in reverse order
    for (int i = block.vtx.size() - 1; i >= 0; i--) {
        const CTransaction &tx = *(block.vtx[i]);
        uint256 hash = tx.GetHash();
        bool is_coinbase = tx.IsCoinBase();
        bool is_coinstake = tx.IsCoinStake();

        // Check that all outputs are available and match the outputs in the block itself
        // exactly.
        for (size_t o = 0; o < tx.vout.size(); o++) {
            if (!tx.vout[o].scriptPubKey.IsUnspendable()) {
                COutPoint out(hash, o);
                Coin coin;
                bool is_spent = view.SpendCoin(out, &coin);
                if (!is_spent || tx.vout[o] != coin.out || pindex->nHeight != coin.nHeight || is_coinbase != coin.fCoinBase || is_coinstake != coin.fCoinStake) {
                    fClean = false; // transaction output mismatch
                }
            }
        }

        // restore inputs
        if (i > 0) { // not coinbases
            CTxUndo &txundo = blockUndo.vtxundo[i-1];
            if (txundo.vprevout.size() != tx.vin.size()) {
                error("DisconnectBlock(): transaction and undo data inconsistent");
                return DISCONNECT_FAILED;
            }
            for (unsigned int j = tx.vin.size(); j-- > 0;) {
                const COutPoint &out = tx.vin[j].prevout;
                int res = ApplyTxInUndo(std::move(txundo.vprevout[j]), view, out);
                if (res == DISCONNECT_FAILED) return DISCONNECT_FAILED;
                fClean = fClean && res != DISCONNECT_UNCLEAN;
            }
            // At this point, all of txundo.vprevout should have been moved out.
        }
    }

    // move best block pointer to prevout block
    view.SetBestBlock(pindex->pprev->GetBlockHash());

    return fClean ? DISCONNECT_OK : DISCONNECT_UNCLEAN;
}

void static FlushBlockFile(bool fFinalize = false)
{
    LOCK(cs_LastBlockFile);

    FlatFilePos block_pos_old(nLastBlockFile, vinfoBlockFile[nLastBlockFile].nSize);
    FlatFilePos undo_pos_old(nLastBlockFile, vinfoBlockFile[nLastBlockFile].nUndoSize);

    bool status = true;
    status &= BlockFileSeq().Flush(block_pos_old, fFinalize);
    status &= UndoFileSeq().Flush(undo_pos_old, fFinalize);
    if (!status) {
        AbortNode("Flushing block file to disk failed. This is likely the result of an I/O error.");
    }
}

static bool FindUndoPos(CValidationState &state, int nFile, FlatFilePos &pos, unsigned int nAddSize);

static bool WriteUndoDataForBlock(const CBlockUndo& blockundo, CValidationState& state, CBlockIndex* pindex, const CChainParams& chainparams)
{
    // Write undo information to disk
    if (pindex->GetUndoPos().IsNull()) {
        FlatFilePos _pos;
        if (!FindUndoPos(state, pindex->nFile, _pos, ::GetSerializeSize(blockundo, CLIENT_VERSION) + 40))
            return error("ConnectBlock(): FindUndoPos failed");
        if (!UndoWriteToDisk(blockundo, _pos, pindex->pprev->GetBlockHash(), chainparams.MessageStart()))
            return AbortNode(state, "Failed to write undo data");

        // update nUndoPos in block index
        pindex->nUndoPos = _pos.nPos;
        pindex->nStatus |= BLOCK_HAVE_UNDO;
        setDirtyBlockIndex.insert(pindex);
    }

    return true;
}

static CCheckQueue<CScriptCheck> scriptcheckqueue(128);

void ThreadScriptCheck(int worker_num) {
    util::ThreadRename(strprintf("scriptch.%i", worker_num));
    scriptcheckqueue.Thread();
}

VersionBitsCache versionbitscache GUARDED_BY(cs_main);

int32_t ComputeBlockVersion(const CBlockIndex* pindexPrev, const Consensus::Params& params)
{
    LOCK(cs_main);
    int32_t nVersion = VERSIONBITS_TOP_BITS;

    for (int i = 0; i < (int)Consensus::MAX_VERSION_BITS_DEPLOYMENTS; i++) {
        ThresholdState state = VersionBitsState(pindexPrev, params, static_cast<Consensus::DeploymentPos>(i), versionbitscache);
        if (state == ThresholdState::LOCKED_IN || state == ThresholdState::STARTED) {
            nVersion |= VersionBitsMask(params, static_cast<Consensus::DeploymentPos>(i));
        }
    }

    return nVersion;
}

/**
 * Threshold condition checker that triggers when unknown versionbits are seen on the network.
 */
class WarningBitsConditionChecker : public AbstractThresholdConditionChecker
{
private:
    int bit;

public:
    explicit WarningBitsConditionChecker(int bitIn) : bit(bitIn) {}

    int64_t BeginTime(const Consensus::Params& params) const override { return 0; }
    int64_t EndTime(const Consensus::Params& params) const override { return std::numeric_limits<int64_t>::max(); }
    int Period(const Consensus::Params& params) const override { return params.nMinerConfirmationWindow; }
    int Threshold(const Consensus::Params& params) const override { return params.nRuleChangeActivationThreshold; }

    bool Condition(const CBlockIndex* pindex, const Consensus::Params& params) const override
    {
        return pindex->nHeight >= params.MinBIP9WarningHeight &&
               ((pindex->nVersion & VERSIONBITS_TOP_MASK) == VERSIONBITS_TOP_BITS) &&
               ((pindex->nVersion >> bit) & 1) != 0 &&
               ((ComputeBlockVersion(pindex->pprev, params) >> bit) & 1) == 0;
    }
};

static ThresholdConditionCache warningcache[VERSIONBITS_NUM_BITS] GUARDED_BY(cs_main);

<<<<<<< HEAD
=======
// 0.13.0 was shipped with a segwit deployment defined for testnet, but not for
// mainnet. We no longer need to support disabling the segwit deployment
// except for testing purposes, due to limitations of the functional test
// environment. See test/functional/p2p-segwit.py.
static bool IsScriptWitnessEnabled(const Consensus::Params& params)
{
    return params.SegwitHeight != std::numeric_limits<int>::max();
}

>>>>>>> 2f9f9b37
static unsigned int GetBlockScriptFlags(const CBlockIndex* pindex, const Consensus::Params& consensusparams) EXCLUSIVE_LOCKS_REQUIRED(cs_main) {
    AssertLockHeld(cs_main);

    // BIP16 is always active
    unsigned int flags = SCRIPT_VERIFY_P2SH;

    // BIP66 is always active
    flags |= SCRIPT_VERIFY_DERSIG;
    // Blackcoin also requires DER encoding of pubkeys
    flags |= SCRIPT_VERIFY_DERKEY;
    // Blackcoin also requires low S in sigs
    flags |= SCRIPT_VERIFY_LOW_S;

    // Start enforcing CHECKLOCKTIMEVERIFY, (BIP65) since protocolv3
    if (consensusparams.IsProtocolV3(pindex->GetBlockTime())) {
        flags |= SCRIPT_VERIFY_CHECKLOCKTIMEVERIFY;
        flags |= SCRIPT_VERIFY_NULLDUMMY;
    }

    // Start enforcing BIP112 (CHECKSEQUENCEVERIFY)
    if (pindex->nHeight >= consensusparams.CSVHeight) {
        flags |= SCRIPT_VERIFY_CHECKSEQUENCEVERIFY;
    }

<<<<<<< HEAD
=======
    // Start enforcing BIP147 NULLDUMMY (activated simultaneously with segwit)
    if (IsWitnessEnabled(pindex->pprev, consensusparams)) {
        flags |= SCRIPT_VERIFY_NULLDUMMY;
    }

>>>>>>> 2f9f9b37
    return flags;
}

static int64_t nTimeCheck = 0;
static int64_t nTimeForks = 0;
static int64_t nTimeVerify = 0;
static int64_t nTimeConnect = 0;
static int64_t nTimeIndex = 0;
static int64_t nTimeCallbacks = 0;
static int64_t nTimeTotal = 0;
static int64_t nBlocksTotal = 0;

/** Apply the effects of this block (with given index) on the UTXO set represented by coins.
 *  Validity checks that depend on the UTXO set are also done; ConnectBlock()
 *  can fail if those validity checks fail (among other reasons). */
bool CChainState::ConnectBlock(const CBlock& block, CValidationState& state, CBlockIndex* pindex,
                  CCoinsViewCache& view, const CChainParams& chainparams, bool fJustCheck)
{
    AssertLockHeld(cs_main);
    assert(pindex);
    assert(*pindex->phashBlock == block.GetHash());
    int64_t nTimeStart = GetTimeMicros();

    // Check it again in case a previous version let a bad block in
    // NOTE: We don't currently (re-)invoke ContextualCheckBlock() or
    // ContextualCheckBlockHeader() here. This means that if we add a new
    // consensus rule that is enforced in one of those two functions, then we
    // may have let in a block that violates the rule prior to updating the
    // software, and we would NOT be enforcing the rule here. Fully solving
    // upgrade from one software version to the next after a consensus rule
    // change is potentially tricky and issue-specific (see RewindBlockIndex()
    // for one general approach that was used for BIP 141 deployment).
    // Also, currently the rule against blocks more than 2 hours in the future
    // is enforced in ContextualCheckBlockHeader(); we wouldn't want to
    // re-enforce that rule here (at least until we make it impossible for
    // GetAdjustedTime() to go backward).
    if (!CheckBlock(block, state, chainparams.GetConsensus(), !fJustCheck, !fJustCheck)) {
        if (state.GetReason() == ValidationInvalidReason::BLOCK_MUTATED) {
            // We don't write down blocks to disk if they may have been
            // corrupted, so this should be impossible unless we're having hardware
            // problems.
            return AbortNode(state, "Corrupt block found indicating potential hardware failure; shutting down");
        }
        return error("%s: Consensus::CheckBlock: %s", __func__, FormatStateMessage(state));
    }

    // verify that the view's current state corresponds to the previous block
    uint256 hashPrevBlock = pindex->pprev == nullptr ? uint256() : pindex->pprev->GetBlockHash();
    assert(hashPrevBlock == view.GetBestBlock());

    // Special case for the genesis block, skipping connection of its transactions
    // (its coinbase is unspendable)
    if (block.GetHash() == chainparams.GetConsensus().hashGenesisBlock) {
        if (!fJustCheck)
            view.SetBestBlock(pindex->GetBlockHash());
        return true;
    }

    // Set proof-of-stake hash modifier
    pindex->nStakeModifier = ComputeStakeModifier(pindex->pprev, block.IsProofOfStake() ? block.vtx[1]->vin[0].prevout.hash : block.GetHash());

    // Blackcoin ToDo: enable!
    // Check difficulty 
    if (block.nBits != GetNextTargetRequired(pindex->pprev, &block, chainparams.GetConsensus(), block.IsProofOfStake()))
        return state.DoS(100, error("ConnectBlock(): incorrect difficulty"),
                        REJECT_INVALID, "bad-diffbits");

    // Check proof-of-stake
    if (block.IsProofOfStake() && chainparams.GetConsensus().IsProtocolV3(block.GetBlockTime())) {
         const COutPoint &prevout = block.vtx[1]->vin[0].prevout;
        Coin coin;
        if(!view.GetCoin(prevout, coin)) {
                         return state.DoS(100, error("ConnectBlock(): kernel input unavailable"),
                                REJECT_INVALID, "bad-cs-kernel");
        }

         // Check proof-of-stake min confirmations
         if (pindex->nHeight - coin.nHeight < chainparams.GetConsensus().nCoinbaseMaturity)
              return state.DoS(100,
                  error("ConnectBlock(): tried to stake at depth %d", pindex->nHeight - coin.nHeight),
                    REJECT_INVALID, "bad-cs-premature");

         if (!CheckStakeKernelHash(pindex->pprev, block.nBits, coin.nTime, coin.out.nValue, prevout, block.vtx[1]->nTime))
              return state.DoS(100, error("ConnectBlock(): proof-of-stake hash doesn't match nBits"),
                                 REJECT_INVALID, "bad-cs-proofhash");
    }

    nBlocksTotal++;

    bool fScriptChecks = true;
    if (!hashAssumeValid.IsNull()) {
        // We've been configured with the hash of a block which has been externally verified to have a valid history.
        // A suitable default value is included with the software and updated from time to time.  Because validity
        //  relative to a piece of software is an objective fact these defaults can be easily reviewed.
        // This setting doesn't force the selection of any particular chain but makes validating some faster by
        //  effectively caching the result of part of the verification.
        BlockMap::const_iterator  it = m_blockman.m_block_index.find(hashAssumeValid);
        if (it != m_blockman.m_block_index.end()) {
            if (it->second->GetAncestor(pindex->nHeight) == pindex &&
                pindexBestHeader->GetAncestor(pindex->nHeight) == pindex &&
                pindexBestHeader->nChainWork >= nMinimumChainWork) {
                // This block is a member of the assumed verified chain and an ancestor of the best header.
                // Script verification is skipped when connecting blocks under the
                // assumevalid block. Assuming the assumevalid block is valid this
                // is safe because block merkle hashes are still computed and checked,
                // Of course, if an assumed valid block is invalid due to false scriptSigs
                // this optimization would allow an invalid chain to be accepted.
                // The equivalent time check discourages hash power from extorting the network via DOS attack
                //  into accepting an invalid block through telling users they must manually set assumevalid.
                //  Requiring a software change or burying the invalid block, regardless of the setting, makes
                //  it hard to hide the implication of the demand.  This also avoids having release candidates
                //  that are hardly doing any signature verification at all in testing without having to
                //  artificially set the default assumed verified block further back.
                // The test against nMinimumChainWork prevents the skipping when denied access to any chain at
                //  least as good as the expected chain.
                fScriptChecks = (GetBlockProofEquivalentTime(*pindexBestHeader, *pindex, *pindexBestHeader, chainparams.GetConsensus()) <= 60 * 60 * 24 * 7 * 2);
            }
        }
    }

    int64_t nTime1 = GetTimeMicros(); nTimeCheck += nTime1 - nTimeStart;
    LogPrint(BCLog::BENCH, "    - Sanity checks: %.2fms [%.2fs (%.2fms/blk)]\n", MILLI * (nTime1 - nTimeStart), nTimeCheck * MICRO, nTimeCheck * MILLI / nBlocksTotal);

    // Do not allow blocks that contain transactions which 'overwrite' older transactions,
    // unless those are already completely spent.
    // If such overwrites are allowed, coinbases and transactions depending upon those
    // can be duplicated to remove the ability to spend the first instance -- even after
    // being sent to another address.
    // See BIP30, CVE-2012-1909, and http://r6.ca/blog/20120206T005236Z.html for more information.
    // This logic is not necessary for memory pool transactions, as AcceptToMemoryPool
    // already refuses previously-known transaction ids entirely.
<<<<<<< HEAD

    // BIP30 and BIP34 are always active
    for (const auto& tx : block.vtx) {
        for (size_t o = 0; o < tx->vout.size(); o++) {
            if (view.HaveCoin(COutPoint(tx->GetHash(), o))) {
                return state.DoS(100, error("ConnectBlock(): tried to overwrite transaction"),
                                 REJECT_INVALID, "bad-txns-BIP30");
=======
    // This rule was originally applied to all blocks with a timestamp after March 15, 2012, 0:00 UTC.
    // Now that the whole chain is irreversibly beyond that time it is applied to all blocks except the
    // two in the chain that violate it. This prevents exploiting the issue against nodes during their
    // initial block download.
    bool fEnforceBIP30 = !((pindex->nHeight==91842 && pindex->GetBlockHash() == uint256S("0x00000000000a4d0a398161ffc163c503763b1f4360639393e0e4c8e300e0caec")) ||
                           (pindex->nHeight==91880 && pindex->GetBlockHash() == uint256S("0x00000000000743f190a18c5577a3c2d2a1f610ae9601ac046a38084ccb7cd721")));

    // Once BIP34 activated it was not possible to create new duplicate coinbases and thus other than starting
    // with the 2 existing duplicate coinbase pairs, not possible to create overwriting txs.  But by the
    // time BIP34 activated, in each of the existing pairs the duplicate coinbase had overwritten the first
    // before the first had been spent.  Since those coinbases are sufficiently buried it's no longer possible to create further
    // duplicate transactions descending from the known pairs either.
    // If we're on the known chain at height greater than where BIP34 activated, we can save the db accesses needed for the BIP30 check.

    // BIP34 requires that a block at height X (block X) has its coinbase
    // scriptSig start with a CScriptNum of X (indicated height X).  The above
    // logic of no longer requiring BIP30 once BIP34 activates is flawed in the
    // case that there is a block X before the BIP34 height of 227,931 which has
    // an indicated height Y where Y is greater than X.  The coinbase for block
    // X would also be a valid coinbase for block Y, which could be a BIP30
    // violation.  An exhaustive search of all mainnet coinbases before the
    // BIP34 height which have an indicated height greater than the block height
    // reveals many occurrences. The 3 lowest indicated heights found are
    // 209,921, 490,897, and 1,983,702 and thus coinbases for blocks at these 3
    // heights would be the first opportunity for BIP30 to be violated.

    // The search reveals a great many blocks which have an indicated height
    // greater than 1,983,702, so we simply remove the optimization to skip
    // BIP30 checking for blocks at height 1,983,702 or higher.  Before we reach
    // that block in another 25 years or so, we should take advantage of a
    // future consensus change to do a new and improved version of BIP34 that
    // will actually prevent ever creating any duplicate coinbases in the
    // future.
    static constexpr int BIP34_IMPLIES_BIP30_LIMIT = 1983702;

    // There is no potential to create a duplicate coinbase at block 209,921
    // because this is still before the BIP34 height and so explicit BIP30
    // checking is still active.

    // The final case is block 176,684 which has an indicated height of
    // 490,897. Unfortunately, this issue was not discovered until about 2 weeks
    // before block 490,897 so there was not much opportunity to address this
    // case other than to carefully analyze it and determine it would not be a
    // problem. Block 490,897 was, in fact, mined with a different coinbase than
    // block 176,684, but it is important to note that even if it hadn't been or
    // is remined on an alternate fork with a duplicate coinbase, we would still
    // not run into a BIP30 violation.  This is because the coinbase for 176,684
    // is spent in block 185,956 in transaction
    // d4f7fbbf92f4a3014a230b2dc70b8058d02eb36ac06b4a0736d9d60eaa9e8781.  This
    // spending transaction can't be duplicated because it also spends coinbase
    // 0328dd85c331237f18e781d692c92de57649529bd5edf1d01036daea32ffde29.  This
    // coinbase has an indicated height of over 4.2 billion, and wouldn't be
    // duplicatable until that height, and it's currently impossible to create a
    // chain that long. Nevertheless we may wish to consider a future soft fork
    // which retroactively prevents block 490,897 from creating a duplicate
    // coinbase. The two historical BIP30 violations often provide a confusing
    // edge case when manipulating the UTXO and it would be simpler not to have
    // another edge case to deal with.

    // testnet3 has no blocks before the BIP34 height with indicated heights
    // post BIP34 before approximately height 486,000,000 and presumably will
    // be reset before it reaches block 1,983,702 and starts doing unnecessary
    // BIP30 checking again.
    assert(pindex->pprev);
    CBlockIndex *pindexBIP34height = pindex->pprev->GetAncestor(chainparams.GetConsensus().BIP34Height);
    //Only continue to enforce if we're below BIP34 activation height or the block hash at that height doesn't correspond.
    fEnforceBIP30 = fEnforceBIP30 && (!pindexBIP34height || !(pindexBIP34height->GetBlockHash() == chainparams.GetConsensus().BIP34Hash));

    // TODO: Remove BIP30 checking from block height 1,983,702 on, once we have a
    // consensus change that ensures coinbases at those heights can not
    // duplicate earlier coinbases.
    if (fEnforceBIP30 || pindex->nHeight >= BIP34_IMPLIES_BIP30_LIMIT) {
        for (const auto& tx : block.vtx) {
            for (size_t o = 0; o < tx->vout.size(); o++) {
                if (view.HaveCoin(COutPoint(tx->GetHash(), o))) {
                    return state.Invalid(ValidationInvalidReason::CONSENSUS, error("ConnectBlock(): tried to overwrite transaction"),
                                     REJECT_INVALID, "bad-txns-BIP30");
                }
>>>>>>> 2f9f9b37
            }
        }
    }

    // Start enforcing BIP68 (sequence locks)
    int nLockTimeFlags = 0;
    if (pindex->nHeight >= chainparams.GetConsensus().CSVHeight) {
        nLockTimeFlags |= LOCKTIME_VERIFY_SEQUENCE;
    }

    // Get the script flags for this block
    unsigned int flags = GetBlockScriptFlags(pindex, chainparams.GetConsensus());

    int64_t nTime2 = GetTimeMicros(); nTimeForks += nTime2 - nTime1;
    LogPrint(BCLog::BENCH, "    - Fork checks: %.2fms [%.2fs (%.2fms/blk)]\n", MILLI * (nTime2 - nTime1), nTimeForks * MICRO, nTimeForks * MILLI / nBlocksTotal);

    CBlockUndo blockundo;

    CCheckQueueControl<CScriptCheck> control(fScriptChecks && nScriptCheckThreads ? &scriptcheckqueue : nullptr);

    std::vector<int> prevheights;
    CAmount nFees = 0;
    CAmount nActualStakeReward = 0;
    int nInputs = 0;
    int64_t nSigOpsCount = 0;
    blockundo.vtxundo.reserve(block.vtx.size() - 1);
    std::vector<PrecomputedTransactionData> txdata;
    txdata.reserve(block.vtx.size()); // Required so that pointers to individual PrecomputedTransactionData don't get invalidated
    for (unsigned int i = 0; i < block.vtx.size(); i++)
    {
        const CTransaction &tx = *(block.vtx[i]);

        nInputs += tx.vin.size();

        if (!tx.IsCoinBase())
        {
            CAmount txfee = 0;
            if (!Consensus::CheckTxInputs(tx, state, view, pindex->nHeight, txfee)) {
                if (!IsBlockReason(state.GetReason())) {
                    // CheckTxInputs may return MISSING_INPUTS or
                    // PREMATURE_SPEND but we can't return that, as it's not
                    // defined for a block, so we reset the reason flag to
                    // CONSENSUS here.
                    state.Invalid(ValidationInvalidReason::CONSENSUS, false,
                            state.GetRejectCode(), state.GetRejectReason(), state.GetDebugMessage());
                }
                return error("%s: Consensus::CheckTxInputs: %s, %s", __func__, tx.GetHash().ToString(), FormatStateMessage(state));
            }
            nFees += txfee;
            if (!MoneyRange(nFees)) {
                return state.Invalid(ValidationInvalidReason::CONSENSUS, error("%s: accumulated fee in the block out of range.", __func__),
                                 REJECT_INVALID, "bad-txns-accumulated-fee-outofrange");
            }

            // Check that transaction is BIP68 final
            // BIP68 lock checks (as opposed to nLockTime checks) must
            // be in ConnectBlock because they require the UTXO set
            prevheights.resize(tx.vin.size());
            for (size_t j = 0; j < tx.vin.size(); j++) {
                prevheights[j] = view.AccessCoin(tx.vin[j].prevout).nHeight;
            }

            if (!SequenceLocks(tx, nLockTimeFlags, &prevheights, *pindex)) {
                return state.Invalid(ValidationInvalidReason::CONSENSUS, error("%s: contains a non-BIP68-final transaction", __func__),
                                 REJECT_INVALID, "bad-txns-nonfinal");
            }
        }

        // GetTransactionSigOpCount counts 3 types of sigops:
        // * legacy (always)
        // * p2sh (when P2SH enabled in flags and excludes coinbase)
<<<<<<< HEAD
        nSigOpsCount += GetTransactionSigOpCount(tx, view, flags);
        if (nSigOpsCount > MAX_BLOCK_SIGOPS)
            return state.DoS(100, error("ConnectBlock(): too many sigops"),
=======
        // * witness (when witness enabled in flags and excludes coinbase)
        nSigOpsCost += GetTransactionSigOpCost(tx, view, flags);
        if (nSigOpsCost > MAX_BLOCK_SIGOPS_COST)
            return state.Invalid(ValidationInvalidReason::CONSENSUS, error("ConnectBlock(): too many sigops"),
>>>>>>> 2f9f9b37
                             REJECT_INVALID, "bad-blk-sigops");

        txdata.emplace_back(tx);
        if (!tx.IsCoinBase())
        {
            if (tx.IsCoinStake())
                nActualStakeReward = tx.GetValueOut()-view.GetValueIn(tx);
            else
                nFees += view.GetValueIn(tx)-tx.GetValueOut();

            std::vector<CScriptCheck> vChecks;
            bool fCacheResults = fJustCheck; /* Don't cache results if we're actually connecting blocks (still consult the cache, though) */
            if (fScriptChecks && !CheckInputs(tx, state, view, flags, fCacheResults, fCacheResults, txdata[i], nScriptCheckThreads ? &vChecks : nullptr)) {
                if (state.GetReason() == ValidationInvalidReason::TX_NOT_STANDARD) {
                    // CheckInputs may return NOT_STANDARD for extra flags we passed,
                    // but we can't return that, as it's not defined for a block, so
                    // we reset the reason flag to CONSENSUS here.
                    // In the event of a future soft-fork, we may need to
                    // consider whether rewriting to CONSENSUS or
                    // RECENT_CONSENSUS_CHANGE would be more appropriate.
                    state.Invalid(ValidationInvalidReason::CONSENSUS, false,
                              state.GetRejectCode(), state.GetRejectReason(), state.GetDebugMessage());
                }
                return error("ConnectBlock(): CheckInputs on %s failed with %s",
                    tx.GetHash().ToString(), FormatStateMessage(state));
            }
            control.Add(vChecks);
        }

        CTxUndo undoDummy;
        if (i > 0) {
            blockundo.vtxundo.push_back(CTxUndo());
        }
        UpdateCoins(tx, view, i == 0 ? undoDummy : blockundo.vtxundo.back(), pindex->nHeight);
    }
    int64_t nTime3 = GetTimeMicros(); nTimeConnect += nTime3 - nTime2;
    LogPrint(BCLog::BENCH, "      - Connect %u transactions: %.2fms (%.3fms/tx, %.3fms/txin) [%.2fs (%.2fms/blk)]\n", (unsigned)block.vtx.size(), MILLI * (nTime3 - nTime2), MILLI * (nTime3 - nTime2) / block.vtx.size(), nInputs <= 1 ? 0 : MILLI * (nTime3 - nTime2) / (nInputs-1), nTimeConnect * MICRO, nTimeConnect * MILLI / nBlocksTotal);

<<<<<<< HEAD
    if (block.IsProofOfWork()) {
            CAmount blockReward = nFees + GetProofOfWorkSubsidy();
            if (block.vtx[0]->GetValueOut() > blockReward)
                return state.DoS(100,
                                 error("ConnectBlock(): coinbase pays too much (actual=%d vs limit=%d)",
                                       block.vtx[0]->GetValueOut(), blockReward),
                                       REJECT_INVALID, "bad-cb-amount");
    }

    if (block.IsProofOfStake() && chainparams.GetConsensus().IsProtocolV3(block.GetBlockTime())) {
            CAmount blockReward = nFees + GetProofOfStakeSubsidy();
            if (nActualStakeReward > blockReward)
                return state.DoS(100,
                                 error("ConnectBlock(): coinstake pays too much (actual=%d vs limit=%d)",
                                       nActualStakeReward, blockReward),
                                       REJECT_INVALID, "bad-cs-amount");
    }
=======
    CAmount blockReward = nFees + GetBlockSubsidy(pindex->nHeight, chainparams.GetConsensus());
    if (block.vtx[0]->GetValueOut() > blockReward)
        return state.Invalid(ValidationInvalidReason::CONSENSUS,
                         error("ConnectBlock(): coinbase pays too much (actual=%d vs limit=%d)",
                               block.vtx[0]->GetValueOut(), blockReward),
                               REJECT_INVALID, "bad-cb-amount");
>>>>>>> 2f9f9b37

    if (!control.Wait())
        return state.Invalid(ValidationInvalidReason::CONSENSUS, error("%s: CheckQueue failed", __func__), REJECT_INVALID, "block-validation-failed");
    int64_t nTime4 = GetTimeMicros(); nTimeVerify += nTime4 - nTime2;
    LogPrint(BCLog::BENCH, "    - Verify %u txins: %.2fms (%.3fms/txin) [%.2fs (%.2fms/blk)]\n", nInputs - 1, MILLI * (nTime4 - nTime2), nInputs <= 1 ? 0 : MILLI * (nTime4 - nTime2) / (nInputs-1), nTimeVerify * MICRO, nTimeVerify * MILLI / nBlocksTotal);

    if (fJustCheck)
        return true;

    if (!WriteUndoDataForBlock(blockundo, state, pindex, chainparams))
        return false;

    if (!pindex->IsValid(BLOCK_VALID_SCRIPTS)) {
        pindex->RaiseValidity(BLOCK_VALID_SCRIPTS);
        setDirtyBlockIndex.insert(pindex);
    }

    assert(pindex->phashBlock);
    // add this block to the view's block chain
    view.SetBestBlock(pindex->GetBlockHash());

    int64_t nTime5 = GetTimeMicros(); nTimeIndex += nTime5 - nTime4;
    LogPrint(BCLog::BENCH, "    - Index writing: %.2fms [%.2fs (%.2fms/blk)]\n", MILLI * (nTime5 - nTime4), nTimeIndex * MICRO, nTimeIndex * MILLI / nBlocksTotal);

    int64_t nTime6 = GetTimeMicros(); nTimeCallbacks += nTime6 - nTime5;
    LogPrint(BCLog::BENCH, "    - Callbacks: %.2fms [%.2fs (%.2fms/blk)]\n", MILLI * (nTime6 - nTime5), nTimeCallbacks * MICRO, nTimeCallbacks * MILLI / nBlocksTotal);

    return true;
}

bool CChainState::FlushStateToDisk(
    const CChainParams& chainparams,
    CValidationState &state,
    FlushStateMode mode,
    int nManualPruneHeight)
{
    int64_t nMempoolUsage = mempool.DynamicMemoryUsage();
    LOCK(cs_main);
    assert(this->CanFlushToDisk());
    static int64_t nLastWrite = 0;
    static int64_t nLastFlush = 0;
    std::set<int> setFilesToPrune;
    bool full_flush_completed = false;
    try {
    {
        bool fFlushForPrune = false;
        bool fDoFullFlush = false;
        LOCK(cs_LastBlockFile);
        if (fPruneMode && (fCheckForPruning || nManualPruneHeight > 0) && !fReindex) {
            if (nManualPruneHeight > 0) {
                FindFilesToPruneManual(setFilesToPrune, nManualPruneHeight);
            } else {
                FindFilesToPrune(setFilesToPrune, chainparams.PruneAfterHeight());
                fCheckForPruning = false;
            }
            if (!setFilesToPrune.empty()) {
                fFlushForPrune = true;
                if (!fHavePruned) {
                    pblocktree->WriteFlag("prunedblockfiles", true);
                    fHavePruned = true;
                }
            }
        }
        int64_t nNow = GetTimeMicros();
        // Avoid writing/flushing immediately after startup.
        if (nLastWrite == 0) {
            nLastWrite = nNow;
        }
        if (nLastFlush == 0) {
            nLastFlush = nNow;
        }
        int64_t nMempoolSizeMax = gArgs.GetArg("-maxmempool", DEFAULT_MAX_MEMPOOL_SIZE) * 1000000;
        int64_t cacheSize = CoinsTip().DynamicMemoryUsage();
        int64_t nTotalSpace = nCoinCacheUsage + std::max<int64_t>(nMempoolSizeMax - nMempoolUsage, 0);
        // The cache is large and we're within 10% and 10 MiB of the limit, but we have time now (not in the middle of a block processing).
        bool fCacheLarge = mode == FlushStateMode::PERIODIC && cacheSize > std::max((9 * nTotalSpace) / 10, nTotalSpace - MAX_BLOCK_COINSDB_USAGE * 1024 * 1024);
        // The cache is over the limit, we have to write now.
        bool fCacheCritical = mode == FlushStateMode::IF_NEEDED && cacheSize > nTotalSpace;
        // It's been a while since we wrote the block index to disk. Do this frequently, so we don't need to redownload after a crash.
        bool fPeriodicWrite = mode == FlushStateMode::PERIODIC && nNow > nLastWrite + (int64_t)DATABASE_WRITE_INTERVAL * 1000000;
        // It's been very long since we flushed the cache. Do this infrequently, to optimize cache usage.
        bool fPeriodicFlush = mode == FlushStateMode::PERIODIC && nNow > nLastFlush + (int64_t)DATABASE_FLUSH_INTERVAL * 1000000;
        // Combine all conditions that result in a full cache flush.
        fDoFullFlush = (mode == FlushStateMode::ALWAYS) || fCacheLarge || fCacheCritical || fPeriodicFlush || fFlushForPrune;
        // Write blocks and block index to disk.
        if (fDoFullFlush || fPeriodicWrite) {
            // Depend on nMinDiskSpace to ensure we can write block index
            if (!CheckDiskSpace(GetBlocksDir())) {
                return AbortNode(state, "Disk space is too low!", _("Error: Disk space is too low!").translated, CClientUIInterface::MSG_NOPREFIX);
            }
            // First make sure all block and undo data is flushed to disk.
            FlushBlockFile();
            // Then update all block file information (which may refer to block and undo files).
            {
                std::vector<std::pair<int, const CBlockFileInfo*> > vFiles;
                vFiles.reserve(setDirtyFileInfo.size());
                for (std::set<int>::iterator it = setDirtyFileInfo.begin(); it != setDirtyFileInfo.end(); ) {
                    vFiles.push_back(std::make_pair(*it, &vinfoBlockFile[*it]));
                    setDirtyFileInfo.erase(it++);
                }
                std::vector<const CBlockIndex*> vBlocks;
                vBlocks.reserve(setDirtyBlockIndex.size());
                for (std::set<CBlockIndex*>::iterator it = setDirtyBlockIndex.begin(); it != setDirtyBlockIndex.end(); ) {
                    vBlocks.push_back(*it);
                    setDirtyBlockIndex.erase(it++);
                }
                if (!pblocktree->WriteBatchSync(vFiles, nLastBlockFile, vBlocks)) {
                    return AbortNode(state, "Failed to write to block index database");
                }
            }
            // Finally remove any pruned files
            if (fFlushForPrune)
                UnlinkPrunedFiles(setFilesToPrune);
            nLastWrite = nNow;
        }
        // Flush best chain related state. This can only be done if the blocks / block index write was also done.
        if (fDoFullFlush && !CoinsTip().GetBestBlock().IsNull()) {
            // Typical Coin structures on disk are around 48 bytes in size.
            // Pushing a new one to the database can cause it to be written
            // twice (once in the log, and once in the tables). This is already
            // an overestimation, as most will delete an existing entry or
            // overwrite one. Still, use a conservative safety factor of 2.
            if (!CheckDiskSpace(GetDataDir(), 48 * 2 * 2 * CoinsTip().GetCacheSize())) {
                return AbortNode(state, "Disk space is too low!", _("Error: Disk space is too low!").translated, CClientUIInterface::MSG_NOPREFIX);
            }
            // Flush the chainstate (which may refer to block index entries).
            if (!CoinsTip().Flush())
                return AbortNode(state, "Failed to write to coin database");
            nLastFlush = nNow;
            full_flush_completed = true;
        }
    }
    if (full_flush_completed) {
        // Update best block in wallet (so we can detect restored wallets).
        GetMainSignals().ChainStateFlushed(m_chain.GetLocator());
    }
    } catch (const std::runtime_error& e) {
        return AbortNode(state, std::string("System error while flushing: ") + e.what());
    }
    return true;
}

void CChainState::ForceFlushStateToDisk() {
    CValidationState state;
    const CChainParams& chainparams = Params();
    if (!this->FlushStateToDisk(chainparams, state, FlushStateMode::ALWAYS)) {
        LogPrintf("%s: failed to flush state (%s)\n", __func__, FormatStateMessage(state));
    }
}

void CChainState::PruneAndFlush() {
    CValidationState state;
    fCheckForPruning = true;
    const CChainParams& chainparams = Params();

    if (!this->FlushStateToDisk(chainparams, state, FlushStateMode::NONE)) {
        LogPrintf("%s: failed to flush state (%s)\n", __func__, FormatStateMessage(state));
    }
}

static void DoWarning(const std::string& strWarning)
{
    static bool fWarned = false;
    SetMiscWarning(strWarning);
    if (!fWarned) {
        AlertNotify(strWarning);
        fWarned = true;
    }
}

/** Private helper function that concatenates warning messages. */
static void AppendWarning(std::string& res, const std::string& warn)
{
    if (!res.empty()) res += ", ";
    res += warn;
}

/** Check warning conditions and do some notifications on new chain tip set. */
void static UpdateTip(const CBlockIndex* pindexNew, const CChainParams& chainParams)
    EXCLUSIVE_LOCKS_REQUIRED(::cs_main)
{
    // New best block
    mempool.AddTransactionsUpdated(1);

    {
        LOCK(g_best_block_mutex);
        g_best_block = pindexNew->GetBlockHash();
        g_best_block_cv.notify_all();
    }

    std::string warningMessages;
    if (!::ChainstateActive().IsInitialBlockDownload())
    {
        int nUpgraded = 0;
        const CBlockIndex* pindex = pindexNew;
        for (int bit = 0; bit < VERSIONBITS_NUM_BITS; bit++) {
            WarningBitsConditionChecker checker(bit);
            ThresholdState state = checker.GetStateFor(pindex, chainParams.GetConsensus(), warningcache[bit]);
            if (state == ThresholdState::ACTIVE || state == ThresholdState::LOCKED_IN) {
                const std::string strWarning = strprintf(_("Warning: unknown new rules activated (versionbit %i)").translated, bit);
                if (state == ThresholdState::ACTIVE) {
                    DoWarning(strWarning);
                } else {
                    AppendWarning(warningMessages, strWarning);
                }
            }
        }
        // Check the version of the last 100 blocks to see if we need to upgrade:
        for (int i = 0; i < 100 && pindex != nullptr; i++)
        {
            int32_t nExpectedVersion = ComputeBlockVersion(pindex->pprev, chainParams.GetConsensus());
            if (pindex->nVersion > VERSIONBITS_LAST_OLD_BLOCK_VERSION && (pindex->nVersion & ~nExpectedVersion) != 0)
                ++nUpgraded;
            pindex = pindex->pprev;
        }
        if (nUpgraded > 0)
<<<<<<< HEAD
            AppendWarning(warningMessages, strprintf(_("%d of last 100 blocks have unexpected version"), nUpgraded));
=======
            AppendWarning(warningMessages, strprintf(_("%d of last 100 blocks have unexpected version").translated, nUpgraded));
>>>>>>> 2f9f9b37
    }
    LogPrintf("%s: new best=%s height=%d version=0x%08x log2_work=%.8g tx=%lu date='%s' progress=%f cache=%.1fMiB(%utxo)%s\n", __func__,
      pindexNew->GetBlockHash().ToString(), pindexNew->nHeight, pindexNew->nVersion,
      log(pindexNew->nChainWork.getdouble())/log(2.0), (unsigned long)pindexNew->nChainTx,
      FormatISO8601DateTime(pindexNew->GetBlockTime()),
      GuessVerificationProgress(chainParams.TxData(), pindexNew), ::ChainstateActive().CoinsTip().DynamicMemoryUsage() * (1.0 / (1<<20)), ::ChainstateActive().CoinsTip().GetCacheSize(),
      !warningMessages.empty() ? strprintf(" warning='%s'", warningMessages) : "");

}

/** Disconnect m_chain's tip.
  * After calling, the mempool will be in an inconsistent state, with
  * transactions from disconnected blocks being added to disconnectpool.  You
  * should make the mempool consistent again by calling UpdateMempoolForReorg.
  * with cs_main held.
  *
  * If disconnectpool is nullptr, then no disconnected transactions are added to
  * disconnectpool (note that the caller is responsible for mempool consistency
  * in any case).
  */
bool CChainState::DisconnectTip(CValidationState& state, const CChainParams& chainparams, DisconnectedBlockTransactions *disconnectpool)
{
    CBlockIndex *pindexDelete = m_chain.Tip();
    assert(pindexDelete);
    // Read block from disk.
    std::shared_ptr<CBlock> pblock = std::make_shared<CBlock>();
    CBlock& block = *pblock;
    if (!ReadBlockFromDisk(block, pindexDelete, chainparams.GetConsensus()))
        return error("DisconnectTip(): Failed to read block");
    // Apply the block atomically to the chain state.
    int64_t nStart = GetTimeMicros();
    {
        CCoinsViewCache view(&CoinsTip());
        assert(view.GetBestBlock() == pindexDelete->GetBlockHash());
        if (DisconnectBlock(block, pindexDelete, view, nullptr) != DISCONNECT_OK)
            return error("DisconnectTip(): DisconnectBlock %s failed", pindexDelete->GetBlockHash().ToString());
        bool flushed = view.Flush();
        assert(flushed);
    }
    LogPrint(BCLog::BENCH, "- Disconnect block: %.2fms\n", (GetTimeMicros() - nStart) * MILLI);
    // Write the chain state to disk, if necessary.
    if (!FlushStateToDisk(chainparams, state, FlushStateMode::IF_NEEDED))
        return false;

    if (disconnectpool) {
        // Save transactions to re-add to mempool at end of reorg
        for (auto it = block.vtx.rbegin(); it != block.vtx.rend(); ++it) {
            disconnectpool->addTransaction(*it);
        }
        while (disconnectpool->DynamicMemoryUsage() > MAX_DISCONNECTED_TX_POOL_SIZE * 1000) {
            // Drop the earliest entry, and remove its children from the mempool.
            auto it = disconnectpool->queuedTx.get<insertion_order>().begin();
            mempool.removeRecursive(**it, MemPoolRemovalReason::REORG);
            disconnectpool->removeEntry(it);
        }
    }

    m_chain.SetTip(pindexDelete->pprev);

    UpdateTip(pindexDelete->pprev, chainparams);
    // Let wallets know transactions went from 1-confirmed to
    // 0-confirmed or conflicted:
    GetMainSignals().BlockDisconnected(pblock);
    return true;
}

static int64_t nTimeReadFromDisk = 0;
static int64_t nTimeConnectTotal = 0;
static int64_t nTimeFlush = 0;
static int64_t nTimeChainState = 0;
static int64_t nTimePostConnect = 0;

struct PerBlockConnectTrace {
    CBlockIndex* pindex = nullptr;
    std::shared_ptr<const CBlock> pblock;
    std::shared_ptr<std::vector<CTransactionRef>> conflictedTxs;
    PerBlockConnectTrace() : conflictedTxs(std::make_shared<std::vector<CTransactionRef>>()) {}
};
/**
 * Used to track blocks whose transactions were applied to the UTXO state as a
 * part of a single ActivateBestChainStep call.
 *
 * This class also tracks transactions that are removed from the mempool as
 * conflicts (per block) and can be used to pass all those transactions
 * through SyncTransaction.
 *
 * This class assumes (and asserts) that the conflicted transactions for a given
 * block are added via mempool callbacks prior to the BlockConnected() associated
 * with those transactions. If any transactions are marked conflicted, it is
 * assumed that an associated block will always be added.
 *
 * This class is single-use, once you call GetBlocksConnected() you have to throw
 * it away and make a new one.
 */
class ConnectTrace {
private:
    std::vector<PerBlockConnectTrace> blocksConnected;
    CTxMemPool &pool;
    boost::signals2::scoped_connection m_connNotifyEntryRemoved;

public:
    explicit ConnectTrace(CTxMemPool &_pool) : blocksConnected(1), pool(_pool) {
        m_connNotifyEntryRemoved = pool.NotifyEntryRemoved.connect(std::bind(&ConnectTrace::NotifyEntryRemoved, this, std::placeholders::_1, std::placeholders::_2));
    }

    void BlockConnected(CBlockIndex* pindex, std::shared_ptr<const CBlock> pblock) {
        assert(!blocksConnected.back().pindex);
        assert(pindex);
        assert(pblock);
        blocksConnected.back().pindex = pindex;
        blocksConnected.back().pblock = std::move(pblock);
        blocksConnected.emplace_back();
    }

    std::vector<PerBlockConnectTrace>& GetBlocksConnected() {
        // We always keep one extra block at the end of our list because
        // blocks are added after all the conflicted transactions have
        // been filled in. Thus, the last entry should always be an empty
        // one waiting for the transactions from the next block. We pop
        // the last entry here to make sure the list we return is sane.
        assert(!blocksConnected.back().pindex);
        assert(blocksConnected.back().conflictedTxs->empty());
        blocksConnected.pop_back();
        return blocksConnected;
    }

    void NotifyEntryRemoved(CTransactionRef txRemoved, MemPoolRemovalReason reason) {
        assert(!blocksConnected.back().pindex);
        if (reason == MemPoolRemovalReason::CONFLICT) {
            blocksConnected.back().conflictedTxs->emplace_back(std::move(txRemoved));
        }
    }
};

/**
 * Connect a new block to m_chain. pblock is either nullptr or a pointer to a CBlock
 * corresponding to pindexNew, to bypass loading it again from disk.
 *
 * The block is added to connectTrace if connection succeeds.
 */
bool CChainState::ConnectTip(CValidationState& state, const CChainParams& chainparams, CBlockIndex* pindexNew, const std::shared_ptr<const CBlock>& pblock, ConnectTrace& connectTrace, DisconnectedBlockTransactions &disconnectpool)
{
    assert(pindexNew->pprev == m_chain.Tip());
    // Read block from disk.
    int64_t nTime1 = GetTimeMicros();
    std::shared_ptr<const CBlock> pthisBlock;
    if (!pblock) {
        std::shared_ptr<CBlock> pblockNew = std::make_shared<CBlock>();
        if (!ReadBlockFromDisk(*pblockNew, pindexNew, chainparams.GetConsensus()))
            return AbortNode(state, "Failed to read block");
        pthisBlock = pblockNew;
    } else {
        pthisBlock = pblock;
    }
    const CBlock& blockConnecting = *pthisBlock;
    // Apply the block atomically to the chain state.
    int64_t nTime2 = GetTimeMicros(); nTimeReadFromDisk += nTime2 - nTime1;
    int64_t nTime3;
    LogPrint(BCLog::BENCH, "  - Load block from disk: %.2fms [%.2fs]\n", (nTime2 - nTime1) * MILLI, nTimeReadFromDisk * MICRO);
    {
        CCoinsViewCache view(&CoinsTip());
        bool rv = ConnectBlock(blockConnecting, state, pindexNew, view, chainparams);
        GetMainSignals().BlockChecked(blockConnecting, state);
        if (!rv) {
            if (state.IsInvalid())
                InvalidBlockFound(pindexNew, state);
            return error("%s: ConnectBlock %s failed, %s", __func__, pindexNew->GetBlockHash().ToString(), FormatStateMessage(state));
        }
        nTime3 = GetTimeMicros(); nTimeConnectTotal += nTime3 - nTime2;
        LogPrint(BCLog::BENCH, "  - Connect total: %.2fms [%.2fs (%.2fms/blk)]\n", (nTime3 - nTime2) * MILLI, nTimeConnectTotal * MICRO, nTimeConnectTotal * MILLI / nBlocksTotal);
        bool flushed = view.Flush();
        assert(flushed);
    }
    int64_t nTime4 = GetTimeMicros(); nTimeFlush += nTime4 - nTime3;
    LogPrint(BCLog::BENCH, "  - Flush: %.2fms [%.2fs (%.2fms/blk)]\n", (nTime4 - nTime3) * MILLI, nTimeFlush * MICRO, nTimeFlush * MILLI / nBlocksTotal);
    // Write the chain state to disk, if necessary.
    if (!FlushStateToDisk(chainparams, state, FlushStateMode::IF_NEEDED))
        return false;
    int64_t nTime5 = GetTimeMicros(); nTimeChainState += nTime5 - nTime4;
    LogPrint(BCLog::BENCH, "  - Writing chainstate: %.2fms [%.2fs (%.2fms/blk)]\n", (nTime5 - nTime4) * MILLI, nTimeChainState * MICRO, nTimeChainState * MILLI / nBlocksTotal);
    // Remove conflicting transactions from the mempool.;
    mempool.removeForBlock(blockConnecting.vtx, pindexNew->nHeight);
    disconnectpool.removeForBlock(blockConnecting.vtx);
    // Update m_chain & related variables.
    m_chain.SetTip(pindexNew);
    UpdateTip(pindexNew, chainparams);

    int64_t nTime6 = GetTimeMicros(); nTimePostConnect += nTime6 - nTime5; nTimeTotal += nTime6 - nTime1;
    LogPrint(BCLog::BENCH, "  - Connect postprocess: %.2fms [%.2fs (%.2fms/blk)]\n", (nTime6 - nTime5) * MILLI, nTimePostConnect * MICRO, nTimePostConnect * MILLI / nBlocksTotal);
    LogPrint(BCLog::BENCH, "- Connect block: %.2fms [%.2fs (%.2fms/blk)]\n", (nTime6 - nTime1) * MILLI, nTimeTotal * MICRO, nTimeTotal * MILLI / nBlocksTotal);

    connectTrace.BlockConnected(pindexNew, std::move(pthisBlock));
    return true;
}

/**
 * Return the tip of the chain with the most work in it, that isn't
 * known to be invalid (it's however far from certain to be valid).
 */
CBlockIndex* CChainState::FindMostWorkChain() {
    do {
        CBlockIndex *pindexNew = nullptr;

        // Find the best candidate header.
        {
            std::set<CBlockIndex*, CBlockIndexWorkComparator>::reverse_iterator it = setBlockIndexCandidates.rbegin();
            if (it == setBlockIndexCandidates.rend())
                return nullptr;
            pindexNew = *it;
        }

        // Check whether all blocks on the path between the currently active chain and the candidate are valid.
        // Just going until the active chain is an optimization, as we know all blocks in it are valid already.
        CBlockIndex *pindexTest = pindexNew;
        bool fInvalidAncestor = false;
        while (pindexTest && !m_chain.Contains(pindexTest)) {
            assert(pindexTest->HaveTxsDownloaded() || pindexTest->nHeight == 0);

            // Pruned nodes may have entries in setBlockIndexCandidates for
            // which block files have been deleted.  Remove those as candidates
            // for the most work chain if we come across them; we can't switch
            // to a chain unless we have all the non-active-chain parent blocks.
            bool fFailedChain = pindexTest->nStatus & BLOCK_FAILED_MASK;
            bool fMissingData = !(pindexTest->nStatus & BLOCK_HAVE_DATA);
            if (fFailedChain || fMissingData) {
                // Candidate chain is not usable (either invalid or missing data)
                if (fFailedChain && (pindexBestInvalid == nullptr || pindexNew->nChainWork > pindexBestInvalid->nChainWork))
                    pindexBestInvalid = pindexNew;
                CBlockIndex *pindexFailed = pindexNew;
                // Remove the entire chain from the set.
                while (pindexTest != pindexFailed) {
                    if (fFailedChain) {
                        pindexFailed->nStatus |= BLOCK_FAILED_CHILD;
                    } else if (fMissingData) {
                        // If we're missing data, then add back to m_blocks_unlinked,
                        // so that if the block arrives in the future we can try adding
                        // to setBlockIndexCandidates again.
                        m_blockman.m_blocks_unlinked.insert(
                            std::make_pair(pindexFailed->pprev, pindexFailed));
                    }
                    setBlockIndexCandidates.erase(pindexFailed);
                    pindexFailed = pindexFailed->pprev;
                }
                setBlockIndexCandidates.erase(pindexTest);
                fInvalidAncestor = true;
                break;
            }
            pindexTest = pindexTest->pprev;
        }
        if (!fInvalidAncestor)
            return pindexNew;
    } while(true);
}

/** Delete all entries in setBlockIndexCandidates that are worse than the current tip. */
void CChainState::PruneBlockIndexCandidates() {
    // Note that we can't delete the current block itself, as we may need to return to it later in case a
    // reorganization to a better block fails.
    std::set<CBlockIndex*, CBlockIndexWorkComparator>::iterator it = setBlockIndexCandidates.begin();
    while (it != setBlockIndexCandidates.end() && setBlockIndexCandidates.value_comp()(*it, m_chain.Tip())) {
        setBlockIndexCandidates.erase(it++);
    }
    // Either the current tip or a successor of it we're working towards is left in setBlockIndexCandidates.
    assert(!setBlockIndexCandidates.empty());
}

/**
 * Try to make some progress towards making pindexMostWork the active block.
 * pblock is either nullptr or a pointer to a CBlock corresponding to pindexMostWork.
 *
 * @returns true unless a system error occurred
 */
bool CChainState::ActivateBestChainStep(CValidationState& state, const CChainParams& chainparams, CBlockIndex* pindexMostWork, const std::shared_ptr<const CBlock>& pblock, bool& fInvalidFound, ConnectTrace& connectTrace)
{
    AssertLockHeld(cs_main);

    const CBlockIndex *pindexOldTip = m_chain.Tip();
    const CBlockIndex *pindexFork = m_chain.FindFork(pindexMostWork);

    // Disconnect active blocks which are no longer in the best chain.
    bool fBlocksDisconnected = false;
    DisconnectedBlockTransactions disconnectpool;
    while (m_chain.Tip() && m_chain.Tip() != pindexFork) {
        if (!DisconnectTip(state, chainparams, &disconnectpool)) {
            // This is likely a fatal error, but keep the mempool consistent,
            // just in case. Only remove from the mempool in this case.
            UpdateMempoolForReorg(disconnectpool, false);

            // If we're unable to disconnect a block during normal operation,
            // then that is a failure of our local system -- we should abort
            // rather than stay on a less work chain.
            AbortNode(state, "Failed to disconnect block; see debug.log for details");
            return false;
        }
        fBlocksDisconnected = true;
    }

    // Build list of new blocks to connect.
    std::vector<CBlockIndex*> vpindexToConnect;
    bool fContinue = true;
    int nHeight = pindexFork ? pindexFork->nHeight : -1;
    while (fContinue && nHeight != pindexMostWork->nHeight) {
        // Don't iterate the entire list of potential improvements toward the best tip, as we likely only need
        // a few blocks along the way.
        int nTargetHeight = std::min(nHeight + 32, pindexMostWork->nHeight);
        vpindexToConnect.clear();
        vpindexToConnect.reserve(nTargetHeight - nHeight);
        CBlockIndex *pindexIter = pindexMostWork->GetAncestor(nTargetHeight);
        while (pindexIter && pindexIter->nHeight != nHeight) {
            vpindexToConnect.push_back(pindexIter);
            pindexIter = pindexIter->pprev;
        }
        nHeight = nTargetHeight;

        // Connect new blocks.
        for (CBlockIndex *pindexConnect : reverse_iterate(vpindexToConnect)) {
            if (!ConnectTip(state, chainparams, pindexConnect, pindexConnect == pindexMostWork ? pblock : std::shared_ptr<const CBlock>(), connectTrace, disconnectpool)) {
                if (state.IsInvalid()) {
                    // The block violates a consensus rule.
                    if (state.GetReason() != ValidationInvalidReason::BLOCK_MUTATED) {
                        InvalidChainFound(vpindexToConnect.front());
                    }
                    state = CValidationState();
                    fInvalidFound = true;
                    fContinue = false;
                    break;
                } else {
                    // A system error occurred (disk space, database error, ...).
                    // Make the mempool consistent with the current tip, just in case
                    // any observers try to use it before shutdown.
                    UpdateMempoolForReorg(disconnectpool, false);
                    return false;
                }
            } else {
                PruneBlockIndexCandidates();
                if (!pindexOldTip || m_chain.Tip()->nChainWork > pindexOldTip->nChainWork) {
                    // We're in a better position than we were. Return temporarily to release the lock.
                    fContinue = false;
                    break;
                }
            }
        }
    }

    if (fBlocksDisconnected) {
        // If any blocks were disconnected, disconnectpool may be non empty.  Add
        // any disconnected transactions back to the mempool.
        UpdateMempoolForReorg(disconnectpool, true);
    }
    mempool.check(&CoinsTip());

    // Callbacks/notifications for a new best chain.
    if (fInvalidFound)
        CheckForkWarningConditionsOnNewFork(vpindexToConnect.back());
    else
        CheckForkWarningConditions();

    return true;
}

static bool NotifyHeaderTip() LOCKS_EXCLUDED(cs_main) {
    bool fNotify = false;
    bool fInitialBlockDownload = false;
    static CBlockIndex* pindexHeaderOld = nullptr;
    CBlockIndex* pindexHeader = nullptr;
    {
        LOCK(cs_main);
        pindexHeader = pindexBestHeader;

        if (pindexHeader != pindexHeaderOld) {
            fNotify = true;
            fInitialBlockDownload = ::ChainstateActive().IsInitialBlockDownload();
            pindexHeaderOld = pindexHeader;
        }
    }
    // Send block tip changed notifications without cs_main
    if (fNotify) {
        uiInterface.NotifyHeaderTip(fInitialBlockDownload, pindexHeader);
    }
    return fNotify;
}

static void LimitValidationInterfaceQueue() LOCKS_EXCLUDED(cs_main) {
    AssertLockNotHeld(cs_main);

    if (GetMainSignals().CallbacksPending() > 10) {
        SyncWithValidationInterfaceQueue();
    }
}

bool CChainState::ActivateBestChain(CValidationState &state, const CChainParams& chainparams, std::shared_ptr<const CBlock> pblock) {
    // Note that while we're often called here from ProcessNewBlock, this is
    // far from a guarantee. Things in the P2P/RPC will often end up calling
    // us in the middle of ProcessNewBlock - do not assume pblock is set
    // sanely for performance or correctness!
    AssertLockNotHeld(cs_main);

    // ABC maintains a fair degree of expensive-to-calculate internal state
    // because this function periodically releases cs_main so that it does not lock up other threads for too long
    // during large connects - and to allow for e.g. the callback queue to drain
    // we use m_cs_chainstate to enforce mutual exclusion so that only one caller may execute this function at a time
    LOCK(m_cs_chainstate);

    CBlockIndex *pindexMostWork = nullptr;
    CBlockIndex *pindexNewTip = nullptr;
    int nStopAtHeight = gArgs.GetArg("-stopatheight", DEFAULT_STOPATHEIGHT);
    do {
        boost::this_thread::interruption_point();

        // Block until the validation queue drains. This should largely
        // never happen in normal operation, however may happen during
        // reindex, causing memory blowup if we run too far ahead.
        // Note that if a validationinterface callback ends up calling
        // ActivateBestChain this may lead to a deadlock! We should
        // probably have a DEBUG_LOCKORDER test for this in the future.
        LimitValidationInterfaceQueue();

        {
            LOCK2(cs_main, ::mempool.cs); // Lock transaction pool for at least as long as it takes for connectTrace to be consumed
            CBlockIndex* starting_tip = m_chain.Tip();
            bool blocks_connected = false;
            do {
                // We absolutely may not unlock cs_main until we've made forward progress
                // (with the exception of shutdown due to hardware issues, low disk space, etc).
                ConnectTrace connectTrace(mempool); // Destructed before cs_main is unlocked

                if (pindexMostWork == nullptr) {
                    pindexMostWork = FindMostWorkChain();
                }

                // Whether we have anything to do at all.
                if (pindexMostWork == nullptr || pindexMostWork == m_chain.Tip()) {
                    break;
                }

                bool fInvalidFound = false;
                std::shared_ptr<const CBlock> nullBlockPtr;
                if (!ActivateBestChainStep(state, chainparams, pindexMostWork, pblock && pblock->GetHash() == pindexMostWork->GetBlockHash() ? pblock : nullBlockPtr, fInvalidFound, connectTrace)) {
                    // A system error occurred
                    return false;
                }
                blocks_connected = true;

                if (fInvalidFound) {
                    // Wipe cache, we may need another branch now.
                    pindexMostWork = nullptr;
                }
                pindexNewTip = m_chain.Tip();

                for (const PerBlockConnectTrace& trace : connectTrace.GetBlocksConnected()) {
                    assert(trace.pblock && trace.pindex);
                    GetMainSignals().BlockConnected(trace.pblock, trace.pindex, trace.conflictedTxs);
                }
            } while (!m_chain.Tip() || (starting_tip && CBlockIndexWorkComparator()(m_chain.Tip(), starting_tip)));
            if (!blocks_connected) return true;

            const CBlockIndex* pindexFork = m_chain.FindFork(starting_tip);
            bool fInitialDownload = IsInitialBlockDownload();

            // Notify external listeners about the new tip.
            // Enqueue while holding cs_main to ensure that UpdatedBlockTip is called in the order in which blocks are connected
            if (pindexFork != pindexNewTip) {
                // Notify ValidationInterface subscribers
                GetMainSignals().UpdatedBlockTip(pindexNewTip, pindexFork, fInitialDownload);

                // Always notify the UI if a new block tip was connected
                uiInterface.NotifyBlockTip(fInitialDownload, pindexNewTip);
            }
        }
        // When we reach this point, we switched to a new tip (stored in pindexNewTip).

        if (nStopAtHeight && pindexNewTip && pindexNewTip->nHeight >= nStopAtHeight) StartShutdown();

        // We check shutdown only after giving ActivateBestChainStep a chance to run once so that we
        // never shutdown before connecting the genesis block during LoadChainTip(). Previously this
        // caused an assert() failure during shutdown in such cases as the UTXO DB flushing checks
        // that the best block hash is non-null.
        if (ShutdownRequested())
            break;
    } while (pindexNewTip != pindexMostWork);
    CheckBlockIndex(chainparams.GetConsensus());

    // Write changes periodically to disk, after relay.
    if (!FlushStateToDisk(chainparams, state, FlushStateMode::PERIODIC)) {
        return false;
    }

    return true;
}

bool ActivateBestChain(CValidationState &state, const CChainParams& chainparams, std::shared_ptr<const CBlock> pblock) {
    return ::ChainstateActive().ActivateBestChain(state, chainparams, std::move(pblock));
}

bool CChainState::PreciousBlock(CValidationState& state, const CChainParams& params, CBlockIndex *pindex)
{
    {
        LOCK(cs_main);
        if (pindex->nChainWork < m_chain.Tip()->nChainWork) {
            // Nothing to do, this block is not at the tip.
            return true;
        }
        if (m_chain.Tip()->nChainWork > nLastPreciousChainwork) {
            // The chain has been extended since the last call, reset the counter.
            nBlockReverseSequenceId = -1;
        }
        nLastPreciousChainwork = m_chain.Tip()->nChainWork;
        setBlockIndexCandidates.erase(pindex);
        pindex->nSequenceId = nBlockReverseSequenceId;
        if (nBlockReverseSequenceId > std::numeric_limits<int32_t>::min()) {
            // We can't keep reducing the counter if somebody really wants to
            // call preciousblock 2**31-1 times on the same set of tips...
            nBlockReverseSequenceId--;
        }
        if (pindex->IsValid(BLOCK_VALID_TRANSACTIONS) && pindex->HaveTxsDownloaded()) {
            setBlockIndexCandidates.insert(pindex);
            PruneBlockIndexCandidates();
        }
    }

    return ActivateBestChain(state, params, std::shared_ptr<const CBlock>());
}
bool PreciousBlock(CValidationState& state, const CChainParams& params, CBlockIndex *pindex) {
    return ::ChainstateActive().PreciousBlock(state, params, pindex);
}

bool CChainState::InvalidateBlock(CValidationState& state, const CChainParams& chainparams, CBlockIndex *pindex)
{
    CBlockIndex* to_mark_failed = pindex;
    bool pindex_was_in_chain = false;
    int disconnected = 0;

    // We do not allow ActivateBestChain() to run while InvalidateBlock() is
    // running, as that could cause the tip to change while we disconnect
    // blocks.
    LOCK(m_cs_chainstate);

    // We'll be acquiring and releasing cs_main below, to allow the validation
    // callbacks to run. However, we should keep the block index in a
    // consistent state as we disconnect blocks -- in particular we need to
    // add equal-work blocks to setBlockIndexCandidates as we disconnect.
    // To avoid walking the block index repeatedly in search of candidates,
    // build a map once so that we can look up candidate blocks by chain
    // work as we go.
    std::multimap<const arith_uint256, CBlockIndex *> candidate_blocks_by_work;

    {
        LOCK(cs_main);
        for (const auto& entry : m_blockman.m_block_index) {
            CBlockIndex *candidate = entry.second;
            // We don't need to put anything in our active chain into the
            // multimap, because those candidates will be found and considered
            // as we disconnect.
            // Instead, consider only non-active-chain blocks that have at
            // least as much work as where we expect the new tip to end up.
            if (!m_chain.Contains(candidate) &&
                    !CBlockIndexWorkComparator()(candidate, pindex->pprev) &&
                    candidate->IsValid(BLOCK_VALID_TRANSACTIONS) &&
                    candidate->HaveTxsDownloaded()) {
                candidate_blocks_by_work.insert(std::make_pair(candidate->nChainWork, candidate));
            }
        }
    }

    // Disconnect (descendants of) pindex, and mark them invalid.
    while (true) {
        if (ShutdownRequested()) break;

        // Make sure the queue of validation callbacks doesn't grow unboundedly.
        LimitValidationInterfaceQueue();

        LOCK(cs_main);
        LOCK(::mempool.cs); // Lock for as long as disconnectpool is in scope to make sure UpdateMempoolForReorg is called after DisconnectTip without unlocking in between
        if (!m_chain.Contains(pindex)) break;
        pindex_was_in_chain = true;
        CBlockIndex *invalid_walk_tip = m_chain.Tip();

        // ActivateBestChain considers blocks already in m_chain
        // unconditionally valid already, so force disconnect away from it.
        DisconnectedBlockTransactions disconnectpool;
        bool ret = DisconnectTip(state, chainparams, &disconnectpool);
        // DisconnectTip will add transactions to disconnectpool.
        // Adjust the mempool to be consistent with the new tip, adding
        // transactions back to the mempool if disconnecting was successful,
        // and we're not doing a very deep invalidation (in which case
        // keeping the mempool up to date is probably futile anyway).
        UpdateMempoolForReorg(disconnectpool, /* fAddToMempool = */ (++disconnected <= 10) && ret);
        if (!ret) return false;
        assert(invalid_walk_tip->pprev == m_chain.Tip());

        // We immediately mark the disconnected blocks as invalid.
        // This prevents a case where pruned nodes may fail to invalidateblock
        // and be left unable to start as they have no tip candidates (as there
        // are no blocks that meet the "have data and are not invalid per
        // nStatus" criteria for inclusion in setBlockIndexCandidates).
        invalid_walk_tip->nStatus |= BLOCK_FAILED_VALID;
        setDirtyBlockIndex.insert(invalid_walk_tip);
        setBlockIndexCandidates.erase(invalid_walk_tip);
        setBlockIndexCandidates.insert(invalid_walk_tip->pprev);
        if (invalid_walk_tip->pprev == to_mark_failed && (to_mark_failed->nStatus & BLOCK_FAILED_VALID)) {
            // We only want to mark the last disconnected block as BLOCK_FAILED_VALID; its children
            // need to be BLOCK_FAILED_CHILD instead.
            to_mark_failed->nStatus = (to_mark_failed->nStatus ^ BLOCK_FAILED_VALID) | BLOCK_FAILED_CHILD;
            setDirtyBlockIndex.insert(to_mark_failed);
        }

        // Add any equal or more work headers to setBlockIndexCandidates
        auto candidate_it = candidate_blocks_by_work.lower_bound(invalid_walk_tip->pprev->nChainWork);
        while (candidate_it != candidate_blocks_by_work.end()) {
            if (!CBlockIndexWorkComparator()(candidate_it->second, invalid_walk_tip->pprev)) {
                setBlockIndexCandidates.insert(candidate_it->second);
                candidate_it = candidate_blocks_by_work.erase(candidate_it);
            } else {
                ++candidate_it;
            }
        }

        // Track the last disconnected block, so we can correct its BLOCK_FAILED_CHILD status in future
        // iterations, or, if it's the last one, call InvalidChainFound on it.
        to_mark_failed = invalid_walk_tip;
    }

    CheckBlockIndex(chainparams.GetConsensus());

    {
        LOCK(cs_main);
        if (m_chain.Contains(to_mark_failed)) {
            // If the to-be-marked invalid block is in the active chain, something is interfering and we can't proceed.
            return false;
        }

        // Mark pindex (or the last disconnected block) as invalid, even when it never was in the main chain
        to_mark_failed->nStatus |= BLOCK_FAILED_VALID;
        setDirtyBlockIndex.insert(to_mark_failed);
        setBlockIndexCandidates.erase(to_mark_failed);
        m_blockman.m_failed_blocks.insert(to_mark_failed);

        // If any new blocks somehow arrived while we were disconnecting
        // (above), then the pre-calculation of what should go into
        // setBlockIndexCandidates may have missed entries. This would
        // technically be an inconsistency in the block index, but if we clean
        // it up here, this should be an essentially unobservable error.
        // Loop back over all block index entries and add any missing entries
        // to setBlockIndexCandidates.
        BlockMap::iterator it = m_blockman.m_block_index.begin();
        while (it != m_blockman.m_block_index.end()) {
            if (it->second->IsValid(BLOCK_VALID_TRANSACTIONS) && it->second->HaveTxsDownloaded() && !setBlockIndexCandidates.value_comp()(it->second, m_chain.Tip())) {
                setBlockIndexCandidates.insert(it->second);
            }
            it++;
        }

        InvalidChainFound(to_mark_failed);
    }

    // Only notify about a new block tip if the active chain was modified.
    if (pindex_was_in_chain) {
        uiInterface.NotifyBlockTip(IsInitialBlockDownload(), to_mark_failed->pprev);
    }
    return true;
}

bool InvalidateBlock(CValidationState& state, const CChainParams& chainparams, CBlockIndex *pindex) {
    return ::ChainstateActive().InvalidateBlock(state, chainparams, pindex);
}

void CChainState::ResetBlockFailureFlags(CBlockIndex *pindex) {
    AssertLockHeld(cs_main);

    int nHeight = pindex->nHeight;

    // Remove the invalidity flag from this block and all its descendants.
    BlockMap::iterator it = m_blockman.m_block_index.begin();
    while (it != m_blockman.m_block_index.end()) {
        if (!it->second->IsValid() && it->second->GetAncestor(nHeight) == pindex) {
            it->second->nStatus &= ~BLOCK_FAILED_MASK;
            setDirtyBlockIndex.insert(it->second);
            if (it->second->IsValid(BLOCK_VALID_TRANSACTIONS) && it->second->HaveTxsDownloaded() && setBlockIndexCandidates.value_comp()(m_chain.Tip(), it->second)) {
                setBlockIndexCandidates.insert(it->second);
            }
            if (it->second == pindexBestInvalid) {
                // Reset invalid block marker if it was pointing to one of those.
                pindexBestInvalid = nullptr;
            }
            m_blockman.m_failed_blocks.erase(it->second);
        }
        it++;
    }

    // Remove the invalidity flag from all ancestors too.
    while (pindex != nullptr) {
        if (pindex->nStatus & BLOCK_FAILED_MASK) {
            pindex->nStatus &= ~BLOCK_FAILED_MASK;
            setDirtyBlockIndex.insert(pindex);
            m_blockman.m_failed_blocks.erase(pindex);
        }
        pindex = pindex->pprev;
    }
}

void ResetBlockFailureFlags(CBlockIndex *pindex) {
    return ::ChainstateActive().ResetBlockFailureFlags(pindex);
}

<<<<<<< HEAD
CBlockIndex* CChainState::AddToBlockIndex(const CBlockHeader& block, bool fSetAsProofOfStake)
=======
CBlockIndex* BlockManager::AddToBlockIndex(const CBlockHeader& block)
>>>>>>> 2f9f9b37
{
    AssertLockHeld(cs_main);

    // Check for duplicate
    uint256 hash = block.GetHash();
    BlockMap::iterator it = m_block_index.find(hash);
    if (it != m_block_index.end())
        return it->second;

    // Construct new block index object
    CBlockIndex* pindexNew = new CBlockIndex(block);
    // We assign the sequence id to blocks only when the full data is available,
    // to avoid miners withholding blocks but broadcasting headers, to get a
    // competitive advantage.
    pindexNew->nSequenceId = 0;
    BlockMap::iterator mi = m_block_index.insert(std::make_pair(hash, pindexNew)).first;
    pindexNew->phashBlock = &((*mi).first);
    BlockMap::iterator miPrev = m_block_index.find(block.hashPrevBlock);
    if (miPrev != m_block_index.end())
    {
        pindexNew->pprev = (*miPrev).second;
        pindexNew->nHeight = pindexNew->pprev->nHeight + 1;
        pindexNew->BuildSkip();
    }
    pindexNew->nTimeMax = (pindexNew->pprev ? std::max(pindexNew->pprev->nTimeMax, pindexNew->nTime) : pindexNew->nTime);
    if (fSetAsProofOfStake)
        pindexNew->SetProofOfStake();
    pindexNew->nChainWork = (pindexNew->pprev ? pindexNew->pprev->nChainWork : 0) + GetBlockProof(*pindexNew);
    pindexNew->RaiseValidity(BLOCK_VALID_TREE);
    if (pindexBestHeader == nullptr || pindexBestHeader->nChainWork < pindexNew->nChainWork)
        pindexBestHeader = pindexNew;

    setDirtyBlockIndex.insert(pindexNew);

    return pindexNew;
}

/** Mark a block as having its data received and checked (up to BLOCK_VALID_TRANSACTIONS). */
void CChainState::ReceivedBlockTransactions(const CBlock& block, CBlockIndex* pindexNew, const FlatFilePos& pos, const Consensus::Params& consensusParams)
{
    pindexNew->nTx = block.vtx.size();
    pindexNew->nChainTx = 0;
    pindexNew->nFile = pos.nFile;
    pindexNew->nDataPos = pos.nPos;
    pindexNew->nUndoPos = 0;
    pindexNew->nStatus |= BLOCK_HAVE_DATA;
    pindexNew->RaiseValidity(BLOCK_VALID_TRANSACTIONS);
    setDirtyBlockIndex.insert(pindexNew);

    if (pindexNew->pprev == nullptr || pindexNew->pprev->HaveTxsDownloaded()) {
        // If pindexNew is the genesis block or all parents are BLOCK_VALID_TRANSACTIONS.
        std::deque<CBlockIndex*> queue;
        queue.push_back(pindexNew);

        // Recursively process any descendant blocks that now may be eligible to be connected.
        while (!queue.empty()) {
            CBlockIndex *pindex = queue.front();
            queue.pop_front();
            pindex->nChainTx = (pindex->pprev ? pindex->pprev->nChainTx : 0) + pindex->nTx;
            {
                LOCK(cs_nBlockSequenceId);
                pindex->nSequenceId = nBlockSequenceId++;
            }
            if (m_chain.Tip() == nullptr || !setBlockIndexCandidates.value_comp()(pindex, m_chain.Tip())) {
                setBlockIndexCandidates.insert(pindex);
            }
            std::pair<std::multimap<CBlockIndex*, CBlockIndex*>::iterator, std::multimap<CBlockIndex*, CBlockIndex*>::iterator> range = m_blockman.m_blocks_unlinked.equal_range(pindex);
            while (range.first != range.second) {
                std::multimap<CBlockIndex*, CBlockIndex*>::iterator it = range.first;
                queue.push_back(it->second);
                range.first++;
                m_blockman.m_blocks_unlinked.erase(it);
            }
        }
    } else {
        if (pindexNew->pprev && pindexNew->pprev->IsValid(BLOCK_VALID_TREE)) {
            m_blockman.m_blocks_unlinked.insert(std::make_pair(pindexNew->pprev, pindexNew));
        }
    }
}

static bool FindBlockPos(FlatFilePos &pos, unsigned int nAddSize, unsigned int nHeight, uint64_t nTime, bool fKnown = false)
{
    LOCK(cs_LastBlockFile);

    unsigned int nFile = fKnown ? pos.nFile : nLastBlockFile;
    if (vinfoBlockFile.size() <= nFile) {
        vinfoBlockFile.resize(nFile + 1);
    }

    if (!fKnown) {
        while (vinfoBlockFile[nFile].nSize + nAddSize >= MAX_BLOCKFILE_SIZE) {
            nFile++;
            if (vinfoBlockFile.size() <= nFile) {
                vinfoBlockFile.resize(nFile + 1);
            }
        }
        pos.nFile = nFile;
        pos.nPos = vinfoBlockFile[nFile].nSize;
    }

    if ((int)nFile != nLastBlockFile) {
        if (!fKnown) {
            LogPrintf("Leaving block file %i: %s\n", nLastBlockFile, vinfoBlockFile[nLastBlockFile].ToString());
        }
        FlushBlockFile(!fKnown);
        nLastBlockFile = nFile;
    }

    vinfoBlockFile[nFile].AddBlock(nHeight, nTime);
    if (fKnown)
        vinfoBlockFile[nFile].nSize = std::max(pos.nPos + nAddSize, vinfoBlockFile[nFile].nSize);
    else
        vinfoBlockFile[nFile].nSize += nAddSize;

    if (!fKnown) {
        bool out_of_space;
        size_t bytes_allocated = BlockFileSeq().Allocate(pos, nAddSize, out_of_space);
        if (out_of_space) {
            return AbortNode("Disk space is too low!", _("Error: Disk space is too low!").translated, CClientUIInterface::MSG_NOPREFIX);
        }
        if (bytes_allocated != 0 && fPruneMode) {
            fCheckForPruning = true;
        }
    }

    setDirtyFileInfo.insert(nFile);
    return true;
}

static bool FindUndoPos(CValidationState &state, int nFile, FlatFilePos &pos, unsigned int nAddSize)
{
    pos.nFile = nFile;

    LOCK(cs_LastBlockFile);

    pos.nPos = vinfoBlockFile[nFile].nUndoSize;
    vinfoBlockFile[nFile].nUndoSize += nAddSize;
    setDirtyFileInfo.insert(nFile);

    bool out_of_space;
    size_t bytes_allocated = UndoFileSeq().Allocate(pos, nAddSize, out_of_space);
    if (out_of_space) {
        return AbortNode(state, "Disk space is too low!", _("Error: Disk space is too low!").translated, CClientUIInterface::MSG_NOPREFIX);
    }
    if (bytes_allocated != 0 && fPruneMode) {
        fCheckForPruning = true;
    }

    return true;
}

static bool CheckBlockSignature(const CBlock& block)
{
<<<<<<< HEAD
    if (block.IsProofOfWork())
        return block.vchBlockSig.empty();

    if (block.vchBlockSig.empty())
        return false;

    vector<vector<unsigned char> > vSolutions;
    txnouttype whichType;

    const CTxOut& txout = block.vtx[1]->vout[1];

    if (!Solver(txout.scriptPubKey, whichType, vSolutions))
        return false;
=======
    // Check proof of work matches claimed amount
    if (fCheckPOW && !CheckProofOfWork(block.GetHash(), block.nBits, consensusParams))
        return state.Invalid(ValidationInvalidReason::BLOCK_INVALID_HEADER, false, REJECT_INVALID, "high-hash", "proof of work failed");
>>>>>>> 2f9f9b37

    if (whichType == TX_PUBKEY) {
        vector<unsigned char>& vchPubKey = vSolutions[0];
        return CPubKey(vchPubKey).Verify(block.GetHash(), block.vchBlockSig);
    }
    else {
        // Block signing key also can be encoded in the nonspendable output
        // This allows to not pollute UTXO set with useless outputs e.g. in case of multisig staking
        const CScript& script = txout.scriptPubKey;
        CScript::const_iterator pc = script.begin();
        opcodetype opcode;
        vector<unsigned char> vchPushValue;

        uint256 hash = block.GetHash();

        if (!script.GetOp(pc, opcode, vchPushValue))
            return false;
        if (opcode != OP_RETURN)
            return false;
        if (!script.GetOp(pc, opcode, vchPushValue))
            return false;
        if (!IsCompressedOrUncompressedPubKey(vchPushValue))
            return false;
        return CPubKey(vchPushValue).Verify(hash, block.vchBlockSig);
    }

    return false;
}

static bool CheckBlockHeader(const CBlockHeader& block, CValidationState& state, const Consensus::Params& consensusParams, bool fCheckPOW = false, bool fOldClient=false)
{
    // Check block version
    if (block.nVersion < 7 && consensusParams.IsProtocolV2(block.GetBlockTime()))
        return state.DoS(100, false, REJECT_OBSOLETE, "bad-version", false, strprintf("rejected nVersion=%d block", block.nVersion));

    // Check proof of work hash
    if (fCheckPOW && !CheckProofOfWork(block.GetPoWHash(), block.nBits, consensusParams)) {
        if (fOldClient)
            return false;
        else
            return state.DoS(50, false, REJECT_INVALID, "high-hash", false, "proof of work failed");
    }
    return true;
}

bool CheckBlock(const CBlock& block, CValidationState& state, const Consensus::Params& consensusParams, bool fCheckPOW, bool fCheckMerkleRoot, bool fCheckSig)
{
    // These are checks that are independent of context.

    if (block.fChecked)
        return true;

    // Check that the header is valid (particularly PoW).  This is mostly
    // redundant with the call in AcceptBlockHeader.
    if (!CheckBlockHeader(block, state, consensusParams, fCheckPOW && block.IsProofOfWork()))
        return false;

    // Check the merkle root.
    if (fCheckMerkleRoot) {
        bool mutated;
        uint256 hashMerkleRoot2 = BlockMerkleRoot(block, &mutated);
        if (block.hashMerkleRoot != hashMerkleRoot2)
            return state.Invalid(ValidationInvalidReason::BLOCK_MUTATED, false, REJECT_INVALID, "bad-txnmrklroot", "hashMerkleRoot mismatch");

        // Check for merkle tree malleability (CVE-2012-2459): repeating sequences
        // of transactions in a block without affecting the merkle root of a block,
        // while still invalidating it.
        if (mutated)
            return state.Invalid(ValidationInvalidReason::BLOCK_MUTATED, false, REJECT_INVALID, "bad-txns-duplicate", "duplicate transaction");
    }

    // All potential-corruption validation must be done before we do any
    // transaction validation, as otherwise we may mark the header as invalid
    // because we receive the wrong transactions for it.

    // Size limits
<<<<<<< HEAD
    if (block.vtx.empty() || block.vtx.size() > MAX_BLOCK_SIZE || ::GetSerializeSize(block, PROTOCOL_VERSION) > MAX_BLOCK_SIZE)
        return state.DoS(100, false, REJECT_INVALID, "bad-blk-length", false, "size limits failed");
=======
    if (block.vtx.empty() || block.vtx.size() * WITNESS_SCALE_FACTOR > MAX_BLOCK_WEIGHT || ::GetSerializeSize(block, PROTOCOL_VERSION | SERIALIZE_TRANSACTION_NO_WITNESS) * WITNESS_SCALE_FACTOR > MAX_BLOCK_WEIGHT)
        return state.Invalid(ValidationInvalidReason::CONSENSUS, false, REJECT_INVALID, "bad-blk-length", "size limits failed");
>>>>>>> 2f9f9b37

    // First transaction must be coinbase, the rest must not be
    if (block.vtx.empty() || !block.vtx[0]->IsCoinBase())
        return state.Invalid(ValidationInvalidReason::CONSENSUS, false, REJECT_INVALID, "bad-cb-missing", "first tx is not coinbase");
    for (unsigned int i = 1; i < block.vtx.size(); i++)
        if (block.vtx[i]->IsCoinBase())
            return state.Invalid(ValidationInvalidReason::CONSENSUS, false, REJECT_INVALID, "bad-cb-multiple", "more than one coinbase");

    // Check coinbase timestamp
    if (block.GetBlockTime() > FutureDrift(block.vtx[0]->nTime))
            return state.DoS(50, false, REJECT_INVALID, "bad-cb-time", false, "coinbase timestamp is too early");

    // Check coinstake timestamp
    if (block.IsProofOfStake() && !CheckCoinStakeTimestamp(block.GetBlockTime(), block.vtx[1]->nTime))
            return state.DoS(50, false, REJECT_INVALID, "bad-cs-time", false, "coinstake timestamp violation");

    if (block.IsProofOfStake()) {
        // Coinbase output must be empty if proof-of-stake block
        if (block.vtx[0]->vout.size() != 1 || !block.vtx[0]->vout[0].IsEmpty())
            return state.DoS(100, false, REJECT_INVALID, "bad-cb-not-empty", false, "coinbase output not empty for proof-of-stake block");

        // Second transaction must be coinstake, the rest must not be
        if (block.vtx.size() < 2 || !block.vtx[1]->IsCoinStake())
            return state.DoS(100, false, REJECT_INVALID, "bad-cs-missing", false, "second tx is not coinstake");

        for (unsigned int i = 2; i < block.vtx.size(); i++)
            if (block.vtx[i]->IsCoinStake())
            return state.DoS(100, false, REJECT_INVALID, "bad-cs-multiple", false, "more than one coinstake");
    }

    // Check proof-of-stake block signature
    if (fCheckSig && !CheckBlockSignature(block))
        return state.DoS(100, false, REJECT_INVALID, "bad-block-signature", false, "bad proof-of-stake block signature");

    // Check transactions
    // Must check for duplicate inputs (see CVE-2018-17144)
    for (const auto& tx : block.vtx)
    {
        if (!CheckTransaction(*tx, state, true))
            return state.Invalid(state.GetReason(), false, state.GetRejectCode(), state.GetRejectReason(),
                                 strprintf("Transaction check failed (tx hash %s) %s", tx->GetHash().ToString(), state.GetDebugMessage()));

        // check transaction timestamp
        if (block.GetBlockTime() < (int64_t)tx->nTime)
           return state.DoS(100, false, REJECT_INVALID, "bad-tx-time", false, "block timestamp earlier than transaction timestamp");
    }

    unsigned int nSigOps = 0;
    for (const auto& tx : block.vtx)
    {
        nSigOps += GetSigOpCountWithoutP2SH(*tx);
    }
<<<<<<< HEAD
    if (nSigOps > MAX_BLOCK_SIGOPS)
        return state.DoS(100, false, REJECT_INVALID, "bad-blk-sigops", false, "out-of-bounds SigOpCount");
=======
    if (nSigOps * WITNESS_SCALE_FACTOR > MAX_BLOCK_SIGOPS_COST)
        return state.Invalid(ValidationInvalidReason::CONSENSUS, false, REJECT_INVALID, "bad-blk-sigops", "out-of-bounds SigOpCount");
>>>>>>> 2f9f9b37

    if (fCheckPOW && fCheckMerkleRoot)
        block.fChecked = true;

    return true;
}

<<<<<<< HEAD
=======
bool IsWitnessEnabled(const CBlockIndex* pindexPrev, const Consensus::Params& params)
{
    int height = pindexPrev == nullptr ? 0 : pindexPrev->nHeight + 1;
    return (height >= params.SegwitHeight);
}

int GetWitnessCommitmentIndex(const CBlock& block)
{
    int commitpos = -1;
    if (!block.vtx.empty()) {
        for (size_t o = 0; o < block.vtx[0]->vout.size(); o++) {
            if (block.vtx[0]->vout[o].scriptPubKey.size() >= 38 && block.vtx[0]->vout[o].scriptPubKey[0] == OP_RETURN && block.vtx[0]->vout[o].scriptPubKey[1] == 0x24 && block.vtx[0]->vout[o].scriptPubKey[2] == 0xaa && block.vtx[0]->vout[o].scriptPubKey[3] == 0x21 && block.vtx[0]->vout[o].scriptPubKey[4] == 0xa9 && block.vtx[0]->vout[o].scriptPubKey[5] == 0xed) {
                commitpos = o;
            }
        }
    }
    return commitpos;
}

void UpdateUncommittedBlockStructures(CBlock& block, const CBlockIndex* pindexPrev, const Consensus::Params& consensusParams)
{
    int commitpos = GetWitnessCommitmentIndex(block);
    static const std::vector<unsigned char> nonce(32, 0x00);
    if (commitpos != -1 && IsWitnessEnabled(pindexPrev, consensusParams) && !block.vtx[0]->HasWitness()) {
        CMutableTransaction tx(*block.vtx[0]);
        tx.vin[0].scriptWitness.stack.resize(1);
        tx.vin[0].scriptWitness.stack[0] = nonce;
        block.vtx[0] = MakeTransactionRef(std::move(tx));
    }
}

std::vector<unsigned char> GenerateCoinbaseCommitment(CBlock& block, const CBlockIndex* pindexPrev, const Consensus::Params& consensusParams)
{
    std::vector<unsigned char> commitment;
    int commitpos = GetWitnessCommitmentIndex(block);
    std::vector<unsigned char> ret(32, 0x00);
    if (consensusParams.SegwitHeight != std::numeric_limits<int>::max()) {
        if (commitpos == -1) {
            uint256 witnessroot = BlockWitnessMerkleRoot(block, nullptr);
            CHash256().Write(witnessroot.begin(), 32).Write(ret.data(), 32).Finalize(witnessroot.begin());
            CTxOut out;
            out.nValue = 0;
            out.scriptPubKey.resize(38);
            out.scriptPubKey[0] = OP_RETURN;
            out.scriptPubKey[1] = 0x24;
            out.scriptPubKey[2] = 0xaa;
            out.scriptPubKey[3] = 0x21;
            out.scriptPubKey[4] = 0xa9;
            out.scriptPubKey[5] = 0xed;
            memcpy(&out.scriptPubKey[6], witnessroot.begin(), 32);
            commitment = std::vector<unsigned char>(out.scriptPubKey.begin(), out.scriptPubKey.end());
            CMutableTransaction tx(*block.vtx[0]);
            tx.vout.push_back(out);
            block.vtx[0] = MakeTransactionRef(std::move(tx));
        }
    }
    UpdateUncommittedBlockStructures(block, pindexPrev, consensusParams);
    return commitment;
}

//! Returns last CBlockIndex* that is a checkpoint
static CBlockIndex* GetLastCheckpoint(const CCheckpointData& data) EXCLUSIVE_LOCKS_REQUIRED(cs_main)
{
    const MapCheckpoints& checkpoints = data.mapCheckpoints;

    for (const MapCheckpoints::value_type& i : reverse_iterate(checkpoints))
    {
        const uint256& hash = i.second;
        CBlockIndex* pindex = LookupBlockIndex(hash);
        if (pindex) {
            return pindex;
        }
    }
    return nullptr;
}

>>>>>>> 2f9f9b37
/** Context-dependent validity checks.
 *  By "context", we mean only the previous block headers, but not the UTXO
 *  set; UTXO-related validity checks are done in ConnectBlock().
 *  NOTE: This function is not currently invoked by ConnectBlock(), so we
 *  should consider upgrade issues if we change which consensus rules are
 *  enforced in this function (eg by adding a new consensus rule). See comment
 *  in ConnectBlock().
 *  Note that -reindex-chainstate skips the validation that happens here!
 */
<<<<<<< HEAD
static bool ContextualCheckBlockHeader(const CBlockHeader& block, CValidationState& state, const CChainParams& params, const CBlockIndex* pindexPrev, int64_t nAdjustedTime, bool fProofOfStake)
=======
static bool ContextualCheckBlockHeader(const CBlockHeader& block, CValidationState& state, const CChainParams& params, const CBlockIndex* pindexPrev, int64_t nAdjustedTime) EXCLUSIVE_LOCKS_REQUIRED(cs_main)
>>>>>>> 2f9f9b37
{
    assert(pindexPrev != nullptr);
    const int nHeight = pindexPrev->nHeight + 1;

    // Check proof of work
    const Consensus::Params& consensusParams = params.GetConsensus();
<<<<<<< HEAD

    // Preliminary check difficulty in pos-only stage
    if (chainActive.Height() > consensusParams.nLastPOWBlock && nHeight > consensusParams.nLastPOWBlock && block.nBits != GetNextTargetRequired(pindexPrev, &block, consensusParams, fProofOfStake))
        return state.DoS(100, false, REJECT_INVALID, "bad-diffbits", false, "incorrect difficulty value");

    // Preliminary check of pos timestamp
    if (nHeight > consensusParams.nLastPOWBlock && fProofOfStake && !CheckStakeBlockTimestamp(block.GetBlockTime()))
        return state.DoS(50, error("%s: incorrect pos block timestamp", __func__),
                             REJECT_INVALID, "bad-pos-time");
=======
    if (block.nBits != GetNextWorkRequired(pindexPrev, &block, consensusParams))
        return state.Invalid(ValidationInvalidReason::BLOCK_INVALID_HEADER, false, REJECT_INVALID, "bad-diffbits", "incorrect proof of work");
>>>>>>> 2f9f9b37

    // Check against checkpoints
    if (fCheckpointsEnabled) {
        // Don't accept any forks from the main chain prior to last checkpoint.
        // GetLastCheckpoint finds the last checkpoint in MapCheckpoints that's in our
        // g_blockman.m_block_index.
        CBlockIndex* pcheckpoint = GetLastCheckpoint(params.Checkpoints());
        if (pcheckpoint && nHeight < pcheckpoint->nHeight)
            return state.Invalid(ValidationInvalidReason::BLOCK_CHECKPOINT, error("%s: forked chain older than last checkpoint (height %d)", __func__, nHeight), REJECT_CHECKPOINT, "bad-fork-prior-to-checkpoint");
    }

<<<<<<< HEAD
=======
    // Check timestamp against prev
    if (block.GetBlockTime() <= pindexPrev->GetMedianTimePast())
        return state.Invalid(ValidationInvalidReason::BLOCK_INVALID_HEADER, false, REJECT_INVALID, "time-too-old", "block's timestamp is too early");

>>>>>>> 2f9f9b37
    // Check timestamp
    if (block.GetBlockTime() > nAdjustedTime + MAX_FUTURE_BLOCK_TIME)
        return state.Invalid(ValidationInvalidReason::BLOCK_TIME_FUTURE, false, REJECT_INVALID, "time-too-new", "block timestamp too far in the future");

<<<<<<< HEAD
    // Check timestamp against prev
    if (fProofOfStake && block.GetBlockTime() <= pindexPrev->GetPastTimeLimit())
        return state.Invalid(error("%s: block's timestamp is too early", __func__),
                             REJECT_INVALID, "time-too-old");

    // Check timestamp
    if (fProofOfStake && block.GetBlockTime() > FutureDrift(nAdjustedTime))
        return state.DoS(50, error("%s: block timestamp too far in the future", __func__),
                             REJECT_INVALID, "time-too-new");

    // Check maximum reorg depth
    if (chainActive.Height() - nHeight >= consensusParams.nMaxReorganizationDepth)
        return state.DoS(100, error("%s: forked chain older than max reorganization depth (height %d)", __func__, nHeight));
=======
    // Reject outdated version blocks when 95% (75% on testnet) of the network has upgraded:
    // check for version 2, 3 and 4 upgrades
    if((block.nVersion < 2 && nHeight >= consensusParams.BIP34Height) ||
       (block.nVersion < 3 && nHeight >= consensusParams.BIP66Height) ||
       (block.nVersion < 4 && nHeight >= consensusParams.BIP65Height))
            return state.Invalid(ValidationInvalidReason::BLOCK_INVALID_HEADER, false, REJECT_OBSOLETE, strprintf("bad-version(0x%08x)", block.nVersion),
                                 strprintf("rejected nVersion=0x%08x block", block.nVersion));
>>>>>>> 2f9f9b37

    return true;
}

/** NOTE: This function is not currently invoked by ConnectBlock(), so we
 *  should consider upgrade issues if we change which consensus rules are
 *  enforced in this function (eg by adding a new consensus rule). See comment
 *  in ConnectBlock().
 *  Note that -reindex-chainstate skips the validation that happens here!
 */
static bool ContextualCheckBlock(const CBlock& block, CValidationState& state, const Consensus::Params& consensusParams, const CBlockIndex* pindexPrev)
{
    const int nHeight = pindexPrev == nullptr ? 0 : pindexPrev->nHeight + 1;

    // Start enforcing BIP113 (Median Time Past).
    int nLockTimeFlags = 0;
    if (nHeight >= consensusParams.CSVHeight) {
        assert(pindexPrev != nullptr);
        nLockTimeFlags |= LOCKTIME_MEDIAN_TIME_PAST;
    }

    int64_t nLockTimeCutoff = (nLockTimeFlags & LOCKTIME_MEDIAN_TIME_PAST)
                              ? pindexPrev->GetPastTimeLimit()
                              : block.GetBlockTime();

    // Check that all transactions are finalized
    for (const auto& tx : block.vtx) {
        if (!IsFinalTx(*tx, nHeight, nLockTimeCutoff)) {
            return state.Invalid(ValidationInvalidReason::CONSENSUS, false, REJECT_INVALID, "bad-txns-nonfinal", "non-final transaction");
        }
    }

    // Enforce rule that the coinbase starts with serialized block height
<<<<<<< HEAD
    CScript expect = CScript() << nHeight;
    if (block.vtx[0]->vin[0].scriptSig.size() < expect.size() ||
        !std::equal(expect.begin(), expect.end(), block.vtx[0]->vin[0].scriptSig.begin())) {
        return state.DoS(100, false, REJECT_INVALID, "bad-cb-height", false, "block height mismatch in coinbase");
=======
    if (nHeight >= consensusParams.BIP34Height)
    {
        CScript expect = CScript() << nHeight;
        if (block.vtx[0]->vin[0].scriptSig.size() < expect.size() ||
            !std::equal(expect.begin(), expect.end(), block.vtx[0]->vin[0].scriptSig.begin())) {
            return state.Invalid(ValidationInvalidReason::CONSENSUS, false, REJECT_INVALID, "bad-cb-height", "block height mismatch in coinbase");
        }
    }

    // Validation for witness commitments.
    // * We compute the witness hash (which is the hash including witnesses) of all the block's transactions, except the
    //   coinbase (where 0x0000....0000 is used instead).
    // * The coinbase scriptWitness is a stack of a single 32-byte vector, containing a witness reserved value (unconstrained).
    // * We build a merkle tree with all those witness hashes as leaves (similar to the hashMerkleRoot in the block header).
    // * There must be at least one output whose scriptPubKey is a single 36-byte push, the first 4 bytes of which are
    //   {0xaa, 0x21, 0xa9, 0xed}, and the following 32 bytes are SHA256^2(witness root, witness reserved value). In case there are
    //   multiple, the last one is used.
    bool fHaveWitness = false;
    if (nHeight >= consensusParams.SegwitHeight) {
        int commitpos = GetWitnessCommitmentIndex(block);
        if (commitpos != -1) {
            bool malleated = false;
            uint256 hashWitness = BlockWitnessMerkleRoot(block, &malleated);
            // The malleation check is ignored; as the transaction tree itself
            // already does not permit it, it is impossible to trigger in the
            // witness tree.
            if (block.vtx[0]->vin[0].scriptWitness.stack.size() != 1 || block.vtx[0]->vin[0].scriptWitness.stack[0].size() != 32) {
                return state.Invalid(ValidationInvalidReason::BLOCK_MUTATED, false, REJECT_INVALID, "bad-witness-nonce-size", strprintf("%s : invalid witness reserved value size", __func__));
            }
            CHash256().Write(hashWitness.begin(), 32).Write(&block.vtx[0]->vin[0].scriptWitness.stack[0][0], 32).Finalize(hashWitness.begin());
            if (memcmp(hashWitness.begin(), &block.vtx[0]->vout[commitpos].scriptPubKey[6], 32)) {
                return state.Invalid(ValidationInvalidReason::BLOCK_MUTATED, false, REJECT_INVALID, "bad-witness-merkle-match", strprintf("%s : witness merkle commitment mismatch", __func__));
            }
            fHaveWitness = true;
        }
    }

    // No witness data is allowed in blocks that don't commit to witness data, as this would otherwise leave room for spam
    if (!fHaveWitness) {
      for (const auto& tx : block.vtx) {
            if (tx->HasWitness()) {
                return state.Invalid(ValidationInvalidReason::BLOCK_MUTATED, false, REJECT_INVALID, "unexpected-witness", strprintf("%s : unexpected witness data found", __func__));
            }
        }
    }

    // After the coinbase witness reserved value and commitment are verified,
    // we can check if the block weight passes (before we've checked the
    // coinbase witness, it would be possible for the weight to be too
    // large by filling up the coinbase witness, which doesn't change
    // the block hash, so we couldn't mark the block as permanently
    // failed).
    if (GetBlockWeight(block) > MAX_BLOCK_WEIGHT) {
        return state.Invalid(ValidationInvalidReason::CONSENSUS, false, REJECT_INVALID, "bad-blk-weight", strprintf("%s : weight limit failed", __func__));
>>>>>>> 2f9f9b37
    }

    return true;
}

<<<<<<< HEAD
bool CChainState::AcceptBlockHeader(const CBlockHeader& block, CValidationState& state, const CChainParams& chainparams, CBlockIndex** ppindex, bool fProofOfStake, bool fOldClient)
=======
bool BlockManager::AcceptBlockHeader(const CBlockHeader& block, CValidationState& state, const CChainParams& chainparams, CBlockIndex** ppindex)
>>>>>>> 2f9f9b37
{
    AssertLockHeld(cs_main);
    // Check for duplicate
    uint256 hash = block.GetHash();
    BlockMap::iterator miSelf = m_block_index.find(hash);
    CBlockIndex *pindex = nullptr;
    bool fSetAsPos = fProofOfStake;
    if (hash != chainparams.GetConsensus().hashGenesisBlock) {
        if (miSelf != m_block_index.end()) {
            // Block header is already known.
            pindex = miSelf->second;
            if (ppindex)
                *ppindex = pindex;
            if (pindex->nStatus & BLOCK_FAILED_MASK)
                return state.Invalid(ValidationInvalidReason::CACHED_INVALID, error("%s: block %s is marked invalid", __func__, hash.ToString()), 0, "duplicate");
            return true;
        }

        // peercoin: Don't reject in case of old clients.
        // ppcTODO: Maybe add restrictions until when this is allowed? We don't want new clients to pretend to be old clients and try to abuse this.
        if (!CheckBlockHeader(block, state, chainparams.GetConsensus(), !fProofOfStake, fOldClient)) {
            if (fOldClient)
                fSetAsPos = !fProofOfStake; // our guess was wrong - correct it
            else
                return error("%s: Consensus::CheckBlockHeader: %s, %s", __func__, hash.ToString(), FormatStateMessage(state));
        }
        // Get prev block index
        CBlockIndex* pindexPrev = nullptr;
        BlockMap::iterator mi = m_block_index.find(block.hashPrevBlock);
        if (mi == m_block_index.end())
            return state.Invalid(ValidationInvalidReason::BLOCK_MISSING_PREV, error("%s: prev block not found", __func__), 0, "prev-blk-not-found");
        pindexPrev = (*mi).second;
        if (pindexPrev->nStatus & BLOCK_FAILED_MASK)
<<<<<<< HEAD
            return state.DoS(100, error("%s: prev block invalid", __func__), REJECT_INVALID, "bad-prevblk");
        if (!ContextualCheckBlockHeader(block, state, chainparams, pindexPrev, GetAdjustedTime(), fSetAsPos))
=======
            return state.Invalid(ValidationInvalidReason::BLOCK_INVALID_PREV, error("%s: prev block invalid", __func__), REJECT_INVALID, "bad-prevblk");
        if (!ContextualCheckBlockHeader(block, state, chainparams, pindexPrev, GetAdjustedTime()))
>>>>>>> 2f9f9b37
            return error("%s: Consensus::ContextualCheckBlockHeader: %s, %s", __func__, hash.ToString(), FormatStateMessage(state));

        /* Determine if this block descends from any block which has been found
         * invalid (m_failed_blocks), then mark pindexPrev and any blocks between
         * them as failed. For example:
         *
         *                D3
         *              /
         *      B2 - C2
         *    /         \
         *  A             D2 - E2 - F2
         *    \
         *      B1 - C1 - D1 - E1
         *
         * In the case that we attempted to reorg from E1 to F2, only to find
         * C2 to be invalid, we would mark D2, E2, and F2 as BLOCK_FAILED_CHILD
         * but NOT D3 (it was not in any of our candidate sets at the time).
         *
         * In any case D3 will also be marked as BLOCK_FAILED_CHILD at restart
         * in LoadBlockIndex.
         */
        if (!pindexPrev->IsValid(BLOCK_VALID_SCRIPTS)) {
            // The above does not mean "invalid": it checks if the previous block
            // hasn't been validated up to BLOCK_VALID_SCRIPTS. This is a performance
            // optimization, in the common case of adding a new block to the tip,
            // we don't need to iterate over the failed blocks list.
            for (const CBlockIndex* failedit : m_failed_blocks) {
                if (pindexPrev->GetAncestor(failedit->nHeight) == failedit) {
                    assert(failedit->nStatus & BLOCK_FAILED_VALID);
                    CBlockIndex* invalid_walk = pindexPrev;
                    while (invalid_walk != failedit) {
                        invalid_walk->nStatus |= BLOCK_FAILED_CHILD;
                        setDirtyBlockIndex.insert(invalid_walk);
                        invalid_walk = invalid_walk->pprev;
                    }
                    return state.Invalid(ValidationInvalidReason::BLOCK_INVALID_PREV, error("%s: prev block invalid", __func__), REJECT_INVALID, "bad-prevblk");
                }
            }
        }
    }
    if (pindex == nullptr)
        pindex = AddToBlockIndex(block, fSetAsPos);

    if (ppindex)
        *ppindex = pindex;

    return true;
}

// Exposed wrapper for AcceptBlockHeader
bool ProcessNewBlockHeaders(const std::vector<CBlockHeader>& headers, CValidationState& state, const CChainParams& chainparams, const CBlockIndex** ppindex, CBlockHeader *first_invalid, const CBlockIndex** pindexFirst, bool fOldClient)
{
    if (first_invalid != nullptr) first_invalid->SetNull();
    {
        LOCK(cs_main);
        for (const CBlockHeader& header : headers) {
            CBlockIndex *pindex = nullptr; // Use a temp pindex instead of ppindex to avoid a const_cast
<<<<<<< HEAD
            if (!g_chainstate.AcceptBlockHeader(header, state, chainparams, &pindex, header.nFlags & CBlockIndex::BLOCK_PROOF_OF_STAKE, fOldClient)) {
=======
            bool accepted = g_blockman.AcceptBlockHeader(header, state, chainparams, &pindex);
            ::ChainstateActive().CheckBlockIndex(chainparams.GetConsensus());

            if (!accepted) {
>>>>>>> 2f9f9b37
                if (first_invalid) *first_invalid = header;
                return false;
            }
            if (ppindex) {
                *ppindex = pindex;
            }
        }
    }
    if (NotifyHeaderTip()) {
        if (::ChainstateActive().IsInitialBlockDownload() && ppindex && *ppindex) {
            LogPrintf("Synchronizing blockheaders, height: %d (~%.2f%%)\n", (*ppindex)->nHeight, 100.0/((*ppindex)->nHeight+(GetAdjustedTime() - (*ppindex)->GetBlockTime()) / Params().GetConsensus().nPowTargetSpacing) * (*ppindex)->nHeight);
        }
    }
    return true;
}

/** Store block on disk. If dbp is non-nullptr, the file is known to already reside on disk */
static FlatFilePos SaveBlockToDisk(const CBlock& block, int nHeight, const CChainParams& chainparams, const FlatFilePos* dbp) {
    unsigned int nBlockSize = ::GetSerializeSize(block, CLIENT_VERSION);
    FlatFilePos blockPos;
    if (dbp != nullptr)
        blockPos = *dbp;
    if (!FindBlockPos(blockPos, nBlockSize+8, nHeight, block.GetBlockTime(), dbp != nullptr)) {
        error("%s: FindBlockPos failed", __func__);
        return FlatFilePos();
    }
    if (dbp == nullptr) {
        if (!WriteBlockToDisk(block, blockPos, chainparams.MessageStart())) {
            AbortNode("Failed to write block");
            return FlatFilePos();
        }
    }
    return blockPos;
}

/** Store block on disk. If dbp is non-nullptr, the file is known to already reside on disk */
bool CChainState::AcceptBlock(const std::shared_ptr<const CBlock>& pblock, CValidationState& state, const CChainParams& chainparams, CBlockIndex** ppindex, bool fRequested, const FlatFilePos* dbp, bool* fNewBlock)
{
    const CBlock& block = *pblock;

    if (fNewBlock) *fNewBlock = false;
    AssertLockHeld(cs_main);

    CBlockIndex *pindexDummy = nullptr;
    CBlockIndex *&pindex = ppindex ? *ppindex : pindexDummy;

<<<<<<< HEAD
    if (!AcceptBlockHeader(block, state, chainparams, &pindex, block.IsProofOfStake()))
=======
    bool accepted_header = m_blockman.AcceptBlockHeader(block, state, chainparams, &pindex);
    CheckBlockIndex(chainparams.GetConsensus());

    if (!accepted_header)
>>>>>>> 2f9f9b37
        return false;

    // Try to process all requested blocks that we don't have, but only
    // process an unrequested block if it's new and has enough work to
    // advance our tip, and isn't too many blocks ahead.
    bool fAlreadyHave = pindex->nStatus & BLOCK_HAVE_DATA;
    bool fHasMoreOrSameWork = (m_chain.Tip() ? pindex->nChainWork >= m_chain.Tip()->nChainWork : true);
    // Blocks that are too out-of-order needlessly limit the effectiveness of
    // pruning, because pruning will not delete block files that contain any
    // blocks which are too close in height to the tip.  Apply this test
    // regardless of whether pruning is enabled; it should generally be safe to
    // not process unrequested blocks.
    bool fTooFarAhead = (pindex->nHeight > int(m_chain.Height() + MIN_BLOCKS_TO_KEEP));

    // TODO: Decouple this function from the block download logic by removing fRequested
    // This requires some new chain data structure to efficiently look up if a
    // block is in a chain leading to a candidate for best tip, despite not
    // being such a candidate itself.

    // TODO: deal better with return value and error conditions for duplicate
    // and unrequested blocks.
    if (fAlreadyHave) return true;
    if (!fRequested) {  // If we didn't ask for it:
        if (pindex->nTx != 0) return true;    // This is a previously-processed block that was pruned
        if (!fHasMoreOrSameWork) return true; // Don't process less-work chains
        if (fTooFarAhead) return true;        // Block height is too high

        // Protect against DoS attacks from low-work chains.
        // If our tip is behind, a peer could try to send us
        // low-work blocks on a fake chain that we would never
        // request; don't process these.
        if (pindex->nChainWork < nMinimumChainWork) return true;
    }

    if (!CheckBlock(block, state, chainparams.GetConsensus()) ||
        !ContextualCheckBlock(block, state, chainparams.GetConsensus(), pindex->pprev)) {
        assert(IsBlockReason(state.GetReason()));
        if (state.IsInvalid() && state.GetReason() != ValidationInvalidReason::BLOCK_MUTATED) {
            pindex->nStatus |= BLOCK_FAILED_VALID;
            setDirtyBlockIndex.insert(pindex);
        }
        return error("%s: %s", __func__, FormatStateMessage(state));
    }

    // Header is valid/has work, merkle tree are good...RELAY NOW
    // (but if it does not build on our best tip, let the SendMessages loop relay it)
    if (!IsInitialBlockDownload() && m_chain.Tip() == pindex->pprev)
        GetMainSignals().NewPoWValidBlock(pindex, pblock);

    // Get block height
    int nHeight = pindex->nHeight;

    // Check for the last proof of work block
    if (block.IsProofOfWork() && nHeight > chainparams.GetConsensus().nLastPOWBlock)
        return state.DoS(100, error("%s: reject proof-of-work at height %d",  __func__, nHeight),
                        REJECT_INVALID, "bad-pow-height");

    // Write block to history file
    if (fNewBlock) *fNewBlock = true;
    try {
        FlatFilePos blockPos = SaveBlockToDisk(block, pindex->nHeight, chainparams, dbp);
        if (blockPos.IsNull()) {
            state.Error(strprintf("%s: Failed to find position to write new block to disk", __func__));
            return false;
        }
        ReceivedBlockTransactions(block, pindex, blockPos, chainparams.GetConsensus());
    } catch (const std::runtime_error& e) {
        return AbortNode(state, std::string("System error: ") + e.what());
    }

    FlushStateToDisk(chainparams, state, FlushStateMode::NONE);

    CheckBlockIndex(chainparams.GetConsensus());

    return true;
}

bool ProcessNewBlock(const CChainParams& chainparams, const std::shared_ptr<const CBlock> pblock, bool fForceProcessing, bool *fNewBlock)
{
    AssertLockNotHeld(cs_main);

    {
        CBlockIndex *pindex = nullptr;
        if (fNewBlock) *fNewBlock = false;
        CValidationState state;

        // CheckBlock() does not support multi-threaded block validation because CBlock::fChecked can cause data race.
        // Therefore, the following critical section must include the CheckBlock() call as well.
        LOCK(cs_main);

        // Ensure that CheckBlock() passes before calling AcceptBlock, as
        // belt-and-suspenders.
        bool ret = CheckBlock(*pblock, state, chainparams.GetConsensus());
        if (ret) {
            // Store to disk
            ret = ::ChainstateActive().AcceptBlock(pblock, state, chainparams, &pindex, fForceProcessing, nullptr, fNewBlock);
        }
        if (!ret) {
            GetMainSignals().BlockChecked(*pblock, state);
            return error("%s: AcceptBlock FAILED (%s)", __func__, FormatStateMessage(state));
        }
    }

    NotifyHeaderTip();

    CValidationState state; // Only used to report errors, not invalidity - ignore it
    if (!::ChainstateActive().ActivateBestChain(state, chainparams, pblock))
        return error("%s: ActivateBestChain failed (%s)", __func__, FormatStateMessage(state));

    return true;
}

bool TestBlockValidity(CValidationState& state, const CChainParams& chainparams, const CBlock& block, CBlockIndex* pindexPrev, bool fCheckPOW, bool fCheckMerkleRoot, bool fCheckSig)
{
    AssertLockHeld(cs_main);
    assert(pindexPrev && pindexPrev == ::ChainActive().Tip());
    CCoinsViewCache viewNew(&::ChainstateActive().CoinsTip());
    uint256 block_hash(block.GetHash());
    CBlockIndex indexDummy(block);
    indexDummy.pprev = pindexPrev;
    indexDummy.nHeight = pindexPrev->nHeight + 1;
    indexDummy.phashBlock = &block_hash;

    // NOTE: CheckBlockHeader is called by CheckBlock
    if (!ContextualCheckBlockHeader(block, state, chainparams, pindexPrev, GetAdjustedTime(), block.IsProofOfStake()))
        return error("%s: Consensus::ContextualCheckBlockHeader: %s", __func__, FormatStateMessage(state));
    if (!CheckBlock(block, state, chainparams.GetConsensus(), fCheckPOW, fCheckMerkleRoot))
        return error("%s: Consensus::CheckBlock: %s", __func__, FormatStateMessage(state));
    if (!ContextualCheckBlock(block, state, chainparams.GetConsensus(), pindexPrev))
        return error("%s: Consensus::ContextualCheckBlock: %s", __func__, FormatStateMessage(state));
    if (!::ChainstateActive().ConnectBlock(block, state, &indexDummy, viewNew, chainparams, true))
        return false;
    assert(state.IsValid());

    return true;
}

bool IsCanonicalBlockSignature(const std::shared_ptr<const CBlock> pblock, bool checkLowS)
{
    if (pblock->IsProofOfWork()) {
        return pblock->vchBlockSig.empty();
    }

    return checkLowS ? IsLowDERSignature(pblock->vchBlockSig, NULL, false) : IsDERSignature(pblock->vchBlockSig, NULL, false);
}

/**
 * BLOCK PRUNING CODE
 */

/* Calculate the amount of disk space the block & undo files currently use */
uint64_t CalculateCurrentUsage()
{
    LOCK(cs_LastBlockFile);

    uint64_t retval = 0;
    for (const CBlockFileInfo &file : vinfoBlockFile) {
        retval += file.nSize + file.nUndoSize;
    }
    return retval;
}

/* Prune a block file (modify associated database entries)*/
void PruneOneBlockFile(const int fileNumber)
{
    LOCK(cs_LastBlockFile);

    for (const auto& entry : g_blockman.m_block_index) {
        CBlockIndex* pindex = entry.second;
        if (pindex->nFile == fileNumber) {
            pindex->nStatus &= ~BLOCK_HAVE_DATA;
            pindex->nStatus &= ~BLOCK_HAVE_UNDO;
            pindex->nFile = 0;
            pindex->nDataPos = 0;
            pindex->nUndoPos = 0;
            setDirtyBlockIndex.insert(pindex);

            // Prune from m_blocks_unlinked -- any block we prune would have
            // to be downloaded again in order to consider its chain, at which
            // point it would be considered as a candidate for
            // m_blocks_unlinked or setBlockIndexCandidates.
            auto range = g_blockman.m_blocks_unlinked.equal_range(pindex->pprev);
            while (range.first != range.second) {
                std::multimap<CBlockIndex *, CBlockIndex *>::iterator _it = range.first;
                range.first++;
                if (_it->second == pindex) {
                    g_blockman.m_blocks_unlinked.erase(_it);
                }
            }
        }
    }

    vinfoBlockFile[fileNumber].SetNull();
    setDirtyFileInfo.insert(fileNumber);
}


void UnlinkPrunedFiles(const std::set<int>& setFilesToPrune)
{
    for (std::set<int>::iterator it = setFilesToPrune.begin(); it != setFilesToPrune.end(); ++it) {
        FlatFilePos pos(*it, 0);
        fs::remove(BlockFileSeq().FileName(pos));
        fs::remove(UndoFileSeq().FileName(pos));
        LogPrintf("Prune: %s deleted blk/rev (%05u)\n", __func__, *it);
    }
}

/* Calculate the block/rev files to delete based on height specified by user with RPC command pruneblockchain */
static void FindFilesToPruneManual(std::set<int>& setFilesToPrune, int nManualPruneHeight)
{
    assert(fPruneMode && nManualPruneHeight > 0);

    LOCK2(cs_main, cs_LastBlockFile);
    if (::ChainActive().Tip() == nullptr)
        return;

    // last block to prune is the lesser of (user-specified height, MIN_BLOCKS_TO_KEEP from the tip)
    unsigned int nLastBlockWeCanPrune = std::min((unsigned)nManualPruneHeight, ::ChainActive().Tip()->nHeight - MIN_BLOCKS_TO_KEEP);
    int count=0;
    for (int fileNumber = 0; fileNumber < nLastBlockFile; fileNumber++) {
        if (vinfoBlockFile[fileNumber].nSize == 0 || vinfoBlockFile[fileNumber].nHeightLast > nLastBlockWeCanPrune)
            continue;
        PruneOneBlockFile(fileNumber);
        setFilesToPrune.insert(fileNumber);
        count++;
    }
    LogPrintf("Prune (Manual): prune_height=%d removed %d blk/rev pairs\n", nLastBlockWeCanPrune, count);
}

/* This function is called from the RPC code for pruneblockchain */
void PruneBlockFilesManual(int nManualPruneHeight)
{
    CValidationState state;
    const CChainParams& chainparams = Params();
    if (!::ChainstateActive().FlushStateToDisk(
            chainparams, state, FlushStateMode::NONE, nManualPruneHeight)) {
        LogPrintf("%s: failed to flush state (%s)\n", __func__, FormatStateMessage(state));
    }
}

/**
 * Prune block and undo files (blk???.dat and undo???.dat) so that the disk space used is less than a user-defined target.
 * The user sets the target (in MB) on the command line or in config file.  This will be run on startup and whenever new
 * space is allocated in a block or undo file, staying below the target. Changing back to unpruned requires a reindex
 * (which in this case means the blockchain must be re-downloaded.)
 *
 * Pruning functions are called from FlushStateToDisk when the global fCheckForPruning flag has been set.
 * Block and undo files are deleted in lock-step (when blk00003.dat is deleted, so is rev00003.dat.)
 * Pruning cannot take place until the longest chain is at least a certain length (100000 on mainnet, 1000 on testnet, 1000 on regtest).
 * Pruning will never delete a block within a defined distance (currently 288) from the active chain's tip.
 * The block index is updated by unsetting HAVE_DATA and HAVE_UNDO for any blocks that were stored in the deleted files.
 * A db flag records the fact that at least some block files have been pruned.
 *
 * @param[out]   setFilesToPrune   The set of file indices that can be unlinked will be returned
 */
static void FindFilesToPrune(std::set<int>& setFilesToPrune, uint64_t nPruneAfterHeight)
{
    LOCK2(cs_main, cs_LastBlockFile);
    if (::ChainActive().Tip() == nullptr || nPruneTarget == 0) {
        return;
    }
    if ((uint64_t)::ChainActive().Tip()->nHeight <= nPruneAfterHeight) {
        return;
    }

    unsigned int nLastBlockWeCanPrune = ::ChainActive().Tip()->nHeight - MIN_BLOCKS_TO_KEEP;
    uint64_t nCurrentUsage = CalculateCurrentUsage();
    // We don't check to prune until after we've allocated new space for files
    // So we should leave a buffer under our target to account for another allocation
    // before the next pruning.
    uint64_t nBuffer = BLOCKFILE_CHUNK_SIZE + UNDOFILE_CHUNK_SIZE;
    uint64_t nBytesToPrune;
    int count=0;

    if (nCurrentUsage + nBuffer >= nPruneTarget) {
        // On a prune event, the chainstate DB is flushed.
        // To avoid excessive prune events negating the benefit of high dbcache
        // values, we should not prune too rapidly.
        // So when pruning in IBD, increase the buffer a bit to avoid a re-prune too soon.
        if (::ChainstateActive().IsInitialBlockDownload()) {
            // Since this is only relevant during IBD, we use a fixed 10%
            nBuffer += nPruneTarget / 10;
        }

        for (int fileNumber = 0; fileNumber < nLastBlockFile; fileNumber++) {
            nBytesToPrune = vinfoBlockFile[fileNumber].nSize + vinfoBlockFile[fileNumber].nUndoSize;

            if (vinfoBlockFile[fileNumber].nSize == 0)
                continue;

            if (nCurrentUsage + nBuffer < nPruneTarget)  // are we below our target?
                break;

            // don't prune files that could have a block within MIN_BLOCKS_TO_KEEP of the main chain's tip but keep scanning
            if (vinfoBlockFile[fileNumber].nHeightLast > nLastBlockWeCanPrune)
                continue;

            PruneOneBlockFile(fileNumber);
            // Queue up the files for removal
            setFilesToPrune.insert(fileNumber);
            nCurrentUsage -= nBytesToPrune;
            count++;
        }
    }

    LogPrint(BCLog::PRUNE, "Prune: target=%dMiB actual=%dMiB diff=%dMiB max_prune_height=%d removed %d blk/rev pairs\n",
           nPruneTarget/1024/1024, nCurrentUsage/1024/1024,
           ((int64_t)nPruneTarget - (int64_t)nCurrentUsage)/1024/1024,
           nLastBlockWeCanPrune, count);
}

static FlatFileSeq BlockFileSeq()
{
    return FlatFileSeq(GetBlocksDir(), "blk", BLOCKFILE_CHUNK_SIZE);
}

static FlatFileSeq UndoFileSeq()
{
    return FlatFileSeq(GetBlocksDir(), "rev", UNDOFILE_CHUNK_SIZE);
}

FILE* OpenBlockFile(const FlatFilePos &pos, bool fReadOnly) {
    return BlockFileSeq().Open(pos, fReadOnly);
}

/** Open an undo file (rev?????.dat) */
static FILE* OpenUndoFile(const FlatFilePos &pos, bool fReadOnly) {
    return UndoFileSeq().Open(pos, fReadOnly);
}

fs::path GetBlockPosFilename(const FlatFilePos &pos)
{
    return BlockFileSeq().FileName(pos);
}

CBlockIndex * BlockManager::InsertBlockIndex(const uint256& hash)
{
    AssertLockHeld(cs_main);

    if (hash.IsNull())
        return nullptr;

    // Return existing
    BlockMap::iterator mi = m_block_index.find(hash);
    if (mi != m_block_index.end())
        return (*mi).second;

    // Create new
    CBlockIndex* pindexNew = new CBlockIndex();
    mi = m_block_index.insert(std::make_pair(hash, pindexNew)).first;
    pindexNew->phashBlock = &((*mi).first);

    return pindexNew;
}

bool BlockManager::LoadBlockIndex(
    const Consensus::Params& consensus_params,
    CBlockTreeDB& blocktree,
    std::set<CBlockIndex*, CBlockIndexWorkComparator>& block_index_candidates)
{
    if (!blocktree.LoadBlockIndexGuts(consensus_params, [this](const uint256& hash) EXCLUSIVE_LOCKS_REQUIRED(cs_main) { return this->InsertBlockIndex(hash); }))
        return false;

    // Calculate nChainWork
    std::vector<std::pair<int, CBlockIndex*> > vSortedByHeight;
    vSortedByHeight.reserve(m_block_index.size());
    for (const std::pair<const uint256, CBlockIndex*>& item : m_block_index)
    {
        CBlockIndex* pindex = item.second;
        vSortedByHeight.push_back(std::make_pair(pindex->nHeight, pindex));
    }
    sort(vSortedByHeight.begin(), vSortedByHeight.end());
    for (const std::pair<int, CBlockIndex*>& item : vSortedByHeight)
    {
        if (ShutdownRequested()) return false;
        CBlockIndex* pindex = item.second;
        pindex->nChainWork = (pindex->pprev ? pindex->pprev->nChainWork : 0) + GetBlockProof(*pindex);
        pindex->nTimeMax = (pindex->pprev ? std::max(pindex->pprev->nTimeMax, pindex->nTime) : pindex->nTime);
        // We can link the chain of blocks for which we've received transactions at some point.
        // Pruned nodes may have deleted the block.
        if (pindex->nTx > 0) {
            if (pindex->pprev) {
                if (pindex->pprev->HaveTxsDownloaded()) {
                    pindex->nChainTx = pindex->pprev->nChainTx + pindex->nTx;
                } else {
                    pindex->nChainTx = 0;
                    m_blocks_unlinked.insert(std::make_pair(pindex->pprev, pindex));
                }
            } else {
                pindex->nChainTx = pindex->nTx;
            }
        }
        if (!(pindex->nStatus & BLOCK_FAILED_MASK) && pindex->pprev && (pindex->pprev->nStatus & BLOCK_FAILED_MASK)) {
            pindex->nStatus |= BLOCK_FAILED_CHILD;
            setDirtyBlockIndex.insert(pindex);
        }
        if (pindex->IsValid(BLOCK_VALID_TRANSACTIONS) && (pindex->HaveTxsDownloaded() || pindex->pprev == nullptr)) {
            block_index_candidates.insert(pindex);
        }
        if (pindex->nStatus & BLOCK_FAILED_MASK && (!pindexBestInvalid || pindex->nChainWork > pindexBestInvalid->nChainWork))
            pindexBestInvalid = pindex;
        if (pindex->pprev)
            pindex->BuildSkip();
        if (pindex->IsValid(BLOCK_VALID_TREE) && (pindexBestHeader == nullptr || CBlockIndexWorkComparator()(pindexBestHeader, pindex)))
            pindexBestHeader = pindex;
    }

    return true;
}

void BlockManager::Unload() {
    m_failed_blocks.clear();
    m_blocks_unlinked.clear();

    for (const BlockMap::value_type& entry : m_block_index) {
        delete entry.second;
    }

    m_block_index.clear();
}

bool static LoadBlockIndexDB(const CChainParams& chainparams) EXCLUSIVE_LOCKS_REQUIRED(cs_main)
{
    if (!g_blockman.LoadBlockIndex(
            chainparams.GetConsensus(), *pblocktree, ::ChainstateActive().setBlockIndexCandidates))
        return false;

    // Load block file info
    pblocktree->ReadLastBlockFile(nLastBlockFile);
    vinfoBlockFile.resize(nLastBlockFile + 1);
    LogPrintf("%s: last block file = %i\n", __func__, nLastBlockFile);
    for (int nFile = 0; nFile <= nLastBlockFile; nFile++) {
        pblocktree->ReadBlockFileInfo(nFile, vinfoBlockFile[nFile]);
    }
    LogPrintf("%s: last block file info: %s\n", __func__, vinfoBlockFile[nLastBlockFile].ToString());
    for (int nFile = nLastBlockFile + 1; true; nFile++) {
        CBlockFileInfo info;
        if (pblocktree->ReadBlockFileInfo(nFile, info)) {
            vinfoBlockFile.push_back(info);
        } else {
            break;
        }
    }

    // Check presence of blk files
    LogPrintf("Checking all blk files are present...\n");
    std::set<int> setBlkDataFiles;
    for (const std::pair<const uint256, CBlockIndex*>& item : g_blockman.m_block_index)
    {
        CBlockIndex* pindex = item.second;
        if (pindex->nStatus & BLOCK_HAVE_DATA) {
            setBlkDataFiles.insert(pindex->nFile);
        }
    }
    for (std::set<int>::iterator it = setBlkDataFiles.begin(); it != setBlkDataFiles.end(); it++)
    {
        FlatFilePos pos(*it, 0);
        if (CAutoFile(OpenBlockFile(pos, true), SER_DISK, CLIENT_VERSION).IsNull()) {
            return false;
        }
    }

    // Check whether we have ever pruned block & undo files
    pblocktree->ReadFlag("prunedblockfiles", fHavePruned);
    if (fHavePruned)
        LogPrintf("LoadBlockIndexDB(): Block files have previously been pruned\n");

    // Check whether we need to continue reindexing
    bool fReindexing = false;
    pblocktree->ReadReindexing(fReindexing);
    if(fReindexing) fReindex = true;

    return true;
}

bool CChainState::LoadChainTip(const CChainParams& chainparams)
{
    AssertLockHeld(cs_main);
    const CCoinsViewCache& coins_cache = CoinsTip();
    assert(!coins_cache.GetBestBlock().IsNull()); // Never called when the coins view is empty
    const CBlockIndex* tip = m_chain.Tip();

    if (tip && tip->GetBlockHash() == coins_cache.GetBestBlock()) {
        return true;
    }

    // Load pointer to end of best chain
    CBlockIndex* pindex = LookupBlockIndex(coins_cache.GetBestBlock());
    if (!pindex) {
        return false;
    }
    m_chain.SetTip(pindex);
    PruneBlockIndexCandidates();

    tip = m_chain.Tip();
    LogPrintf("Loaded best chain: hashBestChain=%s height=%d date=%s progress=%f\n",
        tip->GetBlockHash().ToString(),
        m_chain.Height(),
        FormatISO8601DateTime(tip->GetBlockTime()),
        GuessVerificationProgress(chainparams.TxData(), tip));
    return true;
}

CVerifyDB::CVerifyDB()
{
    uiInterface.ShowProgress(_("Verifying blocks...").translated, 0, false);
}

CVerifyDB::~CVerifyDB()
{
    uiInterface.ShowProgress("", 100, false);
}

bool CVerifyDB::VerifyDB(const CChainParams& chainparams, CCoinsView *coinsview, int nCheckLevel, int nCheckDepth)
{
    LOCK(cs_main);
    if (::ChainActive().Tip() == nullptr || ::ChainActive().Tip()->pprev == nullptr)
        return true;

    // Verify blocks in the best chain
    if (nCheckDepth <= 0 || nCheckDepth > ::ChainActive().Height())
        nCheckDepth = ::ChainActive().Height();
    nCheckLevel = std::max(0, std::min(4, nCheckLevel));
    LogPrintf("Verifying last %i blocks at level %i\n", nCheckDepth, nCheckLevel);
    CCoinsViewCache coins(coinsview);
    CBlockIndex* pindex;
    CBlockIndex* pindexFailure = nullptr;
    int nGoodTransactions = 0;
    CValidationState state;
    int reportDone = 0;
    LogPrintf("[0%%]..."); /* Continued */
    for (pindex = ::ChainActive().Tip(); pindex && pindex->pprev; pindex = pindex->pprev) {
        boost::this_thread::interruption_point();
        const int percentageDone = std::max(1, std::min(99, (int)(((double)(::ChainActive().Height() - pindex->nHeight)) / (double)nCheckDepth * (nCheckLevel >= 4 ? 50 : 100))));
        if (reportDone < percentageDone/10) {
            // report every 10% step
            LogPrintf("[%d%%]...", percentageDone); /* Continued */
            reportDone = percentageDone/10;
        }
        uiInterface.ShowProgress(_("Verifying blocks...").translated, percentageDone, false);
        if (pindex->nHeight <= ::ChainActive().Height()-nCheckDepth)
            break;
        if (fPruneMode && !(pindex->nStatus & BLOCK_HAVE_DATA)) {
            // If pruning, only go back as far as we have data.
            LogPrintf("VerifyDB(): block verification stopping at height %d (pruning, no data)\n", pindex->nHeight);
            break;
        }
        CBlock block;
        // check level 0: read from disk
        if (!ReadBlockFromDisk(block, pindex, chainparams.GetConsensus()))
            return error("VerifyDB(): *** ReadBlockFromDisk failed at %d, hash=%s", pindex->nHeight, pindex->GetBlockHash().ToString());
        // check level 1: verify block validity
        if (nCheckLevel >= 1 && !CheckBlock(block, state, chainparams.GetConsensus(),false))
            return error("%s: *** found bad block at %d, hash=%s (%s)\n", __func__,
                         pindex->nHeight, pindex->GetBlockHash().ToString(), FormatStateMessage(state));
        // check level 2: verify undo validity
        if (nCheckLevel >= 2 && pindex) {
            CBlockUndo undo;
            if (!pindex->GetUndoPos().IsNull()) {
                if (!UndoReadFromDisk(undo, pindex)) {
                    return error("VerifyDB(): *** found bad undo data at %d, hash=%s\n", pindex->nHeight, pindex->GetBlockHash().ToString());
                }
            }
        }
        // check level 3: check for inconsistencies during memory-only disconnect of tip blocks
        if (nCheckLevel >= 3 && (coins.DynamicMemoryUsage() + ::ChainstateActive().CoinsTip().DynamicMemoryUsage()) <= nCoinCacheUsage) {
            assert(coins.GetBestBlock() == pindex->GetBlockHash());
<<<<<<< HEAD
            bool fClean=true;
            DisconnectResult res = g_chainstate.DisconnectBlock(block, pindex, coins, &fClean);
=======
            DisconnectResult res = ::ChainstateActive().DisconnectBlock(block, pindex, coins);
>>>>>>> 2f9f9b37
            if (res == DISCONNECT_FAILED) {
                return error("VerifyDB(): *** irrecoverable inconsistency in block data at %d, hash=%s", pindex->nHeight, pindex->GetBlockHash().ToString());
            }
            if (res == DISCONNECT_UNCLEAN) {
                nGoodTransactions = 0;
                pindexFailure = pindex;
            } else {
                nGoodTransactions += block.vtx.size();
            }
        }
        if (ShutdownRequested())
            return true;
    }
    if (pindexFailure)
        return error("VerifyDB(): *** coin database inconsistencies found (last %i blocks, %i good transactions before that)\n", ::ChainActive().Height() - pindexFailure->nHeight + 1, nGoodTransactions);

    // store block count as we move pindex at check level >= 4
    int block_count = ::ChainActive().Height() - pindex->nHeight;

    // check level 4: try reconnecting blocks
    if (nCheckLevel >= 4) {
        while (pindex != ::ChainActive().Tip()) {
            boost::this_thread::interruption_point();
            const int percentageDone = std::max(1, std::min(99, 100 - (int)(((double)(::ChainActive().Height() - pindex->nHeight)) / (double)nCheckDepth * 50)));
            if (reportDone < percentageDone/10) {
                // report every 10% step
                LogPrintf("[%d%%]...", percentageDone); /* Continued */
                reportDone = percentageDone/10;
            }
            uiInterface.ShowProgress(_("Verifying blocks...").translated, percentageDone, false);
            pindex = ::ChainActive().Next(pindex);
            CBlock block;
            if (!ReadBlockFromDisk(block, pindex, chainparams.GetConsensus()))
                return error("VerifyDB(): *** ReadBlockFromDisk failed at %d, hash=%s", pindex->nHeight, pindex->GetBlockHash().ToString());
            if (!::ChainstateActive().ConnectBlock(block, state, pindex, coins, chainparams))
                return error("VerifyDB(): *** found unconnectable block at %d, hash=%s (%s)", pindex->nHeight, pindex->GetBlockHash().ToString(), FormatStateMessage(state));
        }
    }

    LogPrintf("[DONE].\n");
    LogPrintf("No coin database inconsistencies in last %i blocks (%i transactions)\n", block_count, nGoodTransactions);

    return true;
}

/** Apply the effects of a block on the utxo cache, ignoring that it may already have been applied. */
bool CChainState::RollforwardBlock(const CBlockIndex* pindex, CCoinsViewCache& inputs, const CChainParams& params)
{
    // TODO: merge with ConnectBlock
    CBlock block;
    if (!ReadBlockFromDisk(block, pindex, params.GetConsensus())) {
        return error("ReplayBlock(): ReadBlockFromDisk failed at %d, hash=%s", pindex->nHeight, pindex->GetBlockHash().ToString());
    }

    for (const CTransactionRef& tx : block.vtx) {
        if (!tx->IsCoinBase()) {
            for (const CTxIn &txin : tx->vin) {
                inputs.SpendCoin(txin.prevout);
            }
        }
        // Pass check = true as every addition may be an overwrite.
        AddCoins(inputs, *tx, pindex->nHeight, true);
    }
    return true;
}

bool CChainState::ReplayBlocks(const CChainParams& params)
{
    LOCK(cs_main);

    CCoinsView& db = this->CoinsDB();
    CCoinsViewCache cache(&db);

    std::vector<uint256> hashHeads = db.GetHeadBlocks();
    if (hashHeads.empty()) return true; // We're already in a consistent state.
    if (hashHeads.size() != 2) return error("ReplayBlocks(): unknown inconsistent state");

    uiInterface.ShowProgress(_("Replaying blocks...").translated, 0, false);
    LogPrintf("Replaying blocks\n");

    const CBlockIndex* pindexOld = nullptr;  // Old tip during the interrupted flush.
    const CBlockIndex* pindexNew;            // New tip during the interrupted flush.
    const CBlockIndex* pindexFork = nullptr; // Latest block common to both the old and the new tip.

    if (m_blockman.m_block_index.count(hashHeads[0]) == 0) {
        return error("ReplayBlocks(): reorganization to unknown block requested");
    }
    pindexNew = m_blockman.m_block_index[hashHeads[0]];

    if (!hashHeads[1].IsNull()) { // The old tip is allowed to be 0, indicating it's the first flush.
        if (m_blockman.m_block_index.count(hashHeads[1]) == 0) {
            return error("ReplayBlocks(): reorganization from unknown block requested");
        }
        pindexOld = m_blockman.m_block_index[hashHeads[1]];
        pindexFork = LastCommonAncestor(pindexOld, pindexNew);
        assert(pindexFork != nullptr);
    }

    // Rollback along the old branch.
    while (pindexOld != pindexFork) {
        if (pindexOld->nHeight > 0) { // Never disconnect the genesis block.
            CBlock block;
            if (!ReadBlockFromDisk(block, pindexOld, params.GetConsensus())) {
                return error("RollbackBlock(): ReadBlockFromDisk() failed at %d, hash=%s", pindexOld->nHeight, pindexOld->GetBlockHash().ToString());
            }
            LogPrintf("Rolling back %s (%i)\n", pindexOld->GetBlockHash().ToString(), pindexOld->nHeight);
            bool fClean=true;
            DisconnectResult res = DisconnectBlock(block, pindexOld, cache, &fClean);
            if (res == DISCONNECT_FAILED) {
                return error("RollbackBlock(): DisconnectBlock failed at %d, hash=%s", pindexOld->nHeight, pindexOld->GetBlockHash().ToString());
            }
            // If DISCONNECT_UNCLEAN is returned, it means a non-existing UTXO was deleted, or an existing UTXO was
            // overwritten. It corresponds to cases where the block-to-be-disconnect never had all its operations
            // applied to the UTXO set. However, as both writing a UTXO and deleting a UTXO are idempotent operations,
            // the result is still a version of the UTXO set with the effects of that block undone.
        }
        pindexOld = pindexOld->pprev;
    }

    // Roll forward from the forking point to the new tip.
    int nForkHeight = pindexFork ? pindexFork->nHeight : 0;
    for (int nHeight = nForkHeight + 1; nHeight <= pindexNew->nHeight; ++nHeight) {
        const CBlockIndex* pindex = pindexNew->GetAncestor(nHeight);
        LogPrintf("Rolling forward %s (%i)\n", pindex->GetBlockHash().ToString(), nHeight);
        uiInterface.ShowProgress(_("Replaying blocks...").translated, (int) ((nHeight - nForkHeight) * 100.0 / (pindexNew->nHeight - nForkHeight)) , false);
        if (!RollforwardBlock(pindex, cache, params)) return false;
    }

    cache.SetBestBlock(pindexNew->GetBlockHash());
    cache.Flush();
    uiInterface.ShowProgress("", 100, false);
    return true;
}

//! Helper for CChainState::RewindBlockIndex
void CChainState::EraseBlockData(CBlockIndex* index)
{
    AssertLockHeld(cs_main);
    assert(!m_chain.Contains(index)); // Make sure this block isn't active

    // Reduce validity
    index->nStatus = std::min<unsigned int>(index->nStatus & BLOCK_VALID_MASK, BLOCK_VALID_TREE) | (index->nStatus & ~BLOCK_VALID_MASK);
    // Remove have-data flags.
    index->nStatus &= ~(BLOCK_HAVE_DATA | BLOCK_HAVE_UNDO);
    // Remove storage location.
    index->nFile = 0;
    index->nDataPos = 0;
    index->nUndoPos = 0;
    // Remove various other things
    index->nTx = 0;
    index->nChainTx = 0;
    index->nSequenceId = 0;
    // Make sure it gets written.
    setDirtyBlockIndex.insert(index);
    // Update indexes
    setBlockIndexCandidates.erase(index);
    auto ret = m_blockman.m_blocks_unlinked.equal_range(index->pprev);
    while (ret.first != ret.second) {
        if (ret.first->second == index) {
            m_blockman.m_blocks_unlinked.erase(ret.first++);
        } else {
            ++ret.first;
        }
    }
    // Mark parent as eligible for main chain again
    if (index->pprev && index->pprev->IsValid(BLOCK_VALID_TRANSACTIONS) && index->pprev->HaveTxsDownloaded()) {
        setBlockIndexCandidates.insert(index->pprev);
    }
}

bool CChainState::RewindBlockIndex(const CChainParams& params)
{
<<<<<<< HEAD
    // Note that during -reindex-chainstate we are called with an empty chainActive!
=======
    // Note that during -reindex-chainstate we are called with an empty m_chain!

    // First erase all post-segwit blocks without witness not in the main chain,
    // as this can we done without costly DisconnectTip calls. Active
    // blocks will be dealt with below (releasing cs_main in between).
    {
        LOCK(cs_main);
        for (const auto& entry : m_blockman.m_block_index) {
            if (IsWitnessEnabled(entry.second->pprev, params.GetConsensus()) && !(entry.second->nStatus & BLOCK_OPT_WITNESS) && !m_chain.Contains(entry.second)) {
                EraseBlockData(entry.second);
            }
        }
    }

>>>>>>> 2f9f9b37
    // Find what height we need to reorganize to.
    CBlockIndex *tip;
    int nHeight = 1;
    {
        LOCK(cs_main);
<<<<<<< HEAD
        while (nHeight <= chainActive.Height()) {
=======
        while (nHeight <= m_chain.Height()) {
            // Although SCRIPT_VERIFY_WITNESS is now generally enforced on all
            // blocks in ConnectBlock, we don't need to go back and
            // re-download/re-verify blocks from before segwit actually activated.
            if (IsWitnessEnabled(m_chain[nHeight - 1], params.GetConsensus()) && !(m_chain[nHeight]->nStatus & BLOCK_OPT_WITNESS)) {
                break;
            }
>>>>>>> 2f9f9b37
            nHeight++;
        }

        tip = m_chain.Tip();
    }
    // nHeight is now the height of the first insufficiently-validated block, or tipheight + 1

    CValidationState state;
    // Loop until the tip is below nHeight, or we reach a pruned block.
    while (!ShutdownRequested()) {
        {
            LOCK2(cs_main, ::mempool.cs);
            // Make sure nothing changed from under us (this won't happen because RewindBlockIndex runs before importing/network are active)
            assert(tip == m_chain.Tip());
            if (tip == nullptr || tip->nHeight < nHeight) break;
            if (fPruneMode && !(tip->nStatus & BLOCK_HAVE_DATA)) {
                // If pruning, don't try rewinding past the HAVE_DATA point;
                // since older blocks can't be served anyway, there's
                // no need to walk further, and trying to DisconnectTip()
                // will fail (and require a needless reindex/redownload
                // of the blockchain).
                break;
            }

            // Disconnect block
            if (!DisconnectTip(state, params, nullptr)) {
                return error("RewindBlockIndex: unable to disconnect block at height %i (%s)", tip->nHeight, FormatStateMessage(state));
            }

            // Reduce validity flag and have-data flags.
            // We do this after actual disconnecting, otherwise we'll end up writing the lack of data
            // to disk before writing the chainstate, resulting in a failure to continue if interrupted.
            // Note: If we encounter an insufficiently validated block that
            // is on m_chain, it must be because we are a pruning node, and
            // this block or some successor doesn't HAVE_DATA, so we were unable to
            // rewind all the way.  Blocks remaining on m_chain at this point
            // must not have their validity reduced.
            EraseBlockData(tip);

            tip = tip->pprev;
        }
        // Make sure the queue of validation callbacks doesn't grow unboundedly.
        LimitValidationInterfaceQueue();

        // Occasionally flush state to disk.
        if (!FlushStateToDisk(params, state, FlushStateMode::PERIODIC)) {
            LogPrintf("RewindBlockIndex: unable to flush state to disk (%s)\n", FormatStateMessage(state));
            return false;
        }
    }

    {
        LOCK(cs_main);
        if (m_chain.Tip() != nullptr) {
            // We can't prune block index candidates based on our tip if we have
            // no tip due to m_chain being empty!
            PruneBlockIndexCandidates();

            CheckBlockIndex(params.GetConsensus());
        }
    }

    return true;
}

bool RewindBlockIndex(const CChainParams& params) {
    if (!::ChainstateActive().RewindBlockIndex(params)) {
        return false;
    }

    LOCK(cs_main);
    if (::ChainActive().Tip() != nullptr) {
        // FlushStateToDisk can possibly read ::ChainActive(). Be conservative
        // and skip it here, we're about to -reindex-chainstate anyway, so
        // it'll get called a bunch real soon.
        CValidationState state;
        if (!::ChainstateActive().FlushStateToDisk(params, state, FlushStateMode::ALWAYS)) {
            LogPrintf("RewindBlockIndex: unable to flush state to disk (%s)\n", FormatStateMessage(state));
            return false;
        }
    }

    return true;
}

void CChainState::UnloadBlockIndex() {
    nBlockSequenceId = 1;
    setBlockIndexCandidates.clear();
}

// May NOT be used after any connections are up as much
// of the peer-processing logic assumes a consistent
// block index state
void UnloadBlockIndex()
{
    LOCK(cs_main);
    ::ChainActive().SetTip(nullptr);
    g_blockman.Unload();
    pindexBestInvalid = nullptr;
    pindexBestHeader = nullptr;
    mempool.clear();
    vinfoBlockFile.clear();
    nLastBlockFile = 0;
    setDirtyBlockIndex.clear();
    setDirtyFileInfo.clear();
    versionbitscache.Clear();
    for (int b = 0; b < VERSIONBITS_NUM_BITS; b++) {
        warningcache[b].clear();
    }
    fHavePruned = false;

    ::ChainstateActive().UnloadBlockIndex();
}

bool LoadBlockIndex(const CChainParams& chainparams)
{
    // Load block index from databases
    bool needs_init = fReindex;
    if (!fReindex) {
        bool ret = LoadBlockIndexDB(chainparams);
        if (!ret) return false;
        needs_init = g_blockman.m_block_index.empty();
    }

    if (needs_init) {
        // Everything here is for *new* reindex/DBs. Thus, though
        // LoadBlockIndexDB may have set fReindex if we shut down
        // mid-reindex previously, we don't check fReindex and
        // instead only check it prior to LoadBlockIndexDB to set
        // needs_init.

        LogPrintf("Initializing databases...\n");
    }
    return true;
}

bool CChainState::LoadGenesisBlock(const CChainParams& chainparams)
{
    LOCK(cs_main);

    // Check whether we're already initialized by checking for genesis in
    // m_blockman.m_block_index. Note that we can't use m_chain here, since it is
    // set based on the coins db, not the block index db, which is the only
    // thing loaded at this point.
    if (m_blockman.m_block_index.count(chainparams.GenesisBlock().GetHash()))
        return true;

    try {
        const CBlock& block = chainparams.GenesisBlock();
        FlatFilePos blockPos = SaveBlockToDisk(block, 0, chainparams, nullptr);
        if (blockPos.IsNull())
            return error("%s: writing genesis block to disk failed", __func__);
<<<<<<< HEAD
        CBlockIndex *pindex = AddToBlockIndex(block, false);
=======
        CBlockIndex *pindex = m_blockman.AddToBlockIndex(block);
>>>>>>> 2f9f9b37
        ReceivedBlockTransactions(block, pindex, blockPos, chainparams.GetConsensus());
    } catch (const std::runtime_error& e) {
        return error("%s: failed to write genesis block: %s", __func__, e.what());
    }

    return true;
}

bool LoadGenesisBlock(const CChainParams& chainparams)
{
    return ::ChainstateActive().LoadGenesisBlock(chainparams);
}

bool LoadExternalBlockFile(const CChainParams& chainparams, FILE* fileIn, FlatFilePos *dbp)
{
    // Map of disk positions for blocks with unknown parent (only used for reindex)
    static std::multimap<uint256, FlatFilePos> mapBlocksUnknownParent;
    int64_t nStart = GetTimeMillis();

    int nLoaded = 0;
    try {
        // This takes over fileIn and calls fclose() on it in the CBufferedFile destructor
        CBufferedFile blkdat(fileIn, 2*MAX_BLOCK_SIZE, MAX_BLOCK_SIZE+8, SER_DISK, CLIENT_VERSION);
        uint64_t nRewind = blkdat.GetPos();
        while (!blkdat.eof()) {
            boost::this_thread::interruption_point();

            blkdat.SetPos(nRewind);
            nRewind++; // start one byte further next time, in case of failure
            blkdat.SetLimit(); // remove former limit
            unsigned int nSize = 0;
            try {
                // locate a header
                unsigned char buf[CMessageHeader::MESSAGE_START_SIZE];
                blkdat.FindByte(chainparams.MessageStart()[0]);
                nRewind = blkdat.GetPos()+1;
                blkdat >> buf;
                if (memcmp(buf, chainparams.MessageStart(), CMessageHeader::MESSAGE_START_SIZE))
                    continue;
                // read size
                blkdat >> nSize;
                if (nSize < 80 || nSize > MAX_BLOCK_SIZE)
                    continue;
            } catch (const std::exception&) {
                // no valid block header found; don't complain
                break;
            }
            try {
                // read block
                uint64_t nBlockPos = blkdat.GetPos();
                if (dbp)
                    dbp->nPos = nBlockPos;
                blkdat.SetLimit(nBlockPos + nSize);
                blkdat.SetPos(nBlockPos);
                std::shared_ptr<CBlock> pblock = std::make_shared<CBlock>();
                CBlock& block = *pblock;
                blkdat >> block;
                nRewind = blkdat.GetPos();

                uint256 hash = block.GetHash();
                {
                    LOCK(cs_main);
                    // detect out of order blocks, and store them for later
                    if (hash != chainparams.GetConsensus().hashGenesisBlock && !LookupBlockIndex(block.hashPrevBlock)) {
                        LogPrint(BCLog::REINDEX, "%s: Out of order block %s, parent %s not known\n", __func__, hash.ToString(),
                                block.hashPrevBlock.ToString());
                        if (dbp)
                            mapBlocksUnknownParent.insert(std::make_pair(block.hashPrevBlock, *dbp));
                        continue;
                    }

                    // process in case the block isn't known yet
                    CBlockIndex* pindex = LookupBlockIndex(hash);
                    if (!pindex || (pindex->nStatus & BLOCK_HAVE_DATA) == 0) {
                      CValidationState state;
                      if (::ChainstateActive().AcceptBlock(pblock, state, chainparams, nullptr, true, dbp, nullptr)) {
                          nLoaded++;
                      }
                      if (state.IsError()) {
                          break;
                      }
                    } else if (hash != chainparams.GetConsensus().hashGenesisBlock && pindex->nHeight % 1000 == 0) {
                      LogPrint(BCLog::REINDEX, "Block Import: already had block %s at height %d\n", hash.ToString(), pindex->nHeight);
                    }
                }

                // Activate the genesis block so normal node progress can continue
                if (hash == chainparams.GetConsensus().hashGenesisBlock) {
                    CValidationState state;
                    if (!ActivateBestChain(state, chainparams)) {
                        break;
                    }
                }

                NotifyHeaderTip();

                // Recursively process earlier encountered successors of this block
                std::deque<uint256> queue;
                queue.push_back(hash);
                while (!queue.empty()) {
                    uint256 head = queue.front();
                    queue.pop_front();
                    std::pair<std::multimap<uint256, FlatFilePos>::iterator, std::multimap<uint256, FlatFilePos>::iterator> range = mapBlocksUnknownParent.equal_range(head);
                    while (range.first != range.second) {
                        std::multimap<uint256, FlatFilePos>::iterator it = range.first;
                        std::shared_ptr<CBlock> pblockrecursive = std::make_shared<CBlock>();
                        if (ReadBlockFromDisk(*pblockrecursive, it->second, chainparams.GetConsensus()))
                        {
                            LogPrint(BCLog::REINDEX, "%s: Processing out of order child %s of %s\n", __func__, pblockrecursive->GetHash().ToString(),
                                    head.ToString());
                            LOCK(cs_main);
                            CValidationState dummy;
                            if (::ChainstateActive().AcceptBlock(pblockrecursive, dummy, chainparams, nullptr, true, &it->second, nullptr))
                            {
                                nLoaded++;
                                queue.push_back(pblockrecursive->GetHash());
                            }
                        }
                        range.first++;
                        mapBlocksUnknownParent.erase(it);
                        NotifyHeaderTip();
                    }
                }
            } catch (const std::exception& e) {
                LogPrintf("%s: Deserialize or I/O error - %s\n", __func__, e.what());
            }
        }
    } catch (const std::runtime_error& e) {
        AbortNode(std::string("System error: ") + e.what());
    }
    if (nLoaded > 0)
        LogPrintf("Loaded %i blocks from external file in %dms\n", nLoaded, GetTimeMillis() - nStart);
    return nLoaded > 0;
}

void CChainState::CheckBlockIndex(const Consensus::Params& consensusParams)
{
    if (!fCheckBlockIndex) {
        return;
    }

    LOCK(cs_main);

    // During a reindex, we read the genesis block and call CheckBlockIndex before ActivateBestChain,
    // so we have the genesis block in m_blockman.m_block_index but no active chain. (A few of the
    // tests when iterating the block tree require that m_chain has been initialized.)
    if (m_chain.Height() < 0) {
        assert(m_blockman.m_block_index.size() <= 1);
        return;
    }

    // Build forward-pointing map of the entire block tree.
    std::multimap<CBlockIndex*,CBlockIndex*> forward;
    for (const std::pair<const uint256, CBlockIndex*>& entry : m_blockman.m_block_index) {
        forward.insert(std::make_pair(entry.second->pprev, entry.second));
    }

    assert(forward.size() == m_blockman.m_block_index.size());

    std::pair<std::multimap<CBlockIndex*,CBlockIndex*>::iterator,std::multimap<CBlockIndex*,CBlockIndex*>::iterator> rangeGenesis = forward.equal_range(nullptr);
    CBlockIndex *pindex = rangeGenesis.first->second;
    rangeGenesis.first++;
    assert(rangeGenesis.first == rangeGenesis.second); // There is only one index entry with parent nullptr.

    // Iterate over the entire block tree, using depth-first search.
    // Along the way, remember whether there are blocks on the path from genesis
    // block being explored which are the first to have certain properties.
    size_t nNodes = 0;
    int nHeight = 0;
    CBlockIndex* pindexFirstInvalid = nullptr; // Oldest ancestor of pindex which is invalid.
    CBlockIndex* pindexFirstMissing = nullptr; // Oldest ancestor of pindex which does not have BLOCK_HAVE_DATA.
    CBlockIndex* pindexFirstNeverProcessed = nullptr; // Oldest ancestor of pindex for which nTx == 0.
    CBlockIndex* pindexFirstNotTreeValid = nullptr; // Oldest ancestor of pindex which does not have BLOCK_VALID_TREE (regardless of being valid or not).
    CBlockIndex* pindexFirstNotTransactionsValid = nullptr; // Oldest ancestor of pindex which does not have BLOCK_VALID_TRANSACTIONS (regardless of being valid or not).
    CBlockIndex* pindexFirstNotChainValid = nullptr; // Oldest ancestor of pindex which does not have BLOCK_VALID_CHAIN (regardless of being valid or not).
    CBlockIndex* pindexFirstNotScriptsValid = nullptr; // Oldest ancestor of pindex which does not have BLOCK_VALID_SCRIPTS (regardless of being valid or not).
    while (pindex != nullptr) {
        nNodes++;
        if (pindexFirstInvalid == nullptr && pindex->nStatus & BLOCK_FAILED_VALID) pindexFirstInvalid = pindex;
        if (pindexFirstMissing == nullptr && !(pindex->nStatus & BLOCK_HAVE_DATA)) pindexFirstMissing = pindex;
        if (pindexFirstNeverProcessed == nullptr && pindex->nTx == 0) pindexFirstNeverProcessed = pindex;
        if (pindex->pprev != nullptr && pindexFirstNotTreeValid == nullptr && (pindex->nStatus & BLOCK_VALID_MASK) < BLOCK_VALID_TREE) pindexFirstNotTreeValid = pindex;
        if (pindex->pprev != nullptr && pindexFirstNotTransactionsValid == nullptr && (pindex->nStatus & BLOCK_VALID_MASK) < BLOCK_VALID_TRANSACTIONS) pindexFirstNotTransactionsValid = pindex;
        if (pindex->pprev != nullptr && pindexFirstNotChainValid == nullptr && (pindex->nStatus & BLOCK_VALID_MASK) < BLOCK_VALID_CHAIN) pindexFirstNotChainValid = pindex;
        if (pindex->pprev != nullptr && pindexFirstNotScriptsValid == nullptr && (pindex->nStatus & BLOCK_VALID_MASK) < BLOCK_VALID_SCRIPTS) pindexFirstNotScriptsValid = pindex;

        // Begin: actual consistency checks.
        if (pindex->pprev == nullptr) {
            // Genesis block checks.
            assert(pindex->GetBlockHash() == consensusParams.hashGenesisBlock); // Genesis block's hash must match.
            assert(pindex == m_chain.Genesis()); // The current active chain's genesis block must be this block.
        }
        if (!pindex->HaveTxsDownloaded()) assert(pindex->nSequenceId <= 0); // nSequenceId can't be set positive for blocks that aren't linked (negative is used for preciousblock)
        // VALID_TRANSACTIONS is equivalent to nTx > 0 for all nodes (whether or not pruning has occurred).
        // HAVE_DATA is only equivalent to nTx > 0 (or VALID_TRANSACTIONS) if no pruning has occurred.
        if (!fHavePruned) {
            // If we've never pruned, then HAVE_DATA should be equivalent to nTx > 0
            assert(!(pindex->nStatus & BLOCK_HAVE_DATA) == (pindex->nTx == 0));
            assert(pindexFirstMissing == pindexFirstNeverProcessed);
        } else {
            // If we have pruned, then we can only say that HAVE_DATA implies nTx > 0
            if (pindex->nStatus & BLOCK_HAVE_DATA) assert(pindex->nTx > 0);
        }
        if (pindex->nStatus & BLOCK_HAVE_UNDO) assert(pindex->nStatus & BLOCK_HAVE_DATA);
        assert(((pindex->nStatus & BLOCK_VALID_MASK) >= BLOCK_VALID_TRANSACTIONS) == (pindex->nTx > 0)); // This is pruning-independent.
        // All parents having had data (at some point) is equivalent to all parents being VALID_TRANSACTIONS, which is equivalent to HaveTxsDownloaded().
        assert((pindexFirstNeverProcessed == nullptr) == pindex->HaveTxsDownloaded());
        assert((pindexFirstNotTransactionsValid == nullptr) == pindex->HaveTxsDownloaded());
        assert(pindex->nHeight == nHeight); // nHeight must be consistent.
        assert(pindex->pprev == nullptr || pindex->nChainWork >= pindex->pprev->nChainWork); // For every block except the genesis block, the chainwork must be larger than the parent's.
        assert(nHeight < 2 || (pindex->pskip && (pindex->pskip->nHeight < nHeight))); // The pskip pointer must point back for all but the first 2 blocks.
        assert(pindexFirstNotTreeValid == nullptr); // All m_blockman.m_block_index entries must at least be TREE valid
        if ((pindex->nStatus & BLOCK_VALID_MASK) >= BLOCK_VALID_TREE) assert(pindexFirstNotTreeValid == nullptr); // TREE valid implies all parents are TREE valid
        if ((pindex->nStatus & BLOCK_VALID_MASK) >= BLOCK_VALID_CHAIN) assert(pindexFirstNotChainValid == nullptr); // CHAIN valid implies all parents are CHAIN valid
        if ((pindex->nStatus & BLOCK_VALID_MASK) >= BLOCK_VALID_SCRIPTS) assert(pindexFirstNotScriptsValid == nullptr); // SCRIPTS valid implies all parents are SCRIPTS valid
        if (pindexFirstInvalid == nullptr) {
            // Checks for not-invalid blocks.
            assert((pindex->nStatus & BLOCK_FAILED_MASK) == 0); // The failed mask cannot be set for blocks without invalid parents.
        }
        if (!CBlockIndexWorkComparator()(pindex, m_chain.Tip()) && pindexFirstNeverProcessed == nullptr) {
            if (pindexFirstInvalid == nullptr) {
                // If this block sorts at least as good as the current tip and
                // is valid and we have all data for its parents, it must be in
                // setBlockIndexCandidates.  m_chain.Tip() must also be there
                // even if some data has been pruned.
                if (pindexFirstMissing == nullptr || pindex == m_chain.Tip()) {
                    assert(setBlockIndexCandidates.count(pindex));
                }
                // If some parent is missing, then it could be that this block was in
                // setBlockIndexCandidates but had to be removed because of the missing data.
                // In this case it must be in m_blocks_unlinked -- see test below.
            }
        } else { // If this block sorts worse than the current tip or some ancestor's block has never been seen, it cannot be in setBlockIndexCandidates.
            assert(setBlockIndexCandidates.count(pindex) == 0);
        }
        // Check whether this block is in m_blocks_unlinked.
        std::pair<std::multimap<CBlockIndex*,CBlockIndex*>::iterator,std::multimap<CBlockIndex*,CBlockIndex*>::iterator> rangeUnlinked = m_blockman.m_blocks_unlinked.equal_range(pindex->pprev);
        bool foundInUnlinked = false;
        while (rangeUnlinked.first != rangeUnlinked.second) {
            assert(rangeUnlinked.first->first == pindex->pprev);
            if (rangeUnlinked.first->second == pindex) {
                foundInUnlinked = true;
                break;
            }
            rangeUnlinked.first++;
        }
        if (pindex->pprev && (pindex->nStatus & BLOCK_HAVE_DATA) && pindexFirstNeverProcessed != nullptr && pindexFirstInvalid == nullptr) {
            // If this block has block data available, some parent was never received, and has no invalid parents, it must be in m_blocks_unlinked.
            assert(foundInUnlinked);
        }
        if (!(pindex->nStatus & BLOCK_HAVE_DATA)) assert(!foundInUnlinked); // Can't be in m_blocks_unlinked if we don't HAVE_DATA
        if (pindexFirstMissing == nullptr) assert(!foundInUnlinked); // We aren't missing data for any parent -- cannot be in m_blocks_unlinked.
        if (pindex->pprev && (pindex->nStatus & BLOCK_HAVE_DATA) && pindexFirstNeverProcessed == nullptr && pindexFirstMissing != nullptr) {
            // We HAVE_DATA for this block, have received data for all parents at some point, but we're currently missing data for some parent.
            assert(fHavePruned); // We must have pruned.
            // This block may have entered m_blocks_unlinked if:
            //  - it has a descendant that at some point had more work than the
            //    tip, and
            //  - we tried switching to that descendant but were missing
            //    data for some intermediate block between m_chain and the
            //    tip.
            // So if this block is itself better than m_chain.Tip() and it wasn't in
            // setBlockIndexCandidates, then it must be in m_blocks_unlinked.
            if (!CBlockIndexWorkComparator()(pindex, m_chain.Tip()) && setBlockIndexCandidates.count(pindex) == 0) {
                if (pindexFirstInvalid == nullptr) {
                    assert(foundInUnlinked);
                }
            }
        }
        // assert(pindex->GetBlockHash() == pindex->GetBlockHeader().GetHash()); // Perhaps too slow
        // End: actual consistency checks.

        // Try descending into the first subnode.
        std::pair<std::multimap<CBlockIndex*,CBlockIndex*>::iterator,std::multimap<CBlockIndex*,CBlockIndex*>::iterator> range = forward.equal_range(pindex);
        if (range.first != range.second) {
            // A subnode was found.
            pindex = range.first->second;
            nHeight++;
            continue;
        }
        // This is a leaf node.
        // Move upwards until we reach a node of which we have not yet visited the last child.
        while (pindex) {
            // We are going to either move to a parent or a sibling of pindex.
            // If pindex was the first with a certain property, unset the corresponding variable.
            if (pindex == pindexFirstInvalid) pindexFirstInvalid = nullptr;
            if (pindex == pindexFirstMissing) pindexFirstMissing = nullptr;
            if (pindex == pindexFirstNeverProcessed) pindexFirstNeverProcessed = nullptr;
            if (pindex == pindexFirstNotTreeValid) pindexFirstNotTreeValid = nullptr;
            if (pindex == pindexFirstNotTransactionsValid) pindexFirstNotTransactionsValid = nullptr;
            if (pindex == pindexFirstNotChainValid) pindexFirstNotChainValid = nullptr;
            if (pindex == pindexFirstNotScriptsValid) pindexFirstNotScriptsValid = nullptr;
            // Find our parent.
            CBlockIndex* pindexPar = pindex->pprev;
            // Find which child we just visited.
            std::pair<std::multimap<CBlockIndex*,CBlockIndex*>::iterator,std::multimap<CBlockIndex*,CBlockIndex*>::iterator> rangePar = forward.equal_range(pindexPar);
            while (rangePar.first->second != pindex) {
                assert(rangePar.first != rangePar.second); // Our parent must have at least the node we're coming from as child.
                rangePar.first++;
            }
            // Proceed to the next one.
            rangePar.first++;
            if (rangePar.first != rangePar.second) {
                // Move to the sibling.
                pindex = rangePar.first->second;
                break;
            } else {
                // Move up further.
                pindex = pindexPar;
                nHeight--;
                continue;
            }
        }
    }

    // Check that we actually traversed the entire map.
    assert(nNodes == forward.size());
}

std::string CBlockFileInfo::ToString() const
{
    return strprintf("CBlockFileInfo(blocks=%u, size=%u, heights=%u...%u, time=%s...%s)", nBlocks, nSize, nHeightFirst, nHeightLast, FormatISO8601Date(nTimeFirst), FormatISO8601Date(nTimeLast));
}

CBlockFileInfo* GetBlockFileInfo(size_t n)
{
    LOCK(cs_LastBlockFile);

    return &vinfoBlockFile.at(n);
}

ThresholdState VersionBitsTipState(const Consensus::Params& params, Consensus::DeploymentPos pos)
{
    LOCK(cs_main);
    return VersionBitsState(::ChainActive().Tip(), params, pos, versionbitscache);
}

BIP9Stats VersionBitsTipStatistics(const Consensus::Params& params, Consensus::DeploymentPos pos)
{
    LOCK(cs_main);
    return VersionBitsStatistics(::ChainActive().Tip(), params, pos);
}

int VersionBitsTipStateSinceHeight(const Consensus::Params& params, Consensus::DeploymentPos pos)
{
    LOCK(cs_main);
    return VersionBitsStateSinceHeight(::ChainActive().Tip(), params, pos, versionbitscache);
}

static const uint64_t MEMPOOL_DUMP_VERSION = 1;

bool LoadMempool(CTxMemPool& pool)
{
    const CChainParams& chainparams = Params();
    int64_t nExpiryTimeout = gArgs.GetArg("-mempoolexpiry", DEFAULT_MEMPOOL_EXPIRY) * 60 * 60;
    FILE* filestr = fsbridge::fopen(GetDataDir() / "mempool.dat", "rb");
    CAutoFile file(filestr, SER_DISK, CLIENT_VERSION);
    if (file.IsNull()) {
        LogPrintf("Failed to open mempool file from disk. Continuing anyway.\n");
        return false;
    }

    int64_t count = 0;
    int64_t expired = 0;
    int64_t failed = 0;
    int64_t already_there = 0;
    int64_t nNow = GetTime();

    try {
        uint64_t version;
        file >> version;
        if (version != MEMPOOL_DUMP_VERSION) {
            return false;
        }
        uint64_t num;
        file >> num;
        while (num--) {
            CTransactionRef tx;
            int64_t nTime;
            int64_t nFeeDelta;
            file >> tx;
            file >> nTime;
            file >> nFeeDelta;

            CAmount amountdelta = nFeeDelta;
            if (amountdelta) {
                pool.PrioritiseTransaction(tx->GetHash(), amountdelta);
            }
            CValidationState state;
            if (nTime + nExpiryTimeout > nNow) {
                LOCK(cs_main);
                AcceptToMemoryPoolWithTime(chainparams, pool, state, tx, nullptr /* pfMissingInputs */, nTime,
                                           nullptr /* plTxnReplaced */, false /* bypass_limits */, 0 /* nAbsurdFee */,
                                           false /* test_accept */);
                if (state.IsValid()) {
                    ++count;
                } else {
                    // mempool may contain the transaction already, e.g. from
                    // wallet(s) having loaded it while we were processing
                    // mempool transactions; consider these as valid, instead of
                    // failed, but mark them as 'already there'
                    if (pool.exists(tx->GetHash())) {
                        ++already_there;
                    } else {
                        ++failed;
                    }
                }
            } else {
                ++expired;
            }
            if (ShutdownRequested())
                return false;
        }
        std::map<uint256, CAmount> mapDeltas;
        file >> mapDeltas;

        for (const auto& i : mapDeltas) {
            pool.PrioritiseTransaction(i.first, i.second);
        }
    } catch (const std::exception& e) {
        LogPrintf("Failed to deserialize mempool data on disk: %s. Continuing anyway.\n", e.what());
        return false;
    }

    LogPrintf("Imported mempool transactions from disk: %i succeeded, %i failed, %i expired, %i already there\n", count, failed, expired, already_there);
    return true;
}

bool DumpMempool(const CTxMemPool& pool)
{
    int64_t start = GetTimeMicros();

    std::map<uint256, CAmount> mapDeltas;
    std::vector<TxMempoolInfo> vinfo;

    static Mutex dump_mutex;
    LOCK(dump_mutex);

    {
        LOCK(pool.cs);
        for (const auto &i : pool.mapDeltas) {
            mapDeltas[i.first] = i.second;
        }
        vinfo = pool.infoAll();
    }

    int64_t mid = GetTimeMicros();

    try {
        FILE* filestr = fsbridge::fopen(GetDataDir() / "mempool.dat.new", "wb");
        if (!filestr) {
            return false;
        }

        CAutoFile file(filestr, SER_DISK, CLIENT_VERSION);

        uint64_t version = MEMPOOL_DUMP_VERSION;
        file << version;

        file << (uint64_t)vinfo.size();
        for (const auto& i : vinfo) {
            file << *(i.tx);
            file << (int64_t)i.nTime;
            file << (int64_t)i.nFeeDelta;
            mapDeltas.erase(i.tx->GetHash());
        }

        file << mapDeltas;
        if (!FileCommit(file.Get()))
            throw std::runtime_error("FileCommit failed");
        file.fclose();
        RenameOver(GetDataDir() / "mempool.dat.new", GetDataDir() / "mempool.dat");
        int64_t last = GetTimeMicros();
        LogPrintf("Dumped mempool: %gs to copy, %gs to dump\n", (mid-start)*MICRO, (last-mid)*MICRO);
    } catch (const std::exception& e) {
        LogPrintf("Failed to dump mempool: %s. Continuing anyway.\n", e.what());
        return false;
    }
    return true;
}

//! Guess how far we are in the verification process at the given block index
//! require cs_main if pindex has not been validated yet (because nChainTx might be unset)
double GuessVerificationProgress(const ChainTxData& data, const CBlockIndex *pindex) {
    if (pindex == nullptr)
        return 0.0;

    int64_t nNow = time(nullptr);

    double fTxTotal;

    if (pindex->nChainTx <= data.nTxCount) {
        fTxTotal = data.nTxCount + (nNow - data.nTime) * data.dTxRate;
    } else {
        fTxTotal = pindex->nChainTx + (nNow - pindex->GetBlockTime()) * data.dTxRate;
    }

    return pindex->nChainTx / fTxTotal;
}

class CMainCleanup
{
public:
    CMainCleanup() {}
    ~CMainCleanup() {
        // block headers
        BlockMap::iterator it1 = g_blockman.m_block_index.begin();
        for (; it1 != g_blockman.m_block_index.end(); it1++)
            delete (*it1).second;
        g_blockman.m_block_index.clear();
    }
};
static CMainCleanup instance_of_cmaincleanup;<|MERGE_RESOLUTION|>--- conflicted
+++ resolved
@@ -20,11 +20,8 @@
 #include <index/txindex.h>
 #include <policy/fees.h>
 #include <policy/policy.h>
-<<<<<<< HEAD
+#include <policy/settings.h>
 #include <pos.h>
-=======
-#include <policy/settings.h>
->>>>>>> 2f9f9b37
 #include <pow.h>
 #include <primitives/block.h>
 #include <primitives/transaction.h>
@@ -42,7 +39,6 @@
 #include <uint256.h>
 #include <undo.h>
 #include <util/moneystr.h>
-#include <util/rbf.h>
 #include <util/strencodings.h>
 #include <util/system.h>
 #include <util/translation.h>
@@ -79,60 +75,18 @@
     if (pa->nSequenceId < pb->nSequenceId) return false;
     if (pa->nSequenceId > pb->nSequenceId) return true;
 
-<<<<<<< HEAD
-    /**
-     * If a block header hasn't already been seen, call CheckBlockHeader on it, ensure
-     * that it doesn't descend from an invalid block, and then add it to mapBlockIndex.
-     */
-    bool AcceptBlockHeader(const CBlockHeader& block, CValidationState& state, const CChainParams& chainparams, CBlockIndex** ppindex, bool fProofOfStake = true, bool fOldClient = false) EXCLUSIVE_LOCKS_REQUIRED(cs_main);
-    bool AcceptBlock(const std::shared_ptr<const CBlock>& pblock, CValidationState& state, const CChainParams& chainparams, CBlockIndex** ppindex, bool fRequested, const CDiskBlockPos* dbp, bool* fNewBlock) EXCLUSIVE_LOCKS_REQUIRED(cs_main);
-
-    // Block (dis)connection on a given view:
-    DisconnectResult DisconnectBlock(const CBlock& block, const CBlockIndex* pindex, CCoinsViewCache& view, bool* pfClean);
-    bool ConnectBlock(const CBlock& block, CValidationState& state, CBlockIndex* pindex,
-                      CCoinsViewCache& view, const CChainParams& chainparams, bool fJustCheck = false) EXCLUSIVE_LOCKS_REQUIRED(cs_main);
-
-    // Block disconnection on our pcoinsTip:
-    bool DisconnectTip(CValidationState& state, const CChainParams& chainparams, DisconnectedBlockTransactions* disconnectpool) EXCLUSIVE_LOCKS_REQUIRED(cs_main);
-
-    // Manual block validity manipulation:
-    bool PreciousBlock(CValidationState& state, const CChainParams& params, CBlockIndex* pindex) LOCKS_EXCLUDED(cs_main);
-    bool InvalidateBlock(CValidationState& state, const CChainParams& chainparams, CBlockIndex* pindex);
-    void ResetBlockFailureFlags(CBlockIndex* pindex) EXCLUSIVE_LOCKS_REQUIRED(cs_main);
-
-    bool ReplayBlocks(const CChainParams& params, CCoinsView* view);
-    bool RewindBlockIndex(const CChainParams& params);
-    bool LoadGenesisBlock(const CChainParams& chainparams);
-=======
     // Use pointer address as tie breaker (should only happen with blocks
     // loaded from disk, as those all have id 0).
     if (pa < pb) return false;
     if (pa > pb) return true;
->>>>>>> 2f9f9b37
 
     // Identical blocks.
     return false;
 }
 
-<<<<<<< HEAD
-private:
-    bool ActivateBestChainStep(CValidationState& state, const CChainParams& chainparams, CBlockIndex* pindexMostWork, const std::shared_ptr<const CBlock>& pblock, bool& fInvalidFound, ConnectTrace& connectTrace) EXCLUSIVE_LOCKS_REQUIRED(cs_main);
-    bool ConnectTip(CValidationState& state, const CChainParams& chainparams, CBlockIndex* pindexNew, const std::shared_ptr<const CBlock>& pblock, ConnectTrace& connectTrace, DisconnectedBlockTransactions &disconnectpool) EXCLUSIVE_LOCKS_REQUIRED(cs_main);
-
-    CBlockIndex* AddToBlockIndex(const CBlockHeader& block, bool fSetAsProofOfStake) EXCLUSIVE_LOCKS_REQUIRED(cs_main);
-    /** Create a new block index entry for a given block hash */
-    CBlockIndex* InsertBlockIndex(const uint256& hash) EXCLUSIVE_LOCKS_REQUIRED(cs_main);
-    /**
-     * Make various assertions about the state of the block index.
-     *
-     * By default this only executes fully when using the Regtest chain; see: fCheckBlockIndex.
-     */
-    void CheckBlockIndex(const Consensus::Params& consensusParams);
-=======
 namespace {
 BlockManager g_blockman;
 } // anon namespace
->>>>>>> 2f9f9b37
 
 std::unique_ptr<CChainState> g_chainstate;
 
@@ -179,22 +133,11 @@
 
 CFeeRate minRelayTxFee = CFeeRate(DEFAULT_MIN_RELAY_TX_FEE);
 
-<<<<<<< HEAD
 CTxMemPool mempool;
-std::atomic_bool g_is_mempool_loaded{false};
-=======
-CBlockPolicyEstimator feeEstimator;
-CTxMemPool mempool(&feeEstimator);
->>>>>>> 2f9f9b37
 
 /** Constant stuff for coinbase transactions we create: */
 CScript COINBASE_FLAGS;
 
-<<<<<<< HEAD
-const std::string strMessageMagic = "BlackCoin Signed Message:\n";
-
-=======
->>>>>>> 2f9f9b37
 // Internal stuff
 namespace {
     CBlockIndex* pindexBestInvalid = nullptr;
@@ -277,11 +220,7 @@
     // chain tip, so we use that to calculate the median time passed to
     // IsFinalTx() if LOCKTIME_MEDIAN_TIME_PAST is set.
     const int64_t nBlockTime = (flags & LOCKTIME_MEDIAN_TIME_PAST)
-<<<<<<< HEAD
-                             ? chainActive.Tip()->GetPastTimeLimit()
-=======
-                             ? ::ChainActive().Tip()->GetMedianTimePast()
->>>>>>> 2f9f9b37
+                             ? ::ChainActive().Tip()->GetPastTimeLimit()
                              : GetAdjustedTime();
 
     return IsFinalTx(tx, nBlockHeight, nBlockTime);
@@ -394,21 +333,6 @@
         ::ChainstateActive().CoinsTip().Uncache(removed);
 }
 
-<<<<<<< HEAD
-=======
-static bool IsCurrentForFeeEstimation() EXCLUSIVE_LOCKS_REQUIRED(cs_main)
-{
-    AssertLockHeld(cs_main);
-    if (::ChainstateActive().IsInitialBlockDownload())
-        return false;
-    if (::ChainActive().Tip()->GetBlockTime() < (GetTime() - MAX_FEE_ESTIMATION_TIP_AGE))
-        return false;
-    if (::ChainActive().Height() < pindexBestHeader->nHeight - 1)
-        return false;
-    return true;
-}
-
->>>>>>> 2f9f9b37
 /* Make mempool consistent after a reorg, by re-adding or recursively erasing
  * disconnected block transactions from the mempool, and also removing any
  * other transactions from the mempool that are no longer valid given the new
@@ -572,20 +496,6 @@
     // limiting is performed, false otherwise.
     bool Finalize(ATMPArgs& args, Workspace& ws) EXCLUSIVE_LOCKS_REQUIRED(cs_main, m_pool.cs);
 
-    // Compare a package's feerate against minimum allowed.
-    bool CheckFeeRate(size_t package_size, CAmount package_fee, CValidationState& state)
-    {
-        CAmount mempoolRejectFee = m_pool.GetMinFee(gArgs.GetArg("-maxmempool", DEFAULT_MAX_MEMPOOL_SIZE) * 1000000).GetFee(package_size);
-        if (mempoolRejectFee > 0 && package_fee < mempoolRejectFee) {
-            return state.Invalid(ValidationInvalidReason::TX_MEMPOOL_POLICY, false, REJECT_INSUFFICIENTFEE, "mempool min fee not met", strprintf("%d < %d", package_fee, mempoolRejectFee));
-        }
-
-        if (package_fee < ::minRelayTxFee.GetFee(package_size)) {
-            return state.Invalid(ValidationInvalidReason::TX_MEMPOOL_POLICY, false, REJECT_INSUFFICIENTFEE, "min relay fee not met", strprintf("%d < %d", package_fee, ::minRelayTxFee.GetFee(package_size)));
-        }
-        return true;
-    }
-
 private:
     CTxMemPool& m_pool;
     CCoinsViewCache m_view;
@@ -659,17 +569,9 @@
         return state.Invalid(ValidationInvalidReason::TX_NOT_STANDARD, false, REJECT_NONSTANDARD, reason);
 
     // Do not work on transactions that are too small.
-<<<<<<< HEAD
-    // Transactions smaller than this are not relayed to reduce unnecessary malloc overhead.
+    // Transactions smaller than this are not relayed to to reduce unnecessary malloc overhead.
     if (::GetSerializeSize(tx, PROTOCOL_VERSION) < MIN_STANDARD_TX_SIZE)
-        return state.DoS(0, false, REJECT_NONSTANDARD, "tx-size-small");
-=======
-    // A transaction with 1 segwit input and 1 P2WPHK output has non-witness size of 82 bytes.
-    // Transactions smaller than this are not relayed to mitigate CVE-2017-12842 by not relaying
-    // 64-byte transactions.
-    if (::GetSerializeSize(tx, PROTOCOL_VERSION | SERIALIZE_TRANSACTION_NO_WITNESS) < MIN_STANDARD_TX_NONWITNESS_SIZE)
         return state.Invalid(ValidationInvalidReason::TX_NOT_STANDARD, false, REJECT_NONSTANDARD, "tx-size-small");
->>>>>>> 2f9f9b37
 
     // Only accept nLockTime-using transactions that can be mined in the next
     // block; we don't want our mempool filled up with transactions that can't
@@ -690,45 +592,11 @@
     // Check for conflicts with in-memory transactions
     for (const CTxIn &txin : tx.vin)
     {
-<<<<<<< HEAD
         auto itConflicting = pool.mapNextTx.find(txin.prevout);
         if (itConflicting != pool.mapNextTx.end())
         {
             // Disable replacement feature for good
             return state.Invalid(false, REJECT_DUPLICATE, "txn-mempool-conflict");
-=======
-        const CTransaction* ptxConflicting = m_pool.GetConflictTx(txin.prevout);
-        if (ptxConflicting) {
-            if (!setConflicts.count(ptxConflicting->GetHash()))
-            {
-                // Allow opt-out of transaction replacement by setting
-                // nSequence > MAX_BIP125_RBF_SEQUENCE (SEQUENCE_FINAL-2) on all inputs.
-                //
-                // SEQUENCE_FINAL-1 is picked to still allow use of nLockTime by
-                // non-replaceable transactions. All inputs rather than just one
-                // is for the sake of multi-party protocols, where we don't
-                // want a single party to be able to disable replacement.
-                //
-                // The opt-out ignores descendants as anyone relying on
-                // first-seen mempool behavior should be checking all
-                // unconfirmed ancestors anyway; doing otherwise is hopelessly
-                // insecure.
-                bool fReplacementOptOut = true;
-                for (const CTxIn &_txin : ptxConflicting->vin)
-                {
-                    if (_txin.nSequence <= MAX_BIP125_RBF_SEQUENCE)
-                    {
-                        fReplacementOptOut = false;
-                        break;
-                    }
-                }
-                if (fReplacementOptOut) {
-                    return state.Invalid(ValidationInvalidReason::TX_MEMPOOL_POLICY, false, REJECT_DUPLICATE, "txn-mempool-conflict");
-                }
-
-                setConflicts.insert(ptxConflicting->GetHash());
-            }
->>>>>>> 2f9f9b37
         }
     }
 
@@ -787,125 +655,48 @@
         return state.Invalid(ValidationInvalidReason::TX_INPUTS_NOT_STANDARD, false, REJECT_NONSTANDARD, "bad-txns-nonstandard-inputs");
     }
 
-<<<<<<< HEAD
-        int64_t nSigOpsCount = GetTransactionSigOpCount(tx, view, STANDARD_SCRIPT_VERIFY_FLAGS);
-=======
-    // Check for non-standard witness in P2WSH
-    if (tx.HasWitness() && fRequireStandard && !IsWitnessStandard(tx, m_view))
-        return state.Invalid(ValidationInvalidReason::TX_WITNESS_MUTATED, false, REJECT_NONSTANDARD, "bad-witness-nonstandard");
-
-    int64_t nSigOpsCost = GetTransactionSigOpCost(tx, m_view, STANDARD_SCRIPT_VERIFY_FLAGS);
->>>>>>> 2f9f9b37
+    int64_t nSigOpsCount = GetTransactionSigOpCount(tx, m_view, STANDARD_SCRIPT_VERIFY_FLAGS);
 
     // nModifiedFees includes any fee deltas from PrioritiseTransaction
     nModifiedFees = nFees;
     m_pool.ApplyDelta(hash, nModifiedFees);
 
-<<<<<<< HEAD
-        // Keep track of transactions that spend a coinbase, which we re-scan
-        // during reorgs to ensure coinbase maturity is still met.
-        bool fSpendsCoinbase = false;
-        for (const CTxIn &txin : tx.vin) {
-            const Coin &coin = view.AccessCoin(txin.prevout);
-            if (coin.IsCoinBase() || coin.IsCoinStake()) {
-                fSpendsCoinbase = true;
-                break;
-            }
-=======
     // Keep track of transactions that spend a coinbase, which we re-scan
-    // during reorgs to ensure COINBASE_MATURITY is still met.
+    // during reorgs to ensure coinbase maturity is still met.
     bool fSpendsCoinbase = false;
     for (const CTxIn &txin : tx.vin) {
         const Coin &coin = m_view.AccessCoin(txin.prevout);
-        if (coin.IsCoinBase()) {
+        if (coin.IsCoinBase() || coin.IsCoinStake()) {
             fSpendsCoinbase = true;
             break;
->>>>>>> 2f9f9b37
-        }
-    }
-
-<<<<<<< HEAD
-        CTxMemPoolEntry entry(ptx, nFees, nAcceptTime, chainActive.Height(),
-                              fSpendsCoinbase, nSigOpsCount, lp);
-        unsigned int nSize = entry.GetTxSize();
-
-        // Check that the transaction doesn't have an excessive number of
-        // sigops, making it impossible to mine. Since the coinbase transaction
-        // itself can contain sigops MAX_STANDARD_TX_SIGOPS is less than
-        // MAX_BLOCK_SIGOPS; we still consider this an invalid rather than
-        // merely non-standard transaction.
-        if (nSigOpsCount > MAX_STANDARD_TX_SIGOPS)
-            return state.DoS(0, false, REJECT_NONSTANDARD, "bad-txns-too-many-sigops", false,
+        }
+    }
+
+    entry.reset(new CTxMemPoolEntry(ptx, nFees, nAcceptTime, ::ChainActive().Height(),
+            fSpendsCoinbase, nSigOpsCount, lp));
+    unsigned int nSize = entry->GetTxSize();
+
+    if (nSigOpsCount > MAX_STANDARD_TX_SIGOPS)
+        return state.Invalid(ValidationInvalidReason::TX_NOT_STANDARD, false, REJECT_NONSTANDARD, "bad-txns-too-many-sigops",
                 strprintf("%d", nSigOpsCount));
 
-        // Blackcoin: no transactions are allowed below GetMinFee
-        if (nModifiedFees < GetMinFee(tx)) {
-            return state.DoS(0, false, REJECT_INSUFFICIENTFEE, "mempool min fee not met", false, strprintf("%d < %d", nModifiedFees, GetMinFee(tx)));
-        }
-
-        // No transactions are allowed below minRelayTxFee except from disconnected blocks
-        if (!bypass_limits && nModifiedFees < ::minRelayTxFee.GetFee(nSize)) {
-            return state.DoS(0, false, REJECT_INSUFFICIENTFEE, "min relay fee not met", false, strprintf("%d < %d", nModifiedFees, ::minRelayTxFee.GetFee(nSize)));
-        }
-=======
-    entry.reset(new CTxMemPoolEntry(ptx, nFees, nAcceptTime, ::ChainActive().Height(),
-            fSpendsCoinbase, nSigOpsCost, lp));
-    unsigned int nSize = entry->GetTxSize();
-
-    if (nSigOpsCost > MAX_STANDARD_TX_SIGOPS_COST)
-        return state.Invalid(ValidationInvalidReason::TX_NOT_STANDARD, false, REJECT_NONSTANDARD, "bad-txns-too-many-sigops",
-                strprintf("%d", nSigOpsCost));
+    // Compare a package's feerate against minimum allowed.
+    CAmount mempoolRejectFee = GetMinFee(tx);
+    if (nModifiedFees < mempoolRejectFee) {
+        return state.Invalid(ValidationInvalidReason::TX_MEMPOOL_POLICY, false, REJECT_INSUFFICIENTFEE, "mempool min fee not met", strprintf("%d < %d", nModifiedFees, mempoolRejectFee));
+    }
 
     // No transactions are allowed below minRelayTxFee except from disconnected
     // blocks
-    if (!bypass_limits && !CheckFeeRate(nSize, nModifiedFees, state)) return false;
->>>>>>> 2f9f9b37
+    if (!bypass_limits && nModifiedFees < ::minRelayTxFee.GetFee(nSize)) {
+        return state.Invalid(ValidationInvalidReason::TX_MEMPOOL_POLICY, false, REJECT_INSUFFICIENTFEE, "min relay fee not met", strprintf("%d < %d", nModifiedFees, ::minRelayTxFee.GetFee(nSize)));
+    }
 
     if (nAbsurdFee && nFees > nAbsurdFee)
         return state.Invalid(ValidationInvalidReason::TX_NOT_STANDARD, false,
                 REJECT_HIGHFEE, "absurdly-high-fee",
                 strprintf("%d > %d", nFees, nAbsurdFee));
 
-<<<<<<< HEAD
-        // Calculate in-mempool ancestors, up to a limit.
-        CTxMemPool::setEntries setAncestors;
-        size_t nLimitAncestors = gArgs.GetArg("-limitancestorcount", DEFAULT_ANCESTOR_LIMIT);
-        size_t nLimitAncestorSize = gArgs.GetArg("-limitancestorsize", DEFAULT_ANCESTOR_SIZE_LIMIT)*1000;
-        size_t nLimitDescendants = gArgs.GetArg("-limitdescendantcount", DEFAULT_DESCENDANT_LIMIT);
-        size_t nLimitDescendantSize = gArgs.GetArg("-limitdescendantsize", DEFAULT_DESCENDANT_SIZE_LIMIT)*1000;
-        std::string errString;
-        if (!pool.CalculateMemPoolAncestors(entry, setAncestors, nLimitAncestors, nLimitAncestorSize, nLimitDescendants, nLimitDescendantSize, errString)) {
-            return state.DoS(0, false, REJECT_NONSTANDARD, "too-long-mempool-chain", false, errString);
-        }
-
-        constexpr unsigned int scriptVerifyFlags = STANDARD_SCRIPT_VERIFY_FLAGS;
-
-        // Check against previous transactions
-        // This is done last to help prevent CPU exhaustion denial-of-service attacks.
-        PrecomputedTransactionData txdata(tx);
-        if (!CheckInputs(tx, state, view, true, scriptVerifyFlags, true, false, txdata))
-            return false; // state filled in by CheckInputs
-
-        // Check again against the current block tip's script verification
-        // flags to cache our script execution flags. This is, of course,
-        // useless if the next block has different script flags from the
-        // previous one, but because the cache tracks script flags for us it
-        // will auto-invalidate and we'll just have a few blocks of extra
-        // misses on soft-fork activation.
-        //
-        // This is also useful in case of bugs in the standard flags that cause
-        // transactions to pass as valid when they're actually invalid. For
-        // instance the STRICTENC flag was incorrectly allowing certain
-        // CHECKSIG NOT scripts to pass, even though they were invalid.
-        //
-        // There is a similar check in CreateNewBlock() to prevent creating
-        // invalid blocks (using TestBlockValidity), however allowing such
-        // transactions into the mempool can be exploited as a DoS attack.
-        unsigned int currentBlockScriptVerifyFlags = GetBlockScriptFlags(chainActive.Tip(), chainparams.GetConsensus());
-        if (!CheckInputsFromMempoolAndCache(tx, state, view, pool, currentBlockScriptVerifyFlags, true, txdata)) {
-            return error("%s: BUG! PLEASE REPORT THIS! CheckInputs failed against latest-block but not STANDARD flags %s, %s",
-                    __func__, hash.ToString(), FormatStateMessage(state));
-=======
     const CTxMemPool::setEntries setIterConflicting = m_pool.GetIterSet(setConflicts);
     // Calculate in-mempool ancestors, up to a limit.
     if (setConflicts.size() == 1) {
@@ -981,125 +772,6 @@
         }
     }
 
-    // Check if it's economically rational to mine this transaction rather
-    // than the ones it replaces.
-    nConflictingFees = 0;
-    nConflictingSize = 0;
-    uint64_t nConflictingCount = 0;
-
-    // If we don't hold the lock allConflicting might be incomplete; the
-    // subsequent RemoveStaged() and addUnchecked() calls don't guarantee
-    // mempool consistency for us.
-    fReplacementTransaction = setConflicts.size();
-    if (fReplacementTransaction)
-    {
-        CFeeRate newFeeRate(nModifiedFees, nSize);
-        std::set<uint256> setConflictsParents;
-        const int maxDescendantsToVisit = 100;
-        for (const auto& mi : setIterConflicting) {
-            // Don't allow the replacement to reduce the feerate of the
-            // mempool.
-            //
-            // We usually don't want to accept replacements with lower
-            // feerates than what they replaced as that would lower the
-            // feerate of the next block. Requiring that the feerate always
-            // be increased is also an easy-to-reason about way to prevent
-            // DoS attacks via replacements.
-            //
-            // We only consider the feerates of transactions being directly
-            // replaced, not their indirect descendants. While that does
-            // mean high feerate children are ignored when deciding whether
-            // or not to replace, we do require the replacement to pay more
-            // overall fees too, mitigating most cases.
-            CFeeRate oldFeeRate(mi->GetModifiedFee(), mi->GetTxSize());
-            if (newFeeRate <= oldFeeRate)
-            {
-                return state.Invalid(ValidationInvalidReason::TX_MEMPOOL_POLICY, false, REJECT_INSUFFICIENTFEE, "insufficient fee",
-                        strprintf("rejecting replacement %s; new feerate %s <= old feerate %s",
-                            hash.ToString(),
-                            newFeeRate.ToString(),
-                            oldFeeRate.ToString()));
-            }
-
-            for (const CTxIn &txin : mi->GetTx().vin)
-            {
-                setConflictsParents.insert(txin.prevout.hash);
-            }
-
-            nConflictingCount += mi->GetCountWithDescendants();
-        }
-        // This potentially overestimates the number of actual descendants
-        // but we just want to be conservative to avoid doing too much
-        // work.
-        if (nConflictingCount <= maxDescendantsToVisit) {
-            // If not too many to replace, then calculate the set of
-            // transactions that would have to be evicted
-            for (CTxMemPool::txiter it : setIterConflicting) {
-                m_pool.CalculateDescendants(it, allConflicting);
-            }
-            for (CTxMemPool::txiter it : allConflicting) {
-                nConflictingFees += it->GetModifiedFee();
-                nConflictingSize += it->GetTxSize();
-            }
-        } else {
-            return state.Invalid(ValidationInvalidReason::TX_MEMPOOL_POLICY, false, REJECT_NONSTANDARD, "too many potential replacements",
-                    strprintf("rejecting replacement %s; too many potential replacements (%d > %d)\n",
-                        hash.ToString(),
-                        nConflictingCount,
-                        maxDescendantsToVisit));
-        }
-
-        for (unsigned int j = 0; j < tx.vin.size(); j++)
-        {
-            // We don't want to accept replacements that require low
-            // feerate junk to be mined first. Ideally we'd keep track of
-            // the ancestor feerates and make the decision based on that,
-            // but for now requiring all new inputs to be confirmed works.
-            //
-            // Note that if you relax this to make RBF a little more useful,
-            // this may break the CalculateMempoolAncestors RBF relaxation,
-            // above. See the comment above the first CalculateMempoolAncestors
-            // call for more info.
-            if (!setConflictsParents.count(tx.vin[j].prevout.hash))
-            {
-                // Rather than check the UTXO set - potentially expensive -
-                // it's cheaper to just check if the new input refers to a
-                // tx that's in the mempool.
-                if (m_pool.exists(tx.vin[j].prevout.hash)) {
-                    return state.Invalid(ValidationInvalidReason::TX_MEMPOOL_POLICY, false, REJECT_NONSTANDARD, "replacement-adds-unconfirmed",
-                            strprintf("replacement %s adds unconfirmed input, idx %d",
-                                hash.ToString(), j));
-                }
-            }
->>>>>>> 2f9f9b37
-        }
-
-        // The replacement must pay greater fees than the transactions it
-        // replaces - if we did the bandwidth used by those conflicting
-        // transactions would not be paid for.
-        if (nModifiedFees < nConflictingFees)
-        {
-            return state.Invalid(ValidationInvalidReason::TX_MEMPOOL_POLICY, false, REJECT_INSUFFICIENTFEE, "insufficient fee",
-                    strprintf("rejecting replacement %s, less fees than conflicting txs; %s < %s",
-                        hash.ToString(), FormatMoney(nModifiedFees), FormatMoney(nConflictingFees)));
-        }
-
-<<<<<<< HEAD
-        // Store transaction in memory
-        pool.addUnchecked(entry, setAncestors);
-=======
-        // Finally in addition to paying more fees than the conflicts the
-        // new transaction must pay for its own bandwidth.
-        CAmount nDeltaFees = nModifiedFees - nConflictingFees;
-        if (nDeltaFees < ::incrementalRelayFee.GetFee(nSize))
-        {
-            return state.Invalid(ValidationInvalidReason::TX_MEMPOOL_POLICY, false, REJECT_INSUFFICIENTFEE, "insufficient fee",
-                    strprintf("rejecting replacement %s, not enough additional fees to relay; %s < %s",
-                        hash.ToString(),
-                        FormatMoney(nDeltaFees),
-                        FormatMoney(::incrementalRelayFee.GetFee(nSize))));
-        }
-    }
     return true;
 }
 
@@ -1110,21 +782,10 @@
     CValidationState &state = args.m_state;
 
     constexpr unsigned int scriptVerifyFlags = STANDARD_SCRIPT_VERIFY_FLAGS;
->>>>>>> 2f9f9b37
 
     // Check against previous transactions
     // This is done last to help prevent CPU exhaustion denial-of-service attacks.
     if (!CheckInputs(tx, state, m_view, scriptVerifyFlags, true, false, txdata)) {
-        // SCRIPT_VERIFY_CLEANSTACK requires SCRIPT_VERIFY_WITNESS, so we
-        // need to turn both off, and compare against just turning off CLEANSTACK
-        // to see if the failure is specifically due to witness validation.
-        CValidationState stateDummy; // Want reported failures to be from first CheckInputs
-        if (!tx.HasWitness() && CheckInputs(tx, stateDummy, m_view, scriptVerifyFlags & ~(SCRIPT_VERIFY_WITNESS | SCRIPT_VERIFY_CLEANSTACK), true, false, txdata) &&
-                !CheckInputs(tx, stateDummy, m_view, scriptVerifyFlags & ~SCRIPT_VERIFY_CLEANSTACK, true, false, txdata)) {
-            // Only the witness is missing, so the transaction itself may be fine.
-            state.Invalid(ValidationInvalidReason::TX_WITNESS_MUTATED, false,
-                    state.GetRejectCode(), state.GetRejectReason(), state.GetDebugMessage());
-        }
         assert(IsTransactionReason(state.GetReason()));
         return false; // state filled in by CheckInputs
     }
@@ -1176,7 +837,6 @@
     const CAmount& nModifiedFees = ws.m_modified_fees;
     const CAmount& nConflictingFees = ws.m_conflicting_fees;
     const size_t& nConflictingSize = ws.m_conflicting_size;
-    const bool fReplacementTransaction = ws.m_replacement_transaction;
     std::unique_ptr<CTxMemPoolEntry>& entry = ws.m_entry;
 
     // Remove conflicting transactions from the mempool
@@ -1192,15 +852,8 @@
     }
     m_pool.RemoveStaged(allConflicting, false, MemPoolRemovalReason::REPLACED);
 
-    // This transaction should only count for fee estimation if:
-    // - it isn't a BIP 125 replacement transaction (may not be widely supported)
-    // - it's not being re-added during a reorg which bypasses typical mempool fee limits
-    // - the node is not behind
-    // - the transaction is not dependent on any other transactions in the mempool
-    bool validForFeeEstimation = !fReplacementTransaction && !bypass_limits && IsCurrentForFeeEstimation() && m_pool.HasNoInputsOf(tx);
-
     // Store transaction in memory
-    m_pool.addUnchecked(*entry, setAncestors, validForFeeEstimation);
+    m_pool.addUnchecked(*entry, setAncestors);
 
     // trim mempool and check if tx was trimmed
     if (!bypass_limits) {
@@ -1424,6 +1077,17 @@
     }
 
     return ReadRawBlockFromDisk(block, block_pos, message_start);
+}
+
+
+// Blackcoin
+int64_t FutureDrift(int64_t nTime)
+{
+    // loose policy for FutureDrift in regtest mode
+    if (Params().GetConsensus().fPowNoRetargeting && ::ChainActive().Height() <= Params().GetConsensus().nLastPOWBlock) {
+             return nTime + 24 * 60 * 60;
+    }
+    return Params().GetConsensus().IsProtocolV2(nTime) ? nTime + 15 : nTime + 10 * 60;
 }
 
 CAmount GetProofOfWorkSubsidy()
@@ -1689,77 +1353,6 @@
  */
 bool CheckInputs(const CTransaction& tx, CValidationState &state, const CCoinsViewCache &inputs, unsigned int flags, bool cacheSigStore, bool cacheFullScriptStore, PrecomputedTransactionData& txdata, std::vector<CScriptCheck> *pvChecks) EXCLUSIVE_LOCKS_REQUIRED(cs_main)
 {
-<<<<<<< HEAD
-    if (!tx.IsCoinBase())
-    {
-        if (pvChecks)
-            pvChecks->reserve(tx.vin.size());
-
-        // The first loop above does all the inexpensive checks.
-        // Only if ALL inputs pass do we perform expensive ECDSA signature checks.
-        // Helps prevent CPU exhaustion attacks.
-
-        // Skip script verification when connecting blocks under the
-        // assumevalid block. Assuming the assumevalid block is valid this
-        // is safe because block merkle hashes are still computed and checked,
-        // Of course, if an assumed valid block is invalid due to false scriptSigs
-        // this optimization would allow an invalid chain to be accepted.
-        if (fScriptChecks) {
-            // First check if script executions have been cached with the same
-            // flags. Note that this assumes that the inputs provided are
-            // correct (ie that the transaction hash which is in tx's prevouts
-            // properly commits to the scriptPubKey in the inputs view of that
-            // transaction).
-            uint256 hashCacheEntry;
-            // We only use the first 19 bytes of nonce to avoid a second SHA
-            // round - giving us 19 + 32 + 4 = 55 bytes (+ 8 + 1 = 64)
-            static_assert(55 - sizeof(flags) - 32 >= 128/8, "Want at least 128 bits of nonce for script execution cache");
-            CSHA256().Write(scriptExecutionCacheNonce.begin(), 55 - sizeof(flags) - 32).Write(tx.GetHash().begin(), 32).Write((unsigned char*)&flags, sizeof(flags)).Finalize(hashCacheEntry.begin());
-            AssertLockHeld(cs_main); //TODO: Remove this requirement by making CuckooCache not require external locks
-            if (scriptExecutionCache.contains(hashCacheEntry, !cacheFullScriptStore)) {
-                return true;
-            }
-
-            for (unsigned int i = 0; i < tx.vin.size(); i++) {
-                const COutPoint &prevout = tx.vin[i].prevout;
-                const Coin& coin = inputs.AccessCoin(prevout);
-                assert(!coin.IsSpent());
-
-                // We very carefully only pass in things to CScriptCheck which
-                // are clearly committed to by tx' hash. This provides
-                // a sanity check that our caching is not introducing consensus
-                // failures through additional data in, eg, the coins being
-                // spent being checked as a part of CScriptCheck.
-
-                // Verify signature
-                CScriptCheck check(coin.out, tx, i, flags, cacheSigStore, &txdata);
-                if (pvChecks) {
-                    pvChecks->push_back(CScriptCheck());
-                    check.swap(pvChecks->back());
-                } else if (!check()) {
-                    if (flags & STANDARD_NOT_MANDATORY_VERIFY_FLAGS) {
-                        // Check whether the failure was caused by a
-                        // non-mandatory script verification check, such as
-                        // non-standard DER encodings or non-null dummy
-                        // arguments; if so, don't trigger DoS protection to
-                        // avoid splitting the network between upgraded and
-                        // non-upgraded nodes.
-                        CScriptCheck check2(coin.out, tx, i,
-                                flags & ~STANDARD_NOT_MANDATORY_VERIFY_FLAGS, cacheSigStore, &txdata);
-                        if (check2())
-                            return state.Invalid(false, REJECT_NONSTANDARD, strprintf("non-mandatory-script-verify-flag (%s)", ScriptErrorString(check.GetScriptError())));
-                    }
-                    // Failures of other flags indicate a transaction that is
-                    // invalid in new blocks, e.g. an invalid P2SH. We DoS ban
-                    // such nodes as they are not following the protocol. That
-                    // said during an upgrade careful thought should be taken
-                    // as to the correct behavior - we may want to continue
-                    // peering with non-upgraded nodes even after soft-fork
-                    // super-majority signaling has occurred.
-                    return state.DoS(100,false, REJECT_INVALID, strprintf("mandatory-script-verify-flag-failed (%s)", ScriptErrorString(check.GetScriptError())));
-                }
-            }
-=======
     if (tx.IsCoinBase()) return true;
 
     if (pvChecks) {
@@ -1780,7 +1373,6 @@
     if (scriptExecutionCache.contains(hashCacheEntry, !cacheFullScriptStore)) {
         return true;
     }
->>>>>>> 2f9f9b37
 
     for (unsigned int i = 0; i < tx.vin.size(); i++) {
         const COutPoint &prevout = tx.vin[i].prevout;
@@ -2099,18 +1691,6 @@
 
 static ThresholdConditionCache warningcache[VERSIONBITS_NUM_BITS] GUARDED_BY(cs_main);
 
-<<<<<<< HEAD
-=======
-// 0.13.0 was shipped with a segwit deployment defined for testnet, but not for
-// mainnet. We no longer need to support disabling the segwit deployment
-// except for testing purposes, due to limitations of the functional test
-// environment. See test/functional/p2p-segwit.py.
-static bool IsScriptWitnessEnabled(const Consensus::Params& params)
-{
-    return params.SegwitHeight != std::numeric_limits<int>::max();
-}
-
->>>>>>> 2f9f9b37
 static unsigned int GetBlockScriptFlags(const CBlockIndex* pindex, const Consensus::Params& consensusparams) EXCLUSIVE_LOCKS_REQUIRED(cs_main) {
     AssertLockHeld(cs_main);
 
@@ -2135,14 +1715,6 @@
         flags |= SCRIPT_VERIFY_CHECKSEQUENCEVERIFY;
     }
 
-<<<<<<< HEAD
-=======
-    // Start enforcing BIP147 NULLDUMMY (activated simultaneously with segwit)
-    if (IsWitnessEnabled(pindex->pprev, consensusparams)) {
-        flags |= SCRIPT_VERIFY_NULLDUMMY;
-    }
-
->>>>>>> 2f9f9b37
     return flags;
 }
 
@@ -2274,94 +1846,13 @@
     // See BIP30, CVE-2012-1909, and http://r6.ca/blog/20120206T005236Z.html for more information.
     // This logic is not necessary for memory pool transactions, as AcceptToMemoryPool
     // already refuses previously-known transaction ids entirely.
-<<<<<<< HEAD
 
     // BIP30 and BIP34 are always active
     for (const auto& tx : block.vtx) {
         for (size_t o = 0; o < tx->vout.size(); o++) {
             if (view.HaveCoin(COutPoint(tx->GetHash(), o))) {
-                return state.DoS(100, error("ConnectBlock(): tried to overwrite transaction"),
-                                 REJECT_INVALID, "bad-txns-BIP30");
-=======
-    // This rule was originally applied to all blocks with a timestamp after March 15, 2012, 0:00 UTC.
-    // Now that the whole chain is irreversibly beyond that time it is applied to all blocks except the
-    // two in the chain that violate it. This prevents exploiting the issue against nodes during their
-    // initial block download.
-    bool fEnforceBIP30 = !((pindex->nHeight==91842 && pindex->GetBlockHash() == uint256S("0x00000000000a4d0a398161ffc163c503763b1f4360639393e0e4c8e300e0caec")) ||
-                           (pindex->nHeight==91880 && pindex->GetBlockHash() == uint256S("0x00000000000743f190a18c5577a3c2d2a1f610ae9601ac046a38084ccb7cd721")));
-
-    // Once BIP34 activated it was not possible to create new duplicate coinbases and thus other than starting
-    // with the 2 existing duplicate coinbase pairs, not possible to create overwriting txs.  But by the
-    // time BIP34 activated, in each of the existing pairs the duplicate coinbase had overwritten the first
-    // before the first had been spent.  Since those coinbases are sufficiently buried it's no longer possible to create further
-    // duplicate transactions descending from the known pairs either.
-    // If we're on the known chain at height greater than where BIP34 activated, we can save the db accesses needed for the BIP30 check.
-
-    // BIP34 requires that a block at height X (block X) has its coinbase
-    // scriptSig start with a CScriptNum of X (indicated height X).  The above
-    // logic of no longer requiring BIP30 once BIP34 activates is flawed in the
-    // case that there is a block X before the BIP34 height of 227,931 which has
-    // an indicated height Y where Y is greater than X.  The coinbase for block
-    // X would also be a valid coinbase for block Y, which could be a BIP30
-    // violation.  An exhaustive search of all mainnet coinbases before the
-    // BIP34 height which have an indicated height greater than the block height
-    // reveals many occurrences. The 3 lowest indicated heights found are
-    // 209,921, 490,897, and 1,983,702 and thus coinbases for blocks at these 3
-    // heights would be the first opportunity for BIP30 to be violated.
-
-    // The search reveals a great many blocks which have an indicated height
-    // greater than 1,983,702, so we simply remove the optimization to skip
-    // BIP30 checking for blocks at height 1,983,702 or higher.  Before we reach
-    // that block in another 25 years or so, we should take advantage of a
-    // future consensus change to do a new and improved version of BIP34 that
-    // will actually prevent ever creating any duplicate coinbases in the
-    // future.
-    static constexpr int BIP34_IMPLIES_BIP30_LIMIT = 1983702;
-
-    // There is no potential to create a duplicate coinbase at block 209,921
-    // because this is still before the BIP34 height and so explicit BIP30
-    // checking is still active.
-
-    // The final case is block 176,684 which has an indicated height of
-    // 490,897. Unfortunately, this issue was not discovered until about 2 weeks
-    // before block 490,897 so there was not much opportunity to address this
-    // case other than to carefully analyze it and determine it would not be a
-    // problem. Block 490,897 was, in fact, mined with a different coinbase than
-    // block 176,684, but it is important to note that even if it hadn't been or
-    // is remined on an alternate fork with a duplicate coinbase, we would still
-    // not run into a BIP30 violation.  This is because the coinbase for 176,684
-    // is spent in block 185,956 in transaction
-    // d4f7fbbf92f4a3014a230b2dc70b8058d02eb36ac06b4a0736d9d60eaa9e8781.  This
-    // spending transaction can't be duplicated because it also spends coinbase
-    // 0328dd85c331237f18e781d692c92de57649529bd5edf1d01036daea32ffde29.  This
-    // coinbase has an indicated height of over 4.2 billion, and wouldn't be
-    // duplicatable until that height, and it's currently impossible to create a
-    // chain that long. Nevertheless we may wish to consider a future soft fork
-    // which retroactively prevents block 490,897 from creating a duplicate
-    // coinbase. The two historical BIP30 violations often provide a confusing
-    // edge case when manipulating the UTXO and it would be simpler not to have
-    // another edge case to deal with.
-
-    // testnet3 has no blocks before the BIP34 height with indicated heights
-    // post BIP34 before approximately height 486,000,000 and presumably will
-    // be reset before it reaches block 1,983,702 and starts doing unnecessary
-    // BIP30 checking again.
-    assert(pindex->pprev);
-    CBlockIndex *pindexBIP34height = pindex->pprev->GetAncestor(chainparams.GetConsensus().BIP34Height);
-    //Only continue to enforce if we're below BIP34 activation height or the block hash at that height doesn't correspond.
-    fEnforceBIP30 = fEnforceBIP30 && (!pindexBIP34height || !(pindexBIP34height->GetBlockHash() == chainparams.GetConsensus().BIP34Hash));
-
-    // TODO: Remove BIP30 checking from block height 1,983,702 on, once we have a
-    // consensus change that ensures coinbases at those heights can not
-    // duplicate earlier coinbases.
-    if (fEnforceBIP30 || pindex->nHeight >= BIP34_IMPLIES_BIP30_LIMIT) {
-        for (const auto& tx : block.vtx) {
-            for (size_t o = 0; o < tx->vout.size(); o++) {
-                if (view.HaveCoin(COutPoint(tx->GetHash(), o))) {
-                    return state.Invalid(ValidationInvalidReason::CONSENSUS, error("ConnectBlock(): tried to overwrite transaction"),
+                return state.Invalid(ValidationInvalidReason::CONSENSUS, error("ConnectBlock(): tried to overwrite transaction"),
                                      REJECT_INVALID, "bad-txns-BIP30");
-                }
->>>>>>> 2f9f9b37
             }
         }
     }
@@ -2433,16 +1924,9 @@
         // GetTransactionSigOpCount counts 3 types of sigops:
         // * legacy (always)
         // * p2sh (when P2SH enabled in flags and excludes coinbase)
-<<<<<<< HEAD
         nSigOpsCount += GetTransactionSigOpCount(tx, view, flags);
         if (nSigOpsCount > MAX_BLOCK_SIGOPS)
-            return state.DoS(100, error("ConnectBlock(): too many sigops"),
-=======
-        // * witness (when witness enabled in flags and excludes coinbase)
-        nSigOpsCost += GetTransactionSigOpCost(tx, view, flags);
-        if (nSigOpsCost > MAX_BLOCK_SIGOPS_COST)
             return state.Invalid(ValidationInvalidReason::CONSENSUS, error("ConnectBlock(): too many sigops"),
->>>>>>> 2f9f9b37
                              REJECT_INVALID, "bad-blk-sigops");
 
         txdata.emplace_back(tx);
@@ -2481,32 +1965,23 @@
     int64_t nTime3 = GetTimeMicros(); nTimeConnect += nTime3 - nTime2;
     LogPrint(BCLog::BENCH, "      - Connect %u transactions: %.2fms (%.3fms/tx, %.3fms/txin) [%.2fs (%.2fms/blk)]\n", (unsigned)block.vtx.size(), MILLI * (nTime3 - nTime2), MILLI * (nTime3 - nTime2) / block.vtx.size(), nInputs <= 1 ? 0 : MILLI * (nTime3 - nTime2) / (nInputs-1), nTimeConnect * MICRO, nTimeConnect * MILLI / nBlocksTotal);
 
-<<<<<<< HEAD
     if (block.IsProofOfWork()) {
             CAmount blockReward = nFees + GetProofOfWorkSubsidy();
             if (block.vtx[0]->GetValueOut() > blockReward)
-                return state.DoS(100,
-                                 error("ConnectBlock(): coinbase pays too much (actual=%d vs limit=%d)",
-                                       block.vtx[0]->GetValueOut(), blockReward),
-                                       REJECT_INVALID, "bad-cb-amount");
+                return state.Invalid(ValidationInvalidReason::CONSENSUS,
+                                error("ConnectBlock(): coinbase pays too much (actual=%d vs limit=%d)",
+                                    block.vtx[0]->GetValueOut(), blockReward),
+                                    REJECT_INVALID, "bad-cb-amount");
     }
 
     if (block.IsProofOfStake() && chainparams.GetConsensus().IsProtocolV3(block.GetBlockTime())) {
             CAmount blockReward = nFees + GetProofOfStakeSubsidy();
             if (nActualStakeReward > blockReward)
-                return state.DoS(100,
-                                 error("ConnectBlock(): coinstake pays too much (actual=%d vs limit=%d)",
-                                       nActualStakeReward, blockReward),
-                                       REJECT_INVALID, "bad-cs-amount");
-    }
-=======
-    CAmount blockReward = nFees + GetBlockSubsidy(pindex->nHeight, chainparams.GetConsensus());
-    if (block.vtx[0]->GetValueOut() > blockReward)
-        return state.Invalid(ValidationInvalidReason::CONSENSUS,
-                         error("ConnectBlock(): coinbase pays too much (actual=%d vs limit=%d)",
-                               block.vtx[0]->GetValueOut(), blockReward),
-                               REJECT_INVALID, "bad-cb-amount");
->>>>>>> 2f9f9b37
+                return state.Invalid(ValidationInvalidReason::CONSENSUS,
+                                error("ConnectBlock(): coinbase pays too much (actual=%d vs limit=%d)",
+                                    nActualStakeReward, blockReward),
+                                    REJECT_INVALID, "bad-cs-amount");
+    }
 
     if (!control.Wait())
         return state.Invalid(ValidationInvalidReason::CONSENSUS, error("%s: CheckQueue failed", __func__), REJECT_INVALID, "block-validation-failed");
@@ -2723,11 +2198,7 @@
             pindex = pindex->pprev;
         }
         if (nUpgraded > 0)
-<<<<<<< HEAD
-            AppendWarning(warningMessages, strprintf(_("%d of last 100 blocks have unexpected version"), nUpgraded));
-=======
             AppendWarning(warningMessages, strprintf(_("%d of last 100 blocks have unexpected version").translated, nUpgraded));
->>>>>>> 2f9f9b37
     }
     LogPrintf("%s: new best=%s height=%d version=0x%08x log2_work=%.8g tx=%lu date='%s' progress=%f cache=%.1fMiB(%utxo)%s\n", __func__,
       pindexNew->GetBlockHash().ToString(), pindexNew->nHeight, pindexNew->nVersion,
@@ -3432,11 +2903,7 @@
     return ::ChainstateActive().ResetBlockFailureFlags(pindex);
 }
 
-<<<<<<< HEAD
-CBlockIndex* CChainState::AddToBlockIndex(const CBlockHeader& block, bool fSetAsProofOfStake)
-=======
-CBlockIndex* BlockManager::AddToBlockIndex(const CBlockHeader& block)
->>>>>>> 2f9f9b37
+CBlockIndex* BlockManager::AddToBlockIndex(const CBlockHeader& block, bool fSetAsProofOfStake)
 {
     AssertLockHeld(cs_main);
 
@@ -3591,7 +3058,6 @@
 
 static bool CheckBlockSignature(const CBlock& block)
 {
-<<<<<<< HEAD
     if (block.IsProofOfWork())
         return block.vchBlockSig.empty();
 
@@ -3605,11 +3071,6 @@
 
     if (!Solver(txout.scriptPubKey, whichType, vSolutions))
         return false;
-=======
-    // Check proof of work matches claimed amount
-    if (fCheckPOW && !CheckProofOfWork(block.GetHash(), block.nBits, consensusParams))
-        return state.Invalid(ValidationInvalidReason::BLOCK_INVALID_HEADER, false, REJECT_INVALID, "high-hash", "proof of work failed");
->>>>>>> 2f9f9b37
 
     if (whichType == TX_PUBKEY) {
         vector<unsigned char>& vchPubKey = vSolutions[0];
@@ -3643,14 +3104,14 @@
 {
     // Check block version
     if (block.nVersion < 7 && consensusParams.IsProtocolV2(block.GetBlockTime()))
-        return state.DoS(100, false, REJECT_OBSOLETE, "bad-version", false, strprintf("rejected nVersion=%d block", block.nVersion));
+        return state.Invalid(ValidationInvalidReason::BLOCK_INVALID_HEADER, false, REJECT_INVALID, "bad-version", "bad block version");
 
     // Check proof of work hash
     if (fCheckPOW && !CheckProofOfWork(block.GetPoWHash(), block.nBits, consensusParams)) {
         if (fOldClient)
             return false;
         else
-            return state.DoS(50, false, REJECT_INVALID, "high-hash", false, "proof of work failed");
+            return state.Invalid(ValidationInvalidReason::BLOCK_INVALID_HEADER, false, REJECT_INVALID, "high-hash", "proof of work failed");
     }
     return true;
 }
@@ -3686,13 +3147,8 @@
     // because we receive the wrong transactions for it.
 
     // Size limits
-<<<<<<< HEAD
     if (block.vtx.empty() || block.vtx.size() > MAX_BLOCK_SIZE || ::GetSerializeSize(block, PROTOCOL_VERSION) > MAX_BLOCK_SIZE)
-        return state.DoS(100, false, REJECT_INVALID, "bad-blk-length", false, "size limits failed");
-=======
-    if (block.vtx.empty() || block.vtx.size() * WITNESS_SCALE_FACTOR > MAX_BLOCK_WEIGHT || ::GetSerializeSize(block, PROTOCOL_VERSION | SERIALIZE_TRANSACTION_NO_WITNESS) * WITNESS_SCALE_FACTOR > MAX_BLOCK_WEIGHT)
         return state.Invalid(ValidationInvalidReason::CONSENSUS, false, REJECT_INVALID, "bad-blk-length", "size limits failed");
->>>>>>> 2f9f9b37
 
     // First transaction must be coinbase, the rest must not be
     if (block.vtx.empty() || !block.vtx[0]->IsCoinBase())
@@ -3745,80 +3201,13 @@
     {
         nSigOps += GetSigOpCountWithoutP2SH(*tx);
     }
-<<<<<<< HEAD
     if (nSigOps > MAX_BLOCK_SIGOPS)
-        return state.DoS(100, false, REJECT_INVALID, "bad-blk-sigops", false, "out-of-bounds SigOpCount");
-=======
-    if (nSigOps * WITNESS_SCALE_FACTOR > MAX_BLOCK_SIGOPS_COST)
         return state.Invalid(ValidationInvalidReason::CONSENSUS, false, REJECT_INVALID, "bad-blk-sigops", "out-of-bounds SigOpCount");
->>>>>>> 2f9f9b37
 
     if (fCheckPOW && fCheckMerkleRoot)
         block.fChecked = true;
 
     return true;
-}
-
-<<<<<<< HEAD
-=======
-bool IsWitnessEnabled(const CBlockIndex* pindexPrev, const Consensus::Params& params)
-{
-    int height = pindexPrev == nullptr ? 0 : pindexPrev->nHeight + 1;
-    return (height >= params.SegwitHeight);
-}
-
-int GetWitnessCommitmentIndex(const CBlock& block)
-{
-    int commitpos = -1;
-    if (!block.vtx.empty()) {
-        for (size_t o = 0; o < block.vtx[0]->vout.size(); o++) {
-            if (block.vtx[0]->vout[o].scriptPubKey.size() >= 38 && block.vtx[0]->vout[o].scriptPubKey[0] == OP_RETURN && block.vtx[0]->vout[o].scriptPubKey[1] == 0x24 && block.vtx[0]->vout[o].scriptPubKey[2] == 0xaa && block.vtx[0]->vout[o].scriptPubKey[3] == 0x21 && block.vtx[0]->vout[o].scriptPubKey[4] == 0xa9 && block.vtx[0]->vout[o].scriptPubKey[5] == 0xed) {
-                commitpos = o;
-            }
-        }
-    }
-    return commitpos;
-}
-
-void UpdateUncommittedBlockStructures(CBlock& block, const CBlockIndex* pindexPrev, const Consensus::Params& consensusParams)
-{
-    int commitpos = GetWitnessCommitmentIndex(block);
-    static const std::vector<unsigned char> nonce(32, 0x00);
-    if (commitpos != -1 && IsWitnessEnabled(pindexPrev, consensusParams) && !block.vtx[0]->HasWitness()) {
-        CMutableTransaction tx(*block.vtx[0]);
-        tx.vin[0].scriptWitness.stack.resize(1);
-        tx.vin[0].scriptWitness.stack[0] = nonce;
-        block.vtx[0] = MakeTransactionRef(std::move(tx));
-    }
-}
-
-std::vector<unsigned char> GenerateCoinbaseCommitment(CBlock& block, const CBlockIndex* pindexPrev, const Consensus::Params& consensusParams)
-{
-    std::vector<unsigned char> commitment;
-    int commitpos = GetWitnessCommitmentIndex(block);
-    std::vector<unsigned char> ret(32, 0x00);
-    if (consensusParams.SegwitHeight != std::numeric_limits<int>::max()) {
-        if (commitpos == -1) {
-            uint256 witnessroot = BlockWitnessMerkleRoot(block, nullptr);
-            CHash256().Write(witnessroot.begin(), 32).Write(ret.data(), 32).Finalize(witnessroot.begin());
-            CTxOut out;
-            out.nValue = 0;
-            out.scriptPubKey.resize(38);
-            out.scriptPubKey[0] = OP_RETURN;
-            out.scriptPubKey[1] = 0x24;
-            out.scriptPubKey[2] = 0xaa;
-            out.scriptPubKey[3] = 0x21;
-            out.scriptPubKey[4] = 0xa9;
-            out.scriptPubKey[5] = 0xed;
-            memcpy(&out.scriptPubKey[6], witnessroot.begin(), 32);
-            commitment = std::vector<unsigned char>(out.scriptPubKey.begin(), out.scriptPubKey.end());
-            CMutableTransaction tx(*block.vtx[0]);
-            tx.vout.push_back(out);
-            block.vtx[0] = MakeTransactionRef(std::move(tx));
-        }
-    }
-    UpdateUncommittedBlockStructures(block, pindexPrev, consensusParams);
-    return commitment;
 }
 
 //! Returns last CBlockIndex* that is a checkpoint
@@ -3837,7 +3226,6 @@
     return nullptr;
 }
 
->>>>>>> 2f9f9b37
 /** Context-dependent validity checks.
  *  By "context", we mean only the previous block headers, but not the UTXO
  *  set; UTXO-related validity checks are done in ConnectBlock().
@@ -3847,31 +3235,23 @@
  *  in ConnectBlock().
  *  Note that -reindex-chainstate skips the validation that happens here!
  */
-<<<<<<< HEAD
-static bool ContextualCheckBlockHeader(const CBlockHeader& block, CValidationState& state, const CChainParams& params, const CBlockIndex* pindexPrev, int64_t nAdjustedTime, bool fProofOfStake)
-=======
-static bool ContextualCheckBlockHeader(const CBlockHeader& block, CValidationState& state, const CChainParams& params, const CBlockIndex* pindexPrev, int64_t nAdjustedTime) EXCLUSIVE_LOCKS_REQUIRED(cs_main)
->>>>>>> 2f9f9b37
+static bool ContextualCheckBlockHeader(const CBlockHeader& block, CValidationState& state, const CChainParams& params, const CBlockIndex* pindexPrev, int64_t nAdjustedTime, bool fProofOfStake) EXCLUSIVE_LOCKS_REQUIRED(cs_main)
 {
     assert(pindexPrev != nullptr);
     const int nHeight = pindexPrev->nHeight + 1;
 
     // Check proof of work
     const Consensus::Params& consensusParams = params.GetConsensus();
-<<<<<<< HEAD
 
     // Preliminary check difficulty in pos-only stage
-    if (chainActive.Height() > consensusParams.nLastPOWBlock && nHeight > consensusParams.nLastPOWBlock && block.nBits != GetNextTargetRequired(pindexPrev, &block, consensusParams, fProofOfStake))
-        return state.DoS(100, false, REJECT_INVALID, "bad-diffbits", false, "incorrect difficulty value");
+    if (::ChainActive().Height() > consensusParams.nLastPOWBlock && nHeight > consensusParams.nLastPOWBlock && block.nBits != GetNextTargetRequired(pindexPrev, &block, consensusParams, fProofOfStake))
+        return state.Invalid(ValidationInvalidReason::BLOCK_INVALID_HEADER, false, REJECT_INVALID, "bad-diffbits", "incorrect proof of work");
 
     // Preliminary check of pos timestamp
     if (nHeight > consensusParams.nLastPOWBlock && fProofOfStake && !CheckStakeBlockTimestamp(block.GetBlockTime()))
+        return state.Invalid(ValidationInvalidReason::BLOCK_INVALID_HEADER, false, REJECT_INVALID, "bad-pos-time", "incorrect pos block timestamp");
         return state.DoS(50, error("%s: incorrect pos block timestamp", __func__),
                              REJECT_INVALID, "bad-pos-time");
-=======
-    if (block.nBits != GetNextWorkRequired(pindexPrev, &block, consensusParams))
-        return state.Invalid(ValidationInvalidReason::BLOCK_INVALID_HEADER, false, REJECT_INVALID, "bad-diffbits", "incorrect proof of work");
->>>>>>> 2f9f9b37
 
     // Check against checkpoints
     if (fCheckpointsEnabled) {
@@ -3883,40 +3263,21 @@
             return state.Invalid(ValidationInvalidReason::BLOCK_CHECKPOINT, error("%s: forked chain older than last checkpoint (height %d)", __func__, nHeight), REJECT_CHECKPOINT, "bad-fork-prior-to-checkpoint");
     }
 
-<<<<<<< HEAD
-=======
-    // Check timestamp against prev
-    if (block.GetBlockTime() <= pindexPrev->GetMedianTimePast())
-        return state.Invalid(ValidationInvalidReason::BLOCK_INVALID_HEADER, false, REJECT_INVALID, "time-too-old", "block's timestamp is too early");
-
->>>>>>> 2f9f9b37
     // Check timestamp
     if (block.GetBlockTime() > nAdjustedTime + MAX_FUTURE_BLOCK_TIME)
         return state.Invalid(ValidationInvalidReason::BLOCK_TIME_FUTURE, false, REJECT_INVALID, "time-too-new", "block timestamp too far in the future");
 
-<<<<<<< HEAD
     // Check timestamp against prev
     if (fProofOfStake && block.GetBlockTime() <= pindexPrev->GetPastTimeLimit())
-        return state.Invalid(error("%s: block's timestamp is too early", __func__),
-                             REJECT_INVALID, "time-too-old");
+        return state.Invalid(ValidationInvalidReason::BLOCK_INVALID_HEADER, false, REJECT_INVALID, "time-too-old", "block's timestamp is too early");
 
     // Check timestamp
     if (fProofOfStake && block.GetBlockTime() > FutureDrift(nAdjustedTime))
-        return state.DoS(50, error("%s: block timestamp too far in the future", __func__),
-                             REJECT_INVALID, "time-too-new");
+        return state.Invalid(ValidationInvalidReason::BLOCK_TIME_FUTURE, false, REJECT_INVALID, "time-too-new", "block timestamp too far in the future");
 
     // Check maximum reorg depth
-    if (chainActive.Height() - nHeight >= consensusParams.nMaxReorganizationDepth)
-        return state.DoS(100, error("%s: forked chain older than max reorganization depth (height %d)", __func__, nHeight));
-=======
-    // Reject outdated version blocks when 95% (75% on testnet) of the network has upgraded:
-    // check for version 2, 3 and 4 upgrades
-    if((block.nVersion < 2 && nHeight >= consensusParams.BIP34Height) ||
-       (block.nVersion < 3 && nHeight >= consensusParams.BIP66Height) ||
-       (block.nVersion < 4 && nHeight >= consensusParams.BIP65Height))
-            return state.Invalid(ValidationInvalidReason::BLOCK_INVALID_HEADER, false, REJECT_OBSOLETE, strprintf("bad-version(0x%08x)", block.nVersion),
-                                 strprintf("rejected nVersion=0x%08x block", block.nVersion));
->>>>>>> 2f9f9b37
+    if (::ChainActive().Height() - nHeight >= consensusParams.nMaxReorganizationDepth)
+        return state.Invalid(ValidationInvalidReason::BLOCK_INVALID_HEADER, error("%s: forked chain older than max reorganization depth (height %d)", __func__, nHeight), REJECT_INVALID, "bad-fork-older-than-maxreorg-depth");
 
     return true;
 }
@@ -3950,77 +3311,17 @@
     }
 
     // Enforce rule that the coinbase starts with serialized block height
-<<<<<<< HEAD
+    // BIP34 is always active
     CScript expect = CScript() << nHeight;
     if (block.vtx[0]->vin[0].scriptSig.size() < expect.size() ||
         !std::equal(expect.begin(), expect.end(), block.vtx[0]->vin[0].scriptSig.begin())) {
-        return state.DoS(100, false, REJECT_INVALID, "bad-cb-height", false, "block height mismatch in coinbase");
-=======
-    if (nHeight >= consensusParams.BIP34Height)
-    {
-        CScript expect = CScript() << nHeight;
-        if (block.vtx[0]->vin[0].scriptSig.size() < expect.size() ||
-            !std::equal(expect.begin(), expect.end(), block.vtx[0]->vin[0].scriptSig.begin())) {
-            return state.Invalid(ValidationInvalidReason::CONSENSUS, false, REJECT_INVALID, "bad-cb-height", "block height mismatch in coinbase");
-        }
-    }
-
-    // Validation for witness commitments.
-    // * We compute the witness hash (which is the hash including witnesses) of all the block's transactions, except the
-    //   coinbase (where 0x0000....0000 is used instead).
-    // * The coinbase scriptWitness is a stack of a single 32-byte vector, containing a witness reserved value (unconstrained).
-    // * We build a merkle tree with all those witness hashes as leaves (similar to the hashMerkleRoot in the block header).
-    // * There must be at least one output whose scriptPubKey is a single 36-byte push, the first 4 bytes of which are
-    //   {0xaa, 0x21, 0xa9, 0xed}, and the following 32 bytes are SHA256^2(witness root, witness reserved value). In case there are
-    //   multiple, the last one is used.
-    bool fHaveWitness = false;
-    if (nHeight >= consensusParams.SegwitHeight) {
-        int commitpos = GetWitnessCommitmentIndex(block);
-        if (commitpos != -1) {
-            bool malleated = false;
-            uint256 hashWitness = BlockWitnessMerkleRoot(block, &malleated);
-            // The malleation check is ignored; as the transaction tree itself
-            // already does not permit it, it is impossible to trigger in the
-            // witness tree.
-            if (block.vtx[0]->vin[0].scriptWitness.stack.size() != 1 || block.vtx[0]->vin[0].scriptWitness.stack[0].size() != 32) {
-                return state.Invalid(ValidationInvalidReason::BLOCK_MUTATED, false, REJECT_INVALID, "bad-witness-nonce-size", strprintf("%s : invalid witness reserved value size", __func__));
-            }
-            CHash256().Write(hashWitness.begin(), 32).Write(&block.vtx[0]->vin[0].scriptWitness.stack[0][0], 32).Finalize(hashWitness.begin());
-            if (memcmp(hashWitness.begin(), &block.vtx[0]->vout[commitpos].scriptPubKey[6], 32)) {
-                return state.Invalid(ValidationInvalidReason::BLOCK_MUTATED, false, REJECT_INVALID, "bad-witness-merkle-match", strprintf("%s : witness merkle commitment mismatch", __func__));
-            }
-            fHaveWitness = true;
-        }
-    }
-
-    // No witness data is allowed in blocks that don't commit to witness data, as this would otherwise leave room for spam
-    if (!fHaveWitness) {
-      for (const auto& tx : block.vtx) {
-            if (tx->HasWitness()) {
-                return state.Invalid(ValidationInvalidReason::BLOCK_MUTATED, false, REJECT_INVALID, "unexpected-witness", strprintf("%s : unexpected witness data found", __func__));
-            }
-        }
-    }
-
-    // After the coinbase witness reserved value and commitment are verified,
-    // we can check if the block weight passes (before we've checked the
-    // coinbase witness, it would be possible for the weight to be too
-    // large by filling up the coinbase witness, which doesn't change
-    // the block hash, so we couldn't mark the block as permanently
-    // failed).
-    if (GetBlockWeight(block) > MAX_BLOCK_WEIGHT) {
-        return state.Invalid(ValidationInvalidReason::CONSENSUS, false, REJECT_INVALID, "bad-blk-weight", strprintf("%s : weight limit failed", __func__));
->>>>>>> 2f9f9b37
+        return state.Invalid(ValidationInvalidReason::CONSENSUS, false, REJECT_INVALID, "bad-cb-height", false, "block height mismatch in coinbase");
     }
 
     return true;
 }
 
-<<<<<<< HEAD
-bool CChainState::AcceptBlockHeader(const CBlockHeader& block, CValidationState& state, const CChainParams& chainparams, CBlockIndex** ppindex, bool fProofOfStake, bool fOldClient)
-=======
-bool BlockManager::AcceptBlockHeader(const CBlockHeader& block, CValidationState& state, const CChainParams& chainparams, CBlockIndex** ppindex)
->>>>>>> 2f9f9b37
+bool BlockManager::AcceptBlockHeader(const CBlockHeader& block, CValidationState& state, const CChainParams& chainparams, CBlockIndex** ppindex, bool fProofOfStake, bool fOldClient)
 {
     AssertLockHeld(cs_main);
     // Check for duplicate
@@ -4054,13 +3355,8 @@
             return state.Invalid(ValidationInvalidReason::BLOCK_MISSING_PREV, error("%s: prev block not found", __func__), 0, "prev-blk-not-found");
         pindexPrev = (*mi).second;
         if (pindexPrev->nStatus & BLOCK_FAILED_MASK)
-<<<<<<< HEAD
-            return state.DoS(100, error("%s: prev block invalid", __func__), REJECT_INVALID, "bad-prevblk");
+            return state.Invalid(ValidationInvalidReason::BLOCK_INVALID_PREV, error("%s: prev block invalid", __func__), REJECT_INVALID, "bad-prevblk");
         if (!ContextualCheckBlockHeader(block, state, chainparams, pindexPrev, GetAdjustedTime(), fSetAsPos))
-=======
-            return state.Invalid(ValidationInvalidReason::BLOCK_INVALID_PREV, error("%s: prev block invalid", __func__), REJECT_INVALID, "bad-prevblk");
-        if (!ContextualCheckBlockHeader(block, state, chainparams, pindexPrev, GetAdjustedTime()))
->>>>>>> 2f9f9b37
             return error("%s: Consensus::ContextualCheckBlockHeader: %s, %s", __func__, hash.ToString(), FormatStateMessage(state));
 
         /* Determine if this block descends from any block which has been found
@@ -4118,14 +3414,10 @@
         LOCK(cs_main);
         for (const CBlockHeader& header : headers) {
             CBlockIndex *pindex = nullptr; // Use a temp pindex instead of ppindex to avoid a const_cast
-<<<<<<< HEAD
-            if (!g_chainstate.AcceptBlockHeader(header, state, chainparams, &pindex, header.nFlags & CBlockIndex::BLOCK_PROOF_OF_STAKE, fOldClient)) {
-=======
-            bool accepted = g_blockman.AcceptBlockHeader(header, state, chainparams, &pindex);
+            bool accepted = g_blockman.AcceptBlockHeader(header, state, chainparams, &pindex, header.nFlags & CBlockIndex::BLOCK_PROOF_OF_STAKE, fOldClient);
             ::ChainstateActive().CheckBlockIndex(chainparams.GetConsensus());
 
             if (!accepted) {
->>>>>>> 2f9f9b37
                 if (first_invalid) *first_invalid = header;
                 return false;
             }
@@ -4172,14 +3464,10 @@
     CBlockIndex *pindexDummy = nullptr;
     CBlockIndex *&pindex = ppindex ? *ppindex : pindexDummy;
 
-<<<<<<< HEAD
-    if (!AcceptBlockHeader(block, state, chainparams, &pindex, block.IsProofOfStake()))
-=======
-    bool accepted_header = m_blockman.AcceptBlockHeader(block, state, chainparams, &pindex);
+    bool accepted_header = m_blockman.AcceptBlockHeader(block, state, chainparams, &pindex, block.IsProofOfStake());
     CheckBlockIndex(chainparams.GetConsensus());
 
     if (!accepted_header)
->>>>>>> 2f9f9b37
         return false;
 
     // Try to process all requested blocks that we don't have, but only
@@ -4747,12 +4035,7 @@
         // check level 3: check for inconsistencies during memory-only disconnect of tip blocks
         if (nCheckLevel >= 3 && (coins.DynamicMemoryUsage() + ::ChainstateActive().CoinsTip().DynamicMemoryUsage()) <= nCoinCacheUsage) {
             assert(coins.GetBestBlock() == pindex->GetBlockHash());
-<<<<<<< HEAD
-            bool fClean=true;
-            DisconnectResult res = g_chainstate.DisconnectBlock(block, pindex, coins, &fClean);
-=======
             DisconnectResult res = ::ChainstateActive().DisconnectBlock(block, pindex, coins);
->>>>>>> 2f9f9b37
             if (res == DISCONNECT_FAILED) {
                 return error("VerifyDB(): *** irrecoverable inconsistency in block data at %d, hash=%s", pindex->nHeight, pindex->GetBlockHash().ToString());
             }
@@ -4925,40 +4208,13 @@
 
 bool CChainState::RewindBlockIndex(const CChainParams& params)
 {
-<<<<<<< HEAD
-    // Note that during -reindex-chainstate we are called with an empty chainActive!
-=======
     // Note that during -reindex-chainstate we are called with an empty m_chain!
-
-    // First erase all post-segwit blocks without witness not in the main chain,
-    // as this can we done without costly DisconnectTip calls. Active
-    // blocks will be dealt with below (releasing cs_main in between).
-    {
-        LOCK(cs_main);
-        for (const auto& entry : m_blockman.m_block_index) {
-            if (IsWitnessEnabled(entry.second->pprev, params.GetConsensus()) && !(entry.second->nStatus & BLOCK_OPT_WITNESS) && !m_chain.Contains(entry.second)) {
-                EraseBlockData(entry.second);
-            }
-        }
-    }
-
->>>>>>> 2f9f9b37
     // Find what height we need to reorganize to.
     CBlockIndex *tip;
     int nHeight = 1;
     {
         LOCK(cs_main);
-<<<<<<< HEAD
-        while (nHeight <= chainActive.Height()) {
-=======
         while (nHeight <= m_chain.Height()) {
-            // Although SCRIPT_VERIFY_WITNESS is now generally enforced on all
-            // blocks in ConnectBlock, we don't need to go back and
-            // re-download/re-verify blocks from before segwit actually activated.
-            if (IsWitnessEnabled(m_chain[nHeight - 1], params.GetConsensus()) && !(m_chain[nHeight]->nStatus & BLOCK_OPT_WITNESS)) {
-                break;
-            }
->>>>>>> 2f9f9b37
             nHeight++;
         }
 
@@ -5111,11 +4367,7 @@
         FlatFilePos blockPos = SaveBlockToDisk(block, 0, chainparams, nullptr);
         if (blockPos.IsNull())
             return error("%s: writing genesis block to disk failed", __func__);
-<<<<<<< HEAD
-        CBlockIndex *pindex = AddToBlockIndex(block, false);
-=======
-        CBlockIndex *pindex = m_blockman.AddToBlockIndex(block);
->>>>>>> 2f9f9b37
+        CBlockIndex *pindex = m_blockman.AddToBlockIndex(block, false);
         ReceivedBlockTransactions(block, pindex, blockPos, chainparams.GetConsensus());
     } catch (const std::runtime_error& e) {
         return error("%s: failed to write genesis block: %s", __func__, e.what());
