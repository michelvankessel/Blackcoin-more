--- conflicted
+++ resolved
@@ -3,50 +3,6 @@
 // Distributed under the MIT software license, see the accompanying
 // file COPYING or http://www.opensource.org/licenses/mit-license.php.
 
-<<<<<<< HEAD
-#include "validation.h"
-
-#include "arith_uint256.h"
-#include "chain.h"
-#include "chainparams.h"
-#include "checkpoints.h"
-#include "checkqueue.h"
-#include "consensus/consensus.h"
-#include "consensus/merkle.h"
-#include "consensus/tx_verify.h"
-#include "consensus/validation.h"
-#include "cuckoocache.h"
-#include "fs.h"
-#include "hash.h"
-#include "init.h"
-#include "key.h"
-#include "policy/fees.h"
-#include "policy/policy.h"
-#include "pos.h"
-#include "pow.h"
-#include "pubkey.h"
-#include "primitives/block.h"
-#include "primitives/transaction.h"
-#include "random.h"
-#include "reverse_iterator.h"
-#include "script/script.h"
-#include "script/sigcache.h"
-#include "script/standard.h"
-#include "timedata.h"
-#include "tinyformat.h"
-#include "txdb.h"
-#include "txmempool.h"
-#include "ui_interface.h"
-#include "undo.h"
-#include "util.h"
-#include "utilmoneystr.h"
-#include "utilstrencodings.h"
-#include "validationinterface.h"
-#include "versionbits.h"
-#include "warnings.h"
-
-#include <atomic>
-=======
 #include <validation.h>
 
 #include <arith_uint256.h>
@@ -63,7 +19,7 @@
 #include <init.h>
 #include <policy/fees.h>
 #include <policy/policy.h>
-#include <policy/rbf.h>
+#include <pos.h>
 #include <pow.h>
 #include <primitives/block.h>
 #include <primitives/transaction.h>
@@ -85,7 +41,6 @@
 #include <warnings.h>
 
 #include <future>
->>>>>>> f56c00b2
 #include <sstream>
 
 #include <boost/algorithm/string/replace.hpp>
@@ -301,41 +256,6 @@
      */
     bool fCheckForPruning = false;
 
-<<<<<<< HEAD
-    /**
-     * Every received block is assigned a unique and increasing identifier, so we
-     * know which one to give priority in case of a fork.
-     */
-    CCriticalSection cs_nBlockSequenceId;
-    /** Blocks loaded from disk are assigned id 0, so start the counter at 1. */
-    int32_t nBlockSequenceId = 1;
-    /** Decreasing counter (used by subsequent preciousblock calls). */
-    int32_t nBlockReverseSequenceId = -1;
-    /** chainwork for the last block that preciousblock has been applied to. */
-    arith_uint256 nLastPreciousChainwork = 0;
-
-    /** In order to efficiently track invalidity of headers, we keep the set of
-      * blocks which we tried to connect and found to be invalid here (ie which
-      * were set to BLOCK_FAILED_VALID since the last restart). We can then
-      * walk this set and check if a new header is a descendant of something in
-      * this set, preventing us from having to walk mapBlockIndex when we try
-      * to connect a bad block and fail.
-      *
-      * While this is more complicated than marking everything which descends
-      * from an invalid block as invalid at the time we discover it to be
-      * invalid, doing so would require walking all of mapBlockIndex to find all
-      * descendants. Since this case should be very rare, keeping track of all
-      * BLOCK_FAILED_VALID blocks in a set should be just fine and work just as
-      * well.
-      *
-      * Because we alreardy walk mapBlockIndex in height-order at startup, we go
-      * ahead and mark descendants of invalid blocks as FAILED_CHILD at that time,
-      * instead of putting things in this set.
-      */
-    std::set<CBlockIndex*> g_failed_blocks;
-
-=======
->>>>>>> f56c00b2
     /** Dirty block index entries. */
     std::set<CBlockIndex*> setDirtyBlockIndex;
 
@@ -649,9 +569,8 @@
         return state.DoS(0, false, REJECT_NONSTANDARD, reason);
 
     // Do not work on transactions that are too small.
-    // A transaction with 1 segwit input and 1 P2WPHK output has non-witness size of 82 bytes.
-    // Transactions smaller than this are not relayed to reduce unnecessary malloc overhead.
-    if (::GetSerializeSize(tx, SER_NETWORK, PROTOCOL_VERSION | SERIALIZE_TRANSACTION_NO_WITNESS) < MIN_STANDARD_TX_NONWITNESS_SIZE)
+    // Transactions smaller than 82 bytes are not relayed to reduce unnecessary malloc overhead.
+    if (::GetSerializeSize(tx, SER_NETWORK, PROTOCOL_VERSION) < MIN_STANDARD_TX_SIZE)
         return state.DoS(0, false, REJECT_NONSTANDARD, "tx-size-small");
 
     // Only accept nLockTime-using transactions that can be mined in the next
@@ -671,12 +590,6 @@
     }
 
     // Check for conflicts with in-memory transactions
-<<<<<<< HEAD
-    {
-    LOCK(pool.cs); // protect pool.mapNextTx
-=======
-    std::set<uint256> setConflicts;
->>>>>>> f56c00b2
     for (const CTxIn &txin : tx.vin)
     {
         auto itConflicting = pool.mapNextTx.find(txin.prevout);
@@ -795,158 +708,10 @@
             return state.DoS(0, false, REJECT_NONSTANDARD, "too-long-mempool-chain", false, errString);
         }
 
-<<<<<<< HEAD
-        // Make sure whatever we need to activate is actually activated.
-        const uint32_t scriptVerifyFlags = STANDARD_SCRIPT_VERIFY_FLAGS;
-=======
-        // A transaction that spends outputs that would be replaced by it is invalid. Now
-        // that we have the set of all ancestors we can detect this
-        // pathological case by making sure setConflicts and setAncestors don't
-        // intersect.
-        for (CTxMemPool::txiter ancestorIt : setAncestors)
-        {
-            const uint256 &hashAncestor = ancestorIt->GetTx().GetHash();
-            if (setConflicts.count(hashAncestor))
-            {
-                return state.DoS(10, false,
-                                 REJECT_INVALID, "bad-txns-spends-conflicting-tx", false,
-                                 strprintf("%s spends conflicting transaction %s",
-                                           hash.ToString(),
-                                           hashAncestor.ToString()));
-            }
-        }
-
-        // Check if it's economically rational to mine this transaction rather
-        // than the ones it replaces.
-        CAmount nConflictingFees = 0;
-        size_t nConflictingSize = 0;
-        uint64_t nConflictingCount = 0;
-        CTxMemPool::setEntries allConflicting;
-
-        // If we don't hold the lock allConflicting might be incomplete; the
-        // subsequent RemoveStaged() and addUnchecked() calls don't guarantee
-        // mempool consistency for us.
-        const bool fReplacementTransaction = setConflicts.size();
-        if (fReplacementTransaction)
-        {
-            CFeeRate newFeeRate(nModifiedFees, nSize);
-            std::set<uint256> setConflictsParents;
-            const int maxDescendantsToVisit = 100;
-            CTxMemPool::setEntries setIterConflicting;
-            for (const uint256 &hashConflicting : setConflicts)
-            {
-                CTxMemPool::txiter mi = pool.mapTx.find(hashConflicting);
-                if (mi == pool.mapTx.end())
-                    continue;
-
-                // Save these to avoid repeated lookups
-                setIterConflicting.insert(mi);
-
-                // Don't allow the replacement to reduce the feerate of the
-                // mempool.
-                //
-                // We usually don't want to accept replacements with lower
-                // feerates than what they replaced as that would lower the
-                // feerate of the next block. Requiring that the feerate always
-                // be increased is also an easy-to-reason about way to prevent
-                // DoS attacks via replacements.
-                //
-                // The mining code doesn't (currently) take children into
-                // account (CPFP) so we only consider the feerates of
-                // transactions being directly replaced, not their indirect
-                // descendants. While that does mean high feerate children are
-                // ignored when deciding whether or not to replace, we do
-                // require the replacement to pay more overall fees too,
-                // mitigating most cases.
-                CFeeRate oldFeeRate(mi->GetModifiedFee(), mi->GetTxSize());
-                if (newFeeRate <= oldFeeRate)
-                {
-                    return state.DoS(0, false,
-                            REJECT_INSUFFICIENTFEE, "insufficient fee", false,
-                            strprintf("rejecting replacement %s; new feerate %s <= old feerate %s",
-                                  hash.ToString(),
-                                  newFeeRate.ToString(),
-                                  oldFeeRate.ToString()));
-                }
-
-                for (const CTxIn &txin : mi->GetTx().vin)
-                {
-                    setConflictsParents.insert(txin.prevout.hash);
-                }
-
-                nConflictingCount += mi->GetCountWithDescendants();
-            }
-            // This potentially overestimates the number of actual descendants
-            // but we just want to be conservative to avoid doing too much
-            // work.
-            if (nConflictingCount <= maxDescendantsToVisit) {
-                // If not too many to replace, then calculate the set of
-                // transactions that would have to be evicted
-                for (CTxMemPool::txiter it : setIterConflicting) {
-                    pool.CalculateDescendants(it, allConflicting);
-                }
-                for (CTxMemPool::txiter it : allConflicting) {
-                    nConflictingFees += it->GetModifiedFee();
-                    nConflictingSize += it->GetTxSize();
-                }
-            } else {
-                return state.DoS(0, false,
-                        REJECT_NONSTANDARD, "too many potential replacements", false,
-                        strprintf("rejecting replacement %s; too many potential replacements (%d > %d)\n",
-                            hash.ToString(),
-                            nConflictingCount,
-                            maxDescendantsToVisit));
-            }
-
-            for (unsigned int j = 0; j < tx.vin.size(); j++)
-            {
-                // We don't want to accept replacements that require low
-                // feerate junk to be mined first. Ideally we'd keep track of
-                // the ancestor feerates and make the decision based on that,
-                // but for now requiring all new inputs to be confirmed works.
-                if (!setConflictsParents.count(tx.vin[j].prevout.hash))
-                {
-                    // Rather than check the UTXO set - potentially expensive -
-                    // it's cheaper to just check if the new input refers to a
-                    // tx that's in the mempool.
-                    if (pool.mapTx.find(tx.vin[j].prevout.hash) != pool.mapTx.end())
-                        return state.DoS(0, false,
-                                         REJECT_NONSTANDARD, "replacement-adds-unconfirmed", false,
-                                         strprintf("replacement %s adds unconfirmed input, idx %d",
-                                                  hash.ToString(), j));
-                }
-            }
-
-            // The replacement must pay greater fees than the transactions it
-            // replaces - if we did the bandwidth used by those conflicting
-            // transactions would not be paid for.
-            if (nModifiedFees < nConflictingFees)
-            {
-                return state.DoS(0, false,
-                                 REJECT_INSUFFICIENTFEE, "insufficient fee", false,
-                                 strprintf("rejecting replacement %s, less fees than conflicting txs; %s < %s",
-                                          hash.ToString(), FormatMoney(nModifiedFees), FormatMoney(nConflictingFees)));
-            }
-
-            // Finally in addition to paying more fees than the conflicts the
-            // new transaction must pay for its own bandwidth.
-            CAmount nDeltaFees = nModifiedFees - nConflictingFees;
-            if (nDeltaFees < ::incrementalRelayFee.GetFee(nSize))
-            {
-                return state.DoS(0, false,
-                        REJECT_INSUFFICIENTFEE, "insufficient fee", false,
-                        strprintf("rejecting replacement %s, not enough additional fees to relay; %s < %s",
-                              hash.ToString(),
-                              FormatMoney(nDeltaFees),
-                              FormatMoney(::incrementalRelayFee.GetFee(nSize))));
-            }
-        }
-
         unsigned int scriptVerifyFlags = STANDARD_SCRIPT_VERIFY_FLAGS;
         if (!chainparams.RequireStandard()) {
             scriptVerifyFlags = gArgs.GetArg("-promiscuousmempoolflags", scriptVerifyFlags);
         }
->>>>>>> f56c00b2
 
         // Check against previous transactions
         // This is done last to help prevent CPU exhaustion denial-of-service attacks.
@@ -988,29 +753,6 @@
             }
         }
 
-<<<<<<< HEAD
-=======
-        // Remove conflicting transactions from the mempool
-        for (const CTxMemPool::txiter it : allConflicting)
-        {
-            LogPrint(BCLog::MEMPOOL, "replacing tx %s with %s for %s BTC additional fees, %d delta bytes\n",
-                    it->GetTx().GetHash().ToString(),
-                    hash.ToString(),
-                    FormatMoney(nModifiedFees - nConflictingFees),
-                    (int)nSize - (int)nConflictingSize);
-            if (plTxnReplaced)
-                plTxnReplaced->push_back(it->GetSharedTx());
-        }
-        pool.RemoveStaged(allConflicting, false, MemPoolRemovalReason::REPLACED);
-
-        // This transaction should only count for fee estimation if:
-        // - it isn't a BIP 125 replacement transaction (may not be widely supported)
-        // - it's not being readded during a reorg which bypasses typical mempool fee limits
-        // - the node is not behind
-        // - the transaction is not dependent on any other transactions in the mempool
-        bool validForFeeEstimation = !fReplacementTransaction && !bypass_limits && IsCurrentForFeeEstimation() && pool.HasNoInputsOf(tx);
-
->>>>>>> f56c00b2
         // Store transaction in memory
         pool.addUnchecked(hash, entry, setAncestors);
 
@@ -1195,14 +937,11 @@
 
 CAmount GetProofOfStakeSubsidy()
 {
-<<<<<<< HEAD
     return COIN * 3 / 2;
 }
 
 bool IsInitialBlockDownload()
 {
-=======
->>>>>>> f56c00b2
     // Once this function has returned false, it must remain false.
     static std::atomic<bool> latchToFalse{false};
     // Optimization: pre-test latch before taking the lock.
@@ -1368,12 +1107,7 @@
 
 bool CScriptCheck::operator()() {
     const CScript &scriptSig = ptxTo->vin[nIn].scriptSig;
-<<<<<<< HEAD
-    return VerifyScript(scriptSig, scriptPubKey, nFlags, CachingTransactionSignatureChecker(ptxTo, nIn, amount, cacheStore, *txdata), &error);
-=======
-    const CScriptWitness *witness = &ptxTo->vin[nIn].scriptWitness;
-    return VerifyScript(scriptSig, m_tx_out.scriptPubKey, witness, nFlags, CachingTransactionSignatureChecker(ptxTo, nIn, m_tx_out.nValue, cacheStore, *txdata), &error);
->>>>>>> f56c00b2
+    return VerifyScript(scriptSig, m_tx_out.scriptPubKey, nFlags, CachingTransactionSignatureChecker(ptxTo, nIn, m_tx_out.nValue, cacheStore, *txdata), &error);
 }
 
 int GetSpendHeight(const CCoinsViewCache& inputs)
@@ -1787,17 +1521,8 @@
 static unsigned int GetBlockScriptFlags(const CBlockIndex* pindex, const Consensus::Params& consensusparams) {
     AssertLockHeld(cs_main);
 
-<<<<<<< HEAD
     // BIP16 is always active
-    bool fStrictPayToScriptHash = true;
-=======
-    unsigned int flags = SCRIPT_VERIFY_NONE;
->>>>>>> f56c00b2
-
-    // Start enforcing P2SH (BIP16)
-    if (pindex->nHeight >= consensusparams.BIP16Height) {
-        flags |= SCRIPT_VERIFY_P2SH;
-    }
+    unsigned int flags = SCRIPT_VERIFY_P2SH;
 
     // BIP66 is always active
     flags |= SCRIPT_VERIFY_DERSIG;
@@ -1870,7 +1595,6 @@
         return true;
     }
 
-<<<<<<< HEAD
     // Set proof-of-stake hash modifier
     pindex->nStakeModifier = ComputeStakeModifier(pindex->pprev, block.IsProofOfStake() ? block.vtx[1]->vin[0].prevout.hash : block.GetHash());
 
@@ -1883,7 +1607,7 @@
     if (block.IsProofOfStake() && chainparams.GetConsensus().IsProtocolV3(block.GetBlockTime())) {
          const COutPoint &prevout = block.vtx[1]->vin[0].prevout;
         Coin coin;
-        if(!view.GetCoin(prevout, coin)){
+        if(!view.GetCoin(prevout, coin)) {
                          return state.DoS(100, error("ConnectBlock(): kernel input unavailable"),
                                 REJECT_INVALID, "bad-cs-kernel");
         }
@@ -1897,10 +1621,9 @@
          if (!CheckStakeKernelHash(pindex->pprev, block.nBits, coin.nTime, coin.out.nValue, prevout, block.vtx[1]->nTime))
               return state.DoS(100, error("ConnectBlock(): proof-of-stake hash doesn't match nBits"),
                                  REJECT_INVALID, "bad-cs-proofhash");
-}
-=======
+    }
+
     nBlocksTotal++;
->>>>>>> f56c00b2
 
     bool fScriptChecks = true;
     if (!hashAssumeValid.IsNull()) {
@@ -1939,38 +1662,13 @@
     // See BIP30 and http://r6.ca/blog/20120206T005236Z.html for more information.
     // This logic is not necessary for memory pool transactions, as AcceptToMemoryPool
     // already refuses previously-known transaction ids entirely.
-<<<<<<< HEAD
 
     // BIP30 and BIP34 are always active
-    bool fEnforceBIP30 = true;
-=======
-    // This rule was originally applied to all blocks with a timestamp after March 15, 2012, 0:00 UTC.
-    // Now that the whole chain is irreversibly beyond that time it is applied to all blocks except the
-    // two in the chain that violate it. This prevents exploiting the issue against nodes during their
-    // initial block download.
-    bool fEnforceBIP30 = (!pindex->phashBlock) || // Enforce on CreateNewBlock invocations which don't have a hash.
-                          !((pindex->nHeight==91842 && pindex->GetBlockHash() == uint256S("0x00000000000a4d0a398161ffc163c503763b1f4360639393e0e4c8e300e0caec")) ||
-                           (pindex->nHeight==91880 && pindex->GetBlockHash() == uint256S("0x00000000000743f190a18c5577a3c2d2a1f610ae9601ac046a38084ccb7cd721")));
-
-    // Once BIP34 activated it was not possible to create new duplicate coinbases and thus other than starting
-    // with the 2 existing duplicate coinbase pairs, not possible to create overwriting txs.  But by the
-    // time BIP34 activated, in each of the existing pairs the duplicate coinbase had overwritten the first
-    // before the first had been spent.  Since those coinbases are sufficiently buried its no longer possible to create further
-    // duplicate transactions descending from the known pairs either.
-    // If we're on the known chain at height greater than where BIP34 activated, we can save the db accesses needed for the BIP30 check.
-    assert(pindex->pprev);
-    CBlockIndex *pindexBIP34height = pindex->pprev->GetAncestor(chainparams.GetConsensus().BIP34Height);
-    //Only continue to enforce if we're below BIP34 activation height or the block hash at that height doesn't correspond.
-    fEnforceBIP30 = fEnforceBIP30 && (!pindexBIP34height || !(pindexBIP34height->GetBlockHash() == chainparams.GetConsensus().BIP34Hash));
->>>>>>> f56c00b2
-
-    if (fEnforceBIP30) {
-        for (const auto& tx : block.vtx) {
-            for (size_t o = 0; o < tx->vout.size(); o++) {
-                if (view.HaveCoin(COutPoint(tx->GetHash(), o))) {
-                    return state.DoS(100, error("ConnectBlock(): tried to overwrite transaction"),
-                                     REJECT_INVALID, "bad-txns-BIP30");
-                }
+    for (const auto& tx : block.vtx) {
+        for (size_t o = 0; o < tx->vout.size(); o++) {
+            if (view.HaveCoin(COutPoint(tx->GetHash(), o))) {
+                return state.DoS(100, error("ConnectBlock(): tried to overwrite transaction"),
+                                 REJECT_INVALID, "bad-txns-BIP30");
             }
         }
     }
@@ -1995,14 +1693,7 @@
     CAmount nFees = 0;
     CAmount nActualStakeReward = 0;
     int nInputs = 0;
-<<<<<<< HEAD
     int64_t nSigOpsCount = 0;
-    CDiskTxPos pos(pindex->GetBlockPos(), GetSizeOfCompactSize(block.vtx.size()));
-    std::vector<std::pair<uint256, CDiskTxPos> > vPos;
-    vPos.reserve(block.vtx.size());
-=======
-    int64_t nSigOpsCost = 0;
->>>>>>> f56c00b2
     blockundo.vtxundo.reserve(block.vtx.size() - 1);
     std::vector<PrecomputedTransactionData> txdata;
     txdata.reserve(block.vtx.size()); // Required so that pointers to individual PrecomputedTransactionData don't get invalidated
@@ -2049,14 +1740,11 @@
         txdata.emplace_back(tx);
         if (!tx.IsCoinBase())
         {
-<<<<<<< HEAD
             if (tx.IsCoinStake())
                 nActualStakeReward = tx.GetValueOut()-view.GetValueIn(tx);
             else
                 nFees += view.GetValueIn(tx)-tx.GetValueOut();
 
-=======
->>>>>>> f56c00b2
             std::vector<CScriptCheck> vChecks;
             bool fCacheResults = fJustCheck; /* Don't cache results if we're actually connecting blocks (still consult the cache, though) */
             if (!CheckInputs(tx, state, view, fScriptChecks, flags, fCacheResults, fCacheResults, txdata[i], nScriptCheckThreads ? &vChecks : nullptr))
@@ -3219,11 +2907,8 @@
         return state.DoS(100, false, REJECT_INVALID, "bad-block-signature", false, "bad proof-of-stake block signature");
 
     // Check transactions
-<<<<<<< HEAD
-    for (const auto& tx : block.vtx) {
-=======
     for (const auto& tx : block.vtx)
->>>>>>> f56c00b2
+    {
         if (!CheckTransaction(*tx, state, true))
             return state.Invalid(false, state.GetRejectCode(), state.GetRejectReason(),
                                  strprintf("Transaction check failed (tx hash %s) %s", tx->GetHash().ToString(), state.GetDebugMessage()));
@@ -3249,10 +2934,6 @@
 
 /** Context-dependent validity checks.
  *  By "context", we mean only the previous block headers, but not the UTXO
-<<<<<<< HEAD
- *  set; UTXO-related validity checks are done in ConnectBlock(). */
-static bool ContextualCheckBlockHeader(const CBlockHeader& block, CValidationState& state, const CChainParams& params, const CBlockIndex* pindexPrev, int64_t nAdjustedTime, bool fProofOfStake)
-=======
  *  set; UTXO-related validity checks are done in ConnectBlock().
  *  NOTE: This function is not currently invoked by ConnectBlock(), so we
  *  should consider upgrade issues if we change which consensus rules are
@@ -3260,8 +2941,7 @@
  *  in ConnectBlock().
  *  Note that -reindex-chainstate skips the validation that happens here!
  */
-static bool ContextualCheckBlockHeader(const CBlockHeader& block, CValidationState& state, const CChainParams& params, const CBlockIndex* pindexPrev, int64_t nAdjustedTime)
->>>>>>> f56c00b2
+static bool ContextualCheckBlockHeader(const CBlockHeader& block, CValidationState& state, const CChainParams& params, const CBlockIndex* pindexPrev, int64_t nAdjustedTime, bool fProofOfStake)
 {
     assert(pindexPrev != nullptr);
     const int nHeight = pindexPrev->nHeight + 1;
@@ -3344,11 +3024,7 @@
     return true;
 }
 
-<<<<<<< HEAD
-static bool AcceptBlockHeader(const CBlockHeader& block, CValidationState& state, const CChainParams& chainparams, CBlockIndex** ppindex, bool fProofOfStake=true, bool fOldClient=false)
-=======
-bool CChainState::AcceptBlockHeader(const CBlockHeader& block, CValidationState& state, const CChainParams& chainparams, CBlockIndex** ppindex)
->>>>>>> f56c00b2
+bool CChainState::AcceptBlockHeader(const CBlockHeader& block, CValidationState& state, const CChainParams& chainparams, CBlockIndex** ppindex, bool fProofOfStake=true, bool fOldClient=false)
 {
     AssertLockHeld(cs_main);
     // Check for duplicate
@@ -3412,33 +3088,19 @@
 }
 
 // Exposed wrapper for AcceptBlockHeader
-<<<<<<< HEAD
-bool ProcessNewBlockHeaders(const std::vector<CBlockHeader>& headers, CValidationState& state, const CChainParams& chainparams, const CBlockIndex** ppindex, CBlockHeader *first_invalid, const CBlockIndex** pindexFirst, bool fOldClient)
-=======
-bool ProcessNewBlockHeaders(const std::vector<CBlockHeader>& headers, CValidationState& state, const CChainParams& chainparams, const CBlockIndex** ppindex, CBlockHeader *first_invalid)
->>>>>>> f56c00b2
+bool ProcessNewBlockHeaders(const std::vector<CBlockHeader>& headers, CValidationState& state, const CChainParams& chainparams, const CBlockIndex** ppindex, CBlockHeader *first_invalid, bool fOldClient)
 {
     if (first_invalid != nullptr) first_invalid->SetNull();
     {
         LOCK(cs_main);
-        bool bFirst = true;
         for (const CBlockHeader& header : headers) {
             CBlockIndex *pindex = nullptr; // Use a temp pindex instead of ppindex to avoid a const_cast
-<<<<<<< HEAD
-            if (!AcceptBlockHeader(header, state, chainparams, &pindex, header.nFlags & CBlockIndex::BLOCK_PROOF_OF_STAKE, fOldClient)) {
-=======
-            if (!g_chainstate.AcceptBlockHeader(header, state, chainparams, &pindex)) {
->>>>>>> f56c00b2
+            if (!g_chainstate.AcceptBlockHeader(header, state, chainparams, &pindex, header.nFlags & CBlockIndex::BLOCK_PROOF_OF_STAKE, fOldClient)) {
                 if (first_invalid) *first_invalid = header;
                 return false;
             }
             if (ppindex) {
                 *ppindex = pindex;
-                if (bFirst && pindexFirst)
-                {
-                    *pindexFirst = pindex;
-                    bFirst = false;
-                }
             }
         }
     }
@@ -3526,7 +3188,6 @@
     if (!IsInitialBlockDownload() && chainActive.Tip() == pindex->pprev)
         GetMainSignals().NewPoWValidBlock(pindex, pblock);
 
-<<<<<<< HEAD
     // Get block height
     int nHeight = pindex->nHeight;
 
@@ -3535,11 +3196,9 @@
         return state.DoS(100, error("%s: reject proof-of-work at height %d",  __func__, nHeight),
                         REJECT_INVALID, "bad-pow-height");
 
-=======
->>>>>>> f56c00b2
     // Write block to history file
     try {
-        CDiskBlockPos blockPos = SaveBlockToDisk(block, pindex->nHeight, chainparams, dbp);
+        CDiskBlockPos blockPos = SaveBlockToDisk(block, nHeight, chainparams, dbp);
         if (blockPos.IsNull()) {
             state.Error(strprintf("%s: Failed to find position to write new block to disk", __func__));
             return false;
@@ -3608,13 +3267,8 @@
         return error("%s: Consensus::CheckBlock: %s", __func__, FormatStateMessage(state));
     if (!ContextualCheckBlock(block, state, chainparams.GetConsensus(), pindexPrev))
         return error("%s: Consensus::ContextualCheckBlock: %s", __func__, FormatStateMessage(state));
-<<<<<<< HEAD
-    if (!ConnectBlock(block, state, &indexDummy, viewNew, chainparams, true))
-        return error("%s: Consensus::ConnectBlock: %s", __func__, FormatStateMessage(state));
-=======
     if (!g_chainstate.ConnectBlock(block, state, &indexDummy, viewNew, chainparams, true))
         return false;
->>>>>>> f56c00b2
     assert(state.IsValid());
 
     return true;
