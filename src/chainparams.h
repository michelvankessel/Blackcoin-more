// Copyright (c) 2009-2010 Satoshi Nakamoto
// Copyright (c) 2009-2017 The Bitcoin Core developers
// Distributed under the MIT software license, see the accompanying
// file COPYING or http://www.opensource.org/licenses/mit-license.php.

#ifndef BITCOIN_CHAINPARAMS_H
#define BITCOIN_CHAINPARAMS_H

#include <chainparamsbase.h>
#include <consensus/params.h>
#include <primitives/block.h>
#include <protocol.h>

#include <memory>
#include <vector>

struct SeedSpec6 {
    uint8_t addr[16];
    uint16_t port;
};

typedef std::map<int, uint256> MapCheckpoints;

struct CCheckpointData {
    MapCheckpoints mapCheckpoints;
};

struct ChainTxData {
    int64_t nTime;
    int64_t nTxCount;
    double dTxRate;
};

/**
 * CChainParams defines various tweakable parameters of a given instance of the
 * Bitcoin system. There are three: the main network on which people trade goods
 * and services, the public test network which gets reset from time to time and
 * a regression test mode which is intended for private networks only. It has
 * minimal difficulty to ensure that blocks can be found instantly.
 */
class CChainParams
{
public:
    enum Base58Type {
        PUBKEY_ADDRESS,
        SCRIPT_ADDRESS,
        SECRET_KEY,
        EXT_PUBLIC_KEY,
        EXT_SECRET_KEY,

        MAX_BASE58_TYPES
    };

    const Consensus::Params& GetConsensus() const { return consensus; }
    const CMessageHeader::MessageStartChars& MessageStart() const { return pchMessageStart; }
    int GetDefaultPort() const { return nDefaultPort; }

    const CBlock& GenesisBlock() const { return genesis; }
    /** Default value for -checkmempool and -checkblockindex argument */
    bool DefaultConsistencyChecks() const { return fDefaultConsistencyChecks; }
    /** Policy: Filter transactions that do not match well-defined patterns */
    bool RequireStandard() const { return fRequireStandard; }
    uint64_t PruneAfterHeight() const { return nPruneAfterHeight; }
    /** Make miner stop after a block is found. In RPC, don't return until nGenProcLimit blocks are generated */
    bool MineBlocksOnDemand() const { return fMineBlocksOnDemand; }
    /** Return the BIP70 network string (main, test or regtest) */
    std::string NetworkIDString() const { return strNetworkID; }
<<<<<<< HEAD
    const std::vector<CDNSSeedData>& DNSSeeds() const { return vSeeds; }
    const std::vector<uint8_t> &Base58Prefix(Base58Type type) const { return base58Prefixes[type]; }
    const std::string &CashAddrPrefix() const { return cashaddrPrefix; }
=======
    /** Return the list of hostnames to look up for DNS seeds */
    const std::vector<std::string>& DNSSeeds() const { return vSeeds; }
    const std::vector<unsigned char>& Base58Prefix(Base58Type type) const { return base58Prefixes[type]; }
    const std::string& Bech32HRP() const { return bech32_hrp; }
>>>>>>> f56c00b2
    const std::vector<SeedSpec6>& FixedSeeds() const { return vFixedSeeds; }
    const CCheckpointData& Checkpoints() const { return checkpointData; }
    const ChainTxData& TxData() const { return chainTxData; }
    void UpdateVersionBitsParameters(Consensus::DeploymentPos d, int64_t nStartTime, int64_t nTimeout);
protected:
    CChainParams() {}

    Consensus::Params consensus;
    CMessageHeader::MessageStartChars pchMessageStart;
    int nDefaultPort;
    uint64_t nPruneAfterHeight;
<<<<<<< HEAD
    std::vector<CDNSSeedData> vSeeds;
    std::vector<uint8_t> base58Prefixes[MAX_BASE58_TYPES];
    std::string cashaddrPrefix;
=======
    std::vector<std::string> vSeeds;
    std::vector<unsigned char> base58Prefixes[MAX_BASE58_TYPES];
    std::string bech32_hrp;
>>>>>>> f56c00b2
    std::string strNetworkID;
    CBlock genesis;
    std::vector<SeedSpec6> vFixedSeeds;
    bool fDefaultConsistencyChecks;
    bool fRequireStandard;
    bool fMineBlocksOnDemand;
    CCheckpointData checkpointData;
    ChainTxData chainTxData;
};

/**
 * Creates and returns a std::unique_ptr<CChainParams> of the chosen chain.
 * @returns a CChainParams* of the chosen chain.
 * @throws a std::runtime_error if the chain is not supported.
 */
std::unique_ptr<CChainParams> CreateChainParams(const std::string& chain);

/**
 * Return the currently selected parameters. This won't change after app
 * startup, except for unit tests.
 */
const CChainParams &Params();

/**
 * Sets the params returned by Params() to those for the given BIP70 chain name.
 * @throws std::runtime_error when the chain is not supported.
 */
void SelectParams(const std::string& chain);

/**
 * Allows modifying the Version Bits regtest parameters.
 */
void UpdateVersionBitsParameters(Consensus::DeploymentPos d, int64_t nStartTime, int64_t nTimeout);

#endif // BITCOIN_CHAINPARAMS_H<|MERGE_RESOLUTION|>--- conflicted
+++ resolved
@@ -65,16 +65,10 @@
     bool MineBlocksOnDemand() const { return fMineBlocksOnDemand; }
     /** Return the BIP70 network string (main, test or regtest) */
     std::string NetworkIDString() const { return strNetworkID; }
-<<<<<<< HEAD
-    const std::vector<CDNSSeedData>& DNSSeeds() const { return vSeeds; }
-    const std::vector<uint8_t> &Base58Prefix(Base58Type type) const { return base58Prefixes[type]; }
-    const std::string &CashAddrPrefix() const { return cashaddrPrefix; }
-=======
     /** Return the list of hostnames to look up for DNS seeds */
     const std::vector<std::string>& DNSSeeds() const { return vSeeds; }
     const std::vector<unsigned char>& Base58Prefix(Base58Type type) const { return base58Prefixes[type]; }
     const std::string& Bech32HRP() const { return bech32_hrp; }
->>>>>>> f56c00b2
     const std::vector<SeedSpec6>& FixedSeeds() const { return vFixedSeeds; }
     const CCheckpointData& Checkpoints() const { return checkpointData; }
     const ChainTxData& TxData() const { return chainTxData; }
@@ -86,15 +80,9 @@
     CMessageHeader::MessageStartChars pchMessageStart;
     int nDefaultPort;
     uint64_t nPruneAfterHeight;
-<<<<<<< HEAD
-    std::vector<CDNSSeedData> vSeeds;
-    std::vector<uint8_t> base58Prefixes[MAX_BASE58_TYPES];
-    std::string cashaddrPrefix;
-=======
     std::vector<std::string> vSeeds;
     std::vector<unsigned char> base58Prefixes[MAX_BASE58_TYPES];
     std::string bech32_hrp;
->>>>>>> f56c00b2
     std::string strNetworkID;
     CBlock genesis;
     std::vector<SeedSpec6> vFixedSeeds;
