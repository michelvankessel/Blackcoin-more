--- conflicted
+++ resolved
@@ -16,10 +16,7 @@
 
 #include "compat.h"
 #include "fs.h"
-<<<<<<< HEAD
-=======
 #include "sync.h"
->>>>>>> e44150fe
 #include "tinyformat.h"
 #include "utiltime.h"
 
@@ -56,10 +53,6 @@
     boost::signals2::signal<std::string (const char* psz)> Translate;
 };
 
-<<<<<<< HEAD
-extern const std::map<std::string, std::vector<std::string> >& mapMultiArgs;
-=======
->>>>>>> e44150fe
 extern bool fPrintToConsole;
 extern bool fPrintToDebugLog;
 
@@ -87,15 +80,12 @@
 void SetupEnvironment();
 bool SetupNetworking();
 
-<<<<<<< HEAD
-=======
 struct CLogCategoryActive
 {
     std::string category;
     bool active;
 };
 
->>>>>>> e44150fe
 namespace BCLog {
     enum LogFlags : uint32_t {
         NONE        = 0,
@@ -120,10 +110,7 @@
         COINDB      = (1 << 18),
         QT          = (1 << 19),
         LEVELDB     = (1 << 20),
-<<<<<<< HEAD
-	COINSTAKE   = (1 << 21),
-=======
->>>>>>> e44150fe
+        COINSTAKE   = (1 << 50),
         ALL         = ~(uint32_t)0,
     };
 }
@@ -133,18 +120,12 @@
     return (logCategories.load(std::memory_order_relaxed) & category) != 0;
 }
 
-<<<<<<< HEAD
-/** Returns a string with the supported log categories */
-std::string ListLogCategories();
-
-=======
 /** Returns a string with the log categories. */
 std::string ListLogCategories();
 
 /** Returns a vector of the active log categories. */
 std::vector<CLogCategoryActive> ListActiveLogCategories();
 
->>>>>>> e44150fe
 /** Return true if str parses as a log category and set the flags in f */
 bool GetLogCategory(uint32_t *f, const std::string *str);
 
@@ -196,11 +177,7 @@
 int RaiseFileDescriptorLimit(int nMinFD);
 void AllocateFileRange(FILE *file, unsigned int offset, unsigned int length);
 bool RenameOver(fs::path src, fs::path dest);
-<<<<<<< HEAD
-bool TryCreateDirectory(const fs::path& p);
-=======
 bool TryCreateDirectories(const fs::path& p);
->>>>>>> e44150fe
 fs::path GetDefaultDataDir();
 const fs::path &GetDataDir(bool fNetSpecific = true);
 void ClearDatadirCache();
@@ -319,6 +296,11 @@
  * when boost is newer than 1.56.
  */
 int GetNumCores();
+
+#define THREAD_PRIORITY_LOWEST          PRIO_MAX
+#define THREAD_PRIORITY_BELOW_NORMAL    2
+#define THREAD_PRIORITY_NORMAL          0
+#define THREAD_PRIORITY_ABOVE_NORMAL    0
 
 void SetThreadPriority(int nPriority);
 void RenameThread(const char* name);
