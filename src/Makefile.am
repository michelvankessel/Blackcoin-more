--- conflicted
+++ resolved
@@ -80,15 +80,10 @@
   amount.h \
   arith_uint256.h \
   base58.h \
-<<<<<<< HEAD
-=======
   bech32.h \
   bloom.h \
->>>>>>> f56c00b2
   blockencodings.h \
   bloom.h \
-  cashaddr.h \
-  cashaddrenc.h \
   chain.h \
   chainparams.h \
   chainparamsbase.h \
@@ -102,12 +97,10 @@
   compat/endian.h \
   compat/sanity.h \
   compressor.h \
-  config.h \
   consensus/consensus.h \
   consensus/tx_verify.h \
   core_io.h \
   core_memusage.h \
-  dstencode.h \
   hash.h \
   cuckoocache.h \
   fs.h \
@@ -186,12 +179,8 @@
   wallet/coincontrol.h \
   wallet/crypter.h \
   wallet/db.h \
-<<<<<<< HEAD
-=======
-  wallet/feebumper.h \
   wallet/fees.h \
   wallet/init.h \
->>>>>>> f56c00b2
   wallet/rpcwallet.h \
   wallet/wallet.h \
   wallet/walletdb.h \
@@ -270,12 +259,8 @@
 libbitcoin_wallet_a_SOURCES = \
   wallet/crypter.cpp \
   wallet/db.cpp \
-<<<<<<< HEAD
-=======
-  wallet/feebumper.cpp \
   wallet/fees.cpp \
   wallet/init.cpp \
->>>>>>> f56c00b2
   wallet/rpcdump.cpp \
   wallet/rpcwallet.cpp \
   wallet/wallet.cpp \
@@ -284,11 +269,7 @@
   $(BITCOIN_CORE_H)
 
 # crypto primitives library
-<<<<<<< HEAD
-crypto_libbitcoin_crypto_a_CPPFLAGS = $(AM_CPPFLAGS) $(BITCOIN_CONFIG_INCLUDES) $(SSL_CFLAGS)
-=======
 crypto_libbitcoin_crypto_a_CPPFLAGS = $(AM_CPPFLAGS)
->>>>>>> f56c00b2
 crypto_libbitcoin_crypto_a_CXXFLAGS = $(AM_CXXFLAGS) $(PIE_FLAGS)
 crypto_libbitcoin_crypto_a_SOURCES = \
   crypto/aes.cpp \
@@ -355,21 +336,14 @@
 libbitcoin_common_a_CXXFLAGS = $(AM_CXXFLAGS) $(PIE_FLAGS)
 libbitcoin_common_a_SOURCES = \
   base58.cpp \
-<<<<<<< HEAD
-  cashaddr.cpp \
-  cashaddrenc.cpp \
-=======
   bech32.cpp \
->>>>>>> f56c00b2
   chainparams.cpp \
   coins.cpp \
   compressor.cpp \
   consensus/merkle.cpp \
-  config.cpp \
   core_read.cpp \
   core_write.cpp \
   hash.cpp \
-  dstencode.cpp \
   key.cpp \
   keystore.cpp \
   netaddress.cpp \
@@ -544,6 +518,7 @@
 	-$(MAKE) -C secp256k1 clean
 	-$(MAKE) -C univalue clean
 	-rm -f leveldb/*/*.gcda leveldb/*/*.gcno leveldb/helpers/memenv/*.gcda leveldb/helpers/memenv/*.gcno
+	-rm -f config.h
 	-rm -rf test/__pycache__
 
 .rc.o:
