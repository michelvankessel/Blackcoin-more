# Copyright (c) 2013-2016 The Bitcoin Core developers
# Distributed under the MIT software license, see the accompanying
# file COPYING or http://www.opensource.org/licenses/mit-license.php.

DIST_SUBDIRS = secp256k1 univalue

AM_LDFLAGS = $(PTHREAD_CFLAGS) $(LIBTOOL_LDFLAGS) $(HARDENED_LDFLAGS) $(GPROF_LDFLAGS) $(SANITIZER_LDFLAGS)
AM_CXXFLAGS = $(DEBUG_CXXFLAGS) $(HARDENED_CXXFLAGS) $(WARN_CXXFLAGS) $(NOWARN_CXXFLAGS) $(ERROR_CXXFLAGS) $(GPROF_CXXFLAGS) $(SANITIZER_CXXFLAGS)
AM_CPPFLAGS = $(DEBUG_CPPFLAGS) $(HARDENED_CPPFLAGS)
AM_LIBTOOLFLAGS = --preserve-dup-deps
EXTRA_LIBRARIES =

if EMBEDDED_UNIVALUE
LIBUNIVALUE = univalue/libunivalue.la

$(LIBUNIVALUE): $(wildcard univalue/lib/*) $(wildcard univalue/include/*)
	$(AM_V_at)$(MAKE) $(AM_MAKEFLAGS) -C $(@D) $(@F)
else
LIBUNIVALUE = $(UNIVALUE_LIBS)
endif

BITCOIN_INCLUDES=-I$(builddir) $(BDB_CPPFLAGS) $(BOOST_CPPFLAGS) $(LEVELDB_CPPFLAGS) $(CRYPTO_CFLAGS) $(SSL_CFLAGS)

BITCOIN_INCLUDES += -I$(srcdir)/secp256k1/include
BITCOIN_INCLUDES += $(UNIVALUE_CFLAGS)

LIBBITCOIN_SERVER=libbitcoin_server.a
LIBBITCOIN_COMMON=libbitcoin_common.a
LIBBITCOIN_CONSENSUS=libbitcoin_consensus.a
LIBBITCOIN_CLI=libbitcoin_cli.a
LIBBITCOIN_UTIL=libbitcoin_util.a
LIBBITCOIN_CRYPTO_BASE=crypto/libbitcoin_crypto_base.a
LIBBITCOINQT=qt/libbitcoinqt.a
LIBSECP256K1=secp256k1/libsecp256k1.la

if ENABLE_ZMQ
LIBBITCOIN_ZMQ=libbitcoin_zmq.a
endif
if BUILD_BITCOIN_LIBS
LIBBITCOINCONSENSUS=libbitcoinconsensus.la
endif
if ENABLE_WALLET
LIBBITCOIN_WALLET=libbitcoin_wallet.a
LIBBITCOIN_WALLET_TOOL=libbitcoin_wallet_tool.a
endif

LIBBITCOIN_CRYPTO= $(LIBBITCOIN_CRYPTO_BASE)
if ENABLE_SSE41
LIBBITCOIN_CRYPTO_SSE41 = crypto/libbitcoin_crypto_sse41.a
LIBBITCOIN_CRYPTO += $(LIBBITCOIN_CRYPTO_SSE41)
endif
if ENABLE_AVX2
LIBBITCOIN_CRYPTO_AVX2 = crypto/libbitcoin_crypto_avx2.a
LIBBITCOIN_CRYPTO += $(LIBBITCOIN_CRYPTO_AVX2)
endif
if ENABLE_SHANI
LIBBITCOIN_CRYPTO_SHANI = crypto/libbitcoin_crypto_shani.a
LIBBITCOIN_CRYPTO += $(LIBBITCOIN_CRYPTO_SHANI)
endif

$(LIBSECP256K1): $(wildcard secp256k1/src/*.h) $(wildcard secp256k1/src/*.c) $(wildcard secp256k1/include/*)
	$(AM_V_at)$(MAKE) $(AM_MAKEFLAGS) -C $(@D) $(@F)

# Make is not made aware of per-object dependencies to avoid limiting building parallelization
# But to build the less dependent modules first, we manually select their order here:
EXTRA_LIBRARIES += \
  $(LIBBITCOIN_CRYPTO) \
  $(LIBBITCOIN_UTIL) \
  $(LIBBITCOIN_COMMON) \
  $(LIBBITCOIN_CONSENSUS) \
  $(LIBBITCOIN_SERVER) \
  $(LIBBITCOIN_CLI) \
  $(LIBBITCOIN_WALLET) \
  $(LIBBITCOIN_WALLET_TOOL) \
  $(LIBBITCOIN_ZMQ)

lib_LTLIBRARIES = $(LIBBITCOINCONSENSUS)

bin_PROGRAMS =
noinst_PROGRAMS =
TESTS =
BENCHMARKS =

if BUILD_BITCOIND
  bin_PROGRAMS += blackmored
endif

if BUILD_BITCOIN_CLI
  bin_PROGRAMS += blackmore-cli
endif
if BUILD_BITCOIN_TX
  bin_PROGRAMS += blackmore-tx
endif
if ENABLE_WALLET
if BUILD_BITCOIN_WALLET
  bin_PROGRAMS += blackmore-wallet
endif
endif

.PHONY: FORCE check-symbols check-security
# bitcoin core #
BITCOIN_CORE_H = \
  addrdb.h \
  addrman.h \
  attributes.h \
  banman.h \
  base58.h \
  bech32.h \
  bloom.h \
  blockencodings.h \
  blockfilter.h \
  chain.h \
  chainparams.h \
  chainparamsbase.h \
  chainparamsseeds.h \
  checkqueue.h \
  clientversion.h \
  coins.h \
  compat.h \
  compat/assumptions.h \
  compat/byteswap.h \
  compat/endian.h \
  compat/sanity.h \
  compressor.h \
  consensus/consensus.h \
  consensus/tx_check.h \
  consensus/tx_verify.h \
  core_io.h \
  core_memusage.h \
  hash.h \
  cuckoocache.h \
  flatfile.h \
  fs.h \
  httprpc.h \
  httpserver.h \
  index/base.h \
  index/blockfilterindex.h \
  index/txindex.h \
  indirectmap.h \
  init.h \
  interfaces/chain.h \
  interfaces/handler.h \
  interfaces/node.h \
  interfaces/wallet.h \
  key.h \
  key_io.h \
  dbwrapper.h \
  limitedmap.h \
  logging.h \
  memusage.h \
  merkleblock.h \
  miner.h \
  net.h \
  net_permissions.h \
  net_processing.h \
  netaddress.h \
  netbase.h \
  netmessagemaker.h \
  node/coin.h \
  node/coinstats.h \
  node/psbt.h \
  node/transaction.h \
  noui.h \
  optional.h \
  outputtype.h \
  policy/feerate.h \
  policy/fees.h \
  policy/policy.h \
<<<<<<< HEAD
  pos.h \
=======
  policy/rbf.h \
  policy/settings.h \
>>>>>>> 2f9f9b37
  pow.h \
  prevector.h \
  primitives/block.h \
  primitives/transaction.h \
  protocol.h \
  psbt.h \
  random.h \
  reverse_iterator.h \
  reverselock.h \
  rpc/blockchain.h \
  rpc/client.h \
  rpc/protocol.h \
  rpc/rawtransaction_util.h \
  rpc/register.h \
  rpc/request.h \
  rpc/server.h \
  rpc/util.h \
  scheduler.h \
  script/descriptor.h \
  script/keyorigin.h \
  script/sigcache.h \
  script/sign.h \
  script/signingprovider.h \
  script/standard.h \
  shutdown.h \
  streams.h \
  support/allocators/secure.h \
  support/allocators/zeroafterfree.h \
  support/cleanse.h \
  support/events.h \
  support/lockedpool.h \
  sync.h \
  threadsafety.h \
  threadinterrupt.h \
  timedata.h \
  tinyformat.h \
  torcontrol.h \
  txdb.h \
  txmempool.h \
  ui_interface.h \
  uint256.h \
  undo.h \
  util/bip32.h \
  util/bytevectorhash.h \
  util/error.h \
  util/fees.h \
  util/system.h \
  util/memory.h \
  util/moneystr.h \
  util/rbf.h \
  util/string.h \
  util/threadnames.h \
  util/time.h \
  util/translation.h \
  util/url.h \
  util/validation.h \
  validation.h \
  validationinterface.h \
  version.h \
  versionbits.h \
  versionbitsinfo.h \
  walletinitinterface.h \
  wallet/coincontrol.h \
  wallet/crypter.h \
  wallet/db.h \
  wallet/fees.h \
  wallet/ismine.h \
  wallet/load.h \
  wallet/psbtwallet.h \
  wallet/rpcwallet.h \
  wallet/wallet.h \
  wallet/walletdb.h \
  wallet/wallettool.h \
  wallet/walletutil.h \
  wallet/coinselection.h \
  warnings.h \
  zmq/zmqabstractnotifier.h \
  zmq/zmqconfig.h\
  zmq/zmqnotificationinterface.h \
  zmq/zmqpublishnotifier.h \
  zmq/zmqrpc.h


obj/build.h: FORCE
	@$(MKDIR_P) $(builddir)/obj
	@$(top_srcdir)/share/genbuild.sh "$(abs_top_builddir)/src/obj/build.h" \
	  "$(abs_top_srcdir)"
libbitcoin_util_a-clientversion.$(OBJEXT): obj/build.h

# server: shared between bitcoind and bitcoin-qt
# Contains code accessing mempool and chain state that is meant to be separated
# from wallet and gui code (see node/README.md). Shared code should go in
# libbitcoin_common or libbitcoin_util libraries, instead.
libbitcoin_server_a_CPPFLAGS = $(AM_CPPFLAGS) $(BITCOIN_INCLUDES) $(MINIUPNPC_CPPFLAGS) $(EVENT_CFLAGS) $(EVENT_PTHREADS_CFLAGS)
libbitcoin_server_a_CXXFLAGS = $(AM_CXXFLAGS) $(PIE_FLAGS)
libbitcoin_server_a_SOURCES = \
  addrdb.cpp \
  addrman.cpp \
  banman.cpp \
  blockencodings.cpp \
  blockfilter.cpp \
  chain.cpp \
  consensus/tx_verify.cpp \
  flatfile.cpp \
  httprpc.cpp \
  httpserver.cpp \
  index/base.cpp \
  index/blockfilterindex.cpp \
  index/txindex.cpp \
  interfaces/chain.cpp \
  interfaces/node.cpp \
  init.cpp \
  dbwrapper.cpp \
  miner.cpp \
  net.cpp \
  net_processing.cpp \
  node/coin.cpp \
  node/coinstats.cpp \
  node/psbt.cpp \
  node/transaction.cpp \
  noui.cpp \
  policy/fees.cpp \
<<<<<<< HEAD
  policy/policy.cpp \
  pos.cpp \
=======
  policy/rbf.cpp \
  policy/settings.cpp \
>>>>>>> 2f9f9b37
  pow.cpp \
  rest.cpp \
  rpc/blockchain.cpp \
  rpc/mining.cpp \
  rpc/misc.cpp \
  rpc/net.cpp \
  rpc/rawtransaction.cpp \
  rpc/server.cpp \
  script/sigcache.cpp \
  shutdown.cpp \
  timedata.cpp \
  torcontrol.cpp \
  txdb.cpp \
  txmempool.cpp \
  ui_interface.cpp \
  validation.cpp \
  validationinterface.cpp \
  versionbits.cpp \
  $(BITCOIN_CORE_H)

if ENABLE_WALLET
libbitcoin_server_a_SOURCES += wallet/init.cpp
endif
if !ENABLE_WALLET
libbitcoin_server_a_SOURCES += dummywallet.cpp
endif

if ENABLE_ZMQ
libbitcoin_zmq_a_CPPFLAGS = $(AM_CPPFLAGS) $(BITCOIN_INCLUDES) $(ZMQ_CFLAGS)
libbitcoin_zmq_a_CXXFLAGS = $(AM_CXXFLAGS) $(PIE_FLAGS)
libbitcoin_zmq_a_SOURCES = \
  zmq/zmqabstractnotifier.cpp \
  zmq/zmqnotificationinterface.cpp \
  zmq/zmqpublishnotifier.cpp \
  zmq/zmqrpc.cpp
endif


# wallet: shared between bitcoind and bitcoin-qt, but only linked
# when wallet enabled
libbitcoin_wallet_a_CPPFLAGS = $(AM_CPPFLAGS) $(BITCOIN_INCLUDES)
libbitcoin_wallet_a_CXXFLAGS = $(AM_CXXFLAGS) $(PIE_FLAGS)
libbitcoin_wallet_a_SOURCES = \
  interfaces/wallet.cpp \
  wallet/coincontrol.cpp \
  wallet/crypter.cpp \
  wallet/db.cpp \
  wallet/fees.cpp \
  wallet/ismine.cpp \
  wallet/load.cpp \
  wallet/psbtwallet.cpp \
  wallet/rpcdump.cpp \
  wallet/rpcwallet.cpp \
  wallet/wallet.cpp \
  wallet/walletdb.cpp \
  wallet/walletutil.cpp \
  wallet/coinselection.cpp \
  $(BITCOIN_CORE_H)

libbitcoin_wallet_tool_a_CPPFLAGS = $(AM_CPPFLAGS) $(BITCOIN_INCLUDES)
libbitcoin_wallet_tool_a_CXXFLAGS = $(AM_CXXFLAGS) $(PIE_FLAGS)
libbitcoin_wallet_tool_a_SOURCES = \
  wallet/wallettool.cpp \
  $(BITCOIN_CORE_H)

# crypto primitives library
crypto_libbitcoin_crypto_base_a_CPPFLAGS = $(AM_CPPFLAGS)
crypto_libbitcoin_crypto_base_a_CXXFLAGS = $(AM_CXXFLAGS) $(PIE_FLAGS)
crypto_libbitcoin_crypto_base_a_SOURCES = \
  crypto/aes.cpp \
  crypto/aes.h \
  crypto/chacha_poly_aead.h \
  crypto/chacha_poly_aead.cpp \
  crypto/chacha20.h \
  crypto/chacha20.cpp \
  crypto/common.h \
  crypto/hkdf_sha256_32.cpp \
  crypto/hkdf_sha256_32.h \
  crypto/hmac_sha256.cpp \
  crypto/hmac_sha256.h \
  crypto/hmac_sha512.cpp \
  crypto/hmac_sha512.h \
  crypto/poly1305.h \
  crypto/poly1305.cpp \
  crypto/ripemd160.cpp \
  crypto/ripemd160.h \
  crypto/scrypt.cpp \
  crypto/scrypt.h \
  crypto/sha1.cpp \
  crypto/sha1.h \
  crypto/sha256.cpp \
  crypto/sha256.h \
  crypto/sha512.cpp \
  crypto/sha512.h \
  crypto/siphash.cpp \
  crypto/siphash.h

if USE_ASM
crypto_libbitcoin_crypto_base_a_SOURCES += crypto/sha256_sse4.cpp
endif

crypto_libbitcoin_crypto_sse41_a_CXXFLAGS = $(AM_CXXFLAGS) $(PIE_FLAGS)
crypto_libbitcoin_crypto_sse41_a_CPPFLAGS = $(AM_CPPFLAGS)
crypto_libbitcoin_crypto_sse41_a_CXXFLAGS += $(SSE41_CXXFLAGS)
crypto_libbitcoin_crypto_sse41_a_CPPFLAGS += -DENABLE_SSE41
crypto_libbitcoin_crypto_sse41_a_SOURCES = crypto/sha256_sse41.cpp

crypto_libbitcoin_crypto_avx2_a_CXXFLAGS = $(AM_CXXFLAGS) $(PIE_FLAGS)
crypto_libbitcoin_crypto_avx2_a_CPPFLAGS = $(AM_CPPFLAGS)
crypto_libbitcoin_crypto_avx2_a_CXXFLAGS += $(AVX2_CXXFLAGS)
crypto_libbitcoin_crypto_avx2_a_CPPFLAGS += -DENABLE_AVX2
crypto_libbitcoin_crypto_avx2_a_SOURCES = crypto/sha256_avx2.cpp

crypto_libbitcoin_crypto_shani_a_CXXFLAGS = $(AM_CXXFLAGS) $(PIE_FLAGS)
crypto_libbitcoin_crypto_shani_a_CPPFLAGS = $(AM_CPPFLAGS)
crypto_libbitcoin_crypto_shani_a_CXXFLAGS += $(SHANI_CXXFLAGS)
crypto_libbitcoin_crypto_shani_a_CPPFLAGS += -DENABLE_SHANI
crypto_libbitcoin_crypto_shani_a_SOURCES = crypto/sha256_shani.cpp

# consensus: shared between all executables that validate any consensus rules.
libbitcoin_consensus_a_CPPFLAGS = $(AM_CPPFLAGS) $(BITCOIN_INCLUDES)
libbitcoin_consensus_a_CXXFLAGS = $(AM_CXXFLAGS) $(PIE_FLAGS)
libbitcoin_consensus_a_SOURCES = \
  amount.h \
  arith_uint256.cpp \
  arith_uint256.h \
  consensus/merkle.cpp \
  consensus/merkle.h \
  consensus/params.h \
  consensus/tx_check.cpp \
  consensus/validation.h \
  hash.cpp \
  hash.h \
  prevector.h \
  primitives/block.cpp \
  primitives/block.h \
  primitives/transaction.cpp \
  primitives/transaction.h \
  pubkey.cpp \
  pubkey.h \
  script/bitcoinconsensus.cpp \
  script/interpreter.cpp \
  script/interpreter.h \
  script/script.cpp \
  script/script.h \
  script/script_error.cpp \
  script/script_error.h \
  serialize.h \
  span.h \
  tinyformat.h \
  uint256.cpp \
  uint256.h \
  util/strencodings.cpp \
  util/strencodings.h \
  version.h

# common: shared between bitcoind, and bitcoin-qt and non-server tools
libbitcoin_common_a_CPPFLAGS = $(AM_CPPFLAGS) $(BITCOIN_INCLUDES)
libbitcoin_common_a_CXXFLAGS = $(AM_CXXFLAGS) $(PIE_FLAGS)
libbitcoin_common_a_SOURCES = \
  base58.cpp \
  bech32.cpp \
  bloom.cpp \
  chainparams.cpp \
  coins.cpp \
  compressor.cpp \
  consensus/merkle.cpp \
  core_read.cpp \
  core_write.cpp \
  hash.cpp \
  key.cpp \
  key_io.cpp \
  merkleblock.cpp \
  netaddress.cpp \
  netbase.cpp \
  net_permissions.cpp \
  outputtype.cpp \
  policy/feerate.cpp \
  policy/policy.cpp \
  protocol.cpp \
<<<<<<< HEAD
  pubkey.cpp \
=======
  psbt.cpp \
  rpc/rawtransaction_util.cpp \
  rpc/util.cpp \
>>>>>>> 2f9f9b37
  scheduler.cpp \
  script/descriptor.cpp \
  script/sign.cpp \
  script/signingprovider.cpp \
  script/standard.cpp \
  versionbitsinfo.cpp \
  warnings.cpp \
  $(BITCOIN_CORE_H)

# util: shared between all executables.
# This library *must* be included to make sure that the glibc
# backward-compatibility objects and their sanity checks are linked.
libbitcoin_util_a_CPPFLAGS = $(AM_CPPFLAGS) $(BITCOIN_INCLUDES)
libbitcoin_util_a_CXXFLAGS = $(AM_CXXFLAGS) $(PIE_FLAGS)
libbitcoin_util_a_SOURCES = \
  support/lockedpool.cpp \
  chainparamsbase.cpp \
  clientversion.cpp \
  compat/glibc_sanity_fdelt.cpp \
  compat/glibc_sanity.cpp \
  compat/glibcxx_sanity.cpp \
  compat/strnlen.cpp \
  fs.cpp \
  interfaces/handler.cpp \
  logging.cpp \
  random.cpp \
  rpc/request.cpp \
  support/cleanse.cpp \
  sync.cpp \
  threadinterrupt.cpp \
  util/bip32.cpp \
  util/bytevectorhash.cpp \
  util/error.cpp \
  util/fees.cpp \
  util/system.cpp \
  util/moneystr.cpp \
  util/rbf.cpp \
  util/threadnames.cpp \
  util/strencodings.cpp \
  util/string.cpp \
  util/time.cpp \
  util/url.cpp \
  util/validation.cpp \
  $(BITCOIN_CORE_H)

if GLIBC_BACK_COMPAT
libbitcoin_util_a_SOURCES += compat/glibc_compat.cpp
AM_LDFLAGS += $(COMPAT_LDFLAGS)
endif

# cli: shared between bitcoin-cli and bitcoin-qt
libbitcoin_cli_a_CPPFLAGS = $(AM_CPPFLAGS) $(BITCOIN_INCLUDES)
libbitcoin_cli_a_CXXFLAGS = $(AM_CXXFLAGS) $(PIE_FLAGS)
libbitcoin_cli_a_SOURCES = \
  rpc/client.cpp \
  $(BITCOIN_CORE_H)

nodist_libbitcoin_util_a_SOURCES = $(srcdir)/obj/build.h
#

# blackmored binary #
blackmored_SOURCES = bitcoind.cpp
blackmored_CPPFLAGS = $(AM_CPPFLAGS) $(BITCOIN_INCLUDES)
blackmored_CXXFLAGS = $(AM_CXXFLAGS) $(PIE_FLAGS)
blackmored_LDFLAGS = $(RELDFLAGS) $(AM_LDFLAGS) $(LIBTOOL_APP_LDFLAGS)

if TARGET_WINDOWS
blackmored_SOURCES += bitcoind-res.rc
endif

<<<<<<< HEAD
blackmored_LDADD = \
=======
# Libraries below may be listed more than once to resolve circular dependencies (see
# https://eli.thegreenplace.net/2013/07/09/library-order-in-static-linking#circular-dependency)
bitcoind_LDADD = \
>>>>>>> 2f9f9b37
  $(LIBBITCOIN_SERVER) \
  $(LIBBITCOIN_WALLET) \
  $(LIBBITCOIN_SERVER) \
  $(LIBBITCOIN_COMMON) \
  $(LIBUNIVALUE) \
  $(LIBBITCOIN_UTIL) \
  $(LIBBITCOIN_ZMQ) \
  $(LIBBITCOIN_CONSENSUS) \
  $(LIBBITCOIN_CRYPTO) \
  $(LIBLEVELDB) \
  $(LIBLEVELDB_SSE42) \
  $(LIBMEMENV) \
  $(LIBSECP256K1)

blackmored_LDADD += $(BOOST_LIBS) $(BDB_LIBS) $(CRYPTO_LIBS) $(MINIUPNPC_LIBS) $(EVENT_PTHREADS_LIBS) $(EVENT_LIBS) $(ZMQ_LIBS)

# blackmore-cli binary #
blackmore_cli_SOURCES = bitcoin-cli.cpp
blackmore_cli_CPPFLAGS = $(AM_CPPFLAGS) $(BITCOIN_INCLUDES) $(EVENT_CFLAGS)
blackmore_cli_CXXFLAGS = $(AM_CXXFLAGS) $(PIE_FLAGS)
blackmore_cli_LDFLAGS = $(RELDFLAGS) $(AM_LDFLAGS) $(LIBTOOL_APP_LDFLAGS)

if TARGET_WINDOWS
blackmore_cli_SOURCES += bitcoin-cli-res.rc
endif

blackmore_cli_LDADD = \
  $(LIBBITCOIN_CLI) \
  $(LIBUNIVALUE) \
  $(LIBBITCOIN_UTIL) \
  $(LIBBITCOIN_CRYPTO)

blackmore_cli_LDADD += $(BOOST_LIBS) $(CRYPTO_LIBS) $(EVENT_LIBS)
#

# blackmore-tx binary #
blackmore_tx_SOURCES = bitcoin-tx.cpp
blackmore_tx_CPPFLAGS = $(AM_CPPFLAGS) $(BITCOIN_INCLUDES)
blackmore_tx_CXXFLAGS = $(AM_CXXFLAGS) $(PIE_FLAGS)
blackmore_tx_LDFLAGS = $(RELDFLAGS) $(AM_LDFLAGS) $(LIBTOOL_APP_LDFLAGS)

if TARGET_WINDOWS
blackmore_tx_SOURCES += bitcoin-tx-res.rc
endif

blackmore_tx_LDADD = \
  $(LIBUNIVALUE) \
  $(LIBBITCOIN_COMMON) \
  $(LIBBITCOIN_UTIL) \
  $(LIBBITCOIN_CONSENSUS) \
  $(LIBBITCOIN_CRYPTO) \
  $(LIBSECP256K1)

blackmore_tx_LDADD += $(BOOST_LIBS) $(CRYPTO_LIBS)
#

# blackmore-wallet binary #
blackmore_wallet_SOURCES = bitcoin-wallet.cpp
blackmore_wallet_CPPFLAGS = $(AM_CPPFLAGS) $(BITCOIN_INCLUDES)
blackmore_wallet_CXXFLAGS = $(AM_CXXFLAGS) $(PIE_FLAGS)
blackmore_wallet_LDFLAGS = $(RELDFLAGS) $(AM_LDFLAGS) $(LIBTOOL_APP_LDFLAGS)

if TARGET_WINDOWS
blackmore_wallet_SOURCES += bitcoin-wallet-res.rc
endif

blackmore_wallet_LDADD = \
  $(LIBBITCOIN_WALLET_TOOL) \
  $(LIBBITCOIN_WALLET) \
  $(LIBBITCOIN_COMMON) \
  $(LIBBITCOIN_CONSENSUS) \
  $(LIBBITCOIN_UTIL) \
  $(LIBBITCOIN_CRYPTO) \
  $(LIBBITCOIN_ZMQ) \
  $(LIBLEVELDB) \
  $(LIBLEVELDB_SSE42) \
  $(LIBMEMENV) \
  $(LIBSECP256K1) \
  $(LIBUNIVALUE)

<<<<<<< HEAD
blackmore_wallet_LDADD += $(BOOST_LIBS) $(BDB_LIBS) $(CRYPTO_LIBS) $(MINIUPNPC_LIBS)
=======
bitcoin_wallet_LDADD += $(BOOST_LIBS) $(BDB_LIBS) $(CRYPTO_LIBS) $(EVENT_PTHREADS_LIBS) $(EVENT_LIBS) $(MINIUPNPC_LIBS) $(ZMQ_LIBS)
>>>>>>> 2f9f9b37
#

# bitcoinconsensus library #
if BUILD_BITCOIN_LIBS
include_HEADERS = script/bitcoinconsensus.h
libbitcoinconsensus_la_SOURCES = support/cleanse.cpp $(crypto_libbitcoin_crypto_base_a_SOURCES) $(libbitcoin_consensus_a_SOURCES)

if GLIBC_BACK_COMPAT
  libbitcoinconsensus_la_SOURCES += compat/glibc_compat.cpp
endif

libbitcoinconsensus_la_LDFLAGS = $(AM_LDFLAGS) -no-undefined $(RELDFLAGS)
libbitcoinconsensus_la_LIBADD = $(LIBSECP256K1) $(CRYPTO_LIBS)
libbitcoinconsensus_la_CPPFLAGS = $(AM_CPPFLAGS) -I$(builddir)/obj -I$(srcdir)/secp256k1/include -DBUILD_BITCOIN_INTERNAL $(SSL_CFLAGS)
libbitcoinconsensus_la_CXXFLAGS = $(AM_CXXFLAGS) $(PIE_FLAGS)

endif
#

CTAES_DIST =  crypto/ctaes/bench.c
CTAES_DIST += crypto/ctaes/ctaes.c
CTAES_DIST += crypto/ctaes/ctaes.h
CTAES_DIST += crypto/ctaes/README.md
CTAES_DIST += crypto/ctaes/test.c

CLEANFILES = $(EXTRA_LIBRARIES)

CLEANFILES += *.gcda *.gcno
CLEANFILES += compat/*.gcda compat/*.gcno
CLEANFILES += consensus/*.gcda consensus/*.gcno
CLEANFILES += crypto/*.gcda crypto/*.gcno
CLEANFILES += policy/*.gcda policy/*.gcno
CLEANFILES += primitives/*.gcda primitives/*.gcno
CLEANFILES += script/*.gcda script/*.gcno
CLEANFILES += support/*.gcda support/*.gcno
CLEANFILES += univalue/*.gcda univalue/*.gcno
CLEANFILES += wallet/*.gcda wallet/*.gcno
CLEANFILES += wallet/test/*.gcda wallet/test/*.gcno
CLEANFILES += zmq/*.gcda zmq/*.gcno
CLEANFILES += obj/build.h

EXTRA_DIST = $(CTAES_DIST)


config/bitcoin-config.h: config/stamp-h1
	@$(MAKE) -C $(top_builddir) $(subdir)/$(@)
config/stamp-h1: $(top_srcdir)/$(subdir)/config/bitcoin-config.h.in $(top_builddir)/config.status
	$(AM_V_at)$(MAKE) -C $(top_builddir) $(subdir)/$(@)
$(top_srcdir)/$(subdir)/config/bitcoin-config.h.in:  $(am__configure_deps)
	$(AM_V_at)$(MAKE) -C $(top_srcdir) $(subdir)/config/bitcoin-config.h.in

clean-local:
	-$(MAKE) -C secp256k1 clean
	-$(MAKE) -C univalue clean
	-rm -f leveldb/*/*.gcda leveldb/*/*.gcno leveldb/helpers/memenv/*.gcda leveldb/helpers/memenv/*.gcno
	-rm -f config.h
	-rm -rf test/__pycache__

.rc.o:
	@test -f $(WINDRES)
	## FIXME: How to get the appropriate modulename_CPPFLAGS in here?
	$(AM_V_GEN) $(WINDRES) $(DEFS) $(DEFAULT_INCLUDES) $(INCLUDES) $(CPPFLAGS) -DWINDRES_PREPROC -i $< -o $@

check-symbols: $(bin_PROGRAMS)
if GLIBC_BACK_COMPAT
	@echo "Checking glibc back compat..."
<<<<<<< HEAD
	$(AM_V_at) READELF=$(READELF) CPPFILT=$(CPPFILT) $(top_srcdir)/contrib/devtools/symbol-check.py $(bin_PROGRAMS)
=======
	$(AM_V_at) READELF=$(READELF) CPPFILT=$(CPPFILT) $(PYTHON) $(top_srcdir)/contrib/devtools/symbol-check.py $(bin_PROGRAMS)
>>>>>>> 2f9f9b37
endif

check-security: $(bin_PROGRAMS)
if HARDEN
	@echo "Checking binary security..."
<<<<<<< HEAD
	$(AM_V_at) READELF=$(READELF) OBJDUMP=$(OBJDUMP) $(top_srcdir)/contrib/devtools/security-check.py $(bin_PROGRAMS)
=======
	$(AM_V_at) READELF=$(READELF) OBJDUMP=$(OBJDUMP) $(PYTHON) $(top_srcdir)/contrib/devtools/security-check.py $(bin_PROGRAMS)
>>>>>>> 2f9f9b37
endif

if ENABLE_BIP70
%.pb.cc %.pb.h: %.proto
	@test -f $(PROTOC)
	$(AM_V_GEN) $(PROTOC) --cpp_out=$(@D) --proto_path=$(<D) $<
endif

if EMBEDDED_LEVELDB
include Makefile.leveldb.include
endif

if ENABLE_TESTS
include Makefile.test.include
endif

if ENABLE_BENCH
include Makefile.bench.include
endif

if ENABLE_QT
include Makefile.qt.include
endif

if ENABLE_QT_TESTS
include Makefile.qttest.include
endif<|MERGE_RESOLUTION|>--- conflicted
+++ resolved
@@ -166,12 +166,7 @@
   policy/feerate.h \
   policy/fees.h \
   policy/policy.h \
-<<<<<<< HEAD
-  pos.h \
-=======
-  policy/rbf.h \
   policy/settings.h \
->>>>>>> 2f9f9b37
   pow.h \
   prevector.h \
   primitives/block.h \
@@ -294,13 +289,8 @@
   node/transaction.cpp \
   noui.cpp \
   policy/fees.cpp \
-<<<<<<< HEAD
-  policy/policy.cpp \
+  policy/settings.cpp \
   pos.cpp \
-=======
-  policy/rbf.cpp \
-  policy/settings.cpp \
->>>>>>> 2f9f9b37
   pow.cpp \
   rest.cpp \
   rpc/blockchain.cpp \
@@ -481,13 +471,9 @@
   policy/feerate.cpp \
   policy/policy.cpp \
   protocol.cpp \
-<<<<<<< HEAD
-  pubkey.cpp \
-=======
   psbt.cpp \
   rpc/rawtransaction_util.cpp \
   rpc/util.cpp \
->>>>>>> 2f9f9b37
   scheduler.cpp \
   script/descriptor.cpp \
   script/sign.cpp \
@@ -558,13 +544,9 @@
 blackmored_SOURCES += bitcoind-res.rc
 endif
 
-<<<<<<< HEAD
-blackmored_LDADD = \
-=======
 # Libraries below may be listed more than once to resolve circular dependencies (see
 # https://eli.thegreenplace.net/2013/07/09/library-order-in-static-linking#circular-dependency)
-bitcoind_LDADD = \
->>>>>>> 2f9f9b37
+blackmored_LDADD = \
   $(LIBBITCOIN_SERVER) \
   $(LIBBITCOIN_WALLET) \
   $(LIBBITCOIN_SERVER) \
@@ -645,11 +627,7 @@
   $(LIBSECP256K1) \
   $(LIBUNIVALUE)
 
-<<<<<<< HEAD
-blackmore_wallet_LDADD += $(BOOST_LIBS) $(BDB_LIBS) $(CRYPTO_LIBS) $(MINIUPNPC_LIBS)
-=======
-bitcoin_wallet_LDADD += $(BOOST_LIBS) $(BDB_LIBS) $(CRYPTO_LIBS) $(EVENT_PTHREADS_LIBS) $(EVENT_LIBS) $(MINIUPNPC_LIBS) $(ZMQ_LIBS)
->>>>>>> 2f9f9b37
+blackmore_wallet_LDADD += $(BOOST_LIBS) $(BDB_LIBS) $(CRYPTO_LIBS) $(EVENT_PTHREADS_LIBS) $(EVENT_LIBS) $(MINIUPNPC_LIBS) $(ZMQ_LIBS)
 #
 
 # bitcoinconsensus library #
@@ -716,21 +694,13 @@
 check-symbols: $(bin_PROGRAMS)
 if GLIBC_BACK_COMPAT
 	@echo "Checking glibc back compat..."
-<<<<<<< HEAD
-	$(AM_V_at) READELF=$(READELF) CPPFILT=$(CPPFILT) $(top_srcdir)/contrib/devtools/symbol-check.py $(bin_PROGRAMS)
-=======
 	$(AM_V_at) READELF=$(READELF) CPPFILT=$(CPPFILT) $(PYTHON) $(top_srcdir)/contrib/devtools/symbol-check.py $(bin_PROGRAMS)
->>>>>>> 2f9f9b37
 endif
 
 check-security: $(bin_PROGRAMS)
 if HARDEN
 	@echo "Checking binary security..."
-<<<<<<< HEAD
-	$(AM_V_at) READELF=$(READELF) OBJDUMP=$(OBJDUMP) $(top_srcdir)/contrib/devtools/security-check.py $(bin_PROGRAMS)
-=======
 	$(AM_V_at) READELF=$(READELF) OBJDUMP=$(OBJDUMP) $(PYTHON) $(top_srcdir)/contrib/devtools/security-check.py $(bin_PROGRAMS)
->>>>>>> 2f9f9b37
 endif
 
 if ENABLE_BIP70
