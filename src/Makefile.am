--- conflicted
+++ resolved
@@ -25,10 +25,6 @@
 BITCOIN_INCLUDES += $(UNIVALUE_CFLAGS)
 
 LIBBITCOIN_SERVER=libbitcoin_server.a
-<<<<<<< HEAD
-
-=======
->>>>>>> b6548420
 LIBBITCOIN_COMMON=libbitcoin_common.a
 LIBBITCOIN_CONSENSUS=libbitcoin_consensus.a
 LIBBITCOIN_CLI=libbitcoin_cli.a
@@ -80,18 +76,13 @@
 # bitcoin core #
 BITCOIN_CORE_H = \
   addrman.h \
-<<<<<<< HEAD
   amount.h \
   arith_uint256.h \
   base58.h \
+  blockencodings.h \
   bloom.h \
   cashaddr.h \
   cashaddrenc.h \
-=======
-  base58.h \
-  bloom.h \
->>>>>>> b6548420
-  blockencodings.h \
   chain.h \
   chainparams.h \
   chainparamsbase.h \
@@ -108,13 +99,13 @@
   compressor.h \
   config.h \
   consensus/consensus.h \
+  consensus/merkle.h \
+  consensus/params.h \
+  consensus/validation.h \
   core_io.h \
   core_memusage.h \
-<<<<<<< HEAD
+  dstencode.h \
   hash.h \
-  dstencode.h \
-=======
->>>>>>> b6548420
   httprpc.h \
   httpserver.h \
   indirectmap.h \
@@ -133,13 +124,13 @@
   noui.h \
   policy/fees.h \
   policy/policy.h \
-<<<<<<< HEAD
   pos.h \
-=======
-  policy/rbf.h \
->>>>>>> b6548420
   pow.h \
+  prevector.h \
+  primitives/block.h \
+  primitives/transaction.h \
   protocol.h \
+  pubkey.h \
   random.h \
   reverselock.h \
   rpc/client.h \
@@ -147,14 +138,14 @@
   rpc/server.h \
   rpc/register.h \
   scheduler.h \
+  script/interpreter.h \
+  script/script.h \
+  script/script_error.h \
   script/sigcache.h \
   script/sign.h \
   script/standard.h \
   script/ismine.h \
-<<<<<<< HEAD
   serialize.h \
-=======
->>>>>>> b6548420
   streams.h \
   support/allocators/secure.h \
   support/allocators/zeroafterfree.h \
@@ -163,19 +154,19 @@
   sync.h \
   threadsafety.h \
   timedata.h \
+  tinyformat.h \
   torcontrol.h \
   txdb.h \
   txmempool.h \
   ui_interface.h \
+  uint256.h \
   undo.h \
   util.h \
   utilmoneystr.h \
+  utilstrencodings.h \
   utiltime.h \
   validationinterface.h \
-<<<<<<< HEAD
   version.h \
-=======
->>>>>>> b6548420
   versionbits.h \
   wallet/crypter.h \
   wallet/db.h \
@@ -255,7 +246,6 @@
   wallet/rpcwallet.cpp \
   wallet/wallet.cpp \
   wallet/walletdb.cpp \
-  policy/rbf.cpp \
   $(BITCOIN_CORE_H)
 
 # crypto primitives library
@@ -320,26 +310,31 @@
 libbitcoin_common_a_CXXFLAGS = $(AM_CXXFLAGS) $(PIE_FLAGS)
 libbitcoin_common_a_SOURCES = \
   amount.cpp \
+  arith_uint256.cpp \
   base58.cpp \
   cashaddr.cpp \
   cashaddrenc.cpp \
   chainparams.cpp \
   coins.cpp \
   compressor.cpp \
+  consensus/merkle.cpp \
+  config.cpp \
   core_read.cpp \
   core_write.cpp \
-<<<<<<< HEAD
   hash.cpp \
-  config.cpp \
   dstencode.cpp \
-=======
->>>>>>> b6548420
   key.cpp \
   keystore.cpp \
   netaddress.cpp \
   netbase.cpp \
+  primitives/block.cpp \
+  primitives/transaction.cpp \
   protocol.cpp \
+  pubkey.cpp \
   scheduler.cpp \
+  script/interpreter.cpp \
+  script/script.cpp \
+  script/script_error.cpp \
   script/sign.cpp \
   script/standard.cpp \
   $(BITCOIN_CORE_H)
@@ -360,6 +355,7 @@
   rpc/protocol.cpp \
   support/cleanse.cpp \
   sync.cpp \
+  uint256.cpp \
   util.cpp \
   utilmoneystr.cpp \
   utilstrencodings.cpp \
@@ -405,21 +401,11 @@
   
 blackmored_LDADD += $(BOOST_LIBS) $(BDB_LIBS) $(SSL_LIBS) $(CRYPTO_LIBS) $(MINIUPNPC_LIBS) $(EVENT_PTHREADS_LIBS) $(EVENT_LIBS) $(ZMQ_LIBS)
 
-<<<<<<< HEAD
 # blackmore-cli binary #
 blackmore_cli_SOURCES = bitcoin-cli.cpp
 blackmore_cli_CPPFLAGS = $(AM_CPPFLAGS) $(BITCOIN_INCLUDES) $(EVENT_CFLAGS)
 blackmore_cli_CXXFLAGS = $(AM_CXXFLAGS) $(PIE_FLAGS)
 blackmore_cli_LDFLAGS = $(RELDFLAGS) $(AM_LDFLAGS) $(LIBTOOL_APP_LDFLAGS)
-=======
-bitcoind_LDADD += $(BOOST_LIBS) $(BDB_LIBS) $(SSL_LIBS) $(CRYPTO_LIBS) $(MINIUPNPC_LIBS) $(EVENT_PTHREADS_LIBS) $(EVENT_LIBS) $(ZMQ_LIBS)
-
-# bitcoin-cli binary #
-bitcoin_cli_SOURCES = bitcoin-cli.cpp
-bitcoin_cli_CPPFLAGS = $(AM_CPPFLAGS) $(BITCOIN_INCLUDES) $(EVENT_CFLAGS)
-bitcoin_cli_CXXFLAGS = $(AM_CXXFLAGS) $(PIE_FLAGS)
-bitcoin_cli_LDFLAGS = $(RELDFLAGS) $(AM_LDFLAGS) $(LIBTOOL_APP_LDFLAGS)
->>>>>>> b6548420
 
 if TARGET_WINDOWS
 blackmore_cli_SOURCES += bitcoin-cli-res.rc
@@ -500,10 +486,7 @@
 	-$(MAKE) -C secp256k1 clean
 	-$(MAKE) -C univalue clean
 	-rm -f leveldb/*/*.gcda leveldb/*/*.gcno leveldb/helpers/memenv/*.gcda leveldb/helpers/memenv/*.gcno
-<<<<<<< HEAD
-=======
 	-rm -f config.h
->>>>>>> b6548420
 	-rm -rf test/__pycache__
 
 .rc.o:
