--- conflicted
+++ resolved
@@ -226,11 +226,7 @@
   util/memory.h \
   util/message.h \
   util/moneystr.h \
-<<<<<<< HEAD
-=======
-  util/rbf.h \
   util/settings.h \
->>>>>>> 56311988
   util/string.h \
   util/threadnames.h \
   util/time.h \
@@ -527,11 +523,7 @@
   util/system.cpp \
   util/message.cpp \
   util/moneystr.cpp \
-<<<<<<< HEAD
-=======
-  util/rbf.cpp \
   util/settings.cpp \
->>>>>>> 56311988
   util/threadnames.cpp \
   util/spanparsing.cpp \
   util/strencodings.cpp \
@@ -567,13 +559,7 @@
 blackmored_SOURCES += bitcoind-res.rc
 endif
 
-<<<<<<< HEAD
-# Libraries below may be listed more than once to resolve circular dependencies (see
-# https://eli.thegreenplace.net/2013/07/09/library-order-in-static-linking#circular-dependency)
 blackmored_LDADD = \
-=======
-bitcoind_LDADD = \
->>>>>>> 56311988
   $(LIBBITCOIN_SERVER) \
   $(LIBBITCOIN_WALLET) \
   $(LIBBITCOIN_COMMON) \
@@ -587,11 +573,7 @@
   $(LIBMEMENV) \
   $(LIBSECP256K1)
 
-<<<<<<< HEAD
-blackmored_LDADD += $(BOOST_LIBS) $(BDB_LIBS) $(CRYPTO_LIBS) $(MINIUPNPC_LIBS) $(EVENT_PTHREADS_LIBS) $(EVENT_LIBS) $(ZMQ_LIBS)
-=======
-bitcoind_LDADD += $(BOOST_LIBS) $(BDB_LIBS) $(MINIUPNPC_LIBS) $(EVENT_PTHREADS_LIBS) $(EVENT_LIBS) $(ZMQ_LIBS)
->>>>>>> 56311988
+blackmored_LDADD += $(BOOST_LIBS) $(BDB_LIBS) $(MINIUPNPC_LIBS) $(EVENT_PTHREADS_LIBS) $(EVENT_LIBS) $(ZMQ_LIBS)
 
 # blackmore-cli binary #
 blackmore_cli_SOURCES = bitcoin-cli.cpp
@@ -609,11 +591,7 @@
   $(LIBBITCOIN_UTIL) \
   $(LIBBITCOIN_CRYPTO)
 
-<<<<<<< HEAD
-blackmore_cli_LDADD += $(BOOST_LIBS) $(CRYPTO_LIBS) $(EVENT_LIBS)
-=======
-bitcoin_cli_LDADD += $(BOOST_LIBS) $(EVENT_LIBS)
->>>>>>> 56311988
+blackmore_cli_LDADD += $(BOOST_LIBS) $(EVENT_LIBS)
 #
 
 # blackmore-tx binary #
@@ -634,11 +612,7 @@
   $(LIBBITCOIN_CRYPTO) \
   $(LIBSECP256K1)
 
-<<<<<<< HEAD
-blackmore_tx_LDADD += $(BOOST_LIBS) $(CRYPTO_LIBS)
-=======
-bitcoin_tx_LDADD += $(BOOST_LIBS)
->>>>>>> 56311988
+blackmore_tx_LDADD += $(BOOST_LIBS)
 #
 
 # blackmore-wallet binary #
@@ -665,11 +639,7 @@
   $(LIBSECP256K1) \
   $(LIBUNIVALUE)
 
-<<<<<<< HEAD
-blackmore_wallet_LDADD += $(BOOST_LIBS) $(BDB_LIBS) $(CRYPTO_LIBS) $(EVENT_PTHREADS_LIBS) $(EVENT_LIBS) $(MINIUPNPC_LIBS) $(ZMQ_LIBS)
-=======
-bitcoin_wallet_LDADD += $(BOOST_LIBS) $(BDB_LIBS) $(EVENT_PTHREADS_LIBS) $(EVENT_LIBS) $(MINIUPNPC_LIBS) $(ZMQ_LIBS)
->>>>>>> 56311988
+blackmore_wallet_LDADD += $(BOOST_LIBS) $(BDB_LIBS) $(EVENT_PTHREADS_LIBS) $(EVENT_LIBS) $(MINIUPNPC_LIBS) $(ZMQ_LIBS)
 #
 
 # bitcoinconsensus library #
@@ -752,17 +722,7 @@
 check-security: $(bin_PROGRAMS)
 if HARDEN
 	@echo "Checking binary security..."
-<<<<<<< HEAD
-	$(AM_V_at) READELF=$(READELF) OBJDUMP=$(OBJDUMP) $(PYTHON) $(top_srcdir)/contrib/devtools/security-check.py $(bin_PROGRAMS)
-endif
-
-if ENABLE_BIP70
-%.pb.cc %.pb.h: %.proto
-	@test -f $(PROTOC)
-	$(AM_V_GEN) $(PROTOC) --cpp_out=$(@D) --proto_path=$(<D) $<
-=======
 	$(AM_V_at) READELF=$(READELF) OBJDUMP=$(OBJDUMP) OTOOL=$(OTOOL) $(PYTHON) $(top_srcdir)/contrib/devtools/security-check.py $(bin_PROGRAMS)
->>>>>>> 56311988
 endif
 
 if EMBEDDED_LEVELDB
