--- conflicted
+++ resolved
@@ -166,23 +166,12 @@
   rpc/register.h \
   rpc/util.h \
   scheduler.h \
-<<<<<<< HEAD
-  script/interpreter.h \
-  script/script.h \
-  script/script_error.h \
-  script/sigcache.h \
-  script/sign.h \
-  script/standard.h \
-  script/ismine.h \
-  serialize.h \
-=======
   script/descriptor.h \
   script/ismine.h \
   script/sigcache.h \
   script/sign.h \
   script/standard.h \
   shutdown.h \
->>>>>>> 2f4f2d38
   streams.h \
   support/allocators/secure.h \
   support/allocators/zeroafterfree.h \
@@ -414,14 +403,8 @@
   protocol.cpp \
   pubkey.cpp \
   scheduler.cpp \
-<<<<<<< HEAD
-  script/interpreter.cpp \
-  script/script.cpp \
-  script/script_error.cpp \
-=======
   script/descriptor.cpp \
   script/ismine.cpp \
->>>>>>> 2f4f2d38
   script/sign.cpp \
   script/standard.cpp \
   warnings.cpp \
@@ -445,7 +428,6 @@
   logging.cpp \
   random.cpp \
   rpc/protocol.cpp \
-  rpc/util.cpp \
   support/cleanse.cpp \
   sync.cpp \
   threadinterrupt.cpp \
