--- conflicted
+++ resolved
@@ -16,23 +16,14 @@
 class CCoinsViewCache;
 class CTxOut;
 
-<<<<<<< HEAD
 /** Default for -blockmaxsize, which controls the maximum size of block the mining code will create **/
 static const unsigned int DEFAULT_BLOCK_MAX_SIZE = 750000;
+/** Default for -blockmintxfee, which sets the minimum feerate for a transaction in blocks created by mining code **/
+static const unsigned int DEFAULT_BLOCK_MIN_TX_FEE = 10000;
 /** The maximum size for transactions we're willing to relay/mine */
 static const unsigned int MAX_STANDARD_TX_SIZE = 100000;
-/** Default for -blockmintxfee, which sets the minimum feerate for a transaction in blocks created by mining code **/
-static const unsigned int DEFAULT_BLOCK_MIN_TX_FEE = 10000;
-=======
-/** Default for -blockmaxweight, which controls the range of block weights the mining code will create **/
-static const unsigned int DEFAULT_BLOCK_MAX_WEIGHT = MAX_BLOCK_WEIGHT - 4000;
-/** Default for -blockmintxfee, which sets the minimum feerate for a transaction in blocks created by mining code **/
-static const unsigned int DEFAULT_BLOCK_MIN_TX_FEE = 1000;
-/** The maximum weight for transactions we're willing to relay/mine */
-static const unsigned int MAX_STANDARD_TX_WEIGHT = 400000;
-/** The minimum non-witness size for transactions we're willing to relay/mine (1 segwit input + 1 P2WPKH output = 82 bytes) */
-static const unsigned int MIN_STANDARD_TX_NONWITNESS_SIZE = 82;
->>>>>>> f56c00b2
+/** The minimum size for transactions we're willing to relay/mine */
+static const unsigned int MIN_STANDARD_TX_SIZE = 82;
 /** Maximum number of signature check operations in an IsStandard() P2SH script */
 static const unsigned int MAX_P2SH_SIGOPS = 15;
 /** The maximum number of sigops we're willing to relay/mine in a single tx */
@@ -52,33 +43,17 @@
  * with. However scripts violating these flags may still be present in valid
  * blocks and we must accept those blocks.
  */
-<<<<<<< HEAD
-static const unsigned int STANDARD_SCRIPT_VERIFY_FLAGS = MANDATORY_SCRIPT_VERIFY_FLAGS |
+// Blackcoin ToDo: check if SCRIPT_VERIFY_LOW_S and SCRIPT_VERIFY_CONST_SCRIPTCODE work
+static constexpr unsigned int STANDARD_SCRIPT_VERIFY_FLAGS = MANDATORY_SCRIPT_VERIFY_FLAGS |
                                                          SCRIPT_VERIFY_STRICTENC |
                                                          SCRIPT_VERIFY_MINIMALDATA |
                                                          SCRIPT_VERIFY_DISCOURAGE_UPGRADABLE_NOPS |
                                                          SCRIPT_VERIFY_CLEANSTACK |
                                                          SCRIPT_VERIFY_MINIMALIF |
                                                          SCRIPT_VERIFY_NULLFAIL |
-                                                         SCRIPT_VERIFY_CHECKSEQUENCEVERIFY;
-=======
-static constexpr unsigned int STANDARD_SCRIPT_VERIFY_FLAGS = MANDATORY_SCRIPT_VERIFY_FLAGS |
-                                                             SCRIPT_VERIFY_DERSIG |
-                                                             SCRIPT_VERIFY_STRICTENC |
-                                                             SCRIPT_VERIFY_MINIMALDATA |
-                                                             SCRIPT_VERIFY_NULLDUMMY |
-                                                             SCRIPT_VERIFY_DISCOURAGE_UPGRADABLE_NOPS |
-                                                             SCRIPT_VERIFY_CLEANSTACK |
-                                                             SCRIPT_VERIFY_MINIMALIF |
-                                                             SCRIPT_VERIFY_NULLFAIL |
-                                                             SCRIPT_VERIFY_CHECKLOCKTIMEVERIFY |
-                                                             SCRIPT_VERIFY_CHECKSEQUENCEVERIFY |
-                                                             SCRIPT_VERIFY_LOW_S |
-                                                             SCRIPT_VERIFY_WITNESS |
-                                                             SCRIPT_VERIFY_DISCOURAGE_UPGRADABLE_WITNESS_PROGRAM |
-                                                             SCRIPT_VERIFY_WITNESS_PUBKEYTYPE |
-                                                             SCRIPT_VERIFY_CONST_SCRIPTCODE;
->>>>>>> f56c00b2
+                                                         SCRIPT_VERIFY_CHECKSEQUENCEVERIFY |
+                                                         SCRIPT_VERIFY_LOW_S |
+                                                         SCRIPT_VERIFY_CONST_SCRIPTCODE;
 
 /** For convenience, standard but not mandatory verify flags. */
 static constexpr unsigned int STANDARD_NOT_MANDATORY_VERIFY_FLAGS = STANDARD_SCRIPT_VERIFY_FLAGS & ~MANDATORY_SCRIPT_VERIFY_FLAGS;
