// Copyright (c) 2009-2010 Satoshi Nakamoto
<<<<<<< HEAD
// Copyright (c) 2009-2015 The Bitcoin developers
=======
// Copyright (c) 2009-2016 The Bitcoin developers
>>>>>>> b6548420
// Distributed under the MIT software license, see the accompanying
// file COPYING or http://www.opensource.org/licenses/mit-license.php.

#ifndef BITCOIN_POLICY_POLICY_H
#define BITCOIN_POLICY_POLICY_H

#include "consensus/consensus.h"
#include "script/interpreter.h"
#include "script/standard.h"

#include <string>

class CCoinsViewCache;

/** Default for -blockmaxsize, which controls the maximum size of block the mining code will create **/
static const unsigned int DEFAULT_BLOCK_MAX_SIZE = 750000;
/** Default for -blockprioritysize, maximum space for zero/low-fee transactions **/
static const unsigned int DEFAULT_BLOCK_PRIORITY_SIZE = 0;
/** Default for -blockmaxweight, which controls the range of block weights the mining code will create **/
static const unsigned int DEFAULT_BLOCK_MAX_WEIGHT = 3000000;
/** The maximum weight for transactions we're willing to relay/mine */
static const unsigned int MAX_STANDARD_TX_WEIGHT = 400000;
/** Maximum number of signature check operations in an IsStandard() P2SH script */
static const unsigned int MAX_P2SH_SIGOPS = 15;
/** The maximum number of sigops we're willing to relay/mine in a single tx */
static const unsigned int MAX_STANDARD_TX_SIGOPS_COST = MAX_BLOCK_SIGOPS_COST/5;
/** Default for -maxmempool, maximum megabytes of mempool memory usage */
static const unsigned int DEFAULT_MAX_MEMPOOL_SIZE = 300;
/** Default for -bytespersigop */
static const unsigned int DEFAULT_BYTES_PER_SIGOP = 20;
<<<<<<< HEAD
=======
/** The maximum number of witness stack items in a standard P2WSH script */
static const unsigned int MAX_STANDARD_P2WSH_STACK_ITEMS = 100;
/** The maximum size of each witness stack item in a standard P2WSH script */
static const unsigned int MAX_STANDARD_P2WSH_STACK_ITEM_SIZE = 80;
/** The maximum size of a standard witnessScript */
static const unsigned int MAX_STANDARD_P2WSH_SCRIPT_SIZE = 3600;
>>>>>>> b6548420
/**
 * Standard script verification flags that standard transactions will comply
 * with. However scripts violating these flags may still be present in valid
 * blocks and we must accept those blocks.
 */
static const unsigned int STANDARD_SCRIPT_VERIFY_FLAGS = MANDATORY_SCRIPT_VERIFY_FLAGS |
                                                         SCRIPT_VERIFY_STRICTENC |
                                                         SCRIPT_VERIFY_MINIMALDATA |
                                                         SCRIPT_VERIFY_DISCOURAGE_UPGRADABLE_NOPS |
                                                         SCRIPT_VERIFY_CLEANSTACK |
<<<<<<< HEAD
                                                         SCRIPT_VERIFY_NULLFAIL |
                                                         SCRIPT_VERIFY_CHECKSEQUENCEVERIFY;
=======
                                                         SCRIPT_VERIFY_MINIMALIF |
                                                         SCRIPT_VERIFY_NULLFAIL |
                                                         SCRIPT_VERIFY_CHECKLOCKTIMEVERIFY |
                                                         SCRIPT_VERIFY_CHECKSEQUENCEVERIFY |
                                                         SCRIPT_VERIFY_LOW_S |
                                                         SCRIPT_VERIFY_WITNESS |
                                                         SCRIPT_VERIFY_DISCOURAGE_UPGRADABLE_WITNESS_PROGRAM |
                                                         SCRIPT_VERIFY_WITNESS_PUBKEYTYPE;
>>>>>>> b6548420

/** For convenience, standard but not mandatory verify flags. */
static const unsigned int STANDARD_NOT_MANDATORY_VERIFY_FLAGS = STANDARD_SCRIPT_VERIFY_FLAGS & ~MANDATORY_SCRIPT_VERIFY_FLAGS;

/** Used as the flags parameter to sequence and nLocktime checks in non-consensus code. */
<<<<<<< HEAD
static const unsigned int STANDARD_LOCKTIME_VERIFY_FLAGS = 0;
=======
static const unsigned int STANDARD_LOCKTIME_VERIFY_FLAGS = LOCKTIME_VERIFY_SEQUENCE |
                                                           LOCKTIME_MEDIAN_TIME_PAST;
>>>>>>> b6548420

bool IsStandard(const CScript& scriptPubKey, txnouttype& whichType, const bool witnessEnabled = false);
    /**
     * Check for standard transaction types
     * @return True if all outputs (scriptPubKeys) use only standard transaction forms
     */
<<<<<<< HEAD

int64_t FutureDrift(int64_t nTime);

bool IsStandardTx(const CTransaction& tx, std::string& reason);
=======
bool IsStandardTx(const CTransaction& tx, std::string& reason, const bool witnessEnabled = false);
>>>>>>> b6548420
    /**
     * Check for standard transaction types
     * @param[in] mapInputs    Map of previous transactions that have outputs we're spending
     * @return True if all inputs (scriptSigs) use only standard transaction forms
     */
bool AreInputsStandard(const CTransaction& tx, const CCoinsViewCache& mapInputs);
    /**
     * Check if the transaction is over standard P2WSH resources limit:
     * 3600bytes witnessScript size, 80bytes per witness stack element, 100 witness stack elements
     * These limits are adequate for multi-signature up to n-of-100 using OP_CHECKSIG, OP_ADD, and OP_EQUAL,
     */
bool IsWitnessStandard(const CTransaction& tx, const CCoinsViewCache& mapInputs);

extern unsigned int nBytesPerSigOp;

/** Compute the virtual transaction size (weight reinterpreted as bytes). */
int64_t GetVirtualTransactionSize(int64_t nWeight, int64_t nSigOpCost);
int64_t GetVirtualTransactionSize(const CTransaction& tx, int64_t nSigOpCost = 0);

extern unsigned int nBytesPerSigOp;

#endif // BITCOIN_POLICY_POLICY_H<|MERGE_RESOLUTION|>--- conflicted
+++ resolved
@@ -1,9 +1,5 @@
 // Copyright (c) 2009-2010 Satoshi Nakamoto
-<<<<<<< HEAD
-// Copyright (c) 2009-2015 The Bitcoin developers
-=======
 // Copyright (c) 2009-2016 The Bitcoin developers
->>>>>>> b6548420
 // Distributed under the MIT software license, see the accompanying
 // file COPYING or http://www.opensource.org/licenses/mit-license.php.
 
@@ -22,27 +18,16 @@
 static const unsigned int DEFAULT_BLOCK_MAX_SIZE = 750000;
 /** Default for -blockprioritysize, maximum space for zero/low-fee transactions **/
 static const unsigned int DEFAULT_BLOCK_PRIORITY_SIZE = 0;
-/** Default for -blockmaxweight, which controls the range of block weights the mining code will create **/
-static const unsigned int DEFAULT_BLOCK_MAX_WEIGHT = 3000000;
-/** The maximum weight for transactions we're willing to relay/mine */
-static const unsigned int MAX_STANDARD_TX_WEIGHT = 400000;
+/** The maximum size for transactions we're willing to relay/mine */
+static const unsigned int MAX_STANDARD_TX_SIZE = 100000;
 /** Maximum number of signature check operations in an IsStandard() P2SH script */
 static const unsigned int MAX_P2SH_SIGOPS = 15;
 /** The maximum number of sigops we're willing to relay/mine in a single tx */
-static const unsigned int MAX_STANDARD_TX_SIGOPS_COST = MAX_BLOCK_SIGOPS_COST/5;
+static const unsigned int MAX_STANDARD_TX_SIGOPS = MAX_BLOCK_SIGOPS/5;
 /** Default for -maxmempool, maximum megabytes of mempool memory usage */
 static const unsigned int DEFAULT_MAX_MEMPOOL_SIZE = 300;
 /** Default for -bytespersigop */
 static const unsigned int DEFAULT_BYTES_PER_SIGOP = 20;
-<<<<<<< HEAD
-=======
-/** The maximum number of witness stack items in a standard P2WSH script */
-static const unsigned int MAX_STANDARD_P2WSH_STACK_ITEMS = 100;
-/** The maximum size of each witness stack item in a standard P2WSH script */
-static const unsigned int MAX_STANDARD_P2WSH_STACK_ITEM_SIZE = 80;
-/** The maximum size of a standard witnessScript */
-static const unsigned int MAX_STANDARD_P2WSH_SCRIPT_SIZE = 3600;
->>>>>>> b6548420
 /**
  * Standard script verification flags that standard transactions will comply
  * with. However scripts violating these flags may still be present in valid
@@ -53,62 +38,30 @@
                                                          SCRIPT_VERIFY_MINIMALDATA |
                                                          SCRIPT_VERIFY_DISCOURAGE_UPGRADABLE_NOPS |
                                                          SCRIPT_VERIFY_CLEANSTACK |
-<<<<<<< HEAD
                                                          SCRIPT_VERIFY_NULLFAIL |
                                                          SCRIPT_VERIFY_CHECKSEQUENCEVERIFY;
-=======
-                                                         SCRIPT_VERIFY_MINIMALIF |
-                                                         SCRIPT_VERIFY_NULLFAIL |
-                                                         SCRIPT_VERIFY_CHECKLOCKTIMEVERIFY |
-                                                         SCRIPT_VERIFY_CHECKSEQUENCEVERIFY |
-                                                         SCRIPT_VERIFY_LOW_S |
-                                                         SCRIPT_VERIFY_WITNESS |
-                                                         SCRIPT_VERIFY_DISCOURAGE_UPGRADABLE_WITNESS_PROGRAM |
-                                                         SCRIPT_VERIFY_WITNESS_PUBKEYTYPE;
->>>>>>> b6548420
 
 /** For convenience, standard but not mandatory verify flags. */
 static const unsigned int STANDARD_NOT_MANDATORY_VERIFY_FLAGS = STANDARD_SCRIPT_VERIFY_FLAGS & ~MANDATORY_SCRIPT_VERIFY_FLAGS;
 
 /** Used as the flags parameter to sequence and nLocktime checks in non-consensus code. */
-<<<<<<< HEAD
 static const unsigned int STANDARD_LOCKTIME_VERIFY_FLAGS = 0;
-=======
-static const unsigned int STANDARD_LOCKTIME_VERIFY_FLAGS = LOCKTIME_VERIFY_SEQUENCE |
-                                                           LOCKTIME_MEDIAN_TIME_PAST;
->>>>>>> b6548420
 
-bool IsStandard(const CScript& scriptPubKey, txnouttype& whichType, const bool witnessEnabled = false);
+bool IsStandard(const CScript& scriptPubKey, txnouttype& whichType);
     /**
      * Check for standard transaction types
      * @return True if all outputs (scriptPubKeys) use only standard transaction forms
      */
-<<<<<<< HEAD
 
 int64_t FutureDrift(int64_t nTime);
 
 bool IsStandardTx(const CTransaction& tx, std::string& reason);
-=======
-bool IsStandardTx(const CTransaction& tx, std::string& reason, const bool witnessEnabled = false);
->>>>>>> b6548420
     /**
      * Check for standard transaction types
      * @param[in] mapInputs    Map of previous transactions that have outputs we're spending
      * @return True if all inputs (scriptSigs) use only standard transaction forms
      */
 bool AreInputsStandard(const CTransaction& tx, const CCoinsViewCache& mapInputs);
-    /**
-     * Check if the transaction is over standard P2WSH resources limit:
-     * 3600bytes witnessScript size, 80bytes per witness stack element, 100 witness stack elements
-     * These limits are adequate for multi-signature up to n-of-100 using OP_CHECKSIG, OP_ADD, and OP_EQUAL,
-     */
-bool IsWitnessStandard(const CTransaction& tx, const CCoinsViewCache& mapInputs);
-
-extern unsigned int nBytesPerSigOp;
-
-/** Compute the virtual transaction size (weight reinterpreted as bytes). */
-int64_t GetVirtualTransactionSize(int64_t nWeight, int64_t nSigOpCost);
-int64_t GetVirtualTransactionSize(const CTransaction& tx, int64_t nSigOpCost = 0);
 
 extern unsigned int nBytesPerSigOp;
 
