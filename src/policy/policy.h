--- conflicted
+++ resolved
@@ -1,9 +1,5 @@
 // Copyright (c) 2009-2010 Satoshi Nakamoto
-<<<<<<< HEAD
-// Copyright (c) 2009-2017 The Bitcoin Core developers
-=======
 // Copyright (c) 2009-2018 The Bitcoin Core developers
->>>>>>> 2f4f2d38
 // Distributed under the MIT software license, see the accompanying
 // file COPYING or http://www.opensource.org/licenses/mit-license.php.
 
@@ -23,19 +19,11 @@
 /** Default for -blockmaxsize, which controls the maximum size of block the mining code will create **/
 static const unsigned int DEFAULT_BLOCK_MAX_SIZE = 750000;
 /** Default for -blockmintxfee, which sets the minimum feerate for a transaction in blocks created by mining code **/
-<<<<<<< HEAD
 static const unsigned int DEFAULT_BLOCK_MIN_TX_FEE = 10000;
 /** The maximum size for transactions we're willing to relay/mine */
 static const unsigned int MAX_STANDARD_TX_SIZE = 100000;
 /** The minimum size for transactions we're willing to relay/mine */
 static const unsigned int MIN_STANDARD_TX_SIZE = 82;
-=======
-static const unsigned int DEFAULT_BLOCK_MIN_TX_FEE = 1000;
-/** The maximum weight for transactions we're willing to relay/mine */
-static const unsigned int MAX_STANDARD_TX_WEIGHT = 400000;
-/** The minimum non-witness size for transactions we're willing to relay/mine (1 segwit input + 1 P2WPKH output = 82 bytes) */
-static const unsigned int MIN_STANDARD_TX_NONWITNESS_SIZE = 82;
->>>>>>> 2f4f2d38
 /** Maximum number of signature check operations in an IsStandard() P2SH script */
 static const unsigned int MAX_P2SH_SIGOPS = 15;
 /** The maximum number of sigops we're willing to relay/mine in a single tx */
@@ -55,19 +43,7 @@
  * with. However scripts violating these flags may still be present in valid
  * blocks and we must accept those blocks.
  */
-<<<<<<< HEAD
-// Blackcoin ToDo: check if SCRIPT_VERIFY_LOW_S and SCRIPT_VERIFY_CONST_SCRIPTCODE work
-static constexpr unsigned int STANDARD_SCRIPT_VERIFY_FLAGS = MANDATORY_SCRIPT_VERIFY_FLAGS |
-                                                         SCRIPT_VERIFY_STRICTENC |
-                                                         SCRIPT_VERIFY_MINIMALDATA |
-                                                         SCRIPT_VERIFY_DISCOURAGE_UPGRADABLE_NOPS |
-                                                         SCRIPT_VERIFY_CLEANSTACK |
-                                                         SCRIPT_VERIFY_MINIMALIF |
-                                                         SCRIPT_VERIFY_NULLFAIL |
-                                                         SCRIPT_VERIFY_CHECKSEQUENCEVERIFY |
-                                                         SCRIPT_VERIFY_LOW_S |
-                                                         SCRIPT_VERIFY_CONST_SCRIPTCODE;
-=======
+// Blackcoin ToDo: check if SCRIPT_VERIFY_DERSIG, SCRIPT_VERIFY_NULLDUMMY, SCRIPT_VERIFY_LOW_S and SCRIPT_VERIFY_CONST_SCRIPTCODE work
 static constexpr unsigned int STANDARD_SCRIPT_VERIFY_FLAGS = MANDATORY_SCRIPT_VERIFY_FLAGS |
                                                              SCRIPT_VERIFY_DERSIG |
                                                              SCRIPT_VERIFY_STRICTENC |
@@ -77,14 +53,9 @@
                                                              SCRIPT_VERIFY_CLEANSTACK |
                                                              SCRIPT_VERIFY_MINIMALIF |
                                                              SCRIPT_VERIFY_NULLFAIL |
-                                                             SCRIPT_VERIFY_CHECKLOCKTIMEVERIFY |
                                                              SCRIPT_VERIFY_CHECKSEQUENCEVERIFY |
                                                              SCRIPT_VERIFY_LOW_S |
-                                                             SCRIPT_VERIFY_WITNESS |
-                                                             SCRIPT_VERIFY_DISCOURAGE_UPGRADABLE_WITNESS_PROGRAM |
-                                                             SCRIPT_VERIFY_WITNESS_PUBKEYTYPE |
                                                              SCRIPT_VERIFY_CONST_SCRIPTCODE;
->>>>>>> 2f4f2d38
 
 /** For convenience, standard but not mandatory verify flags. */
 static constexpr unsigned int STANDARD_NOT_MANDATORY_VERIFY_FLAGS = STANDARD_SCRIPT_VERIFY_FLAGS & ~MANDATORY_SCRIPT_VERIFY_FLAGS;
@@ -102,12 +73,9 @@
      * Check for standard transaction types
      * @return True if all outputs (scriptPubKeys) use only standard transaction forms
      */
-<<<<<<< HEAD
 
 int64_t FutureDrift(int64_t nTime);
 
-=======
->>>>>>> 2f4f2d38
 bool IsStandardTx(const CTransaction& tx, std::string& reason);
     /**
      * Check for standard transaction types
@@ -119,12 +87,4 @@
 extern CFeeRate dustRelayFee;
 extern unsigned int nBytesPerSigOp;
 
-<<<<<<< HEAD
-=======
-/** Compute the virtual transaction size (weight reinterpreted as bytes). */
-int64_t GetVirtualTransactionSize(int64_t nWeight, int64_t nSigOpCost);
-int64_t GetVirtualTransactionSize(const CTransaction& tx, int64_t nSigOpCost = 0);
-int64_t GetVirtualTransactionInputSize(const CTxIn& tx, int64_t nSigOpCost = 0);
-
->>>>>>> 2f4f2d38
 #endif // BITCOIN_POLICY_POLICY_H