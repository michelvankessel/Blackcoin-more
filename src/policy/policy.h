--- conflicted
+++ resolved
@@ -16,15 +16,10 @@
 class CCoinsViewCache;
 class CTxOut;
 
-<<<<<<< HEAD
 /** Default for -blockmaxsize, which controls the maximum size of block the mining code will create **/
 static const unsigned int DEFAULT_BLOCK_MAX_SIZE = 750000;
 /** The maximum size for transactions we're willing to relay/mine */
 static const unsigned int MAX_STANDARD_TX_SIZE = 100000;
-=======
-/** Default for -blockmaxweight, which controls the range of block weights the mining code will create **/
-static const unsigned int DEFAULT_BLOCK_MAX_WEIGHT = MAX_BLOCK_WEIGHT - 4000;
->>>>>>> e44150fe
 /** Default for -blockmintxfee, which sets the minimum feerate for a transaction in blocks created by mining code **/
 static const unsigned int DEFAULT_BLOCK_MIN_TX_FEE = 10000;
 /** Maximum number of signature check operations in an IsStandard() P2SH script */
@@ -37,26 +32,11 @@
 static const unsigned int DEFAULT_INCREMENTAL_RELAY_FEE = 10000;
 /** Default for -bytespersigop */
 static const unsigned int DEFAULT_BYTES_PER_SIGOP = 20;
-<<<<<<< HEAD
-/** Min feerate for defining dust. Historically this has been the same as the
-=======
-/** The maximum number of witness stack items in a standard P2WSH script */
-static const unsigned int MAX_STANDARD_P2WSH_STACK_ITEMS = 100;
-/** The maximum size of each witness stack item in a standard P2WSH script */
-static const unsigned int MAX_STANDARD_P2WSH_STACK_ITEM_SIZE = 80;
-/** The maximum size of a standard witnessScript */
-static const unsigned int MAX_STANDARD_P2WSH_SCRIPT_SIZE = 3600;
 /** Min feerate for defining dust. Historically this has been based on the
->>>>>>> e44150fe
- * minRelayTxFee, however changing the dust limit changes which transactions are
  * standard and should be done with care and ideally rarely. It makes sense to
  * only increase the dust limit after prior releases were already not creating
  * outputs below the new threshold */
-<<<<<<< HEAD
 static const unsigned int DUST_RELAY_TX_FEE = 10000;
-=======
-static const unsigned int DUST_RELAY_TX_FEE = 3000;
->>>>>>> e44150fe
 /**
  * Standard script verification flags that standard transactions will comply
  * with. However scripts violating these flags may still be present in valid
@@ -80,11 +60,7 @@
 
 bool IsDust(const CTxOut& txout, const CFeeRate& dustRelayFee);
 
-<<<<<<< HEAD
 bool IsStandard(const CScript& scriptPubKey, txnouttype& whichType);
-=======
-bool IsStandard(const CScript& scriptPubKey, txnouttype& whichType, const bool witnessEnabled = false);
->>>>>>> e44150fe
     /**
      * Check for standard transaction types
      * @return True if all outputs (scriptPubKeys) use only standard transaction forms
