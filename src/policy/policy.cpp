--- conflicted
+++ resolved
@@ -14,6 +14,15 @@
 #include <util/system.h>
 #include <util/strencodings.h>
 
+// Blackcoin
+int64_t FutureDrift(int64_t nTime)
+{
+    // loose policy for FutureDrift in regtest mode
+    if (Params().GetConsensus().fPowNoRetargeting && chainActive.Height() <= Params().GetConsensus().nLastPOWBlock) {
+             return nTime + 24 * 60 * 60;
+    }
+    return Params().GetConsensus().IsProtocolV2(nTime) ? nTime + 15 : nTime + 10 * 60;
+}
 
 CAmount GetDustThreshold(const CTxOut& txout, const CFeeRate& dustRelayFeeIn)
 {
@@ -29,13 +38,7 @@
     if (txout.scriptPubKey.IsUnspendable())
         return 0;
 
-<<<<<<< HEAD
     size_t nSize = GetSerializeSize(txout, SER_DISK, 0);
-=======
-    size_t nSize = GetSerializeSize(txout);
-    int witnessversion = 0;
-    std::vector<unsigned char> witnessprogram;
->>>>>>> 8b676984
 
     // the 148 mentioned above
     nSize += (32 + 4 + 1 + 107 + 4); 
@@ -53,7 +56,7 @@
     std::vector<std::vector<unsigned char> > vSolutions;
     whichType = Solver(scriptPubKey, vSolutions);
 
-    if (whichType == TX_NONSTANDARD || whichType == TX_WITNESS_UNKNOWN) {
+    if (whichType == TX_NONSTANDARD) {
         return false;
     } else if (whichType == TX_MULTISIG) {
         unsigned char m = vSolutions.front()[0];
@@ -68,20 +71,7 @@
           return false;
     }
 
-<<<<<<< HEAD
-    return whichType != TX_NONSTANDARD;
-}
-
-int64_t FutureDrift(int64_t nTime)
-{
-    // loose policy for FutureDrift in regtest mode
-    if (Params().GetConsensus().fPowNoRetargeting && chainActive.Height() <= Params().GetConsensus().nLastPOWBlock) {
-             return nTime + 24 * 60 * 60;
-    }
-    return Params().GetConsensus().IsProtocolV2(nTime) ? nTime + 15 : nTime + 10 * 60;
-=======
     return true;
->>>>>>> 8b676984
 }
 
 bool IsStandardTx(const CTransaction& tx, std::string& reason)
