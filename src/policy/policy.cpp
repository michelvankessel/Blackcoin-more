// Copyright (c) 2009-2010 Satoshi Nakamoto
// Copyright (c) 2009-2017 The Bitcoin Core developers
// Distributed under the MIT software license, see the accompanying
// file COPYING or http://www.opensource.org/licenses/mit-license.php.

// NOTE: This file is intended to be customised by the end user, and includes only local node policy logic

#include <policy/policy.h>

#include <consensus/validation.h>
#include <validation.h>
#include <coins.h>
#include <tinyformat.h>
#include <util.h>
#include <utilstrencodings.h>


CAmount GetDustThreshold(const CTxOut& txout, const CFeeRate& dustRelayFeeIn)
{
    // "Dust" is defined in terms of dustRelayFee,
    // which has units satoshis-per-kilobyte.
    // If you'd pay more in fees than the value of the output
    // to spend something, then we consider it dust.
    // A typical spendable non-segwit txout is 34 bytes big, and will
    // need a CTxIn of at least 148 bytes to spend:
    // so dust is a spendable txout less than
    // 182*dustRelayFee/1000 (in satoshis).
    // 546 satoshis at the default rate of 3000 sat/kB.
    if (txout.scriptPubKey.IsUnspendable())
        return 0;

    size_t nSize = GetSerializeSize(txout, SER_DISK, 0);

    // the 148 mentioned above
    nSize += (32 + 4 + 1 + 107 + 4); 

    return 3 * dustRelayFeeIn.GetFee(nSize);
}

bool IsDust(const CTxOut& txout, const CFeeRate& dustRelayFeeIn)
{
    return (txout.nValue < GetDustThreshold(txout, dustRelayFeeIn));
} 

<<<<<<< HEAD
    /**
     * Check transaction inputs to mitigate two
     * potential denial-of-service attacks:
     * 
     * 1. scriptSigs with extra data stuffed into them,
     *    not consumed by scriptPubKey (or P2SH script)
     * 2. P2SH scripts with a crazy number of expensive
     *    CHECKSIG/CHECKMULTISIG operations
     *
     * Why bother? To avoid denial-of-service attacks; an attacker
     * can submit a standard HASH... OP_EQUAL transaction,
     * which will get accepted into blocks. The redemption
     * script can be anything; an attacker could use a very
     * expensive-to-check-upon-redemption script like:
     *   DUP CHECKSIG DROP ... repeated 100 times... OP_1
     */

bool IsStandard(const CScript& scriptPubKey, txnouttype& whichType)
=======
bool IsStandard(const CScript& scriptPubKey, txnouttype& whichType, const bool witnessEnabled)
>>>>>>> f56c00b2
{
    std::vector<std::vector<unsigned char> > vSolutions;
    if (!Solver(scriptPubKey, whichType, vSolutions))
        return false;

    if (whichType == TX_MULTISIG)
    {
        unsigned char m = vSolutions.front()[0];
        unsigned char n = vSolutions.back()[0];
        // Support up to x-of-3 multisig txns as standard
        if (n < 1 || n > 3)
            return false;
        if (m < 1 || m > n)
            return false;
    } else if (whichType == TX_NULL_DATA &&
               (!fAcceptDatacarrier || scriptPubKey.size() > nMaxDatacarrierBytes))
          return false;

<<<<<<< HEAD
    return whichType != TX_NONSTANDARD;
=======
    else if (!witnessEnabled && (whichType == TX_WITNESS_V0_KEYHASH || whichType == TX_WITNESS_V0_SCRIPTHASH))
        return false;

    return whichType != TX_NONSTANDARD && whichType != TX_WITNESS_UNKNOWN;
>>>>>>> f56c00b2
}

int64_t FutureDrift(int64_t nTime)
{
    // loose policy for FutureDrift in regtest mode
    if (Params().GetConsensus().fPowNoRetargeting && chainActive.Height() <= Params().GetConsensus().nLastPOWBlock) {
             return nTime + 24 * 60 * 60;
    }
    return Params().GetConsensus().IsProtocolV2(nTime) ? nTime + 15 : nTime + 10 * 60;
}

bool IsStandardTx(const CTransaction& tx, std::string& reason)
{
    if (tx.nVersion > CTransaction::MAX_STANDARD_VERSION || tx.nVersion < 1) {
        reason = "version";
        return false;
    }

    // Extremely large transactions with lots of inputs can cost the network
    // almost as much to process as they cost the sender in fees, because
    // computing signature hashes is O(ninputs*txsize). Limiting transactions
    // to MAX_STANDARD_TX_SIZE mitigates CPU exhaustion attacks.
    unsigned int sz = tx.GetTotalSize();
    if (sz >= MAX_STANDARD_TX_SIZE) {
        reason = "tx-size";
        return false;
    }

    for (const CTxIn& txin : tx.vin)
    {
        // Biggest 'standard' txin is a 15-of-15 P2SH multisig with compressed
        // keys (remember the 520 byte limit on redeemScript size). That works
        // out to a (15*(33+1))+3=513 byte redeemScript, 513+1+15*(73+1)+3=1627
        // bytes of scriptSig, which we round off to 1650 bytes for some minor
        // future-proofing. That's also enough to spend a 20-of-20
        // CHECKMULTISIG scriptPubKey, though such a scriptPubKey is not
        // considered standard.
        if (txin.scriptSig.size() > 1650) {
            reason = "scriptsig-size";
            return false;
        }
        if (!txin.scriptSig.IsPushOnly()) {
            reason = "scriptsig-not-pushonly";
            return false;
        }
    }

    unsigned int nDataOut = 0;
    txnouttype whichType;
    for (const CTxOut& txout : tx.vout) {
        if (!::IsStandard(txout.scriptPubKey, whichType)) {
            reason = "scriptpubkey";
            return false;
        }

        if (whichType == TX_NULL_DATA)
            nDataOut++;
        else if (txout.nValue == 0) {
        	reason = "dust";
            return false;
        }
        if (!txout.scriptPubKey.HasCanonicalPushes()) {
            reason = "scriptpubkey-non-canonical-push";
            return false;
        }
        else if ((whichType == TX_MULTISIG) && (!fIsBareMultisigStd)) {
            reason = "bare-multisig";
            return false;
        } else if (IsDust(txout, ::dustRelayFee)) {
            reason = "dust";
            return false;
        }
    }

    // not more than one data txout per non-data txout is permitted
    // only one data txout is permitted too
    if (nDataOut > 1 && nDataOut > tx.vout.size()/2) {
        reason = "multi-op-return";
        return false;
    }

    return true;
}

/**
 * Check transaction inputs to mitigate two
 * potential denial-of-service attacks:
 *
 * 1. scriptSigs with extra data stuffed into them,
 *    not consumed by scriptPubKey (or P2SH script)
 * 2. P2SH scripts with a crazy number of expensive
 *    CHECKSIG/CHECKMULTISIG operations
 *
 * Why bother? To avoid denial-of-service attacks; an attacker
 * can submit a standard HASH... OP_EQUAL transaction,
 * which will get accepted into blocks. The redemption
 * script can be anything; an attacker could use a very
 * expensive-to-check-upon-redemption script like:
 *   DUP CHECKSIG DROP ... repeated 100 times... OP_1
 */
bool AreInputsStandard(const CTransaction& tx, const CCoinsViewCache& mapInputs)
{
    if (tx.IsCoinBase())
        return true; // Coinbases don't use vin normally

    for (unsigned int i = 0; i < tx.vin.size(); i++)
    {
        const CTxOut& prev = mapInputs.AccessCoin(tx.vin[i].prevout).out;

        std::vector<std::vector<unsigned char> > vSolutions;
        txnouttype whichType;
        // get the scriptPubKey corresponding to this input:
        const CScript& prevScript = prev.scriptPubKey;
        if (!Solver(prevScript, whichType, vSolutions))
            return false;

        if (whichType == TX_SCRIPTHASH)
        {
            std::vector<std::vector<unsigned char> > stack;
            // convert the scriptSig into a stack, so we can inspect the redeemScript
            if (!EvalScript(stack, tx.vin[i].scriptSig, SCRIPT_VERIFY_NONE, BaseSignatureChecker(), 0))
                return false;
            if (stack.empty())
                return false;
            CScript subscript(stack.back().begin(), stack.back().end());
            if (subscript.GetSigOpCount(true) > MAX_P2SH_SIGOPS) {
                return false;
            }
        }
    }

    return true;
}

CFeeRate dustRelayFee = CFeeRate(DUST_RELAY_TX_FEE);
unsigned int nBytesPerSigOp = DEFAULT_BYTES_PER_SIGOP;<|MERGE_RESOLUTION|>--- conflicted
+++ resolved
@@ -42,28 +42,7 @@
     return (txout.nValue < GetDustThreshold(txout, dustRelayFeeIn));
 } 
 
-<<<<<<< HEAD
-    /**
-     * Check transaction inputs to mitigate two
-     * potential denial-of-service attacks:
-     * 
-     * 1. scriptSigs with extra data stuffed into them,
-     *    not consumed by scriptPubKey (or P2SH script)
-     * 2. P2SH scripts with a crazy number of expensive
-     *    CHECKSIG/CHECKMULTISIG operations
-     *
-     * Why bother? To avoid denial-of-service attacks; an attacker
-     * can submit a standard HASH... OP_EQUAL transaction,
-     * which will get accepted into blocks. The redemption
-     * script can be anything; an attacker could use a very
-     * expensive-to-check-upon-redemption script like:
-     *   DUP CHECKSIG DROP ... repeated 100 times... OP_1
-     */
-
 bool IsStandard(const CScript& scriptPubKey, txnouttype& whichType)
-=======
-bool IsStandard(const CScript& scriptPubKey, txnouttype& whichType, const bool witnessEnabled)
->>>>>>> f56c00b2
 {
     std::vector<std::vector<unsigned char> > vSolutions;
     if (!Solver(scriptPubKey, whichType, vSolutions))
@@ -82,14 +61,7 @@
                (!fAcceptDatacarrier || scriptPubKey.size() > nMaxDatacarrierBytes))
           return false;
 
-<<<<<<< HEAD
     return whichType != TX_NONSTANDARD;
-=======
-    else if (!witnessEnabled && (whichType == TX_WITNESS_V0_KEYHASH || whichType == TX_WITNESS_V0_SCRIPTHASH))
-        return false;
-
-    return whichType != TX_NONSTANDARD && whichType != TX_WITNESS_UNKNOWN;
->>>>>>> f56c00b2
 }
 
 int64_t FutureDrift(int64_t nTime)
