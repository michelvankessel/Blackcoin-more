// Copyright (c) 2009-2010 Satoshi Nakamoto
<<<<<<< HEAD
// Copyright (c) 2009-2017 The Bitcoin Core developers
=======
// Copyright (c) 2009-2018 The Bitcoin Core developers
>>>>>>> 2f4f2d38
// Distributed under the MIT software license, see the accompanying
// file COPYING or http://www.opensource.org/licenses/mit-license.php.

// NOTE: This file is intended to be customised by the end user, and includes only local node policy logic

#include <policy/policy.h>

#include <consensus/validation.h>
#include <validation.h>
#include <coins.h>
#include <tinyformat.h>
#include <util.h>
#include <utilstrencodings.h>


CAmount GetDustThreshold(const CTxOut& txout, const CFeeRate& dustRelayFeeIn)
{
    // "Dust" is defined in terms of dustRelayFee,
    // which has units satoshis-per-kilobyte.
    // If you'd pay more in fees than the value of the output
    // to spend something, then we consider it dust.
    // A typical spendable non-segwit txout is 34 bytes big, and will
    // need a CTxIn of at least 148 bytes to spend:
    // so dust is a spendable txout less than
    // 182*dustRelayFee/1000 (in satoshis).
    // 546 satoshis at the default rate of 3000 sat/kB.
    if (txout.scriptPubKey.IsUnspendable())
        return 0;

    size_t nSize = GetSerializeSize(txout, SER_DISK, 0);

    // the 148 mentioned above
    nSize += (32 + 4 + 1 + 107 + 4); 

    return 3 * dustRelayFeeIn.GetFee(nSize);
}

bool IsDust(const CTxOut& txout, const CFeeRate& dustRelayFeeIn)
{
    return (txout.nValue < GetDustThreshold(txout, dustRelayFeeIn));
} 

bool IsStandard(const CScript& scriptPubKey, txnouttype& whichType)
{
    std::vector<std::vector<unsigned char> > vSolutions;
    if (!Solver(scriptPubKey, whichType, vSolutions))
        return false;

    if (whichType == TX_MULTISIG)
    {
        unsigned char m = vSolutions.front()[0];
        unsigned char n = vSolutions.back()[0];
        // Support up to x-of-3 multisig txns as standard
        if (n < 1 || n > 3)
            return false;
        if (m < 1 || m > n)
            return false;
    } else if (whichType == TX_NULL_DATA &&
               (!fAcceptDatacarrier || scriptPubKey.size() > nMaxDatacarrierBytes))
          return false;

<<<<<<< HEAD
    return whichType != TX_NONSTANDARD;
}

int64_t FutureDrift(int64_t nTime)
{
    // loose policy for FutureDrift in regtest mode
    if (Params().GetConsensus().fPowNoRetargeting && chainActive.Height() <= Params().GetConsensus().nLastPOWBlock) {
             return nTime + 24 * 60 * 60;
    }
    return Params().GetConsensus().IsProtocolV2(nTime) ? nTime + 15 : nTime + 10 * 60;
=======
    return whichType != TX_NONSTANDARD && whichType != TX_WITNESS_UNKNOWN;
>>>>>>> 2f4f2d38
}

bool IsStandardTx(const CTransaction& tx, std::string& reason)
{
    if (tx.nVersion > CTransaction::MAX_STANDARD_VERSION || tx.nVersion < 1) {
        reason = "version";
        return false;
    }

    // Extremely large transactions with lots of inputs can cost the network
    // almost as much to process as they cost the sender in fees, because
    // computing signature hashes is O(ninputs*txsize). Limiting transactions
<<<<<<< HEAD
    // to MAX_STANDARD_TX_SIZE mitigates CPU exhaustion attacks.
    unsigned int sz = tx.GetTotalSize();
    if (sz >= MAX_STANDARD_TX_SIZE) {
=======
    // to MAX_STANDARD_TX_WEIGHT mitigates CPU exhaustion attacks.
    unsigned int sz = GetTransactionWeight(tx);
    if (sz > MAX_STANDARD_TX_WEIGHT) {
>>>>>>> 2f4f2d38
        reason = "tx-size";
        return false;
    }

    for (const CTxIn& txin : tx.vin)
    {
        // Biggest 'standard' txin is a 15-of-15 P2SH multisig with compressed
        // keys (remember the 520 byte limit on redeemScript size). That works
        // out to a (15*(33+1))+3=513 byte redeemScript, 513+1+15*(73+1)+3=1627
        // bytes of scriptSig, which we round off to 1650 bytes for some minor
        // future-proofing. That's also enough to spend a 20-of-20
        // CHECKMULTISIG scriptPubKey, though such a scriptPubKey is not
        // considered standard.
        if (txin.scriptSig.size() > 1650) {
            reason = "scriptsig-size";
            return false;
        }
        if (!txin.scriptSig.IsPushOnly()) {
            reason = "scriptsig-not-pushonly";
            return false;
        }
    }

    unsigned int nDataOut = 0;
    txnouttype whichType;
    for (const CTxOut& txout : tx.vout) {
        if (!::IsStandard(txout.scriptPubKey, whichType)) {
            reason = "scriptpubkey";
            return false;
        }

        if (whichType == TX_NULL_DATA)
            nDataOut++;
        else if (txout.nValue == 0) {
        	reason = "dust";
            return false;
        }
        if (!txout.scriptPubKey.HasCanonicalPushes()) {
            reason = "scriptpubkey-non-canonical-push";
            return false;
        }
        else if ((whichType == TX_MULTISIG) && (!fIsBareMultisigStd)) {
            reason = "bare-multisig";
            return false;
        } else if (IsDust(txout, ::dustRelayFee)) {
            reason = "dust";
            return false;
        }
    }

    // not more than one data txout per non-data txout is permitted
    // only one data txout is permitted too
    if (nDataOut > 1 && nDataOut > tx.vout.size()/2) {
        reason = "multi-op-return";
        return false;
    }

    return true;
}

/**
 * Check transaction inputs to mitigate two
 * potential denial-of-service attacks:
 *
 * 1. scriptSigs with extra data stuffed into them,
 *    not consumed by scriptPubKey (or P2SH script)
 * 2. P2SH scripts with a crazy number of expensive
 *    CHECKSIG/CHECKMULTISIG operations
 *
 * Why bother? To avoid denial-of-service attacks; an attacker
 * can submit a standard HASH... OP_EQUAL transaction,
 * which will get accepted into blocks. The redemption
 * script can be anything; an attacker could use a very
 * expensive-to-check-upon-redemption script like:
 *   DUP CHECKSIG DROP ... repeated 100 times... OP_1
 */
bool AreInputsStandard(const CTransaction& tx, const CCoinsViewCache& mapInputs)
{
    if (tx.IsCoinBase())
        return true; // Coinbases don't use vin normally

    for (unsigned int i = 0; i < tx.vin.size(); i++)
    {
        const CTxOut& prev = mapInputs.AccessCoin(tx.vin[i].prevout).out;

        std::vector<std::vector<unsigned char> > vSolutions;
        txnouttype whichType;
        // get the scriptPubKey corresponding to this input:
        const CScript& prevScript = prev.scriptPubKey;
        if (!Solver(prevScript, whichType, vSolutions))
            return false;

        if (whichType == TX_SCRIPTHASH)
        {
            std::vector<std::vector<unsigned char> > stack;
            // convert the scriptSig into a stack, so we can inspect the redeemScript
<<<<<<< HEAD
            if (!EvalScript(stack, tx.vin[i].scriptSig, SCRIPT_VERIFY_NONE, BaseSignatureChecker(), 0))
=======
            if (!EvalScript(stack, tx.vin[i].scriptSig, SCRIPT_VERIFY_NONE, BaseSignatureChecker(), SigVersion::BASE))
>>>>>>> 2f4f2d38
                return false;
            if (stack.empty())
                return false;
            CScript subscript(stack.back().begin(), stack.back().end());
            if (subscript.GetSigOpCount(true) > MAX_P2SH_SIGOPS) {
                return false;
            }
        }
    }

    return true;
}

<<<<<<< HEAD
CFeeRate dustRelayFee = CFeeRate(DUST_RELAY_TX_FEE);
unsigned int nBytesPerSigOp = DEFAULT_BYTES_PER_SIGOP;
=======
bool IsWitnessStandard(const CTransaction& tx, const CCoinsViewCache& mapInputs)
{
    if (tx.IsCoinBase())
        return true; // Coinbases are skipped

    for (unsigned int i = 0; i < tx.vin.size(); i++)
    {
        // We don't care if witness for this input is empty, since it must not be bloated.
        // If the script is invalid without witness, it would be caught sooner or later during validation.
        if (tx.vin[i].scriptWitness.IsNull())
            continue;

        const CTxOut &prev = mapInputs.AccessCoin(tx.vin[i].prevout).out;

        // get the scriptPubKey corresponding to this input:
        CScript prevScript = prev.scriptPubKey;

        if (prevScript.IsPayToScriptHash()) {
            std::vector <std::vector<unsigned char> > stack;
            // If the scriptPubKey is P2SH, we try to extract the redeemScript casually by converting the scriptSig
            // into a stack. We do not check IsPushOnly nor compare the hash as these will be done later anyway.
            // If the check fails at this stage, we know that this txid must be a bad one.
            if (!EvalScript(stack, tx.vin[i].scriptSig, SCRIPT_VERIFY_NONE, BaseSignatureChecker(), SigVersion::BASE))
                return false;
            if (stack.empty())
                return false;
            prevScript = CScript(stack.back().begin(), stack.back().end());
        }

        int witnessversion = 0;
        std::vector<unsigned char> witnessprogram;

        // Non-witness program must not be associated with any witness
        if (!prevScript.IsWitnessProgram(witnessversion, witnessprogram))
            return false;

        // Check P2WSH standard limits
        if (witnessversion == 0 && witnessprogram.size() == WITNESS_V0_SCRIPTHASH_SIZE) {
            if (tx.vin[i].scriptWitness.stack.back().size() > MAX_STANDARD_P2WSH_SCRIPT_SIZE)
                return false;
            size_t sizeWitnessStack = tx.vin[i].scriptWitness.stack.size() - 1;
            if (sizeWitnessStack > MAX_STANDARD_P2WSH_STACK_ITEMS)
                return false;
            for (unsigned int j = 0; j < sizeWitnessStack; j++) {
                if (tx.vin[i].scriptWitness.stack[j].size() > MAX_STANDARD_P2WSH_STACK_ITEM_SIZE)
                    return false;
            }
        }
    }
    return true;
}

CFeeRate incrementalRelayFee = CFeeRate(DEFAULT_INCREMENTAL_RELAY_FEE);
CFeeRate dustRelayFee = CFeeRate(DUST_RELAY_TX_FEE);
unsigned int nBytesPerSigOp = DEFAULT_BYTES_PER_SIGOP;

int64_t GetVirtualTransactionSize(int64_t nWeight, int64_t nSigOpCost)
{
    return (std::max(nWeight, nSigOpCost * nBytesPerSigOp) + WITNESS_SCALE_FACTOR - 1) / WITNESS_SCALE_FACTOR;
}

int64_t GetVirtualTransactionSize(const CTransaction& tx, int64_t nSigOpCost)
{
    return GetVirtualTransactionSize(GetTransactionWeight(tx), nSigOpCost);
}

int64_t GetVirtualTransactionInputSize(const CTxIn& txin, int64_t nSigOpCost)
{
    return GetVirtualTransactionSize(GetTransactionInputWeight(txin), nSigOpCost);
}
>>>>>>> 2f4f2d38
<|MERGE_RESOLUTION|>--- conflicted
+++ resolved
@@ -1,9 +1,5 @@
 // Copyright (c) 2009-2010 Satoshi Nakamoto
-<<<<<<< HEAD
-// Copyright (c) 2009-2017 The Bitcoin Core developers
-=======
 // Copyright (c) 2009-2018 The Bitcoin Core developers
->>>>>>> 2f4f2d38
 // Distributed under the MIT software license, see the accompanying
 // file COPYING or http://www.opensource.org/licenses/mit-license.php.
 
@@ -65,7 +61,6 @@
                (!fAcceptDatacarrier || scriptPubKey.size() > nMaxDatacarrierBytes))
           return false;
 
-<<<<<<< HEAD
     return whichType != TX_NONSTANDARD;
 }
 
@@ -76,9 +71,6 @@
              return nTime + 24 * 60 * 60;
     }
     return Params().GetConsensus().IsProtocolV2(nTime) ? nTime + 15 : nTime + 10 * 60;
-=======
-    return whichType != TX_NONSTANDARD && whichType != TX_WITNESS_UNKNOWN;
->>>>>>> 2f4f2d38
 }
 
 bool IsStandardTx(const CTransaction& tx, std::string& reason)
@@ -91,15 +83,9 @@
     // Extremely large transactions with lots of inputs can cost the network
     // almost as much to process as they cost the sender in fees, because
     // computing signature hashes is O(ninputs*txsize). Limiting transactions
-<<<<<<< HEAD
     // to MAX_STANDARD_TX_SIZE mitigates CPU exhaustion attacks.
     unsigned int sz = tx.GetTotalSize();
     if (sz >= MAX_STANDARD_TX_SIZE) {
-=======
-    // to MAX_STANDARD_TX_WEIGHT mitigates CPU exhaustion attacks.
-    unsigned int sz = GetTransactionWeight(tx);
-    if (sz > MAX_STANDARD_TX_WEIGHT) {
->>>>>>> 2f4f2d38
         reason = "tx-size";
         return false;
     }
@@ -196,11 +182,7 @@
         {
             std::vector<std::vector<unsigned char> > stack;
             // convert the scriptSig into a stack, so we can inspect the redeemScript
-<<<<<<< HEAD
-            if (!EvalScript(stack, tx.vin[i].scriptSig, SCRIPT_VERIFY_NONE, BaseSignatureChecker(), 0))
-=======
             if (!EvalScript(stack, tx.vin[i].scriptSig, SCRIPT_VERIFY_NONE, BaseSignatureChecker(), SigVersion::BASE))
->>>>>>> 2f4f2d38
                 return false;
             if (stack.empty())
                 return false;
@@ -214,78 +196,5 @@
     return true;
 }
 
-<<<<<<< HEAD
 CFeeRate dustRelayFee = CFeeRate(DUST_RELAY_TX_FEE);
-unsigned int nBytesPerSigOp = DEFAULT_BYTES_PER_SIGOP;
-=======
-bool IsWitnessStandard(const CTransaction& tx, const CCoinsViewCache& mapInputs)
-{
-    if (tx.IsCoinBase())
-        return true; // Coinbases are skipped
-
-    for (unsigned int i = 0; i < tx.vin.size(); i++)
-    {
-        // We don't care if witness for this input is empty, since it must not be bloated.
-        // If the script is invalid without witness, it would be caught sooner or later during validation.
-        if (tx.vin[i].scriptWitness.IsNull())
-            continue;
-
-        const CTxOut &prev = mapInputs.AccessCoin(tx.vin[i].prevout).out;
-
-        // get the scriptPubKey corresponding to this input:
-        CScript prevScript = prev.scriptPubKey;
-
-        if (prevScript.IsPayToScriptHash()) {
-            std::vector <std::vector<unsigned char> > stack;
-            // If the scriptPubKey is P2SH, we try to extract the redeemScript casually by converting the scriptSig
-            // into a stack. We do not check IsPushOnly nor compare the hash as these will be done later anyway.
-            // If the check fails at this stage, we know that this txid must be a bad one.
-            if (!EvalScript(stack, tx.vin[i].scriptSig, SCRIPT_VERIFY_NONE, BaseSignatureChecker(), SigVersion::BASE))
-                return false;
-            if (stack.empty())
-                return false;
-            prevScript = CScript(stack.back().begin(), stack.back().end());
-        }
-
-        int witnessversion = 0;
-        std::vector<unsigned char> witnessprogram;
-
-        // Non-witness program must not be associated with any witness
-        if (!prevScript.IsWitnessProgram(witnessversion, witnessprogram))
-            return false;
-
-        // Check P2WSH standard limits
-        if (witnessversion == 0 && witnessprogram.size() == WITNESS_V0_SCRIPTHASH_SIZE) {
-            if (tx.vin[i].scriptWitness.stack.back().size() > MAX_STANDARD_P2WSH_SCRIPT_SIZE)
-                return false;
-            size_t sizeWitnessStack = tx.vin[i].scriptWitness.stack.size() - 1;
-            if (sizeWitnessStack > MAX_STANDARD_P2WSH_STACK_ITEMS)
-                return false;
-            for (unsigned int j = 0; j < sizeWitnessStack; j++) {
-                if (tx.vin[i].scriptWitness.stack[j].size() > MAX_STANDARD_P2WSH_STACK_ITEM_SIZE)
-                    return false;
-            }
-        }
-    }
-    return true;
-}
-
-CFeeRate incrementalRelayFee = CFeeRate(DEFAULT_INCREMENTAL_RELAY_FEE);
-CFeeRate dustRelayFee = CFeeRate(DUST_RELAY_TX_FEE);
-unsigned int nBytesPerSigOp = DEFAULT_BYTES_PER_SIGOP;
-
-int64_t GetVirtualTransactionSize(int64_t nWeight, int64_t nSigOpCost)
-{
-    return (std::max(nWeight, nSigOpCost * nBytesPerSigOp) + WITNESS_SCALE_FACTOR - 1) / WITNESS_SCALE_FACTOR;
-}
-
-int64_t GetVirtualTransactionSize(const CTransaction& tx, int64_t nSigOpCost)
-{
-    return GetVirtualTransactionSize(GetTransactionWeight(tx), nSigOpCost);
-}
-
-int64_t GetVirtualTransactionInputSize(const CTxIn& txin, int64_t nSigOpCost)
-{
-    return GetVirtualTransactionSize(GetTransactionInputWeight(txin), nSigOpCost);
-}
->>>>>>> 2f4f2d38
+unsigned int nBytesPerSigOp = DEFAULT_BYTES_PER_SIGOP;