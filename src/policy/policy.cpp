// Copyright (c) 2009-2010 Satoshi Nakamoto
// Copyright (c) 2009-2018 The Bitcoin Core developers
// Distributed under the MIT software license, see the accompanying
// file COPYING or http://www.opensource.org/licenses/mit-license.php.

// NOTE: This file is intended to be customised by the end user, and includes only local node policy logic

#include <policy/policy.h>

#include <consensus/validation.h>
#include <coins.h>

// Blackcoin
int64_t FutureDrift(int64_t nTime)
{
    // loose policy for FutureDrift in regtest mode
    if (Params().GetConsensus().fPowNoRetargeting && chainActive.Height() <= Params().GetConsensus().nLastPOWBlock) {
             return nTime + 24 * 60 * 60;
    }
    return Params().GetConsensus().IsProtocolV2(nTime) ? nTime + 15 : nTime + 10 * 60;
}

CAmount GetDustThreshold(const CTxOut& txout, const CFeeRate& dustRelayFeeIn)
{
    // "Dust" is defined in terms of dustRelayFee,
    // which has units satoshis-per-kilobyte.
    // If you'd pay more in fees than the value of the output
    // to spend something, then we consider it dust.
    // A typical spendable txout is 34 bytes big, and will
    // need a CTxIn of at least 148 bytes to spend:
    // so dust is a spendable txout less than
    // 182*dustRelayFee/1000 (in satoshis).
    // 546 satoshis at the default rate of 3000 sat/kB.
    if (txout.scriptPubKey.IsUnspendable())
        return 0;

    size_t nSize = GetSerializeSize(txout, SER_DISK, 0);

    // the 148 mentioned above
    nSize += (32 + 4 + 1 + 107 + 4); 

    return 3 * dustRelayFeeIn.GetFee(nSize);
}

bool IsDust(const CTxOut& txout, const CFeeRate& dustRelayFeeIn)
{
    return (txout.nValue < GetDustThreshold(txout, dustRelayFeeIn));
} 

bool IsStandard(const CScript& scriptPubKey, txnouttype& whichType)
{
    std::vector<std::vector<unsigned char> > vSolutions;
    whichType = Solver(scriptPubKey, vSolutions);

    if (whichType == TX_NONSTANDARD) {
        return false;
    } else if (whichType == TX_MULTISIG) {
        unsigned char m = vSolutions.front()[0];
        unsigned char n = vSolutions.back()[0];
        // Support up to x-of-3 multisig txns as standard
        if (n < 1 || n > 3)
            return false;
        if (m < 1 || m > n)
            return false;
    } else if (whichType == TX_NULL_DATA &&
               (!fAcceptDatacarrier || scriptPubKey.size() > nMaxDatacarrierBytes)) {
          return false;
    }

    return true;
}

bool IsStandardTx(const CTransaction& tx, bool permit_bare_multisig, const CFeeRate& dust_relay_fee, std::string& reason)
{
    if (tx.nVersion > CTransaction::MAX_STANDARD_VERSION || tx.nVersion < 1) {
        reason = "version";
        return false;
    }

    // Extremely large transactions with lots of inputs can cost the network
    // almost as much to process as they cost the sender in fees, because
    // computing signature hashes is O(ninputs*txsize). Limiting transactions
    // to MAX_STANDARD_TX_SIZE mitigates CPU exhaustion attacks.
    unsigned int sz = tx.GetTotalSize();
    if (sz >= MAX_STANDARD_TX_SIZE) {
        reason = "tx-size";
        return false;
    }

    for (const CTxIn& txin : tx.vin)
    {
        // Biggest 'standard' txin is a 15-of-15 P2SH multisig with compressed
        // keys (remember the 520 byte limit on redeemScript size). That works
        // out to a (15*(33+1))+3=513 byte redeemScript, 513+1+15*(73+1)+3=1627
        // bytes of scriptSig, which we round off to 1650 bytes for some minor
        // future-proofing. That's also enough to spend a 20-of-20
        // CHECKMULTISIG scriptPubKey, though such a scriptPubKey is not
        // considered standard.
        if (txin.scriptSig.size() > 1650) {
            reason = "scriptsig-size";
            return false;
        }
        if (!txin.scriptSig.IsPushOnly()) {
            reason = "scriptsig-not-pushonly";
            return false;
        }
    }

    unsigned int nDataOut = 0;
    txnouttype whichType;
    for (const CTxOut& txout : tx.vout) {
        if (!::IsStandard(txout.scriptPubKey, whichType)) {
            reason = "scriptpubkey";
            return false;
        }

        if (whichType == TX_NULL_DATA)
            nDataOut++;
<<<<<<< HEAD
        else if (IsDust(txout, ::dustRelayFee)) {
        	reason = "dust";
            return false;
        }
        if (!txout.scriptPubKey.HasCanonicalPushes()) {
            reason = "scriptpubkey-non-canonical-push";
            return false;
        }
        else if ((whichType == TX_MULTISIG) && (!fIsBareMultisigStd)) {
=======
        else if ((whichType == TX_MULTISIG) && (!permit_bare_multisig)) {
>>>>>>> 2f9f9b37
            reason = "bare-multisig";
            return false;
        } else if (IsDust(txout, dust_relay_fee)) {
            reason = "dust";
            return false;
        }
    }

    // not more than one data txout per non-data txout is permitted
    // only one data txout is permitted too
    if (nDataOut > 1 && nDataOut > tx.vout.size()/2) {
        reason = "multi-op-return";
        return false;
    }

    return true;
}

/**
 * Check transaction inputs to mitigate two
 * potential denial-of-service attacks:
 *
 * 1. scriptSigs with extra data stuffed into them,
 *    not consumed by scriptPubKey (or P2SH script)
 * 2. P2SH scripts with a crazy number of expensive
 *    CHECKSIG/CHECKMULTISIG operations
 *
 * Why bother? To avoid denial-of-service attacks; an attacker
 * can submit a standard HASH... OP_EQUAL transaction,
 * which will get accepted into blocks. The redemption
 * script can be anything; an attacker could use a very
 * expensive-to-check-upon-redemption script like:
 *   DUP CHECKSIG DROP ... repeated 100 times... OP_1
 *
 * Note that only the non-witness portion of the transaction is checked here.
 */
bool AreInputsStandard(const CTransaction& tx, const CCoinsViewCache& mapInputs)
{
    if (tx.IsCoinBase())
        return true; // Coinbases don't use vin normally

    for (unsigned int i = 0; i < tx.vin.size(); i++)
    {
        const CTxOut& prev = mapInputs.AccessCoin(tx.vin[i].prevout).out;

        std::vector<std::vector<unsigned char> > vSolutions;
        txnouttype whichType = Solver(prev.scriptPubKey, vSolutions);
        if (whichType == TX_NONSTANDARD || whichType == TX_WITNESS_UNKNOWN) {
            // WITNESS_UNKNOWN failures are typically also caught with a policy
            // flag in the script interpreter, but it can be helpful to catch
            // this type of NONSTANDARD transaction earlier in transaction
            // validation.
            return false;
        } else if (whichType == TX_SCRIPTHASH) {
            std::vector<std::vector<unsigned char> > stack;
            // convert the scriptSig into a stack, so we can inspect the redeemScript
            if (!EvalScript(stack, tx.vin[i].scriptSig, SCRIPT_VERIFY_NONE, BaseSignatureChecker(), SigVersion::BASE))
                return false;
            if (stack.empty())
                return false;
            CScript subscript(stack.back().begin(), stack.back().end());
            if (subscript.GetSigOpCount(true) > MAX_P2SH_SIGOPS) {
                return false;
            }
        }
    }

    return true;
}

<<<<<<< HEAD
CFeeRate dustRelayFee = CFeeRate(DUST_RELAY_TX_FEE);
unsigned int nBytesPerSigOp = DEFAULT_BYTES_PER_SIGOP;
=======
bool IsWitnessStandard(const CTransaction& tx, const CCoinsViewCache& mapInputs)
{
    if (tx.IsCoinBase())
        return true; // Coinbases are skipped

    for (unsigned int i = 0; i < tx.vin.size(); i++)
    {
        // We don't care if witness for this input is empty, since it must not be bloated.
        // If the script is invalid without witness, it would be caught sooner or later during validation.
        if (tx.vin[i].scriptWitness.IsNull())
            continue;

        const CTxOut &prev = mapInputs.AccessCoin(tx.vin[i].prevout).out;

        // get the scriptPubKey corresponding to this input:
        CScript prevScript = prev.scriptPubKey;

        if (prevScript.IsPayToScriptHash()) {
            std::vector <std::vector<unsigned char> > stack;
            // If the scriptPubKey is P2SH, we try to extract the redeemScript casually by converting the scriptSig
            // into a stack. We do not check IsPushOnly nor compare the hash as these will be done later anyway.
            // If the check fails at this stage, we know that this txid must be a bad one.
            if (!EvalScript(stack, tx.vin[i].scriptSig, SCRIPT_VERIFY_NONE, BaseSignatureChecker(), SigVersion::BASE))
                return false;
            if (stack.empty())
                return false;
            prevScript = CScript(stack.back().begin(), stack.back().end());
        }

        int witnessversion = 0;
        std::vector<unsigned char> witnessprogram;

        // Non-witness program must not be associated with any witness
        if (!prevScript.IsWitnessProgram(witnessversion, witnessprogram))
            return false;

        // Check P2WSH standard limits
        if (witnessversion == 0 && witnessprogram.size() == WITNESS_V0_SCRIPTHASH_SIZE) {
            if (tx.vin[i].scriptWitness.stack.back().size() > MAX_STANDARD_P2WSH_SCRIPT_SIZE)
                return false;
            size_t sizeWitnessStack = tx.vin[i].scriptWitness.stack.size() - 1;
            if (sizeWitnessStack > MAX_STANDARD_P2WSH_STACK_ITEMS)
                return false;
            for (unsigned int j = 0; j < sizeWitnessStack; j++) {
                if (tx.vin[i].scriptWitness.stack[j].size() > MAX_STANDARD_P2WSH_STACK_ITEM_SIZE)
                    return false;
            }
        }
    }
    return true;
}

int64_t GetVirtualTransactionSize(int64_t nWeight, int64_t nSigOpCost, unsigned int bytes_per_sigop)
{
    return (std::max(nWeight, nSigOpCost * bytes_per_sigop) + WITNESS_SCALE_FACTOR - 1) / WITNESS_SCALE_FACTOR;
}

int64_t GetVirtualTransactionSize(const CTransaction& tx, int64_t nSigOpCost, unsigned int bytes_per_sigop)
{
    return GetVirtualTransactionSize(GetTransactionWeight(tx), nSigOpCost, bytes_per_sigop);
}

int64_t GetVirtualTransactionInputSize(const CTxIn& txin, int64_t nSigOpCost, unsigned int bytes_per_sigop)
{
    return GetVirtualTransactionSize(GetTransactionInputWeight(txin), nSigOpCost, bytes_per_sigop);
}
>>>>>>> 2f9f9b37
<|MERGE_RESOLUTION|>--- conflicted
+++ resolved
@@ -9,16 +9,6 @@
 
 #include <consensus/validation.h>
 #include <coins.h>
-
-// Blackcoin
-int64_t FutureDrift(int64_t nTime)
-{
-    // loose policy for FutureDrift in regtest mode
-    if (Params().GetConsensus().fPowNoRetargeting && chainActive.Height() <= Params().GetConsensus().nLastPOWBlock) {
-             return nTime + 24 * 60 * 60;
-    }
-    return Params().GetConsensus().IsProtocolV2(nTime) ? nTime + 15 : nTime + 10 * 60;
-}
 
 CAmount GetDustThreshold(const CTxOut& txout, const CFeeRate& dustRelayFeeIn)
 {
@@ -113,22 +103,13 @@
             reason = "scriptpubkey";
             return false;
         }
-
-        if (whichType == TX_NULL_DATA)
-            nDataOut++;
-<<<<<<< HEAD
-        else if (IsDust(txout, ::dustRelayFee)) {
-        	reason = "dust";
-            return false;
-        }
         if (!txout.scriptPubKey.HasCanonicalPushes()) {
             reason = "scriptpubkey-non-canonical-push";
             return false;
         }
-        else if ((whichType == TX_MULTISIG) && (!fIsBareMultisigStd)) {
-=======
+        if (whichType == TX_NULL_DATA)
+            nDataOut++;
         else if ((whichType == TX_MULTISIG) && (!permit_bare_multisig)) {
->>>>>>> 2f9f9b37
             reason = "bare-multisig";
             return false;
         } else if (IsDust(txout, dust_relay_fee)) {
@@ -176,7 +157,7 @@
 
         std::vector<std::vector<unsigned char> > vSolutions;
         txnouttype whichType = Solver(prev.scriptPubKey, vSolutions);
-        if (whichType == TX_NONSTANDARD || whichType == TX_WITNESS_UNKNOWN) {
+        if (whichType == TX_NONSTANDARD) {
             // WITNESS_UNKNOWN failures are typically also caught with a policy
             // flag in the script interpreter, but it can be helpful to catch
             // this type of NONSTANDARD transaction earlier in transaction
@@ -197,76 +178,4 @@
     }
 
     return true;
-}
-
-<<<<<<< HEAD
-CFeeRate dustRelayFee = CFeeRate(DUST_RELAY_TX_FEE);
-unsigned int nBytesPerSigOp = DEFAULT_BYTES_PER_SIGOP;
-=======
-bool IsWitnessStandard(const CTransaction& tx, const CCoinsViewCache& mapInputs)
-{
-    if (tx.IsCoinBase())
-        return true; // Coinbases are skipped
-
-    for (unsigned int i = 0; i < tx.vin.size(); i++)
-    {
-        // We don't care if witness for this input is empty, since it must not be bloated.
-        // If the script is invalid without witness, it would be caught sooner or later during validation.
-        if (tx.vin[i].scriptWitness.IsNull())
-            continue;
-
-        const CTxOut &prev = mapInputs.AccessCoin(tx.vin[i].prevout).out;
-
-        // get the scriptPubKey corresponding to this input:
-        CScript prevScript = prev.scriptPubKey;
-
-        if (prevScript.IsPayToScriptHash()) {
-            std::vector <std::vector<unsigned char> > stack;
-            // If the scriptPubKey is P2SH, we try to extract the redeemScript casually by converting the scriptSig
-            // into a stack. We do not check IsPushOnly nor compare the hash as these will be done later anyway.
-            // If the check fails at this stage, we know that this txid must be a bad one.
-            if (!EvalScript(stack, tx.vin[i].scriptSig, SCRIPT_VERIFY_NONE, BaseSignatureChecker(), SigVersion::BASE))
-                return false;
-            if (stack.empty())
-                return false;
-            prevScript = CScript(stack.back().begin(), stack.back().end());
-        }
-
-        int witnessversion = 0;
-        std::vector<unsigned char> witnessprogram;
-
-        // Non-witness program must not be associated with any witness
-        if (!prevScript.IsWitnessProgram(witnessversion, witnessprogram))
-            return false;
-
-        // Check P2WSH standard limits
-        if (witnessversion == 0 && witnessprogram.size() == WITNESS_V0_SCRIPTHASH_SIZE) {
-            if (tx.vin[i].scriptWitness.stack.back().size() > MAX_STANDARD_P2WSH_SCRIPT_SIZE)
-                return false;
-            size_t sizeWitnessStack = tx.vin[i].scriptWitness.stack.size() - 1;
-            if (sizeWitnessStack > MAX_STANDARD_P2WSH_STACK_ITEMS)
-                return false;
-            for (unsigned int j = 0; j < sizeWitnessStack; j++) {
-                if (tx.vin[i].scriptWitness.stack[j].size() > MAX_STANDARD_P2WSH_STACK_ITEM_SIZE)
-                    return false;
-            }
-        }
-    }
-    return true;
-}
-
-int64_t GetVirtualTransactionSize(int64_t nWeight, int64_t nSigOpCost, unsigned int bytes_per_sigop)
-{
-    return (std::max(nWeight, nSigOpCost * bytes_per_sigop) + WITNESS_SCALE_FACTOR - 1) / WITNESS_SCALE_FACTOR;
-}
-
-int64_t GetVirtualTransactionSize(const CTransaction& tx, int64_t nSigOpCost, unsigned int bytes_per_sigop)
-{
-    return GetVirtualTransactionSize(GetTransactionWeight(tx), nSigOpCost, bytes_per_sigop);
-}
-
-int64_t GetVirtualTransactionInputSize(const CTxIn& txin, int64_t nSigOpCost, unsigned int bytes_per_sigop)
-{
-    return GetVirtualTransactionSize(GetTransactionInputWeight(txin), nSigOpCost, bytes_per_sigop);
-}
->>>>>>> 2f9f9b37
+}