// Copyright (c) 2009-2010 Satoshi Nakamoto
// Copyright (c) 2009-2018 The Bitcoin Core developers
// Distributed under the MIT software license, see the accompanying
// file COPYING or http://www.opensource.org/licenses/mit-license.php.

// Header spam protection by Qtum
// Copyright (c) 2016-2019 The Qtum developers

#ifndef BITCOIN_VALIDATION_H
#define BITCOIN_VALIDATION_H

#if defined(HAVE_CONFIG_H)
#include <config/bitcoin-config.h>
#endif

#include <amount.h>
#include <coins.h>
#include <fs.h>
#include <protocol.h> // For CMessageHeader::MessageStartChars
#include <policy/feerate.h>
#include <script/script_error.h>
#include <sync.h>
#include <versionbits.h>

#include <algorithm>
#include <exception>
#include <map>
#include <memory>
#include <set>
#include <stdint.h>
#include <string>
#include <utility>
#include <vector>

#include <atomic>

#include <consensus/consensus.h>

class CBlockIndex;
class CBlockTreeDB;
class CChainParams;
class CCoinsViewDB;
class CInv;
class CConnman;
class CScriptCheck;
class CTxMemPool;
class CValidationState;
class CWallet;
struct ChainTxData;

struct CDiskTxPos;
struct PrecomputedTransactionData;
struct LockPoints;

/** Default for -whitelistrelay. */
static const bool DEFAULT_WHITELISTRELAY = true;
/** Default for -whitelistforcerelay. */
static const bool DEFAULT_WHITELISTFORCERELAY = true;
/** Minimum fee for transactions */
static const unsigned int MIN_TX_FEE = 10000;
/** Default for -minrelaytxfee, minimum relay fee for transactions */
<<<<<<< HEAD
static const unsigned int DEFAULT_MIN_RELAY_TX_FEE = 100000;
=======
static const unsigned int DEFAULT_MIN_RELAY_TX_FEE = MIN_TX_FEE;
>>>>>>> cb94d33c
//! -maxtxfee default
static const CAmount DEFAULT_TRANSACTION_MAXFEE = 1 * COIN;
//! Discourage users to set fees higher than this amount (in satoshis) per kB
static const CAmount HIGH_TX_FEE_PER_KB = 0.1 * COIN;
//! -maxtxfee will warn if called with a higher fee than this amount (in satoshis)
static const CAmount HIGH_MAX_TX_FEE = 100 * HIGH_TX_FEE_PER_KB; 
/** Default for -limitancestorcount, max number of in-mempool ancestors */
static const unsigned int DEFAULT_ANCESTOR_LIMIT = 25;
/** Default for -limitancestorsize, maximum kilobytes of tx + all in-mempool ancestors */
static const unsigned int DEFAULT_ANCESTOR_SIZE_LIMIT = 101;
/** Default for -limitdescendantcount, max number of in-mempool descendants */
static const unsigned int DEFAULT_DESCENDANT_LIMIT = 25;
/** Default for -limitdescendantsize, maximum kilobytes of in-mempool descendants */
static const unsigned int DEFAULT_DESCENDANT_SIZE_LIMIT = 101;
/** Default for -mempoolexpiry, expiration time for mempool transactions in hours */
static const unsigned int DEFAULT_MEMPOOL_EXPIRY = 336;
/** Maximum kilobytes for transactions to store for processing during reorg */
static const unsigned int MAX_DISCONNECTED_TX_POOL_SIZE = 20000;
/** The maximum size of a blk?????.dat file (since 0.8) */
static const unsigned int MAX_BLOCKFILE_SIZE = 0x8000000; // 128 MiB
/** The pre-allocation chunk size for blk?????.dat files (since 0.8) */
static const unsigned int BLOCKFILE_CHUNK_SIZE = 0x1000000; // 16 MiB
/** The pre-allocation chunk size for rev?????.dat files (since 0.8) */
static const unsigned int UNDOFILE_CHUNK_SIZE = 0x100000; // 1 MiB

/** Maximum number of script-checking threads allowed */
static const int MAX_SCRIPTCHECK_THREADS = 16;
/** -par default (number of script-checking threads, 0 = auto) */
static const int DEFAULT_SCRIPTCHECK_THREADS = 0;
/** Number of blocks that can be requested at any given time from a single peer. */
static const int MAX_BLOCKS_IN_TRANSIT_PER_PEER = 16;
/** Timeout in seconds during which a peer must stall block download progress before being disconnected. */
static const unsigned int BLOCK_STALLING_TIMEOUT = 2;
/** Number of headers sent in one getheaders result. We rely on the assumption that if a peer sends
 *  less than this number, we reached its tip. Changing this value is a protocol upgrade. */
static const unsigned int MAX_HEADERS_RESULTS = 2000;
/** Maximum depth of blocks we're willing to serve as compact blocks to peers
 *  when requested. For older blocks, a regular BLOCK response will be sent. */
static const int MAX_CMPCTBLOCK_DEPTH = 5;
/** Maximum depth of blocks we're willing to respond to GETBLOCKTXN requests for. */
static const int MAX_BLOCKTXN_DEPTH = 10;
/** Size of the "block download window": how far ahead of our current height do we fetch?
 *  Larger windows tolerate larger download speed differences between peer, but increase the potential
 *  degree of disordering of blocks on disk (which make reindexing and pruning harder). We'll probably
 *  want to make this a per-peer adaptive value at some point. */
static const unsigned int BLOCK_DOWNLOAD_WINDOW = 1024;
/** Time to wait (in seconds) between writing blocks/block index to disk. */
static const unsigned int DATABASE_WRITE_INTERVAL = 60 * 60;
/** Time to wait (in seconds) between flushing chainstate to disk. */
static const unsigned int DATABASE_FLUSH_INTERVAL = 24 * 60 * 60;
/** Maximum length of reject messages. */
static const unsigned int MAX_REJECT_MESSAGE_LENGTH = 111;
/** Block download timeout base, expressed in millionths of the block interval (i.e. 10 min) */
static const int64_t BLOCK_DOWNLOAD_TIMEOUT_BASE = 1000000;
/** Additional block download timeout per parallel downloading peer (i.e. 5 min) */
static const int64_t BLOCK_DOWNLOAD_TIMEOUT_PER_PEER = 500000;

static const int64_t DEFAULT_MAX_TIP_AGE = 24 * 60 * 60;

/** Default for -permitbaremultisig */
static const bool DEFAULT_PERMIT_BAREMULTISIG = true;
static const bool DEFAULT_CHECKPOINTS_ENABLED = true;
static const bool DEFAULT_TXINDEX = true;
static const unsigned int DEFAULT_BANSCORE_THRESHOLD = 100;
/** Default for -persistmempool */
static const bool DEFAULT_PERSIST_MEMPOOL = true;
/** Default for using fee filter */
static const bool DEFAULT_FEEFILTER = true;

/** Maximum number of headers to announce when relaying blocks with headers message.*/
static const unsigned int MAX_BLOCKS_TO_ANNOUNCE = 8;

/** Maximum number of unconnecting headers announcements before DoS score */
static const int MAX_UNCONNECTING_HEADERS = 10;

static const bool DEFAULT_PEERBLOOMFILTERS = true;

/** Default for -stopatheight */
static const int DEFAULT_STOPATHEIGHT = 0;

struct BlockHasher
{
    size_t operator()(const uint256& hash) const { return hash.GetCheapHash(); }
};

extern CScript COINBASE_FLAGS;
extern CCriticalSection cs_main;
extern CTxMemPool mempool;
extern std::atomic_bool g_is_mempool_loaded;
typedef std::unordered_map<uint256, CBlockIndex*, BlockHasher> BlockMap;
extern BlockMap& mapBlockIndex;
extern uint64_t nLastBlockTx;
extern uint64_t nLastBlockSize;
extern const std::string strMessageMagic;
extern CWaitableCriticalSection g_best_block_mutex;
extern CConditionVariable g_best_block_cv;
extern uint256 g_best_block;
extern std::atomic_bool fImporting;
extern std::atomic_bool fReindex;
extern int nScriptCheckThreads;
extern bool fIsBareMultisigStd;
extern bool fRequireStandard;
extern bool fCheckBlockIndex;
extern bool fCheckpointsEnabled;
extern size_t nCoinCacheUsage;
extern int64_t nLastCoinStakeSearchInterval;

/** A fee rate smaller than this is considered zero fee (for relaying, mining and transaction creation) */
extern CFeeRate minRelayTxFee;
/** Absolute maximum transaction fee (in satoshis) used by wallet and mempool (rejects high fee in sendrawtransaction) */
extern CAmount maxTxFee;
/** If the tip is older than this (in seconds), the node is considered to be in initial block download. */
extern int64_t nMaxTipAge;

/** Block hash whose ancestors we will assume to have valid scripts without checking them. */
extern uint256 hashAssumeValid;

/** Minimum work we will assume exists on some valid chain. */
extern arith_uint256 nMinimumChainWork;

/** Best header we've seen so far (used for getheaders queries' starting points). */
extern CBlockIndex *pindexBestHeader;

/** Minimum disk space required - used in CheckDiskSpace() */
static const uint64_t nMinDiskSpace = 52428800;

/** Pruning-related variables and constants */
/** True if any block files have ever been pruned. */
extern bool fHavePruned;
/** True if we're running in -prune mode. */
extern bool fPruneMode;
/** Number of MiB of block files that we're trying to stay below. */
extern uint64_t nPruneTarget;
/** Block files containing a block-height within MIN_BLOCKS_TO_KEEP of chainActive.Tip() will not be pruned. */
static const unsigned int MIN_BLOCKS_TO_KEEP = 500;
/** Minimum blocks required to signal NODE_NETWORK_LIMITED */
static const unsigned int NODE_NETWORK_LIMITED_MIN_BLOCKS = 500;

static const signed int DEFAULT_CHECKBLOCKS = 500;
static const unsigned int DEFAULT_CHECKLEVEL = 3;

// Require that user allocate at least 550MB for block & undo files (blk???.dat and rev???.dat)
// At 1MB per block, 288 blocks = 288MB.
// Add 15% for Undo data = 331MB
// Add 20% for Orphan block rate = 397MB
// We want the low water mark after pruning to be at least 397 MB and since we prune in
// full block file chunks, we need the high water mark which triggers the prune to be
// one 128MB block file + added 15% undo data = 147MB greater for a total of 545MB
// Setting the target to > than 550MB will make it likely we can respect the target.
static const uint64_t MIN_DISK_SPACE_FOR_BLOCK_FILES = 550 * 1024 * 1024;

/**
 * Process an incoming block. This only returns after the best known valid
 * block is made active. Note that it does not, however, guarantee that the
 * specific block passed to it has been checked for validity!
 *
 * If you want to *possibly* get feedback on whether pblock is valid, you must
 * install a CValidationInterface (see validationinterface.h) - this will have
 * its BlockChecked method called whenever *any* block completes validation.
 *
 * Note that we guarantee that either the proof-of-work is valid on pblock, or
 * (and possibly also) BlockChecked will have been called.
 *
 * May not be called in a
 * validationinterface callback.
 *
 * @param[in]   pblock  The block we want to process.
 * @param[in]   fForceProcessing Process this block even if unrequested; used for non-network block sources and whitelisted peers.
 * @param[out]  fNewBlock A boolean which is set to indicate if the block was first received via this call
 * @return True if state.IsValid()
 */
bool ProcessNewBlock(const CChainParams& chainparams, const std::shared_ptr<const CBlock> pblock, bool fForceProcessing, bool* fNewBlock) LOCKS_EXCLUDED(cs_main);

/**
 * Process incoming block headers.
 *
 * May not be called in a
 * validationinterface callback.
 *
 * @param[in]  block The block headers themselves
 * @param[out] state This may be set to an Error state if any error occurred processing them
 * @param[in]  chainparams The params for the chain we want to connect to
 * @param[out] ppindex If set, the pointer will be set to point to the last new block index object for the given headers
 * @param[out] first_invalid First header that fails validation, if one exists
 */
bool ProcessNewBlockHeaders(const std::vector<CBlockHeader>& block, CValidationState& state, const CChainParams& chainparams, const CBlockIndex** ppindex = nullptr, CBlockHeader* first_invalid = nullptr, const CBlockIndex** pindexFirst = nullptr, bool fOldClient = false) LOCKS_EXCLUDED(cs_main);

/** Check whether enough disk space is available for an incoming block */
bool CheckDiskSpace(uint64_t nAdditionalBytes = 0, bool blocks_dir = false);
/** Open a block file (blk?????.dat) */
FILE* OpenBlockFile(const CDiskBlockPos &pos, bool fReadOnly = false);
/** Translation to a filesystem path */
fs::path GetBlockPosFilename(const CDiskBlockPos &pos, const char *prefix);
/** Import blocks from an external file */
bool LoadExternalBlockFile(const CChainParams& chainparams, FILE* fileIn, CDiskBlockPos *dbp = nullptr);
/** Ensures we have a genesis block in the block tree, possibly writing one to disk. */
bool LoadGenesisBlock(const CChainParams& chainparams);
/** Load the block tree and coins database from disk,
 * initializing state if we're running with -reindex. */
bool LoadBlockIndex(const CChainParams& chainparams) EXCLUSIVE_LOCKS_REQUIRED(cs_main);
/** Update the chain tip based on database information. */
bool LoadChainTip(const CChainParams& chainparams);
/** Unload database information */
void UnloadBlockIndex();
/** Run an instance of the script checking thread */
void ThreadScriptCheck();
/** Check whether we are doing an initial block download (synchronizing from disk or network) */
bool IsInitialBlockDownload();
/** Retrieve a transaction (from memory pool, or from disk, if possible) */
bool GetTransaction(const uint256& hash, CTransactionRef& tx, const Consensus::Params& params, uint256& hashBlock, bool fAllowSlow = false, CBlockIndex* blockIndex = nullptr);
/**
 * Find the best known block, and make it the tip of the block chain
 *
 * May not be called with cs_main held. May not be called in a
 * validationinterface callback.
 */
bool ActivateBestChain(CValidationState& state, const CChainParams& chainparams, std::shared_ptr<const CBlock> pblock = std::shared_ptr<const CBlock>());

CAmount GetProofOfWorkSubsidy();
CAmount GetProofOfStakeSubsidy();

/** Guess verification progress (as a fraction between 0.0=genesis and 1.0=current tip). */
double GuessVerificationProgress(const ChainTxData& data, const CBlockIndex* pindex);

/** Calculate the amount of disk space the block & undo files currently use */
uint64_t CalculateCurrentUsage();

/**
 *  Mark one block file as pruned.
 */
void PruneOneBlockFile(const int fileNumber);

/**
 *  Actually unlink the specified files
 */
void UnlinkPrunedFiles(const std::set<int>& setFilesToPrune);

/** Flush all state, indexes and buffers to disk. */
void FlushStateToDisk();
/** Prune block files and flush state to disk. */
void PruneAndFlush();
/** Prune block files up to a given height */
void PruneBlockFilesManual(int nManualPruneHeight);

/** (try to) add transaction to memory pool
 * plTxnReplaced will be appended to with all transactions replaced from mempool **/
bool AcceptToMemoryPool(CTxMemPool& pool, CValidationState &state, const CTransactionRef &tx,
                        bool* pfMissingInputs, std::list<CTransactionRef>* plTxnReplaced,
                        bool bypass_limits, const CAmount nAbsurdFee, bool test_accept=false);

/** Convert CValidationState to a human-readable message for logging */
std::string FormatStateMessage(const CValidationState &state);

/** Get the BIP9 state for a given deployment at the current tip. */
ThresholdState VersionBitsTipState(const Consensus::Params& params, Consensus::DeploymentPos pos);

/** Get the numerical statistics for the BIP9 state for a given deployment at the current tip. */
BIP9Stats VersionBitsTipStatistics(const Consensus::Params& params, Consensus::DeploymentPos pos);

/** Get the block height at which the BIP9 deployment switched into the state for the block building on the current tip. */
int VersionBitsTipStateSinceHeight(const Consensus::Params& params, Consensus::DeploymentPos pos);


/** Apply the effects of this transaction on the UTXO set represented by view */
void UpdateCoins(const CTransaction& tx, CCoinsViewCache& inputs, int nHeight);

/** Transaction validation functions */

/**
 * Check if transaction will be final in the next block to be created.
 *
 * Calls IsFinalTx() with current block height and appropriate block time.
 *
 * See consensus/consensus.h for flag definitions.
 */
bool CheckFinalTx(const CTransaction &tx, int flags = -1);

/**
 * Test whether the LockPoints height and time are still valid on the current chain
 */
bool TestLockPointValidity(const LockPoints* lp);

/**
 * Check if transaction will be BIP 68 final in the next block to be created.
 *
 * Simulates calling SequenceLocks() with data from the tip of the current active chain.
 * Optionally stores in LockPoints the resulting height and time calculated and the hash
 * of the block needed for calculation or skips the calculation and uses the LockPoints
 * passed in for evaluation.
 * The LockPoints should not be considered valid if CheckSequenceLocks returns false.
 *
 * See consensus/consensus.h for flag definitions.
 */
bool CheckSequenceLocks(const CTransaction &tx, int flags, LockPoints* lp = nullptr, bool useExistingLockPoints = false);

/**
 * Closure representing one script verification
 * Note that this stores references to the spending transaction
 */
class CScriptCheck
{
private:
    CTxOut m_tx_out;
    const CTransaction *ptxTo;
    unsigned int nIn;
    unsigned int nFlags;
    bool cacheStore;
    ScriptError error;
    PrecomputedTransactionData *txdata;

public:
    CScriptCheck(): ptxTo(nullptr), nIn(0), nFlags(0), cacheStore(false), error(SCRIPT_ERR_UNKNOWN_ERROR) {}
    CScriptCheck(const CTxOut& outIn, const CTransaction& txToIn, unsigned int nInIn, unsigned int nFlagsIn, bool cacheIn, PrecomputedTransactionData* txdataIn) :
        m_tx_out(outIn), ptxTo(&txToIn), nIn(nInIn), nFlags(nFlagsIn), cacheStore(cacheIn), error(SCRIPT_ERR_UNKNOWN_ERROR), txdata(txdataIn) { }

    bool operator()();

    void swap(CScriptCheck &check) {
        std::swap(ptxTo, check.ptxTo);
        std::swap(m_tx_out, check.m_tx_out);
        std::swap(nIn, check.nIn);
        std::swap(nFlags, check.nFlags);
        std::swap(cacheStore, check.cacheStore);
        std::swap(error, check.error);
        std::swap(txdata, check.txdata);
    }

    ScriptError GetScriptError() const { return error; }
};

/** Initializes the script-execution cache */
void InitScriptExecutionCache();


/** Functions for disk access for blocks */
bool ReadBlockFromDisk(CBlock& block, const CDiskBlockPos& pos, const Consensus::Params& consensusParams);
bool ReadBlockFromDisk(CBlock& block, const CBlockIndex* pindex, const Consensus::Params& consensusParams);
bool ReadRawBlockFromDisk(std::vector<uint8_t>& block, const CDiskBlockPos& pos, const CMessageHeader::MessageStartChars& message_start);
bool ReadRawBlockFromDisk(std::vector<uint8_t>& block, const CBlockIndex* pindex, const CMessageHeader::MessageStartChars& message_start);

/** Functions for validating blocks and updating the block tree */

/** Context-independent validity checks */
bool CheckBlock(const CBlock& block, CValidationState& state, const Consensus::Params& consensusParams, bool fCheckPOW = true, bool fCheckMerkleRoot = true, bool fCheckSig = true);
bool IsCanonicalBlockSignature(const std::shared_ptr<const CBlock> pblock, bool checkLowS);

/** Check a block is completely valid from start to finish (only works on top of our current best block, with cs_main held) */
bool TestBlockValidity(CValidationState& state, const CChainParams& chainparams, const CBlock& block, CBlockIndex* pindexPrev, bool fCheckPOW = true, bool fCheckMerkleRoot = true, bool fCheckSig = true);

/** When there are blocks in the active chain with missing data, rewind the chainstate and remove them from the block index */
bool RewindBlockIndex(const CChainParams& params);

/** RAII wrapper for VerifyDB: Verify consistency of the block and coin databases */
class CVerifyDB {
public:
    CVerifyDB();
    ~CVerifyDB();
    bool VerifyDB(const CChainParams& chainparams, CCoinsView *coinsview, int nCheckLevel, int nCheckDepth);
};

/** Replay blocks that aren't fully applied to the database. */
bool ReplayBlocks(const CChainParams& params, CCoinsView* view);

inline CBlockIndex* LookupBlockIndex(const uint256& hash)
{
    AssertLockHeld(cs_main);
    BlockMap::const_iterator it = mapBlockIndex.find(hash);
    return it == mapBlockIndex.end() ? nullptr : it->second;
}

/** Find the last common block between the parameter chain and a locator. */
CBlockIndex* FindForkInGlobalIndex(const CChain& chain, const CBlockLocator& locator);

/** Mark a block as precious and reorganize.
 *
 * May not be called in a
 * validationinterface callback.
 */
bool PreciousBlock(CValidationState& state, const CChainParams& params, CBlockIndex *pindex) LOCKS_EXCLUDED(cs_main);

/** Mark a block as invalid. */
bool InvalidateBlock(CValidationState& state, const CChainParams& chainparams, CBlockIndex* pindex) EXCLUSIVE_LOCKS_REQUIRED(cs_main);

/** Remove invalidity status from a block and its descendants. */
void ResetBlockFailureFlags(CBlockIndex* pindex) EXCLUSIVE_LOCKS_REQUIRED(cs_main);

/** The currently-connected chain of blocks (protected by cs_main). */
extern CChain& chainActive;

/** Global variable that points to the coins database (protected by cs_main) */
extern std::unique_ptr<CCoinsViewDB> pcoinsdbview;

/** Global variable that points to the active CCoinsView (protected by cs_main) */
extern std::unique_ptr<CCoinsViewCache> pcoinsTip;

/** Global variable that points to the active block tree (protected by cs_main) */
extern std::unique_ptr<CBlockTreeDB> pblocktree;

/**
 * Return the spend height, which is one more than the inputs.GetBestBlock().
 * While checking, GetBestBlock() refers to the parent block. (protected by cs_main)
 * This is also true for mempool checks.
 */
int GetSpendHeight(const CCoinsViewCache& inputs);

extern VersionBitsCache versionbitscache;

/**
 * Determine what nVersion a new block should use.
 */
int32_t ComputeBlockVersion(const CBlockIndex* pindexPrev, const Consensus::Params& params);

/** Reject codes greater or equal to this can be returned by AcceptToMemPool
 * for transactions, to signal internal conditions. They cannot and should not
 * be sent over the P2P network.
 */
static const unsigned int REJECT_INTERNAL = 0x100;
/** Too high fee. Can not be triggered by P2P transactions */
static const unsigned int REJECT_HIGHFEE = 0x100;

/** Get block file info entry for one block file */
CBlockFileInfo* GetBlockFileInfo(size_t n);

/** Dump the mempool to disk. */
bool DumpMempool();

/** Load the mempool from disk. */
bool LoadMempool();

//! Check whether the block associated with this index entry is pruned or not.
inline bool IsBlockPruned(const CBlockIndex* pblockindex)
{
    return (fHavePruned && !(pblockindex->nStatus & BLOCK_HAVE_DATA) && pblockindex->nTx > 0);
}

#endif // BITCOIN_VALIDATION_H<|MERGE_RESOLUTION|>--- conflicted
+++ resolved
@@ -59,11 +59,7 @@
 /** Minimum fee for transactions */
 static const unsigned int MIN_TX_FEE = 10000;
 /** Default for -minrelaytxfee, minimum relay fee for transactions */
-<<<<<<< HEAD
-static const unsigned int DEFAULT_MIN_RELAY_TX_FEE = 100000;
-=======
 static const unsigned int DEFAULT_MIN_RELAY_TX_FEE = MIN_TX_FEE;
->>>>>>> cb94d33c
 //! -maxtxfee default
 static const CAmount DEFAULT_TRANSACTION_MAXFEE = 1 * COIN;
 //! Discourage users to set fees higher than this amount (in satoshis) per kB
