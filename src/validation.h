--- conflicted
+++ resolved
@@ -33,11 +33,6 @@
 
 #include <atomic>
 
-<<<<<<< HEAD
-#include <boost/unordered_map.hpp>
-
-=======
->>>>>>> e44150fe
 class CBlockIndex;
 class CBlockTreeDB;
 class CChainParams;
@@ -45,13 +40,7 @@
 class CInv;
 class CConnman;
 class CScriptCheck;
-class CBlockPolicyEstimator;
 class CTxMemPool;
-<<<<<<< HEAD
-class CWallet;
-class CValidationInterface;
-=======
->>>>>>> e44150fe
 class CValidationState;
 struct ChainTxData;
 
@@ -147,11 +136,6 @@
 static const unsigned int DEFAULT_BANSCORE_THRESHOLD = 100;
 /** Default for -persistmempool */
 static const bool DEFAULT_PERSIST_MEMPOOL = true;
-<<<<<<< HEAD
-=======
-/** Default for -mempoolreplacement */
-static const bool DEFAULT_ENABLE_REPLACEMENT = true;
->>>>>>> e44150fe
 /** Default for using fee filter */
 static const bool DEFAULT_FEEFILTER = false;
 
@@ -173,16 +157,11 @@
 
 extern CScript COINBASE_FLAGS;
 extern CCriticalSection cs_main;
-extern CBlockPolicyEstimator feeEstimator;
 extern CTxMemPool mempool;
 typedef std::unordered_map<uint256, CBlockIndex*, BlockHasher> BlockMap;
 extern BlockMap mapBlockIndex;
 extern uint64_t nLastBlockTx;
-<<<<<<< HEAD
 extern uint64_t nLastBlockSize;
-=======
-extern uint64_t nLastBlockWeight;
->>>>>>> e44150fe
 extern const std::string strMessageMagic;
 extern CWaitableCriticalSection csBestBlock;
 extern CConditionVariable cvBlockChange;
@@ -274,11 +253,7 @@
  * @param[out] ppindex If set, the pointer will be set to point to the last new block index object for the given headers
  * @param[out] first_invalid First header that fails validation, if one exists
  */
-<<<<<<< HEAD
-bool ProcessNewBlockHeaders(const std::vector<CBlockHeader>& block, CValidationState& state, const CChainParams& chainparams, const CBlockIndex** ppindex=nullptr, const CBlockIndex** pindexFirst=nullptr);
-=======
 bool ProcessNewBlockHeaders(const std::vector<CBlockHeader>& block, CValidationState& state, const CChainParams& chainparams, const CBlockIndex** ppindex=nullptr, CBlockHeader *first_invalid=nullptr);
->>>>>>> e44150fe
 
 /** Check whether enough disk space is available for an incoming block */
 bool CheckDiskSpace(uint64_t nAdditionalBytes = 0);
@@ -294,11 +269,7 @@
  * initializing state if we're running with -reindex. */
 bool LoadBlockIndex(const CChainParams& chainparams);
 /** Update the chain tip based on database information. */
-<<<<<<< HEAD
-void LoadChainTip(const CChainParams& chainparams);
-=======
 bool LoadChainTip(const CChainParams& chainparams);
->>>>>>> e44150fe
 /** Unload database information */
 void UnloadBlockIndex();
 /** Run an instance of the script checking thread */
@@ -358,17 +329,6 @@
 /** Get the block height at which the BIP9 deployment switched into the state for the block building on the current tip. */
 int VersionBitsTipStateSinceHeight(const Consensus::Params& params, Consensus::DeploymentPos pos);
 
-<<<<<<< HEAD
-
-/**
- * Check whether all inputs of this transaction are valid (no double spends, scripts & sigs, amounts)
- * This does not modify the UTXO set. If pvChecks is not NULL, script checks are pushed onto it
- * instead of being performed inline.
- */
-bool CheckInputs(const CTransaction& tx, CValidationState &state, const CCoinsViewCache &view, bool fScriptChecks,
-                 unsigned int flags, bool cacheStore, PrecomputedTransactionData& txdata, std::vector<CScriptCheck> *pvChecks = NULL);
-=======
->>>>>>> e44150fe
 
 /** Apply the effects of this transaction on the UTXO set represented by view */
 void UpdateCoins(const CTransaction& tx, CCoinsViewCache& inputs, int nHeight);
@@ -440,13 +400,10 @@
     ScriptError GetScriptError() const { return error; }
 };
 
-<<<<<<< HEAD
-=======
 /** Initializes the script-execution cache */
 void InitScriptExecutionCache();
 
 
->>>>>>> e44150fe
 /** Functions for disk access for blocks */
 bool ReadBlockFromDisk(CBlock& block, const CDiskBlockPos& pos, const Consensus::Params& consensusParams);
 bool ReadBlockFromDisk(CBlock& block, const CBlockIndex* pindex, const Consensus::Params& consensusParams);
@@ -454,26 +411,10 @@
 /** Functions for validating blocks and updating the block tree */
 
 /** Context-independent validity checks */
-<<<<<<< HEAD
-bool CheckBlockHeader(const CBlockHeader& block, CValidationState& state, const Consensus::Params& consensusParams, bool fCheckPOW = false);
-bool CheckBlock(const CBlock& block, CValidationState& state, const Consensus::Params& consensusParams, bool fCheckPOW = true, bool fCheckMerkleRoot = true, bool fCheckSig = true);
-
-/** Context-dependent validity checks.
- *  By "context", we mean only the previous block headers, but not the UTXO
- *  set; UTXO-related validity checks are done in ConnectBlock(). */
-bool ContextualCheckBlockHeader(const CBlockHeader& block, CValidationState& state, const Consensus::Params& consensusParams, const CBlockIndex* pindexPrev, int64_t nAdjustedTime);
-bool ContextualCheckBlock(const CBlock& block, CValidationState& state, const Consensus::Params& consensusParams, const CBlockIndex* pindexPrev);
-
-/** Check mined proof-of-stake block */
+bool CheckBlock(const CBlock& block, CValidationState& state, const Consensus::Params& consensusParams, bool fCheckPOW = true, bool fCheckMerkleRoot = true);
 bool CheckStake(std::shared_ptr<CBlock> pblock, CWallet& wallet, const CChainParams& chainparams);
-
-/** Check if block signature is canonical */
 bool IsCanonicalBlockSignature(const std::shared_ptr<const CBlock> pblock, bool checkLowS);
 
-=======
-bool CheckBlock(const CBlock& block, CValidationState& state, const Consensus::Params& consensusParams, bool fCheckPOW = true, bool fCheckMerkleRoot = true);
-
->>>>>>> e44150fe
 /** Check a block is completely valid from start to finish (only works on top of our current best block, with cs_main held) */
 bool TestBlockValidity(CValidationState& state, const CChainParams& chainparams, const CBlock& block, CBlockIndex* pindexPrev, bool fCheckPOW = true, bool fCheckMerkleRoot = true, bool fCheckSig = true);
 
