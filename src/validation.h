// Copyright (c) 2009-2010 Satoshi Nakamoto
// Copyright (c) 2009-2017 The Bitcoin Core developers
// Distributed under the MIT software license, see the accompanying
// file COPYING or http://www.opensource.org/licenses/mit-license.php.

// Header spam protection by Qtum
// Copyright (c) 2016-2019 The Qtum developers

#ifndef BITCOIN_VALIDATION_H
#define BITCOIN_VALIDATION_H

#if defined(HAVE_CONFIG_H)
#include <config/bitcoin-config.h>
#endif

#include <amount.h>
#include <coins.h>
#include <fs.h>
#include <protocol.h> // For CMessageHeader::MessageStartChars
#include <policy/feerate.h>
#include <script/script_error.h>
#include <sync.h>
#include <versionbits.h>

#include <algorithm>
#include <exception>
#include <map>
#include <memory>
#include <set>
#include <stdint.h>
#include <string>
#include <utility>
#include <vector>

#include <atomic>

class CBlockIndex;
class CBlockTreeDB;
class CChainParams;
class CCoinsViewDB;
class CInv;
class CConnman;
class CScriptCheck;
class CTxMemPool;
class CValidationState;
class CWallet;
struct ChainTxData;

struct CDiskTxPos;
struct PrecomputedTransactionData;
struct LockPoints;

/** Default for -whitelistrelay. */
static const bool DEFAULT_WHITELISTRELAY = true;
/** Default for -whitelistforcerelay. */
static const bool DEFAULT_WHITELISTFORCERELAY = true;
/** Default for -minrelaytxfee, minimum relay fee for transactions */
static const unsigned int DEFAULT_MIN_RELAY_TX_FEE = 10000;
//! -maxtxfee default
static const CAmount DEFAULT_TRANSACTION_MAXFEE = 1 * COIN;
//! Discourage users to set fees higher than this amount (in satoshis) per kB
static const CAmount HIGH_TX_FEE_PER_KB = 0.1 * COIN;
//! -maxtxfee will warn if called with a higher fee than this amount (in satoshis)
static const CAmount HIGH_MAX_TX_FEE = 100 * HIGH_TX_FEE_PER_KB; 
/** Default for -limitancestorcount, max number of in-mempool ancestors */
static const unsigned int DEFAULT_ANCESTOR_LIMIT = 25;
/** Default for -limitancestorsize, maximum kilobytes of tx + all in-mempool ancestors */
static const unsigned int DEFAULT_ANCESTOR_SIZE_LIMIT = 101;
/** Default for -limitdescendantcount, max number of in-mempool descendants */
static const unsigned int DEFAULT_DESCENDANT_LIMIT = 25;
/** Default for -limitdescendantsize, maximum kilobytes of in-mempool descendants */
static const unsigned int DEFAULT_DESCENDANT_SIZE_LIMIT = 101;
/** Default for -mempoolexpiry, expiration time for mempool transactions in hours */
static const unsigned int DEFAULT_MEMPOOL_EXPIRY = 336;
/** Maximum kilobytes for transactions to store for processing during reorg */
static const unsigned int MAX_DISCONNECTED_TX_POOL_SIZE = 20000;
/** The maximum size of a blk?????.dat file (since 0.8) */
static const unsigned int MAX_BLOCKFILE_SIZE = 0x8000000; // 128 MiB
/** The pre-allocation chunk size for blk?????.dat files (since 0.8) */
static const unsigned int BLOCKFILE_CHUNK_SIZE = 0x1000000; // 16 MiB
/** The pre-allocation chunk size for rev?????.dat files (since 0.8) */
static const unsigned int UNDOFILE_CHUNK_SIZE = 0x100000; // 1 MiB

/** Maximum number of script-checking threads allowed */
static const int MAX_SCRIPTCHECK_THREADS = 16;
/** -par default (number of script-checking threads, 0 = auto) */
static const int DEFAULT_SCRIPTCHECK_THREADS = 0;
/** Number of blocks that can be requested at any given time from a single peer. */
static const int MAX_BLOCKS_IN_TRANSIT_PER_PEER = 16;
/** Timeout in seconds during which a peer must stall block download progress before being disconnected. */
static const unsigned int BLOCK_STALLING_TIMEOUT = 2;
/** Number of headers sent in one getheaders result. We rely on the assumption that if a peer sends
 *  less than this number, we reached its tip. Changing this value is a protocol upgrade. */
static const unsigned int MAX_HEADERS_RESULTS = 2000;
/** Maximum depth of blocks we're willing to serve as compact blocks to peers
 *  when requested. For older blocks, a regular BLOCK response will be sent. */
static const int MAX_CMPCTBLOCK_DEPTH = 5;
/** Maximum depth of blocks we're willing to respond to GETBLOCKTXN requests for. */
static const int MAX_BLOCKTXN_DEPTH = 10;
/** Size of the "block download window": how far ahead of our current height do we fetch?
 *  Larger windows tolerate larger download speed differences between peer, but increase the potential
 *  degree of disordering of blocks on disk (which make reindexing and pruning harder). We'll probably
 *  want to make this a per-peer adaptive value at some point. */
static const unsigned int BLOCK_DOWNLOAD_WINDOW = 1024;
/** Time to wait (in seconds) between writing blocks/block index to disk. */
static const unsigned int DATABASE_WRITE_INTERVAL = 60 * 60;
/** Time to wait (in seconds) between flushing chainstate to disk. */
static const unsigned int DATABASE_FLUSH_INTERVAL = 24 * 60 * 60;
/** Maximum length of reject messages. */
static const unsigned int MAX_REJECT_MESSAGE_LENGTH = 111;
/** Average delay between local address broadcasts in seconds. */
static const unsigned int AVG_LOCAL_ADDRESS_BROADCAST_INTERVAL = 24 * 60 * 60;
/** Average delay between peer address broadcasts in seconds. */
static const unsigned int AVG_ADDRESS_BROADCAST_INTERVAL = 30;
/** Average delay between trickled inventory transmissions in seconds.
 *  Blocks and whitelisted receivers bypass this, outbound peers get half this delay. */
static const unsigned int INVENTORY_BROADCAST_INTERVAL = 5;
/** Maximum number of inventory items to send per transmission.
 *  Limits the impact of low-fee transaction floods. */
static const unsigned int INVENTORY_BROADCAST_MAX = 7 * INVENTORY_BROADCAST_INTERVAL;
/** Average delay between feefilter broadcasts in seconds. */
static const unsigned int AVG_FEEFILTER_BROADCAST_INTERVAL = 10 * 60;
/** Maximum feefilter broadcast delay after significant change. */
static const unsigned int MAX_FEEFILTER_CHANGE_DELAY = 5 * 60;
/** Block download timeout base, expressed in millionths of the block interval (i.e. 10 min) */
static const int64_t BLOCK_DOWNLOAD_TIMEOUT_BASE = 1000000;
/** Additional block download timeout per parallel downloading peer (i.e. 5 min) */
static const int64_t BLOCK_DOWNLOAD_TIMEOUT_PER_PEER = 500000;

static const int64_t DEFAULT_MAX_TIP_AGE = 24 * 60 * 60;

/** Default for -permitbaremultisig */
static const bool DEFAULT_PERMIT_BAREMULTISIG = true;
static const bool DEFAULT_CHECKPOINTS_ENABLED = true;
static const bool DEFAULT_TXINDEX = true;
static const unsigned int DEFAULT_BANSCORE_THRESHOLD = 100;
/** Default for -persistmempool */
static const bool DEFAULT_PERSIST_MEMPOOL = true;
/** Default for using fee filter */
static const bool DEFAULT_FEEFILTER = false;

/** Maximum number of headers to announce when relaying blocks with headers message.*/
static const unsigned int MAX_BLOCKS_TO_ANNOUNCE = 8;

/** Maximum number of unconnecting headers announcements before DoS score */
static const int MAX_UNCONNECTING_HEADERS = 10;

static const bool DEFAULT_PEERBLOOMFILTERS = true;

/** Default for -stopatheight */
static const int DEFAULT_STOPATHEIGHT = 0;

struct BlockHasher
{
    size_t operator()(const uint256& hash) const { return hash.GetCheapHash(); }
};

extern CScript COINBASE_FLAGS;
extern CCriticalSection cs_main;
extern CTxMemPool mempool;
typedef std::unordered_map<uint256, CBlockIndex*, BlockHasher> BlockMap;
extern BlockMap& mapBlockIndex;
extern uint64_t nLastBlockTx;
<<<<<<< HEAD
extern uint64_t nLastBlockSize;
=======
extern uint64_t nLastBlockWeight;
>>>>>>> f56c00b2
extern const std::string strMessageMagic;
extern CWaitableCriticalSection csBestBlock;
extern CConditionVariable cvBlockChange;
extern uint256 hashBestBlock;
extern std::atomic_bool fImporting;
extern std::atomic_bool fReindex;
extern int nScriptCheckThreads;
extern bool fTxIndex;
extern bool fIsBareMultisigStd;
extern bool fRequireStandard;
extern bool fCheckBlockIndex;
extern bool fCheckpointsEnabled;
extern size_t nCoinCacheUsage;
extern int64_t nLastCoinStakeSearchInterval;

/** A fee rate smaller than this is considered zero fee (for relaying, mining and transaction creation) */
extern CFeeRate minRelayTxFee;
/** Absolute maximum transaction fee (in satoshis) used by wallet and mempool (rejects high fee in sendrawtransaction) */
extern CAmount maxTxFee;
/** If the tip is older than this (in seconds), the node is considered to be in initial block download. */
extern int64_t nMaxTipAge;

/** Block hash whose ancestors we will assume to have valid scripts without checking them. */
extern uint256 hashAssumeValid;

/** Minimum work we will assume exists on some valid chain. */
extern arith_uint256 nMinimumChainWork;

/** Best header we've seen so far (used for getheaders queries' starting points). */
extern CBlockIndex *pindexBestHeader;

/** Minimum disk space required - used in CheckDiskSpace() */
static const uint64_t nMinDiskSpace = 52428800;

/** Pruning-related variables and constants */
/** True if any block files have ever been pruned. */
extern bool fHavePruned;
/** True if we're running in -prune mode. */
extern bool fPruneMode;
/** Number of MiB of block files that we're trying to stay below. */
extern uint64_t nPruneTarget;
/** Block files containing a block-height within MIN_BLOCKS_TO_KEEP of chainActive.Tip() will not be pruned. */
<<<<<<< HEAD
static const unsigned int MIN_BLOCKS_TO_KEEP = 500;
=======
static const unsigned int MIN_BLOCKS_TO_KEEP = 288;
/** Minimum blocks required to signal NODE_NETWORK_LIMITED */
static const unsigned int NODE_NETWORK_LIMITED_MIN_BLOCKS = 288;
>>>>>>> f56c00b2

static const signed int DEFAULT_CHECKBLOCKS = 50;
static const unsigned int DEFAULT_CHECKLEVEL = 3;

// Require that user allocate at least 550MB for block & undo files (blk???.dat and rev???.dat)
// At 1MB per block, 288 blocks = 288MB.
// Add 15% for Undo data = 331MB
// Add 20% for Orphan block rate = 397MB
// We want the low water mark after pruning to be at least 397 MB and since we prune in
// full block file chunks, we need the high water mark which triggers the prune to be
// one 128MB block file + added 15% undo data = 147MB greater for a total of 545MB
// Setting the target to > than 550MB will make it likely we can respect the target.
static const uint64_t MIN_DISK_SPACE_FOR_BLOCK_FILES = 550 * 1024 * 1024;

/** 
 * Process an incoming block. This only returns after the best known valid
 * block is made active. Note that it does not, however, guarantee that the
 * specific block passed to it has been checked for validity!
 *
 * If you want to *possibly* get feedback on whether pblock is valid, you must
 * install a CValidationInterface (see validationinterface.h) - this will have
 * its BlockChecked method called whenever *any* block completes validation.
 *
 * Note that we guarantee that either the proof-of-work is valid on pblock, or
 * (and possibly also) BlockChecked will have been called.
 * 
 * Call without cs_main held.
 *
 * @param[in]   pblock  The block we want to process.
 * @param[in]   fForceProcessing Process this block even if unrequested; used for non-network block sources and whitelisted peers.
 * @param[out]  fNewBlock A boolean which is set to indicate if the block was first received via this call
 * @return True if state.IsValid()
 */
bool ProcessNewBlock(const CChainParams& chainparams, const std::shared_ptr<const CBlock> pblock, bool fForceProcessing, bool* fNewBlock);

/**
 * Process incoming block headers.
 *
 * Call without cs_main held.
 *
 * @param[in]  block The block headers themselves
 * @param[out] state This may be set to an Error state if any error occurred processing them
 * @param[in]  chainparams The params for the chain we want to connect to
 * @param[out] ppindex If set, the pointer will be set to point to the last new block index object for the given headers
 * @param[out] first_invalid First header that fails validation, if one exists
 */
<<<<<<< HEAD
bool ProcessNewBlockHeaders(const std::vector<CBlockHeader>& block, CValidationState& state, const CChainParams& chainparams, const CBlockIndex** ppindex=nullptr, CBlockHeader* first_invalid=nullptr, const CBlockIndex** pindexFirst=nullptr, bool fOldClient=false);
=======
bool ProcessNewBlockHeaders(const std::vector<CBlockHeader>& block, CValidationState& state, const CChainParams& chainparams, const CBlockIndex** ppindex=nullptr, CBlockHeader *first_invalid=nullptr);
>>>>>>> f56c00b2

/** Check whether enough disk space is available for an incoming block */
bool CheckDiskSpace(uint64_t nAdditionalBytes = 0);
/** Open a block file (blk?????.dat) */
FILE* OpenBlockFile(const CDiskBlockPos &pos, bool fReadOnly = false);
/** Translation to a filesystem path */
fs::path GetBlockPosFilename(const CDiskBlockPos &pos, const char *prefix);
/** Import blocks from an external file */
bool LoadExternalBlockFile(const CChainParams& chainparams, FILE* fileIn, CDiskBlockPos *dbp = nullptr);
/** Ensures we have a genesis block in the block tree, possibly writing one to disk. */
bool LoadGenesisBlock(const CChainParams& chainparams);
/** Load the block tree and coins database from disk,
 * initializing state if we're running with -reindex. */
bool LoadBlockIndex(const CChainParams& chainparams);
/** Update the chain tip based on database information. */
bool LoadChainTip(const CChainParams& chainparams);
/** Unload database information */
void UnloadBlockIndex();
/** Run an instance of the script checking thread */
void ThreadScriptCheck();
/** Check whether we are doing an initial block download (synchronizing from disk or network) */
bool IsInitialBlockDownload();
/** Retrieve a transaction (from memory pool, or from disk, if possible) */
bool GetTransaction(const uint256& hash, CTransactionRef& tx, const Consensus::Params& params, uint256& hashBlock, bool fAllowSlow = false, CBlockIndex* blockIndex = nullptr);
/** Find the best known block, and make it the tip of the block chain */
bool ActivateBestChain(CValidationState& state, const CChainParams& chainparams, std::shared_ptr<const CBlock> pblock = std::shared_ptr<const CBlock>());

CAmount GetProofOfWorkSubsidy();
CAmount GetProofOfStakeSubsidy();

/** Guess verification progress (as a fraction between 0.0=genesis and 1.0=current tip). */
double GuessVerificationProgress(const ChainTxData& data, const CBlockIndex* pindex);

/** Calculate the amount of disk space the block & undo files currently use */
uint64_t CalculateCurrentUsage();

/**
 *  Mark one block file as pruned.
 */
void PruneOneBlockFile(const int fileNumber);

/**
 *  Mark one block file as pruned.
 */
void PruneOneBlockFile(const int fileNumber);

/**
 *  Actually unlink the specified files
 */
void UnlinkPrunedFiles(const std::set<int>& setFilesToPrune);

/** Flush all state, indexes and buffers to disk. */
void FlushStateToDisk();
/** Prune block files and flush state to disk. */
void PruneAndFlush();
/** Prune block files up to a given height */
void PruneBlockFilesManual(int nManualPruneHeight);

/** (try to) add transaction to memory pool
 * plTxnReplaced will be appended to with all transactions replaced from mempool **/
bool AcceptToMemoryPool(CTxMemPool& pool, CValidationState &state, const CTransactionRef &tx,
                        bool* pfMissingInputs, std::list<CTransactionRef>* plTxnReplaced,
                        bool bypass_limits, const CAmount nAbsurdFee);

/** Convert CValidationState to a human-readable message for logging */
std::string FormatStateMessage(const CValidationState &state);

/** Get the BIP9 state for a given deployment at the current tip. */
ThresholdState VersionBitsTipState(const Consensus::Params& params, Consensus::DeploymentPos pos);

/** Get the numerical statistics for the BIP9 state for a given deployment at the current tip. */
BIP9Stats VersionBitsTipStatistics(const Consensus::Params& params, Consensus::DeploymentPos pos);

/** Get the block height at which the BIP9 deployment switched into the state for the block building on the current tip. */
int VersionBitsTipStateSinceHeight(const Consensus::Params& params, Consensus::DeploymentPos pos);


/** Apply the effects of this transaction on the UTXO set represented by view */
void UpdateCoins(const CTransaction& tx, CCoinsViewCache& inputs, int nHeight);

/** Transaction validation functions */

/**
 * Check if transaction will be final in the next block to be created.
 *
 * Calls IsFinalTx() with current block height and appropriate block time.
 *
 * See consensus/consensus.h for flag definitions.
 */
bool CheckFinalTx(const CTransaction &tx, int flags = -1);

/**
 * Test whether the LockPoints height and time are still valid on the current chain
 */
bool TestLockPointValidity(const LockPoints* lp);

/**
 * Check if transaction will be BIP 68 final in the next block to be created.
 *
 * Simulates calling SequenceLocks() with data from the tip of the current active chain.
 * Optionally stores in LockPoints the resulting height and time calculated and the hash
 * of the block needed for calculation or skips the calculation and uses the LockPoints
 * passed in for evaluation.
 * The LockPoints should not be considered valid if CheckSequenceLocks returns false.
 *
 * See consensus/consensus.h for flag definitions.
 */
bool CheckSequenceLocks(const CTransaction &tx, int flags, LockPoints* lp = nullptr, bool useExistingLockPoints = false);

/**
 * Closure representing one script verification
 * Note that this stores references to the spending transaction 
 */
class CScriptCheck
{
private:
    CTxOut m_tx_out;
    const CTransaction *ptxTo;
    unsigned int nIn;
    unsigned int nFlags;
    bool cacheStore;
    ScriptError error;
    PrecomputedTransactionData *txdata;

public:
    CScriptCheck(): ptxTo(nullptr), nIn(0), nFlags(0), cacheStore(false), error(SCRIPT_ERR_UNKNOWN_ERROR) {}
    CScriptCheck(const CTxOut& outIn, const CTransaction& txToIn, unsigned int nInIn, unsigned int nFlagsIn, bool cacheIn, PrecomputedTransactionData* txdataIn) :
        m_tx_out(outIn), ptxTo(&txToIn), nIn(nInIn), nFlags(nFlagsIn), cacheStore(cacheIn), error(SCRIPT_ERR_UNKNOWN_ERROR), txdata(txdataIn) { }

    bool operator()();

    void swap(CScriptCheck &check) {
        std::swap(ptxTo, check.ptxTo);
        std::swap(m_tx_out, check.m_tx_out);
        std::swap(nIn, check.nIn);
        std::swap(nFlags, check.nFlags);
        std::swap(cacheStore, check.cacheStore);
        std::swap(error, check.error);
        std::swap(txdata, check.txdata);
    }

    ScriptError GetScriptError() const { return error; }
};

/** Initializes the script-execution cache */
void InitScriptExecutionCache();


/** Functions for disk access for blocks */
bool ReadBlockFromDisk(CBlock& block, const CDiskBlockPos& pos, const Consensus::Params& consensusParams);
bool ReadBlockFromDisk(CBlock& block, const CBlockIndex* pindex, const Consensus::Params& consensusParams);

/** Functions for validating blocks and updating the block tree */

/** Context-independent validity checks */
bool CheckBlock(const CBlock& block, CValidationState& state, const Consensus::Params& consensusParams, bool fCheckPOW = true, bool fCheckMerkleRoot = true, bool fCheckSig = true);
bool IsCanonicalBlockSignature(const std::shared_ptr<const CBlock> pblock, bool checkLowS);

/** Check a block is completely valid from start to finish (only works on top of our current best block, with cs_main held) */
bool TestBlockValidity(CValidationState& state, const CChainParams& chainparams, const CBlock& block, CBlockIndex* pindexPrev, bool fCheckPOW = true, bool fCheckMerkleRoot = true, bool fCheckSig = true);

/** When there are blocks in the active chain with missing data, rewind the chainstate and remove them from the block index */
bool RewindBlockIndex(const CChainParams& params);

/** RAII wrapper for VerifyDB: Verify consistency of the block and coin databases */
class CVerifyDB {
public:
    CVerifyDB();
    ~CVerifyDB();
    bool VerifyDB(const CChainParams& chainparams, CCoinsView *coinsview, int nCheckLevel, int nCheckDepth);
};

/** Replay blocks that aren't fully applied to the database. */
bool ReplayBlocks(const CChainParams& params, CCoinsView* view);

/** Find the last common block between the parameter chain and a locator. */
CBlockIndex* FindForkInGlobalIndex(const CChain& chain, const CBlockLocator& locator);

/** Mark a block as precious and reorganize. */
bool PreciousBlock(CValidationState& state, const CChainParams& params, CBlockIndex *pindex);

/** Mark a block as invalid. */
bool InvalidateBlock(CValidationState& state, const CChainParams& chainparams, CBlockIndex *pindex);

/** Remove invalidity status from a block and its descendants. */
bool ResetBlockFailureFlags(CBlockIndex *pindex);

/** The currently-connected chain of blocks (protected by cs_main). */
extern CChain& chainActive;

/** Global variable that points to the coins database (protected by cs_main) */
extern std::unique_ptr<CCoinsViewDB> pcoinsdbview;

/** Global variable that points to the active CCoinsView (protected by cs_main) */
extern std::unique_ptr<CCoinsViewCache> pcoinsTip;

/** Global variable that points to the active block tree (protected by cs_main) */
extern std::unique_ptr<CBlockTreeDB> pblocktree;

/**
 * Return the spend height, which is one more than the inputs.GetBestBlock().
 * While checking, GetBestBlock() refers to the parent block. (protected by cs_main)
 * This is also true for mempool checks.
 */
int GetSpendHeight(const CCoinsViewCache& inputs);

extern VersionBitsCache versionbitscache;

/**
 * Determine what nVersion a new block should use.
 */
int32_t ComputeBlockVersion(const CBlockIndex* pindexPrev, const Consensus::Params& params);

/** Reject codes greater or equal to this can be returned by AcceptToMemPool
 * for transactions, to signal internal conditions. They cannot and should not
 * be sent over the P2P network.
 */
static const unsigned int REJECT_INTERNAL = 0x100;
/** Too high fee. Can not be triggered by P2P transactions */
static const unsigned int REJECT_HIGHFEE = 0x100;

/** Get block file info entry for one block file */
CBlockFileInfo* GetBlockFileInfo(size_t n);

/** Get block file info entry for one block file */
CBlockFileInfo* GetBlockFileInfo(size_t n);

/** Dump the mempool to disk. */
bool DumpMempool();

/** Load the mempool from disk. */
bool LoadMempool();

#endif // BITCOIN_VALIDATION_H<|MERGE_RESOLUTION|>--- conflicted
+++ resolved
@@ -161,11 +161,7 @@
 typedef std::unordered_map<uint256, CBlockIndex*, BlockHasher> BlockMap;
 extern BlockMap& mapBlockIndex;
 extern uint64_t nLastBlockTx;
-<<<<<<< HEAD
 extern uint64_t nLastBlockSize;
-=======
-extern uint64_t nLastBlockWeight;
->>>>>>> f56c00b2
 extern const std::string strMessageMagic;
 extern CWaitableCriticalSection csBestBlock;
 extern CConditionVariable cvBlockChange;
@@ -208,13 +204,9 @@
 /** Number of MiB of block files that we're trying to stay below. */
 extern uint64_t nPruneTarget;
 /** Block files containing a block-height within MIN_BLOCKS_TO_KEEP of chainActive.Tip() will not be pruned. */
-<<<<<<< HEAD
 static const unsigned int MIN_BLOCKS_TO_KEEP = 500;
-=======
-static const unsigned int MIN_BLOCKS_TO_KEEP = 288;
 /** Minimum blocks required to signal NODE_NETWORK_LIMITED */
-static const unsigned int NODE_NETWORK_LIMITED_MIN_BLOCKS = 288;
->>>>>>> f56c00b2
+static const unsigned int NODE_NETWORK_LIMITED_MIN_BLOCKS = 500;
 
 static const signed int DEFAULT_CHECKBLOCKS = 50;
 static const unsigned int DEFAULT_CHECKLEVEL = 3;
@@ -261,11 +253,7 @@
  * @param[out] ppindex If set, the pointer will be set to point to the last new block index object for the given headers
  * @param[out] first_invalid First header that fails validation, if one exists
  */
-<<<<<<< HEAD
-bool ProcessNewBlockHeaders(const std::vector<CBlockHeader>& block, CValidationState& state, const CChainParams& chainparams, const CBlockIndex** ppindex=nullptr, CBlockHeader* first_invalid=nullptr, const CBlockIndex** pindexFirst=nullptr, bool fOldClient=false);
-=======
-bool ProcessNewBlockHeaders(const std::vector<CBlockHeader>& block, CValidationState& state, const CChainParams& chainparams, const CBlockIndex** ppindex=nullptr, CBlockHeader *first_invalid=nullptr);
->>>>>>> f56c00b2
+bool ProcessNewBlockHeaders(const std::vector<CBlockHeader>& block, CValidationState& state, const CChainParams& chainparams, const CBlockIndex** ppindex=nullptr, CBlockHeader *first_invalid=nullptr, bool fOldClient=false);
 
 /** Check whether enough disk space is available for an incoming block */
 bool CheckDiskSpace(uint64_t nAdditionalBytes = 0);
