// Copyright (c) 2009-2010 Satoshi Nakamoto
// Copyright (c) 2009-2019 The Bitcoin Core developers
// Distributed under the MIT software license, see the accompanying
// file COPYING or http://www.opensource.org/licenses/mit-license.php.

// Header spam protection by Qtum
// Copyright (c) 2016-2019 The Qtum developers

#ifndef BITCOIN_VALIDATION_H
#define BITCOIN_VALIDATION_H

#if defined(HAVE_CONFIG_H)
#include <config/bitcoin-config.h>
#endif

#include <amount.h>
#include <coins.h>
#include <crypto/common.h> // for ReadLE64
#include <fs.h>
#include <policy/feerate.h>
#include <protocol.h> // For CMessageHeader::MessageStartChars
#include <script/script_error.h>
#include <sync.h>
#include <versionbits.h>

#include <algorithm>
#include <exception>
#include <map>
#include <memory>
#include <set>
#include <stdint.h>
#include <string>
#include <utility>
#include <vector>

#include <atomic>

#include <consensus/consensus.h>

class CBlockIndex;
class CBlockTreeDB;
class CChainParams;
class CCoinsViewDB;
class CInv;
class CConnman;
class CScriptCheck;
class CTxMemPool;
class CValidationState;
class CWallet;
struct ChainTxData;

struct CDiskTxPos;
struct PrecomputedTransactionData;
struct LockPoints;

/** Default for -whitelistrelay. */
static const bool DEFAULT_WHITELISTRELAY = true;
/** Default for -whitelistforcerelay. */
<<<<<<< HEAD
static const bool DEFAULT_WHITELISTFORCERELAY = true;
/** Minimum fee for transactions */
static const unsigned int MIN_TX_FEE = 10000;
=======
static const bool DEFAULT_WHITELISTFORCERELAY = false;
>>>>>>> 8b676984
/** Default for -minrelaytxfee, minimum relay fee for transactions */
static const unsigned int DEFAULT_MIN_RELAY_TX_FEE = MIN_TX_FEE;
//! -maxtxfee default
<<<<<<< HEAD
static const CAmount DEFAULT_TRANSACTION_MAXFEE = 1 * COIN;
//! Discourage users to set fees higher than this amount (in satoshis) per kB
static const CAmount HIGH_TX_FEE_PER_KB = 0.1 * COIN;
=======
static const CAmount DEFAULT_TRANSACTION_MAXFEE = COIN / 10;
//! Discourage users to set fees higher than this amount (in satoshis) per kB
static const CAmount HIGH_TX_FEE_PER_KB = COIN / 100;
>>>>>>> 8b676984
//! -maxtxfee will warn if called with a higher fee than this amount (in satoshis)
static const CAmount HIGH_MAX_TX_FEE = 100 * HIGH_TX_FEE_PER_KB; 
/** Default for -limitancestorcount, max number of in-mempool ancestors */
static const unsigned int DEFAULT_ANCESTOR_LIMIT = 25;
/** Default for -limitancestorsize, maximum kilobytes of tx + all in-mempool ancestors */
static const unsigned int DEFAULT_ANCESTOR_SIZE_LIMIT = 101;
/** Default for -limitdescendantcount, max number of in-mempool descendants */
static const unsigned int DEFAULT_DESCENDANT_LIMIT = 25;
/** Default for -limitdescendantsize, maximum kilobytes of in-mempool descendants */
static const unsigned int DEFAULT_DESCENDANT_SIZE_LIMIT = 101;
/** Default for -mempoolexpiry, expiration time for mempool transactions in hours */
static const unsigned int DEFAULT_MEMPOOL_EXPIRY = 336;
/** Maximum kilobytes for transactions to store for processing during reorg */
static const unsigned int MAX_DISCONNECTED_TX_POOL_SIZE = 20000;
/** The maximum size of a blk?????.dat file (since 0.8) */
static const unsigned int MAX_BLOCKFILE_SIZE = 0x8000000; // 128 MiB
/** The pre-allocation chunk size for blk?????.dat files (since 0.8) */
static const unsigned int BLOCKFILE_CHUNK_SIZE = 0x1000000; // 16 MiB
/** The pre-allocation chunk size for rev?????.dat files (since 0.8) */
static const unsigned int UNDOFILE_CHUNK_SIZE = 0x100000; // 1 MiB

/** Maximum number of script-checking threads allowed */
static const int MAX_SCRIPTCHECK_THREADS = 16;
/** -par default (number of script-checking threads, 0 = auto) */
static const int DEFAULT_SCRIPTCHECK_THREADS = 0;
/** Number of blocks that can be requested at any given time from a single peer. */
static const int MAX_BLOCKS_IN_TRANSIT_PER_PEER = 16;
/** Timeout in seconds during which a peer must stall block download progress before being disconnected. */
static const unsigned int BLOCK_STALLING_TIMEOUT = 2;
/** Number of headers sent in one getheaders result. We rely on the assumption that if a peer sends
 *  less than this number, we reached its tip. Changing this value is a protocol upgrade. */
static const unsigned int MAX_HEADERS_RESULTS = 2000;
/** Maximum depth of blocks we're willing to serve as compact blocks to peers
 *  when requested. For older blocks, a regular BLOCK response will be sent. */
static const int MAX_CMPCTBLOCK_DEPTH = 5;
/** Maximum depth of blocks we're willing to respond to GETBLOCKTXN requests for. */
static const int MAX_BLOCKTXN_DEPTH = 10;
/** Size of the "block download window": how far ahead of our current height do we fetch?
 *  Larger windows tolerate larger download speed differences between peer, but increase the potential
 *  degree of disordering of blocks on disk (which make reindexing and pruning harder). We'll probably
 *  want to make this a per-peer adaptive value at some point. */
static const unsigned int BLOCK_DOWNLOAD_WINDOW = 1024;
/** Time to wait (in seconds) between writing blocks/block index to disk. */
static const unsigned int DATABASE_WRITE_INTERVAL = 60 * 60;
/** Time to wait (in seconds) between flushing chainstate to disk. */
static const unsigned int DATABASE_FLUSH_INTERVAL = 24 * 60 * 60;
/** Maximum length of reject messages. */
static const unsigned int MAX_REJECT_MESSAGE_LENGTH = 111;
/** Block download timeout base, expressed in millionths of the block interval (i.e. 10 min) */
static const int64_t BLOCK_DOWNLOAD_TIMEOUT_BASE = 1000000;
/** Additional block download timeout per parallel downloading peer (i.e. 5 min) */
static const int64_t BLOCK_DOWNLOAD_TIMEOUT_PER_PEER = 500000;

static const int64_t DEFAULT_MAX_TIP_AGE = 24 * 60 * 60;

/** Default for -permitbaremultisig */
static const bool DEFAULT_PERMIT_BAREMULTISIG = true;
static const bool DEFAULT_CHECKPOINTS_ENABLED = true;
static const bool DEFAULT_TXINDEX = true;
static const unsigned int DEFAULT_BANSCORE_THRESHOLD = 100;
/** Default for -persistmempool */
static const bool DEFAULT_PERSIST_MEMPOOL = true;
/** Default for using fee filter */
static const bool DEFAULT_FEEFILTER = false;

/** Maximum number of headers to announce when relaying blocks with headers message.*/
static const unsigned int MAX_BLOCKS_TO_ANNOUNCE = 8;

/** Maximum number of unconnecting headers announcements before DoS score */
static const int MAX_UNCONNECTING_HEADERS = 10;

static const bool DEFAULT_PEERBLOOMFILTERS = true;

/** Default for -stopatheight */
static const int DEFAULT_STOPATHEIGHT = 0;

struct BlockHasher
{
    // this used to call `GetCheapHash()` in uint256, which was later moved; the
    // cheap hash function simply calls ReadLE64() however, so the end result is
    // identical
    size_t operator()(const uint256& hash) const { return ReadLE64(hash.begin()); }
};

extern CScript COINBASE_FLAGS;
extern CCriticalSection cs_main;
extern CTxMemPool mempool;
extern std::atomic_bool g_is_mempool_loaded;
typedef std::unordered_map<uint256, CBlockIndex*, BlockHasher> BlockMap;
<<<<<<< HEAD
extern BlockMap& mapBlockIndex;
extern uint64_t nLastBlockTx;
extern uint64_t nLastBlockSize;
=======
extern BlockMap& mapBlockIndex GUARDED_BY(cs_main);
>>>>>>> 8b676984
extern const std::string strMessageMagic;
extern Mutex g_best_block_mutex;
extern std::condition_variable g_best_block_cv;
extern uint256 g_best_block;
extern std::atomic_bool fImporting;
extern std::atomic_bool fReindex;
extern int nScriptCheckThreads;
extern bool fIsBareMultisigStd;
extern bool fRequireStandard;
extern bool fCheckBlockIndex;
extern bool fCheckpointsEnabled;
extern size_t nCoinCacheUsage;
extern int64_t nLastCoinStakeSearchInterval;

/** A fee rate smaller than this is considered zero fee (for relaying, mining and transaction creation) */
extern CFeeRate minRelayTxFee;
/** Absolute maximum transaction fee (in satoshis) used by wallet and mempool (rejects high fee in sendrawtransaction) */
extern CAmount maxTxFee;
/** If the tip is older than this (in seconds), the node is considered to be in initial block download. */
extern int64_t nMaxTipAge;

/** Block hash whose ancestors we will assume to have valid scripts without checking them. */
extern uint256 hashAssumeValid;

/** Minimum work we will assume exists on some valid chain. */
extern arith_uint256 nMinimumChainWork;

/** Best header we've seen so far (used for getheaders queries' starting points). */
extern CBlockIndex *pindexBestHeader;

/** Minimum disk space required - used in CheckDiskSpace() */
static const uint64_t nMinDiskSpace = 52428800;

/** Pruning-related variables and constants */
/** True if any block files have ever been pruned. */
extern bool fHavePruned;
/** True if we're running in -prune mode. */
extern bool fPruneMode;
/** Number of MiB of block files that we're trying to stay below. */
extern uint64_t nPruneTarget;
/** Block files containing a block-height within MIN_BLOCKS_TO_KEEP of chainActive.Tip() will not be pruned. */
static const unsigned int MIN_BLOCKS_TO_KEEP = 500;
/** Minimum blocks required to signal NODE_NETWORK_LIMITED */
static const unsigned int NODE_NETWORK_LIMITED_MIN_BLOCKS = 500;

static const signed int DEFAULT_CHECKBLOCKS = 50;
static const unsigned int DEFAULT_CHECKLEVEL = 3;

// Require that user allocate at least 550 MiB for block & undo files (blk???.dat and rev???.dat)
// At 1MB per block, 288 blocks = 288MB.
// Add 15% for Undo data = 331MB
// Add 20% for Orphan block rate = 397MB
// We want the low water mark after pruning to be at least 397 MB and since we prune in
// full block file chunks, we need the high water mark which triggers the prune to be
// one 128MB block file + added 15% undo data = 147MB greater for a total of 545MB
// Setting the target to >= 550 MiB will make it likely we can respect the target.
static const uint64_t MIN_DISK_SPACE_FOR_BLOCK_FILES = 550 * 1024 * 1024;

/**
 * Process an incoming block. This only returns after the best known valid
 * block is made active. Note that it does not, however, guarantee that the
 * specific block passed to it has been checked for validity!
 *
 * If you want to *possibly* get feedback on whether pblock is valid, you must
 * install a CValidationInterface (see validationinterface.h) - this will have
 * its BlockChecked method called whenever *any* block completes validation.
 *
 * Note that we guarantee that either the proof-of-work is valid on pblock, or
 * (and possibly also) BlockChecked will have been called.
 *
 * May not be called in a
 * validationinterface callback.
 *
 * @param[in]   pblock  The block we want to process.
 * @param[in]   fForceProcessing Process this block even if unrequested; used for non-network block sources and whitelisted peers.
 * @param[out]  fNewBlock A boolean which is set to indicate if the block was first received via this call
 * @return True if state.IsValid()
 */
bool ProcessNewBlock(const CChainParams& chainparams, const std::shared_ptr<const CBlock> pblock, bool fForceProcessing, bool* fNewBlock) LOCKS_EXCLUDED(cs_main);

/**
 * Process incoming block headers.
 *
 * May not be called in a
 * validationinterface callback.
 *
 * @param[in]  block The block headers themselves
 * @param[out] state This may be set to an Error state if any error occurred processing them
 * @param[in]  chainparams The params for the chain we want to connect to
 * @param[out] ppindex If set, the pointer will be set to point to the last new block index object for the given headers
 * @param[out] first_invalid First header that fails validation, if one exists
 */
bool ProcessNewBlockHeaders(const std::vector<CBlockHeader>& block, CValidationState& state, const CChainParams& chainparams, const CBlockIndex** ppindex = nullptr, CBlockHeader* first_invalid = nullptr, const CBlockIndex** pindexFirst = nullptr, bool fOldClient = false) LOCKS_EXCLUDED(cs_main);

/** Check whether enough disk space is available for an incoming block */
bool CheckDiskSpace(uint64_t nAdditionalBytes = 0, bool blocks_dir = false);
/** Open a block file (blk?????.dat) */
FILE* OpenBlockFile(const CDiskBlockPos &pos, bool fReadOnly = false);
/** Translation to a filesystem path */
fs::path GetBlockPosFilename(const CDiskBlockPos &pos, const char *prefix);
/** Import blocks from an external file */
bool LoadExternalBlockFile(const CChainParams& chainparams, FILE* fileIn, CDiskBlockPos *dbp = nullptr);
/** Ensures we have a genesis block in the block tree, possibly writing one to disk. */
bool LoadGenesisBlock(const CChainParams& chainparams);
/** Load the block tree and coins database from disk,
 * initializing state if we're running with -reindex. */
bool LoadBlockIndex(const CChainParams& chainparams) EXCLUSIVE_LOCKS_REQUIRED(cs_main);
/** Update the chain tip based on database information. */
bool LoadChainTip(const CChainParams& chainparams) EXCLUSIVE_LOCKS_REQUIRED(cs_main);
/** Unload database information */
void UnloadBlockIndex();
/** Run an instance of the script checking thread */
void ThreadScriptCheck();
/** Check whether we are doing an initial block download (synchronizing from disk or network) */
bool IsInitialBlockDownload();
/** Retrieve a transaction (from memory pool, or from disk, if possible) */
bool GetTransaction(const uint256& hash, CTransactionRef& tx, const Consensus::Params& params, uint256& hashBlock, const CBlockIndex* const blockIndex = nullptr);
/**
 * Find the best known block, and make it the tip of the block chain
 *
 * May not be called with cs_main held. May not be called in a
 * validationinterface callback.
 */
bool ActivateBestChain(CValidationState& state, const CChainParams& chainparams, std::shared_ptr<const CBlock> pblock = std::shared_ptr<const CBlock>());

CAmount GetProofOfWorkSubsidy();
CAmount GetProofOfStakeSubsidy();

/** Guess verification progress (as a fraction between 0.0=genesis and 1.0=current tip). */
double GuessVerificationProgress(const ChainTxData& data, const CBlockIndex* pindex);

/** Calculate the amount of disk space the block & undo files currently use */
uint64_t CalculateCurrentUsage();

/**
 *  Mark one block file as pruned.
 */
void PruneOneBlockFile(const int fileNumber) EXCLUSIVE_LOCKS_REQUIRED(cs_main);

/**
 *  Mark one block file as pruned.
 */
void PruneOneBlockFile(const int fileNumber);

/**
 *  Actually unlink the specified files
 */
void UnlinkPrunedFiles(const std::set<int>& setFilesToPrune);

/** Flush all state, indexes and buffers to disk. */
void FlushStateToDisk();
/** Prune block files and flush state to disk. */
void PruneAndFlush();
/** Prune block files up to a given height */
void PruneBlockFilesManual(int nManualPruneHeight);

/** (try to) add transaction to memory pool
 * plTxnReplaced will be appended to with all transactions replaced from mempool **/
bool AcceptToMemoryPool(CTxMemPool& pool, CValidationState &state, const CTransactionRef &tx,
                        bool* pfMissingInputs, std::list<CTransactionRef>* plTxnReplaced,
                        bool bypass_limits, const CAmount nAbsurdFee, bool test_accept=false) EXCLUSIVE_LOCKS_REQUIRED(cs_main);

/** Convert CValidationState to a human-readable message for logging */
std::string FormatStateMessage(const CValidationState &state);

/** Get the BIP9 state for a given deployment at the current tip. */
ThresholdState VersionBitsTipState(const Consensus::Params& params, Consensus::DeploymentPos pos);

/** Get the numerical statistics for the BIP9 state for a given deployment at the current tip. */
BIP9Stats VersionBitsTipStatistics(const Consensus::Params& params, Consensus::DeploymentPos pos);

/** Get the block height at which the BIP9 deployment switched into the state for the block building on the current tip. */
int VersionBitsTipStateSinceHeight(const Consensus::Params& params, Consensus::DeploymentPos pos);


/** Apply the effects of this transaction on the UTXO set represented by view */
void UpdateCoins(const CTransaction& tx, CCoinsViewCache& inputs, int nHeight);

/** Transaction validation functions */

/**
 * Check if transaction will be final in the next block to be created.
 *
 * Calls IsFinalTx() with current block height and appropriate block time.
 *
 * See consensus/consensus.h for flag definitions.
 */
bool CheckFinalTx(const CTransaction &tx, int flags = -1) EXCLUSIVE_LOCKS_REQUIRED(cs_main);

/**
 * Test whether the LockPoints height and time are still valid on the current chain
 */
bool TestLockPointValidity(const LockPoints* lp) EXCLUSIVE_LOCKS_REQUIRED(cs_main);

/**
 * Check if transaction will be BIP 68 final in the next block to be created.
 *
 * Simulates calling SequenceLocks() with data from the tip of the current active chain.
 * Optionally stores in LockPoints the resulting height and time calculated and the hash
 * of the block needed for calculation or skips the calculation and uses the LockPoints
 * passed in for evaluation.
 * The LockPoints should not be considered valid if CheckSequenceLocks returns false.
 *
 * See consensus/consensus.h for flag definitions.
 */
bool CheckSequenceLocks(const CTxMemPool& pool, const CTransaction& tx, int flags, LockPoints* lp = nullptr, bool useExistingLockPoints = false) EXCLUSIVE_LOCKS_REQUIRED(cs_main);

/**
 * Closure representing one script verification
 * Note that this stores references to the spending transaction
 */
class CScriptCheck
{
private:
    CTxOut m_tx_out;
    const CTransaction *ptxTo;
    unsigned int nIn;
    unsigned int nFlags;
    bool cacheStore;
    ScriptError error;
    PrecomputedTransactionData *txdata;

public:
    CScriptCheck(): ptxTo(nullptr), nIn(0), nFlags(0), cacheStore(false), error(SCRIPT_ERR_UNKNOWN_ERROR) {}
    CScriptCheck(const CTxOut& outIn, const CTransaction& txToIn, unsigned int nInIn, unsigned int nFlagsIn, bool cacheIn, PrecomputedTransactionData* txdataIn) :
        m_tx_out(outIn), ptxTo(&txToIn), nIn(nInIn), nFlags(nFlagsIn), cacheStore(cacheIn), error(SCRIPT_ERR_UNKNOWN_ERROR), txdata(txdataIn) { }

    bool operator()();

    void swap(CScriptCheck &check) {
        std::swap(ptxTo, check.ptxTo);
        std::swap(m_tx_out, check.m_tx_out);
        std::swap(nIn, check.nIn);
        std::swap(nFlags, check.nFlags);
        std::swap(cacheStore, check.cacheStore);
        std::swap(error, check.error);
        std::swap(txdata, check.txdata);
    }

    ScriptError GetScriptError() const { return error; }
};

/** Initializes the script-execution cache */
void InitScriptExecutionCache();


/** Functions for disk access for blocks */
bool ReadBlockFromDisk(CBlock& block, const CDiskBlockPos& pos, const Consensus::Params& consensusParams);
bool ReadBlockFromDisk(CBlock& block, const CBlockIndex* pindex, const Consensus::Params& consensusParams);
bool ReadRawBlockFromDisk(std::vector<uint8_t>& block, const CDiskBlockPos& pos, const CMessageHeader::MessageStartChars& message_start);
bool ReadRawBlockFromDisk(std::vector<uint8_t>& block, const CBlockIndex* pindex, const CMessageHeader::MessageStartChars& message_start);

/** Functions for validating blocks and updating the block tree */

/** Context-independent validity checks */
bool CheckBlock(const CBlock& block, CValidationState& state, const Consensus::Params& consensusParams, bool fCheckPOW = true, bool fCheckMerkleRoot = true, bool fCheckSig = true);
bool IsCanonicalBlockSignature(const std::shared_ptr<const CBlock> pblock, bool checkLowS);

/** Check a block is completely valid from start to finish (only works on top of our current best block, with cs_main held) */
bool TestBlockValidity(CValidationState& state, const CChainParams& chainparams, const CBlock& block, CBlockIndex* pindexPrev, bool fCheckPOW = true, bool fCheckMerkleRoot = true, bool fCheckSig = true);

/** When there are blocks in the active chain with missing data, rewind the chainstate and remove them from the block index */
bool RewindBlockIndex(const CChainParams& params);

/** RAII wrapper for VerifyDB: Verify consistency of the block and coin databases */
class CVerifyDB {
public:
    CVerifyDB();
    ~CVerifyDB();
    bool VerifyDB(const CChainParams& chainparams, CCoinsView *coinsview, int nCheckLevel, int nCheckDepth);
};

/** Replay blocks that aren't fully applied to the database. */
bool ReplayBlocks(const CChainParams& params, CCoinsView* view);

inline CBlockIndex* LookupBlockIndex(const uint256& hash)
{
    AssertLockHeld(cs_main);
    BlockMap::const_iterator it = mapBlockIndex.find(hash);
    return it == mapBlockIndex.end() ? nullptr : it->second;
}

/** Find the last common block between the parameter chain and a locator. */
CBlockIndex* FindForkInGlobalIndex(const CChain& chain, const CBlockLocator& locator) EXCLUSIVE_LOCKS_REQUIRED(cs_main);

/** Mark a block as precious and reorganize.
 *
 * May not be called in a
 * validationinterface callback.
 */
bool PreciousBlock(CValidationState& state, const CChainParams& params, CBlockIndex *pindex) LOCKS_EXCLUDED(cs_main);

/** Mark a block as invalid. */
bool InvalidateBlock(CValidationState& state, const CChainParams& chainparams, CBlockIndex* pindex);

/** Remove invalidity status from a block and its descendants. */
void ResetBlockFailureFlags(CBlockIndex* pindex) EXCLUSIVE_LOCKS_REQUIRED(cs_main);

/** The currently-connected chain of blocks (protected by cs_main). */
extern CChain& chainActive;

/** Global variable that points to the coins database (protected by cs_main) */
extern std::unique_ptr<CCoinsViewDB> pcoinsdbview;

/** Global variable that points to the active CCoinsView (protected by cs_main) */
extern std::unique_ptr<CCoinsViewCache> pcoinsTip;

/** Global variable that points to the active block tree (protected by cs_main) */
extern std::unique_ptr<CBlockTreeDB> pblocktree;

/**
 * Return the spend height, which is one more than the inputs.GetBestBlock().
 * While checking, GetBestBlock() refers to the parent block. (protected by cs_main)
 * This is also true for mempool checks.
 */
int GetSpendHeight(const CCoinsViewCache& inputs);

extern VersionBitsCache versionbitscache;

/**
 * Determine what nVersion a new block should use.
 */
int32_t ComputeBlockVersion(const CBlockIndex* pindexPrev, const Consensus::Params& params);

/** Reject codes greater or equal to this can be returned by AcceptToMemPool
 * for transactions, to signal internal conditions. They cannot and should not
 * be sent over the P2P network.
 */
static const unsigned int REJECT_INTERNAL = 0x100;
/** Too high fee. Can not be triggered by P2P transactions */
static const unsigned int REJECT_HIGHFEE = 0x100;

/** Get block file info entry for one block file */
CBlockFileInfo* GetBlockFileInfo(size_t n);

/** Get block file info entry for one block file */
CBlockFileInfo* GetBlockFileInfo(size_t n);

/** Dump the mempool to disk. */
bool DumpMempool();

/** Load the mempool from disk. */
bool LoadMempool();

//! Check whether the block associated with this index entry is pruned or not.
inline bool IsBlockPruned(const CBlockIndex* pblockindex)
{
    return (fHavePruned && !(pblockindex->nStatus & BLOCK_HAVE_DATA) && pblockindex->nTx > 0);
}

#endif // BITCOIN_VALIDATION_H<|MERGE_RESOLUTION|>--- conflicted
+++ resolved
@@ -56,25 +56,15 @@
 /** Default for -whitelistrelay. */
 static const bool DEFAULT_WHITELISTRELAY = true;
 /** Default for -whitelistforcerelay. */
-<<<<<<< HEAD
-static const bool DEFAULT_WHITELISTFORCERELAY = true;
+static const bool DEFAULT_WHITELISTFORCERELAY = false;
 /** Minimum fee for transactions */
 static const unsigned int MIN_TX_FEE = 10000;
-=======
-static const bool DEFAULT_WHITELISTFORCERELAY = false;
->>>>>>> 8b676984
 /** Default for -minrelaytxfee, minimum relay fee for transactions */
 static const unsigned int DEFAULT_MIN_RELAY_TX_FEE = MIN_TX_FEE;
 //! -maxtxfee default
-<<<<<<< HEAD
-static const CAmount DEFAULT_TRANSACTION_MAXFEE = 1 * COIN;
+static const CAmount DEFAULT_TRANSACTION_MAXFEE = COIN;
 //! Discourage users to set fees higher than this amount (in satoshis) per kB
-static const CAmount HIGH_TX_FEE_PER_KB = 0.1 * COIN;
-=======
-static const CAmount DEFAULT_TRANSACTION_MAXFEE = COIN / 10;
-//! Discourage users to set fees higher than this amount (in satoshis) per kB
-static const CAmount HIGH_TX_FEE_PER_KB = COIN / 100;
->>>>>>> 8b676984
+static const CAmount HIGH_TX_FEE_PER_KB = COIN / 10;
 //! -maxtxfee will warn if called with a higher fee than this amount (in satoshis)
 static const CAmount HIGH_MAX_TX_FEE = 100 * HIGH_TX_FEE_PER_KB; 
 /** Default for -limitancestorcount, max number of in-mempool ancestors */
@@ -164,13 +154,7 @@
 extern CTxMemPool mempool;
 extern std::atomic_bool g_is_mempool_loaded;
 typedef std::unordered_map<uint256, CBlockIndex*, BlockHasher> BlockMap;
-<<<<<<< HEAD
-extern BlockMap& mapBlockIndex;
-extern uint64_t nLastBlockTx;
-extern uint64_t nLastBlockSize;
-=======
 extern BlockMap& mapBlockIndex GUARDED_BY(cs_main);
->>>>>>> 8b676984
 extern const std::string strMessageMagic;
 extern Mutex g_best_block_mutex;
 extern std::condition_variable g_best_block_cv;
