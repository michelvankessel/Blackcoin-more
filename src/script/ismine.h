// Copyright (c) 2009-2010 Satoshi Nakamoto
<<<<<<< HEAD
// Copyright (c) 2009-2017 The Bitcoin Core developers
=======
// Copyright (c) 2009-2018 The Bitcoin Core developers
>>>>>>> 2f4f2d38
// Distributed under the MIT software license, see the accompanying
// file COPYING or http://www.opensource.org/licenses/mit-license.php.

#ifndef BITCOIN_SCRIPT_ISMINE_H
#define BITCOIN_SCRIPT_ISMINE_H

#include <script/standard.h>

#include <stdint.h>

class CKeyStore;
class CScript;

/** IsMine() return codes */
enum isminetype
{
    ISMINE_NO = 0,
    ISMINE_WATCH_ONLY = 1,
    ISMINE_SPENDABLE = 2,
    ISMINE_ALL = ISMINE_WATCH_ONLY | ISMINE_SPENDABLE
};
/** used for bitflags of isminetype */
typedef uint8_t isminefilter;

<<<<<<< HEAD
/* isInvalid becomes true when the script is found invalid by consensus or policy. This will terminate the recursion
 * and return a ISMINE_NO immediately, as an invalid script should never be considered as "mine". Currently the only
 * use of isInvalid is indicate uncompressed keys when SCRIPT_VERIFY_COMPRESSED_PUBKEYTYPE is specified,
 * but could also be used in similar cases in the future
 */
isminetype IsMine(const CKeyStore& keystore, const CScript& scriptPubKey, bool& isInvalid);
isminetype IsMine(const CKeyStore& keystore, const CScript& scriptPubKey);
isminetype IsMine(const CKeyStore& keystore, const CTxDestination& dest, bool& isInvalid);
=======
isminetype IsMine(const CKeyStore& keystore, const CScript& scriptPubKey);
>>>>>>> 2f4f2d38
isminetype IsMine(const CKeyStore& keystore, const CTxDestination& dest);

#endif // BITCOIN_SCRIPT_ISMINE_H<|MERGE_RESOLUTION|>--- conflicted
+++ resolved
@@ -1,9 +1,5 @@
 // Copyright (c) 2009-2010 Satoshi Nakamoto
-<<<<<<< HEAD
-// Copyright (c) 2009-2017 The Bitcoin Core developers
-=======
 // Copyright (c) 2009-2018 The Bitcoin Core developers
->>>>>>> 2f4f2d38
 // Distributed under the MIT software license, see the accompanying
 // file COPYING or http://www.opensource.org/licenses/mit-license.php.
 
@@ -28,18 +24,7 @@
 /** used for bitflags of isminetype */
 typedef uint8_t isminefilter;
 
-<<<<<<< HEAD
-/* isInvalid becomes true when the script is found invalid by consensus or policy. This will terminate the recursion
- * and return a ISMINE_NO immediately, as an invalid script should never be considered as "mine". Currently the only
- * use of isInvalid is indicate uncompressed keys when SCRIPT_VERIFY_COMPRESSED_PUBKEYTYPE is specified,
- * but could also be used in similar cases in the future
- */
-isminetype IsMine(const CKeyStore& keystore, const CScript& scriptPubKey, bool& isInvalid);
 isminetype IsMine(const CKeyStore& keystore, const CScript& scriptPubKey);
-isminetype IsMine(const CKeyStore& keystore, const CTxDestination& dest, bool& isInvalid);
-=======
-isminetype IsMine(const CKeyStore& keystore, const CScript& scriptPubKey);
->>>>>>> 2f4f2d38
 isminetype IsMine(const CKeyStore& keystore, const CTxDestination& dest);
 
 #endif // BITCOIN_SCRIPT_ISMINE_H