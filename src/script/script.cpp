--- conflicted
+++ resolved
@@ -262,9 +262,7 @@
             // Could have used an OP_PUSHDATA2.
             return false;
     }
-<<<<<<< HEAD
-=======
-    return ret + ")";
+    return true;
 }
 
 bool CScript::HasValidOps() const
@@ -277,6 +275,5 @@
             return false;
         }
     }
->>>>>>> e44150fe
     return true;
 }