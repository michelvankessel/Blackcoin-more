// Copyright (c) 2009-2010 Satoshi Nakamoto
// Copyright (c) 2009-2016 The Bitcoin Core developers
// Distributed under the MIT software license, see the accompanying
// file COPYING or http://www.opensource.org/licenses/mit-license.php.

#ifndef BITCOIN_SCRIPT_SIGN_H
#define BITCOIN_SCRIPT_SIGN_H

#include <coins.h>
#include "script/interpreter.h"

class CKeyID;
class CKeyStore;
class CScript;
class CTransaction;

struct CMutableTransaction;

/** Virtual base class for signature creators. */
class BaseSignatureCreator {
protected:
    const CKeyStore* keystore;

public:
    BaseSignatureCreator(const CKeyStore* keystoreIn) : keystore(keystoreIn) {}
    const CKeyStore& KeyStore() const { return *keystore; };
    virtual ~BaseSignatureCreator() {}
    virtual const BaseSignatureChecker& Checker() const =0;

    /** Create a singular (non-script) signature. */
    virtual bool CreateSig(std::vector<unsigned char>& vchSig, const CKeyID& keyid, const CScript& scriptCode) const =0;
};

/** A signature creator for transactions. */
class TransactionSignatureCreator : public BaseSignatureCreator {
    const CTransaction* txTo;
    unsigned int nIn;
    int nHashType;
    CAmount amount;
    const TransactionSignatureChecker checker;

public:
    TransactionSignatureCreator(const CKeyStore* keystoreIn, const CTransaction* txToIn, unsigned int nInIn, const CAmount& amountIn, int nHashTypeIn=SIGHASH_ALL);
<<<<<<< HEAD
    const BaseSignatureChecker& Checker() const { return checker; }
    bool CreateSig(std::vector<unsigned char>& vchSig, const CKeyID& keyid, const CScript& scriptCode) const;
=======
    const BaseSignatureChecker& Checker() const override { return checker; }
    bool CreateSig(std::vector<unsigned char>& vchSig, const CKeyID& keyid, const CScript& scriptCode, SigVersion sigversion) const override;
>>>>>>> e44150fe
};

class MutableTransactionSignatureCreator : public TransactionSignatureCreator {
    CTransaction tx;

public:
<<<<<<< HEAD
    MutableTransactionSignatureCreator(const CKeyStore* keystoreIn, const CMutableTransaction* txToIn, unsigned int nInIn, const CAmount& amount, int nHashTypeIn=SIGHASH_ALL) : TransactionSignatureCreator(keystoreIn, &tx, nInIn, amount, nHashTypeIn), tx(*txToIn) {}
=======
    MutableTransactionSignatureCreator(const CKeyStore* keystoreIn, const CMutableTransaction* txToIn, unsigned int nInIn, const CAmount& amountIn, int nHashTypeIn) : TransactionSignatureCreator(keystoreIn, &tx, nInIn, amountIn, nHashTypeIn), tx(*txToIn) {}
>>>>>>> e44150fe
};

/** A signature creator that just produces 72-byte empty signatures. */
class DummySignatureCreator : public BaseSignatureCreator {
public:
    DummySignatureCreator(const CKeyStore* keystoreIn) : BaseSignatureCreator(keystoreIn) {}
<<<<<<< HEAD
    const BaseSignatureChecker& Checker() const;
    bool CreateSig(std::vector<unsigned char>& vchSig, const CKeyID& keyid, const CScript& scriptCode) const;
=======
    const BaseSignatureChecker& Checker() const override;
    bool CreateSig(std::vector<unsigned char>& vchSig, const CKeyID& keyid, const CScript& scriptCode, SigVersion sigversion) const override;
>>>>>>> e44150fe
};

struct SignatureData {
    CScript scriptSig;

    SignatureData() {}
    explicit SignatureData(const CScript& script) : scriptSig(script) {}
};

/** Produce a script signature using a generic signature creator. */
bool ProduceSignature(const BaseSignatureCreator& creator, const CScript& scriptPubKey, SignatureData& sigdata);

/** Produce a script signature for a transaction. */
bool SignSignature(const CKeyStore &keystore, const CScript& fromPubKey, CMutableTransaction& txTo, unsigned int nIn, const CAmount& amount, int nHashType=SIGHASH_ALL);
bool SignSignature(const CKeyStore& keystore, const CTransaction& txFrom, CMutableTransaction& txTo, unsigned int nIn, int nHashType=SIGHASH_ALL);

bool VerifySignature(const Coin& coin, uint256 txFromHash, const CTransaction& txTo, unsigned int nIn, unsigned int flags);

/** Combine two script signatures using a generic signature checker, intelligently, possibly with OP_0 placeholders. */
SignatureData CombineSignatures(const CScript& scriptPubKey, const BaseSignatureChecker& checker, const SignatureData& scriptSig1, const SignatureData& scriptSig2);

/** Extract signature data from a transaction, and insert it. */
SignatureData DataFromTransaction(const CMutableTransaction& tx, unsigned int nIn);
void UpdateTransaction(CMutableTransaction& tx, unsigned int nIn, const SignatureData& data);

#endif // BITCOIN_SCRIPT_SIGN_H<|MERGE_RESOLUTION|>--- conflicted
+++ resolved
@@ -41,37 +41,23 @@
 
 public:
     TransactionSignatureCreator(const CKeyStore* keystoreIn, const CTransaction* txToIn, unsigned int nInIn, const CAmount& amountIn, int nHashTypeIn=SIGHASH_ALL);
-<<<<<<< HEAD
-    const BaseSignatureChecker& Checker() const { return checker; }
-    bool CreateSig(std::vector<unsigned char>& vchSig, const CKeyID& keyid, const CScript& scriptCode) const;
-=======
     const BaseSignatureChecker& Checker() const override { return checker; }
-    bool CreateSig(std::vector<unsigned char>& vchSig, const CKeyID& keyid, const CScript& scriptCode, SigVersion sigversion) const override;
->>>>>>> e44150fe
+    bool CreateSig(std::vector<unsigned char>& vchSig, const CKeyID& keyid, const CScript& scriptCode) const override;
 };
 
 class MutableTransactionSignatureCreator : public TransactionSignatureCreator {
     CTransaction tx;
 
 public:
-<<<<<<< HEAD
-    MutableTransactionSignatureCreator(const CKeyStore* keystoreIn, const CMutableTransaction* txToIn, unsigned int nInIn, const CAmount& amount, int nHashTypeIn=SIGHASH_ALL) : TransactionSignatureCreator(keystoreIn, &tx, nInIn, amount, nHashTypeIn), tx(*txToIn) {}
-=======
-    MutableTransactionSignatureCreator(const CKeyStore* keystoreIn, const CMutableTransaction* txToIn, unsigned int nInIn, const CAmount& amountIn, int nHashTypeIn) : TransactionSignatureCreator(keystoreIn, &tx, nInIn, amountIn, nHashTypeIn), tx(*txToIn) {}
->>>>>>> e44150fe
+    MutableTransactionSignatureCreator(const CKeyStore* keystoreIn, const CMutableTransaction* txToIn, unsigned int nInIn, const CAmount& amountIn, int nHashTypeIn = SIGHASH_ALL) : TransactionSignatureCreator(keystoreIn, &tx, nInIn, amountIn, nHashTypeIn), tx(*txToIn) {}
 };
 
 /** A signature creator that just produces 72-byte empty signatures. */
 class DummySignatureCreator : public BaseSignatureCreator {
 public:
     DummySignatureCreator(const CKeyStore* keystoreIn) : BaseSignatureCreator(keystoreIn) {}
-<<<<<<< HEAD
-    const BaseSignatureChecker& Checker() const;
-    bool CreateSig(std::vector<unsigned char>& vchSig, const CKeyID& keyid, const CScript& scriptCode) const;
-=======
     const BaseSignatureChecker& Checker() const override;
-    bool CreateSig(std::vector<unsigned char>& vchSig, const CKeyID& keyid, const CScript& scriptCode, SigVersion sigversion) const override;
->>>>>>> e44150fe
+    bool CreateSig(std::vector<unsigned char>& vchSig, const CKeyID& keyid, const CScript& scriptCode) const override;
 };
 
 struct SignatureData {
