--- conflicted
+++ resolved
@@ -1,9 +1,5 @@
 // Copyright (c) 2009-2010 Satoshi Nakamoto
-<<<<<<< HEAD
-// Copyright (c) 2009-2017 The Bitcoin Core developers
-=======
 // Copyright (c) 2009-2018 The Bitcoin Core developers
->>>>>>> 2f4f2d38
 // Distributed under the MIT software license, see the accompanying
 // file COPYING or http://www.opensource.org/licenses/mit-license.php.
 
@@ -19,52 +15,19 @@
 
 MutableTransactionSignatureCreator::MutableTransactionSignatureCreator(const CMutableTransaction* txToIn, unsigned int nInIn, const CAmount& amountIn, int nHashTypeIn) : txTo(txToIn), nIn(nInIn), nHashType(nHashTypeIn), amount(amountIn), checker(txTo, nIn, amountIn) {}
 
-<<<<<<< HEAD
-bool TransactionSignatureCreator::CreateSig(std::vector<unsigned char>& vchSig, const CKeyID& address, const CScript& scriptCode) const
-=======
 bool MutableTransactionSignatureCreator::CreateSig(const SigningProvider& provider, std::vector<unsigned char>& vchSig, const CKeyID& address, const CScript& scriptCode, SigVersion sigversion) const
->>>>>>> 2f4f2d38
 {
     CKey key;
     if (!provider.GetKey(address, key))
         return false;
 
-<<<<<<< HEAD
-    uint256 hash = SignatureHash(scriptCode, *txTo, nIn, nHashType, amount);
-=======
-    // Signing with uncompressed keys is disabled in witness scripts
-    if (sigversion == SigVersion::WITNESS_V0 && !key.IsCompressed())
-        return false;
-
     uint256 hash = SignatureHash(scriptCode, *txTo, nIn, nHashType, amount, sigversion);
->>>>>>> 2f4f2d38
     if (!key.Sign(hash, vchSig))
         return false;
     vchSig.push_back((unsigned char)nHashType);
     return true;
 }
 
-<<<<<<< HEAD
-static bool Sign1(const CKeyID& address, const BaseSignatureCreator& creator, const CScript& scriptCode, std::vector<valtype>& ret)
-{
-    std::vector<unsigned char> vchSig;
-    if (!creator.CreateSig(vchSig, address, scriptCode))
-        return false;
-    ret.push_back(vchSig);
-    return true;
-}
-
-static bool SignN(const std::vector<valtype>& multisigdata, const BaseSignatureCreator& creator, const CScript& scriptCode, std::vector<valtype>& ret)
-{
-    int nSigned = 0;
-    int nRequired = multisigdata.front()[0];
-    for (unsigned int i = 1; i < multisigdata.size()-1 && nSigned < nRequired; i++)
-    {
-        const valtype& pubkey = multisigdata[i];
-        CKeyID keyID = CPubKey(pubkey).GetID();
-        if (Sign1(keyID, creator, scriptCode, ret))
-            ++nSigned;
-=======
 static bool GetCScript(const SigningProvider& provider, const SignatureData& sigdata, const CScriptID& scriptid, CScript& script)
 {
     if (provider.GetCScript(scriptid, script)) {
@@ -74,10 +37,6 @@
     if (CScriptID(sigdata.redeem_script) == scriptid) {
         script = sigdata.redeem_script;
         return true;
-    } else if (CScriptID(sigdata.witness_script) == scriptid) {
-        script = sigdata.witness_script;
-        return true;
-    }
     return false;
 }
 
@@ -92,7 +51,6 @@
     if (it != sigdata.signatures.end()) {
         pubkey = it->second.first;
         return true;
->>>>>>> 2f4f2d38
     }
     // Look for pubkey in pubkey list
     const auto& pk_it = sigdata.misc_pubkeys.find(address);
@@ -126,13 +84,8 @@
  * unless whichTypeRet is TX_SCRIPTHASH, in which case scriptSigRet is the redemption script.
  * Returns false if scriptPubKey could not be completely satisfied.
  */
-<<<<<<< HEAD
-static bool SignStep(const BaseSignatureCreator& creator, const CScript& scriptPubKey,
-                     std::vector<valtype>& ret, txnouttype& whichTypeRet)
-=======
 static bool SignStep(const SigningProvider& provider, const BaseSignatureCreator& creator, const CScript& scriptPubKey,
                      std::vector<valtype>& ret, txnouttype& whichTypeRet, SigVersion sigversion, SignatureData& sigdata)
->>>>>>> 2f4f2d38
 {
     CScript scriptRet;
     uint160 h160;
@@ -149,20 +102,6 @@
     case TX_NULL_DATA:
         return false;
     case TX_PUBKEY:
-<<<<<<< HEAD
-        keyID = CPubKey(vSolutions[0]).GetID();
-        return Sign1(keyID, creator, scriptPubKey, ret);
-    case TX_PUBKEYHASH:
-        keyID = CKeyID(uint160(vSolutions[0]));
-        if (!Sign1(keyID, creator, scriptPubKey, ret))
-            return false;
-        else
-        {
-            CPubKey vch;
-            creator.KeyStore().GetPubKey(keyID, vch);
-            ret.push_back(ToByteVector(vch));
-        }
-=======
         if (!CreateSig(creator, sigdata, provider, sig, CPubKey(vSolutions[0]), scriptPubKey, sigversion)) return false;
         ret.push_back(std::move(sig));
         return true;
@@ -173,7 +112,6 @@
         if (!CreateSig(creator, sigdata, provider, sig, pubkey, scriptPubKey, sigversion)) return false;
         ret.push_back(std::move(sig));
         ret.push_back(ToByteVector(pubkey));
->>>>>>> 2f4f2d38
         return true;
     }
     case TX_SCRIPTHASH:
@@ -186,9 +124,6 @@
     case TX_MULTISIG: {
         size_t required = vSolutions.front()[0];
         ret.push_back(valtype()); // workaround CHECKMULTISIG bug
-<<<<<<< HEAD
-        return (SignN(vSolutions, creator, scriptPubKey, ret));
-=======
         for (size_t i = 1; i < vSolutions.size() - 1; ++i) {
             CPubKey pubkey = CPubKey(vSolutions[i]);
             if (ret.size() < required + 1 && CreateSig(creator, sigdata, provider, sig, pubkey, scriptPubKey, sigversion)) {
@@ -201,19 +136,6 @@
         }
         return ok;
     }
-    case TX_WITNESS_V0_KEYHASH:
-        ret.push_back(vSolutions[0]);
-        return true;
-
-    case TX_WITNESS_V0_SCRIPTHASH:
-        CRIPEMD160().Write(&vSolutions[0][0], vSolutions[0].size()).Finalize(h160.begin());
-        if (GetCScript(provider, sigdata, h160, scriptRet)) {
-            ret.push_back(std::vector<unsigned char>(scriptRet.begin(), scriptRet.end()));
-            return true;
-        }
-        return false;
->>>>>>> 2f4f2d38
-
     default:
         return false;
     }
@@ -240,12 +162,7 @@
 
     std::vector<valtype> result;
     txnouttype whichType;
-<<<<<<< HEAD
-    bool solved = SignStep(creator, script, result, whichType);
-=======
     bool solved = SignStep(provider, creator, fromPubKey, result, whichType, SigVersion::BASE, sigdata);
-    bool P2SH = false;
->>>>>>> 2f4f2d38
     CScript subscript;
 
     if (solved && whichType == TX_SCRIPTHASH)
@@ -253,59 +170,42 @@
         // Solver returns the subscript that needs to be evaluated;
         // the final scriptSig is the signatures from that
         // and then the serialized subscript:
-<<<<<<< HEAD
-        script = subscript = CScript(result[0].begin(), result[0].end());
-        solved = solved && SignStep(creator, script, result, whichType) && whichType != TX_SCRIPTHASH;
-=======
         subscript = CScript(result[0].begin(), result[0].end());
         sigdata.redeem_script = subscript;
         solved = solved && SignStep(provider, creator, subscript, result, whichType, SigVersion::BASE, sigdata) && whichType != TX_SCRIPTHASH;
-        P2SH = true;
-    }
-
-    if (solved && whichType == TX_WITNESS_V0_KEYHASH)
-    {
-        CScript witnessscript;
-        witnessscript << OP_DUP << OP_HASH160 << ToByteVector(result[0]) << OP_EQUALVERIFY << OP_CHECKSIG;
-        txnouttype subType;
-        solved = solved && SignStep(provider, creator, witnessscript, result, subType, SigVersion::WITNESS_V0, sigdata);
-        sigdata.scriptWitness.stack = result;
-        sigdata.witness = true;
-        result.clear();
-    }
-    else if (solved && whichType == TX_WITNESS_V0_SCRIPTHASH)
-    {
-        CScript witnessscript(result[0].begin(), result[0].end());
-        sigdata.witness_script = witnessscript;
-        txnouttype subType;
-        solved = solved && SignStep(provider, creator, witnessscript, result, subType, SigVersion::WITNESS_V0, sigdata) && subType != TX_SCRIPTHASH && subType != TX_WITNESS_V0_SCRIPTHASH && subType != TX_WITNESS_V0_KEYHASH;
-        result.push_back(std::vector<unsigned char>(witnessscript.begin(), witnessscript.end()));
-        sigdata.scriptWitness.stack = result;
-        sigdata.witness = true;
-        result.clear();
-    } else if (solved && whichType == TX_WITNESS_UNKNOWN) {
-        sigdata.witness = true;
-    }
-
-    if (P2SH) {
->>>>>>> 2f4f2d38
         result.push_back(std::vector<unsigned char>(subscript.begin(), subscript.end()));
     }
 
     sigdata.scriptSig = PushAll(result);
 
     // Test solution
-<<<<<<< HEAD
-    return solved && VerifyScript(sigdata.scriptSig, fromPubKey, STANDARD_SCRIPT_VERIFY_FLAGS, creator.Checker());
-=======
-    sigdata.complete = solved && VerifyScript(sigdata.scriptSig, fromPubKey, &sigdata.scriptWitness, STANDARD_SCRIPT_VERIFY_FLAGS, creator.Checker());
+    sigdata.complete = solved && VerifyScript(sigdata.scriptSig, fromPubKey, STANDARD_SCRIPT_VERIFY_FLAGS, creator.Checker());
     return sigdata.complete;
 }
 
+bool VerifySignature(const Coin& coin, const uint256 txFromHash, const CTransaction& txTo, unsigned int nIn, unsigned int flags)
+{
+    TransactionSignatureChecker checker(&txTo, nIn, 0);
+
+    const CTxIn& txin = txTo.vin[nIn];
+
+    /*
+    if (txin.prevout.n >= txFrom.vout.size())
+        return false;
+    const CTxOut& txout = txFrom.vout[txin.prevout.n];
+    */
+
+    const CTxOut& txout = coin.out;
+
+    if (txin.prevout.hash != txFromHash)
+        return false;
+
+    return VerifyScript(txin.scriptSig, txout.scriptPubKey, flags, checker);
+}
+
 bool PSBTInputSigned(PSBTInput& input)
 {
-    return !input.final_script_sig.empty() || !input.final_script_witness.IsNull();
->>>>>>> 2f4f2d38
+    return !input.final_script_sig.empty();
 }
 
 bool SignPSBTInput(const SigningProvider& provider, PartiallySignedTransaction& psbt, SignatureData& sigdata, int index, int sighash)
@@ -321,7 +221,6 @@
     input.FillSignatureData(sigdata);
 
     // Get UTXO
-    bool require_witness_sig = false;
     CTxOut utxo;
 
     // Verify input sanity, which checks that at most one of witness or non-witness utxos is provided.
@@ -329,36 +228,20 @@
         return false;
     }
 
-    if (input.non_witness_utxo) {
+    if (input.utxo) {
         // If we're taking our information from a non-witness UTXO, verify that it matches the prevout.
         COutPoint prevout = tx.vin[index].prevout;
-        if (input.non_witness_utxo->GetHash() != prevout.hash) {
+        if (input.utxo->GetHash() != prevout.hash) {
             return false;
         }
-        utxo = input.non_witness_utxo->vout[prevout.n];
-    } else if (!input.witness_utxo.IsNull()) {
-        utxo = input.witness_utxo;
-        // When we're taking our information from a witness UTXO, we can't verify it is actually data from
-        // the output being spent. This is safe in case a witness signature is produced (which includes this
-        // information directly in the hash), but not for non-witness signatures. Remember that we require
-        // a witness signature in this situation.
-        require_witness_sig = true;
+        utxo = input.utxo->vout[prevout.n];
     } else {
         return false;
     }
 
     MutableTransactionSignatureCreator creator(&tx, index, utxo.nValue, sighash);
-    sigdata.witness = false;
     bool sig_complete = ProduceSignature(provider, creator, utxo.scriptPubKey, sigdata);
-    // Verify that a witness signature was produced in case one was required.
-    if (require_witness_sig && !sigdata.witness) return false;
     input.FromSignatureData(sigdata);
-
-    // If we have a witness signature, use the smaller witness UTXO.
-    if (sigdata.witness) {
-        input.witness_utxo = utxo;
-        input.non_witness_utxo = nullptr;
-    }
 
     return sig_complete;
 }
@@ -389,7 +272,6 @@
 struct Stacks
 {
     std::vector<valtype> script;
-    std::vector<valtype> witness;
 
     Stacks() = delete;
     Stacks(const Stacks&) = delete;
@@ -405,15 +287,12 @@
     SignatureData data;
     assert(tx.vin.size() > nIn);
     data.scriptSig = tx.vin[nIn].scriptSig;
-<<<<<<< HEAD
-=======
-    data.scriptWitness = tx.vin[nIn].scriptWitness;
     Stacks stack(data);
 
     // Get signatures
     MutableTransactionSignatureChecker tx_checker(&tx, nIn, txout.nValue);
     SignatureExtractorChecker extractor_checker(data, tx_checker);
-    if (VerifyScript(data.scriptSig, txout.scriptPubKey, &data.scriptWitness, STANDARD_SCRIPT_VERIFY_FLAGS, extractor_checker)) {
+    if (VerifyScript(data.scriptSig, txout.scriptPubKey, STANDARD_SCRIPT_VERIFY_FLAGS, extractor_checker)) {
         data.complete = true;
         return data;
     }
@@ -434,19 +313,6 @@
         // Get redeemScript type
         Solver(next_script, script_type, solutions);
         stack.script.pop_back();
-    }
-    if (script_type == TX_WITNESS_V0_SCRIPTHASH && !stack.witness.empty() && !stack.witness.back().empty()) {
-        // Get the witnessScript
-        CScript witness_script(stack.witness.back().begin(), stack.witness.back().end());
-        data.witness_script = witness_script;
-        next_script = std::move(witness_script);
-
-        // Get witnessScript type
-        Solver(next_script, script_type, solutions);
-        stack.witness.pop_back();
-        stack.script = std::move(stack.witness);
-        stack.witness.clear();
-        sigversion = SigVersion::WITNESS_V0;
     }
     if (script_type == TX_MULTISIG && !stack.script.empty()) {
         // Build a map of pubkey -> signature by matching sigs to pubkeys:
@@ -465,19 +331,12 @@
         }
     }
 
->>>>>>> 2f4f2d38
     return data;
 }
 
 void UpdateInput(CTxIn& input, const SignatureData& data)
 {
-<<<<<<< HEAD
-    assert(tx.vin.size() > nIn);
-    tx.vin[nIn].scriptSig = data.scriptSig;
-=======
     input.scriptSig = data.scriptSig;
-    input.scriptWitness = data.scriptWitness;
->>>>>>> 2f4f2d38
 }
 
 void SignatureData::MergeSignatureData(SignatureData sigdata)
@@ -490,9 +349,6 @@
     if (redeem_script.empty() && !sigdata.redeem_script.empty()) {
         redeem_script = sigdata.redeem_script;
     }
-    if (witness_script.empty() && !sigdata.witness_script.empty()) {
-        witness_script = sigdata.witness_script;
-    }
     signatures.insert(std::make_move_iterator(sigdata.signatures.begin()), std::make_move_iterator(sigdata.signatures.end()));
 }
 
@@ -518,35 +374,9 @@
     return SignSignature(provider, txout.scriptPubKey, txTo, nIn, txout.nValue, nHashType);
 }
 
-<<<<<<< HEAD
-bool VerifySignature(const Coin& coin, const uint256 txFromHash, const CTransaction& txTo, unsigned int nIn, unsigned int flags)
-{
-    TransactionSignatureChecker checker(&txTo, nIn, 0);
-
-    const CTxIn& txin = txTo.vin[nIn];
-
-    /*
-    if (txin.prevout.n >= txFrom.vout.size())
-        return false;
-    const CTxOut& txout = txFrom.vout[txin.prevout.n];
-    */
-
-    const CTxOut& txout = coin.out;
-
-    if (txin.prevout.hash != txFromHash)
-        return false;
-
-    return VerifyScript(txin.scriptSig, txout.scriptPubKey, flags, checker);
-}
-
-static std::vector<valtype> CombineMultisig(const CScript& scriptPubKey, const BaseSignatureChecker& checker,
-                               const std::vector<valtype>& vSolutions,
-                               const std::vector<valtype>& sigs1, const std::vector<valtype>& sigs2)
-=======
 namespace {
 /** Dummy signature checker which accepts all signatures. */
 class DummySignatureChecker final : public BaseSignatureChecker
->>>>>>> 2f4f2d38
 {
 public:
     DummySignatureChecker() {}
@@ -578,27 +408,6 @@
     }
 };
 
-<<<<<<< HEAD
-    // Build a map of pubkey -> signature by matching sigs to pubkeys:
-    assert(vSolutions.size() > 1);
-    unsigned int nSigsRequired = vSolutions.front()[0];
-    unsigned int nPubKeys = vSolutions.size()-2;
-    std::map<valtype, valtype> sigs;
-    for (const valtype& sig : allsigs)
-    {
-        for (unsigned int i = 0; i < nPubKeys; i++)
-        {
-            const valtype& pubkey = vSolutions[i+1];
-            if (sigs.count(pubkey))
-                continue; // Already got a sig for this pubkey
-
-            if (checker.CheckSig(sig, pubkey, scriptPubKey))
-            {
-                sigs[pubkey] = sig;
-                break;
-            }
-        }
-=======
 template<typename M, typename K, typename V>
 bool LookupHelper(const M& map, const K& key, V& value)
 {
@@ -606,7 +415,6 @@
     if (it != map.end()) {
         value = it->second;
         return true;
->>>>>>> 2f4f2d38
     }
     return false;
 }
@@ -621,15 +429,11 @@
 {
     // This check is to make sure that the script we created can actually be solved for and signed by us
     // if we were to have the private keys. This is just to make sure that the script is valid and that,
-    // if found in a transaction, we would still accept and relay that transaction. In particular,
-    // it will reject witness outputs that require signing with an uncompressed public key.
+    // if found in a transaction, we would still accept and relay that transaction.
     SignatureData sigs;
-    // Make sure that STANDARD_SCRIPT_VERIFY_FLAGS includes SCRIPT_VERIFY_WITNESS_PUBKEYTYPE, the most
-    // important property this function is designed to test for.
-    static_assert(STANDARD_SCRIPT_VERIFY_FLAGS & SCRIPT_VERIFY_WITNESS_PUBKEYTYPE, "IsSolvable requires standard script flags to include WITNESS_PUBKEYTYPE");
     if (ProduceSignature(provider, DUMMY_SIGNATURE_CREATOR, script, sigs)) {
         // VerifyScript check is just defensive, and should never fail.
-        assert(VerifyScript(sigs.scriptSig, script, &sigs.scriptWitness, STANDARD_SCRIPT_VERIFY_FLAGS, DUMMY_CHECKER));
+        assert(VerifyScript(sigs.scriptSig, script, STANDARD_SCRIPT_VERIFY_FLAGS, DUMMY_CHECKER));
         return true;
     }
     return false;
@@ -648,14 +452,6 @@
 
 void PartiallySignedTransaction::Merge(const PartiallySignedTransaction& psbt)
 {
-<<<<<<< HEAD
-    std::vector<valtype> script;
-
-    Stacks() {}
-    explicit Stacks(const std::vector<valtype>& scriptSigStack_) : script(scriptSigStack_) {}
-    explicit Stacks(const SignatureData& data)  {
-        EvalScript(script, data.scriptSig, MANDATORY_SCRIPT_VERIFY_FLAGS, BaseSignatureChecker());
-=======
     for (unsigned int i = 0; i < inputs.size(); ++i) {
         inputs[i].Merge(psbt.inputs[i]);
     }
@@ -669,20 +465,13 @@
 {
     for (PSBTInput input : inputs) {
         if (!input.IsSane()) return false;
->>>>>>> 2f4f2d38
     }
     return true;
 }
 
-<<<<<<< HEAD
-    SignatureData Output() const {
-        SignatureData result;
-        result.scriptSig = PushAll(script);
-        return result;
-=======
 bool PSBTInput::IsNull() const
 {
-    return !non_witness_utxo && witness_utxo.IsNull() && partial_sigs.empty() && unknown.empty() && hd_keypaths.empty() && redeem_script.empty() && witness_script.empty();
+    return utxo.IsNull() && partial_sigs.empty() && unknown.empty() && hd_keypaths.empty() && redeem_script.empty() && witness_script.empty();
 }
 
 void PSBTInput::FillSignatureData(SignatureData& sigdata) const
@@ -691,10 +480,6 @@
         sigdata.scriptSig = final_script_sig;
         sigdata.complete = true;
     }
-    if (!final_script_witness.IsNull()) {
-        sigdata.scriptWitness = final_script_witness;
-        sigdata.complete = true;
-    }
     if (sigdata.complete) {
         return;
     }
@@ -703,72 +488,20 @@
     if (!redeem_script.empty()) {
         sigdata.redeem_script = redeem_script;
     }
-    if (!witness_script.empty()) {
-        sigdata.witness_script = witness_script;
-    }
     for (const auto& key_pair : hd_keypaths) {
         sigdata.misc_pubkeys.emplace(key_pair.first.GetID(), key_pair.first);
->>>>>>> 2f4f2d38
-    }
-}
-
-<<<<<<< HEAD
-static Stacks CombineSignatures(const CScript& scriptPubKey, const BaseSignatureChecker& checker,
-                                 const txnouttype txType, const std::vector<valtype>& vSolutions,
-                                 Stacks sigs1, Stacks sigs2)
-{
-    switch (txType)
-    {
-    case TX_NONSTANDARD:
-    case TX_NULL_DATA:
-        // Don't know anything about this, assume bigger one is correct:
-        if (sigs1.script.size() >= sigs2.script.size())
-            return sigs1;
-        return sigs2;
-    case TX_PUBKEY:
-    case TX_PUBKEYHASH:
-        // Signatures are bigger than placeholders or empty scripts:
-        if (sigs1.script.empty() || sigs1.script[0].empty())
-            return sigs2;
-        return sigs1;
-    case TX_SCRIPTHASH:
-        if (sigs1.script.empty() || sigs1.script.back().empty())
-            return sigs2;
-        else if (sigs2.script.empty() || sigs2.script.back().empty())
-            return sigs1;
-        else
-        {
-            // Recur to combine:
-            valtype spk = sigs1.script.back();
-            CScript pubKey2(spk.begin(), spk.end());
-
-            txnouttype txType2;
-            std::vector<std::vector<unsigned char> > vSolutions2;
-            Solver(pubKey2, txType2, vSolutions2);
-            sigs1.script.pop_back();
-            sigs2.script.pop_back();
-            Stacks result = CombineSignatures(pubKey2, checker, txType2, vSolutions2, sigs1, sigs2);
-            result.script.push_back(spk);
-            return result;
-        }
-    case TX_MULTISIG:
-        return Stacks(CombineMultisig(scriptPubKey, checker, vSolutions, sigs1.script, sigs2.script));
-    default:
-        return Stacks();
-=======
+    }
+}
+
 void PSBTInput::FromSignatureData(const SignatureData& sigdata)
 {
     if (sigdata.complete) {
         partial_sigs.clear();
         hd_keypaths.clear();
         redeem_script.clear();
-        witness_script.clear();
 
         if (!sigdata.scriptSig.empty()) {
             final_script_sig = sigdata.scriptSig;
-        }
-        if (!sigdata.scriptWitness.IsNull()) {
-            final_script_witness = sigdata.scriptWitness;
         }
         return;
     }
@@ -777,48 +510,24 @@
     if (redeem_script.empty() && !sigdata.redeem_script.empty()) {
         redeem_script = sigdata.redeem_script;
     }
-    if (witness_script.empty() && !sigdata.witness_script.empty()) {
-        witness_script = sigdata.witness_script;
->>>>>>> 2f4f2d38
-    }
 }
 
 void PSBTInput::Merge(const PSBTInput& input)
 {
-    if (!non_witness_utxo && input.non_witness_utxo) non_witness_utxo = input.non_witness_utxo;
-    if (witness_utxo.IsNull() && !input.witness_utxo.IsNull()) {
-        witness_utxo = input.witness_utxo;
-        non_witness_utxo = nullptr; // Clear out any non-witness utxo when we set a witness one.
+    if (utxo.IsNull() && !input.utxo.IsNull()) {
+        utxo = input.utxo;
     }
 
     partial_sigs.insert(input.partial_sigs.begin(), input.partial_sigs.end());
     hd_keypaths.insert(input.hd_keypaths.begin(), input.hd_keypaths.end());
     unknown.insert(input.unknown.begin(), input.unknown.end());
 
-<<<<<<< HEAD
-    return CombineSignatures(scriptPubKey, checker, txType, vSolutions, Stacks(scriptSig1), Stacks(scriptSig2)).Output();
-=======
     if (redeem_script.empty() && !input.redeem_script.empty()) redeem_script = input.redeem_script;
-    if (witness_script.empty() && !input.witness_script.empty()) witness_script = input.witness_script;
     if (final_script_sig.empty() && !input.final_script_sig.empty()) final_script_sig = input.final_script_sig;
-    if (final_script_witness.IsNull() && !input.final_script_witness.IsNull()) final_script_witness = input.final_script_witness;
->>>>>>> 2f4f2d38
 }
 
 bool PSBTInput::IsSane() const
 {
-    // Cannot have both witness and non-witness utxos
-    if (!witness_utxo.IsNull() && non_witness_utxo) return false;
-
-<<<<<<< HEAD
-    bool CheckSig(const std::vector<unsigned char>& scriptSig, const std::vector<unsigned char>& vchPubKey, const CScript& scriptCode) const override
-    {
-        return true;
-=======
-    // If we have a witness_script or a scriptWitness, we must also have a witness utxo
-    if (!witness_script.empty() && witness_utxo.IsNull()) return false;
-    if (!final_script_witness.IsNull() && witness_utxo.IsNull()) return false;
-
     return true;
 }
 
@@ -826,10 +535,6 @@
 {
     if (!redeem_script.empty()) {
         sigdata.redeem_script = redeem_script;
->>>>>>> 2f4f2d38
-    }
-    if (!witness_script.empty()) {
-        sigdata.witness_script = witness_script;
     }
     for (const auto& key_pair : hd_keypaths) {
         sigdata.misc_pubkeys.emplace(key_pair.first.GetID(), key_pair.first);
@@ -841,54 +546,19 @@
     if (redeem_script.empty() && !sigdata.redeem_script.empty()) {
         redeem_script = sigdata.redeem_script;
     }
-    if (witness_script.empty() && !sigdata.witness_script.empty()) {
-        witness_script = sigdata.witness_script;
-    }
 }
 
 bool PSBTOutput::IsNull() const
 {
-    return redeem_script.empty() && witness_script.empty() && hd_keypaths.empty() && unknown.empty();
-}
-
-<<<<<<< HEAD
-bool DummySignatureCreator::CreateSig(std::vector<unsigned char>& vchSig, const CKeyID& keyid, const CScript& scriptCode) const
-{
-    // Create a dummy signature that is a valid DER-encoding
-    vchSig.assign(72, '\000');
-    vchSig[0] = 0x30;
-    vchSig[1] = 69;
-    vchSig[2] = 0x02;
-    vchSig[3] = 33;
-    vchSig[4] = 0x01;
-    vchSig[4 + 33] = 0x02;
-    vchSig[5 + 33] = 32;
-    vchSig[6 + 33] = 0x01;
-    vchSig[6 + 33 + 32] = SIGHASH_ALL;
-    return true;
-}
-
-bool IsSolvable(const CKeyStore& store, const CScript& script)
-{
-    // This check is to make sure that the script we created can actually be solved for and signed by us
-    // if we were to have the private keys. This is just to make sure that the script is valid and that,
-    // if found in a transaction, we would still accept and relay that transaction.
-    DummySignatureCreator creator(&store);
-    SignatureData sigs;
-    if (ProduceSignature(creator, script, sigs)) {
-        // VerifyScript check is just defensive, and should never fail.
-        assert(VerifyScript(sigs.scriptSig, script, STANDARD_SCRIPT_VERIFY_FLAGS, creator.Checker()));
-        return true;
-    }
-    return false;
-=======
+    return redeem_script.empty() && hd_keypaths.empty() && unknown.empty();
+}
+
 void PSBTOutput::Merge(const PSBTOutput& output)
 {
     hd_keypaths.insert(output.hd_keypaths.begin(), output.hd_keypaths.end());
     unknown.insert(output.unknown.begin(), output.unknown.end());
 
     if (redeem_script.empty() && !output.redeem_script.empty()) redeem_script = output.redeem_script;
-    if (witness_script.empty() && !output.witness_script.empty()) witness_script = output.witness_script;
 }
 
 bool PublicOnlySigningProvider::GetCScript(const CScriptID &scriptid, CScript& script) const
@@ -915,5 +585,4 @@
     ret.keys = a.keys;
     ret.keys.insert(b.keys.begin(), b.keys.end());
     return ret;
->>>>>>> 2f4f2d38
 }