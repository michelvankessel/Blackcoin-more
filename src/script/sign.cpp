--- conflicted
+++ resolved
@@ -67,14 +67,10 @@
         sig_out = it->second.second;
         return true;
     }
-<<<<<<< HEAD
-    sigdata.misc_pubkeys.emplace(keyid, pubkey);
-=======
     KeyOriginInfo info;
     if (provider.GetKeyOrigin(keyid, info)) {
         sigdata.misc_pubkeys.emplace(keyid, std::make_pair(pubkey, std::move(info)));
     }
->>>>>>> 8b676984
     if (creator.CreateSig(provider, sig_out, keyid, scriptcode, sigversion)) {
         auto i = sigdata.signatures.emplace(keyid, SigPair(pubkey, sig_out));
         assert(i.second);
@@ -114,15 +110,11 @@
     case TX_PUBKEYHASH: {
         CKeyID keyID = CKeyID(uint160(vSolutions[0]));
         CPubKey pubkey;
-<<<<<<< HEAD
-        GetPubKey(provider, sigdata, keyID, pubkey);
-=======
         if (!GetPubKey(provider, sigdata, keyID, pubkey)) {
             // Pubkey could not be found, add to missing
             sigdata.missing_pubkeys.push_back(keyID);
             return false;
         }
->>>>>>> 8b676984
         if (!CreateSig(creator, sigdata, provider, sig, pubkey, scriptPubKey, sigversion)) return false;
         ret.push_back(std::move(sig));
         ret.push_back(ToByteVector(pubkey));
@@ -153,23 +145,6 @@
         }
         return ok;
     }
-<<<<<<< HEAD
-=======
-    case TX_WITNESS_V0_KEYHASH:
-        ret.push_back(vSolutions[0]);
-        return true;
-
-    case TX_WITNESS_V0_SCRIPTHASH:
-        CRIPEMD160().Write(&vSolutions[0][0], vSolutions[0].size()).Finalize(h160.begin());
-        if (GetCScript(provider, sigdata, h160, scriptRet)) {
-            ret.push_back(std::vector<unsigned char>(scriptRet.begin(), scriptRet.end()));
-            return true;
-        }
-        // Could not find witnessScript, add to missing
-        sigdata.missing_witness_script = uint256(vSolutions[0]);
-        return false;
-
->>>>>>> 8b676984
     default:
         return false;
     }
@@ -217,7 +192,6 @@
     return sigdata.complete;
 }
 
-<<<<<<< HEAD
 bool VerifySignature(const Coin& coin, const uint256 txFromHash, const CTransaction& txTo, unsigned int nIn, unsigned int flags)
 {
     TransactionSignatureChecker checker(&txTo, nIn, 0);
@@ -238,50 +212,6 @@
     return VerifyScript(txin.scriptSig, txout.scriptPubKey, flags, checker);
 }
 
-bool PSBTInputSigned(PSBTInput& input)
-{
-    return !input.final_script_sig.empty();
-}
-
-bool SignPSBTInput(const SigningProvider& provider, PartiallySignedTransaction& psbt, SignatureData& sigdata, int index, int sighash)
-{
-    PSBTInput& input = psbt.inputs.at(index);
-    const CMutableTransaction& tx = *psbt.tx;
-
-    if (PSBTInputSigned(input)) {
-        return true;
-    }
-
-    // Fill SignatureData with input info
-    input.FillSignatureData(sigdata);
-
-    // Get UTXO
-    CTxOut utxo;
-
-    // Verify input sanity
-    if (!input.IsSane()) {
-        return false;
-    }
-
-    if (input.utxo) {
-        COutPoint prevout = tx.vin[index].prevout;
-        if (input.utxo->GetHash() != prevout.hash) {
-            return false;
-        }
-        utxo = input.utxo->vout[prevout.n];
-    } else {
-        return false;
-    }
-
-    MutableTransactionSignatureCreator creator(&tx, index, utxo.nValue, sighash);
-    bool sig_complete = ProduceSignature(provider, creator, utxo.scriptPubKey, sigdata);
-    input.FromSignatureData(sigdata);
-
-    return sig_complete;
-}
-
-=======
->>>>>>> 8b676984
 class SignatureExtractorChecker final : public BaseSignatureChecker
 {
 private:
@@ -349,22 +279,6 @@
         script_type = Solver(next_script, solutions);
         stack.script.pop_back();
     }
-<<<<<<< HEAD
-=======
-    if (script_type == TX_WITNESS_V0_SCRIPTHASH && !stack.witness.empty() && !stack.witness.back().empty()) {
-        // Get the witnessScript
-        CScript witness_script(stack.witness.back().begin(), stack.witness.back().end());
-        data.witness_script = witness_script;
-        next_script = std::move(witness_script);
-
-        // Get witnessScript type
-        script_type = Solver(next_script, solutions);
-        stack.witness.pop_back();
-        stack.script = std::move(stack.witness);
-        stack.witness.clear();
-        sigversion = SigVersion::WITNESS_V0;
-    }
->>>>>>> 8b676984
     if (script_type == TX_MULTISIG && !stack.script.empty()) {
         // Build a map of pubkey -> signature by matching sigs to pubkeys:
         assert(solutions.size() > 1);
@@ -484,145 +398,21 @@
     SignatureData sigs;
     if (ProduceSignature(provider, DUMMY_SIGNATURE_CREATOR, script, sigs)) {
         // VerifyScript check is just defensive, and should never fail.
-<<<<<<< HEAD
-        assert(VerifyScript(sigs.scriptSig, script, STANDARD_SCRIPT_VERIFY_FLAGS, DUMMY_CHECKER));
-=======
-        bool verified = VerifyScript(sigs.scriptSig, script, &sigs.scriptWitness, STANDARD_SCRIPT_VERIFY_FLAGS, DUMMY_CHECKER);
+        bool verified = VerifyScript(sigs.scriptSig, script, STANDARD_SCRIPT_VERIFY_FLAGS, DUMMY_CHECKER);
         assert(verified);
->>>>>>> 8b676984
         return true;
     }
     return false;
 }
 
-<<<<<<< HEAD
-PartiallySignedTransaction::PartiallySignedTransaction(const CTransaction& tx) : tx(tx)
-{
-    inputs.resize(tx.vin.size());
-    outputs.resize(tx.vout.size());
-}
-
-bool PartiallySignedTransaction::IsNull() const
-{
-    return !tx && inputs.empty() && outputs.empty() && unknown.empty();
-}
-
-void PartiallySignedTransaction::Merge(const PartiallySignedTransaction& psbt)
-{
-    for (unsigned int i = 0; i < inputs.size(); ++i) {
-        inputs[i].Merge(psbt.inputs[i]);
-    }
-    for (unsigned int i = 0; i < outputs.size(); ++i) {
-        outputs[i].Merge(psbt.outputs[i]);
-    }
-    unknown.insert(psbt.unknown.begin(), psbt.unknown.end());
-}
-
-bool PartiallySignedTransaction::IsSane() const
-{
-    for (PSBTInput input : inputs) {
-        if (!input.IsSane()) return false;
-    }
-    return true;
-}
-
-bool PSBTInput::IsNull() const
-{
-    return !utxo && partial_sigs.empty() && unknown.empty() && hd_keypaths.empty() && redeem_script.empty();
-}
-
-void PSBTInput::FillSignatureData(SignatureData& sigdata) const
-{
-    if (!final_script_sig.empty()) {
-        sigdata.scriptSig = final_script_sig;
-        sigdata.complete = true;
-    }
-    if (sigdata.complete) {
-        return;
-    }
-
-    sigdata.signatures.insert(partial_sigs.begin(), partial_sigs.end());
-    if (!redeem_script.empty()) {
-        sigdata.redeem_script = redeem_script;
-    }
-    for (const auto& key_pair : hd_keypaths) {
-        sigdata.misc_pubkeys.emplace(key_pair.first.GetID(), key_pair.first);
-    }
-}
-
-void PSBTInput::FromSignatureData(const SignatureData& sigdata)
-{
-    if (sigdata.complete) {
-        partial_sigs.clear();
-        hd_keypaths.clear();
-        redeem_script.clear();
-
-        if (!sigdata.scriptSig.empty()) {
-            final_script_sig = sigdata.scriptSig;
-        }
-        return;
-    }
-
-    partial_sigs.insert(sigdata.signatures.begin(), sigdata.signatures.end());
-    if (redeem_script.empty() && !sigdata.redeem_script.empty()) {
-        redeem_script = sigdata.redeem_script;
-    }
-}
-
-void PSBTInput::Merge(const PSBTInput& input)
-{
-    if (!utxo && input.utxo) utxo = input.utxo;
-
-    partial_sigs.insert(input.partial_sigs.begin(), input.partial_sigs.end());
-    hd_keypaths.insert(input.hd_keypaths.begin(), input.hd_keypaths.end());
-    unknown.insert(input.unknown.begin(), input.unknown.end());
-
-    if (redeem_script.empty() && !input.redeem_script.empty()) redeem_script = input.redeem_script;
-    if (final_script_sig.empty() && !input.final_script_sig.empty()) final_script_sig = input.final_script_sig;
-}
-
-bool PSBTInput::IsSane() const
-{
-    return true;
-}
-
-void PSBTOutput::FillSignatureData(SignatureData& sigdata) const
-{
-    if (!redeem_script.empty()) {
-        sigdata.redeem_script = redeem_script;
-    }
-    for (const auto& key_pair : hd_keypaths) {
-        sigdata.misc_pubkeys.emplace(key_pair.first.GetID(), key_pair.first);
-    }
-}
-
-void PSBTOutput::FromSignatureData(const SignatureData& sigdata)
-{
-    if (redeem_script.empty() && !sigdata.redeem_script.empty()) {
-        redeem_script = sigdata.redeem_script;
-    }
-}
-
-bool PSBTOutput::IsNull() const
-{
-    return redeem_script.empty() && hd_keypaths.empty() && unknown.empty();
-=======
 bool HidingSigningProvider::GetCScript(const CScriptID& scriptid, CScript& script) const
 {
     return m_provider->GetCScript(scriptid, script);
->>>>>>> 8b676984
 }
 
 bool HidingSigningProvider::GetPubKey(const CKeyID& keyid, CPubKey& pubkey) const
 {
-<<<<<<< HEAD
-    hd_keypaths.insert(output.hd_keypaths.begin(), output.hd_keypaths.end());
-    unknown.insert(output.unknown.begin(), output.unknown.end());
-
-    if (redeem_script.empty() && !output.redeem_script.empty()) redeem_script = output.redeem_script;
-=======
     return m_provider->GetPubKey(keyid, pubkey);
->>>>>>> 8b676984
 }
 
 bool HidingSigningProvider::GetKey(const CKeyID& keyid, CKey& key) const
