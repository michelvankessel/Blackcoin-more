--- conflicted
+++ resolved
@@ -32,23 +32,14 @@
 
 static bool Sign1(const CKeyID& address, const BaseSignatureCreator& creator, const CScript& scriptCode, std::vector<valtype>& ret)
 {
-<<<<<<< HEAD
-    vector<unsigned char> vchSig;
+    std::vector<unsigned char> vchSig;
     if (!creator.CreateSig(vchSig, address, scriptCode))
-=======
-    std::vector<unsigned char> vchSig;
-    if (!creator.CreateSig(vchSig, address, scriptCode, sigversion))
->>>>>>> e44150fe
         return false;
     ret.push_back(vchSig);
     return true;
 }
 
-<<<<<<< HEAD
-static bool SignN(const vector<valtype>& multisigdata, const BaseSignatureCreator& creator, const CScript& scriptCode, std::vector<valtype>& ret)
-=======
-static bool SignN(const std::vector<valtype>& multisigdata, const BaseSignatureCreator& creator, const CScript& scriptCode, std::vector<valtype>& ret, SigVersion sigversion)
->>>>>>> e44150fe
+static bool SignN(const std::vector<valtype>& multisigdata, const BaseSignatureCreator& creator, const CScript& scriptCode, std::vector<valtype>& ret)
 {
     int nSigned = 0;
     int nRequired = multisigdata.front()[0];
@@ -135,12 +126,7 @@
     CScript script = fromPubKey;
     std::vector<valtype> result;
     txnouttype whichType;
-<<<<<<< HEAD
-    solved = SignStep(creator, script, result, whichType);
-=======
-    bool solved = SignStep(creator, script, result, whichType, SIGVERSION_BASE);
-    bool P2SH = false;
->>>>>>> e44150fe
+    bool solved = SignStep(creator, script, result, whichType);
     CScript subscript;
 
     if (solved && whichType == TX_SCRIPTHASH)
@@ -196,12 +182,12 @@
     return SignSignature(keystore, txout.scriptPubKey, txTo, nIn, txout.nValue, nHashType);
 }
 
-<<<<<<< HEAD
 bool VerifySignature(const Coin& coin, const uint256 txFromHash, const CTransaction& txTo, unsigned int nIn, unsigned int flags)
 {
     TransactionSignatureChecker checker(&txTo, nIn, 0);
 
     const CTxIn& txin = txTo.vin[nIn];
+
     /*
     if (txin.prevout.n >= txFrom.vout.size())
         return false;
@@ -216,14 +202,9 @@
     return VerifyScript(txin.scriptSig, txout.scriptPubKey, flags, checker);
 }
 
-static vector<valtype> CombineMultisig(const CScript& scriptPubKey, const BaseSignatureChecker& checker,
-                               const vector<valtype>& vSolutions,
-                               const vector<valtype>& sigs1, const vector<valtype>& sigs2)
-=======
 static std::vector<valtype> CombineMultisig(const CScript& scriptPubKey, const BaseSignatureChecker& checker,
                                const std::vector<valtype>& vSolutions,
-                               const std::vector<valtype>& sigs1, const std::vector<valtype>& sigs2, SigVersion sigversion)
->>>>>>> e44150fe
+                               const std::vector<valtype>& sigs1, const std::vector<valtype>& sigs2)
 {
     // Combine all the signatures we've got:
     std::set<valtype> allsigs;
@@ -297,13 +278,8 @@
 }
 
 static Stacks CombineSignatures(const CScript& scriptPubKey, const BaseSignatureChecker& checker,
-<<<<<<< HEAD
-                                 const txnouttype txType, const vector<valtype>& vSolutions,
+                                 const txnouttype txType, const std::vector<valtype>& vSolutions,
                                  Stacks sigs1, Stacks sigs2)
-=======
-                                 const txnouttype txType, const std::vector<valtype>& vSolutions,
-                                 Stacks sigs1, Stacks sigs2, SigVersion sigversion)
->>>>>>> e44150fe
 {
     switch (txType)
     {
@@ -340,35 +316,7 @@
             return result;
         }
     case TX_MULTISIG:
-<<<<<<< HEAD
         return Stacks(CombineMultisig(scriptPubKey, checker, vSolutions, sigs1.script, sigs2.script));
-=======
-        return Stacks(CombineMultisig(scriptPubKey, checker, vSolutions, sigs1.script, sigs2.script, sigversion));
-    case TX_WITNESS_V0_SCRIPTHASH:
-        if (sigs1.witness.empty() || sigs1.witness.back().empty())
-            return sigs2;
-        else if (sigs2.witness.empty() || sigs2.witness.back().empty())
-            return sigs1;
-        else
-        {
-            // Recur to combine:
-            CScript pubKey2(sigs1.witness.back().begin(), sigs1.witness.back().end());
-            txnouttype txType2;
-            std::vector<valtype> vSolutions2;
-            Solver(pubKey2, txType2, vSolutions2);
-            sigs1.witness.pop_back();
-            sigs1.script = sigs1.witness;
-            sigs1.witness.clear();
-            sigs2.witness.pop_back();
-            sigs2.script = sigs2.witness;
-            sigs2.witness.clear();
-            Stacks result = CombineSignatures(pubKey2, checker, txType2, vSolutions2, sigs1, sigs2, SIGVERSION_WITNESS_V0);
-            result.witness = result.script;
-            result.script.clear();
-            result.witness.push_back(valtype(pubKey2.begin(), pubKey2.end()));
-            return result;
-        }
->>>>>>> e44150fe
     default:
         return Stacks();
     }
@@ -391,11 +339,7 @@
 public:
     DummySignatureChecker() {}
 
-<<<<<<< HEAD
-    bool CheckSig(const std::vector<unsigned char>& scriptSig, const std::vector<unsigned char>& vchPubKey, const CScript& scriptCode) const
-=======
-    bool CheckSig(const std::vector<unsigned char>& scriptSig, const std::vector<unsigned char>& vchPubKey, const CScript& scriptCode, SigVersion sigversion) const override
->>>>>>> e44150fe
+    bool CheckSig(const std::vector<unsigned char>& scriptSig, const std::vector<unsigned char>& vchPubKey, const CScript& scriptCode) const override
     {
         return true;
     }
