// Copyright (c) 2009-2010 Satoshi Nakamoto
// Copyright (c) 2009-2016 The Bitcoin Core developers
// Distributed under the MIT software license, see the accompanying
// file COPYING or http://www.opensource.org/licenses/mit-license.php.

#ifndef BITCOIN_SCRIPT_SCRIPT_H
#define BITCOIN_SCRIPT_SCRIPT_H

#include "crypto/common.h"
#include "prevector.h"
#include "serialize.h"

#include <assert.h>
#include <climits>
#include <limits>
#include <stdexcept>
#include <stdint.h>
#include <string.h>
#include <string>
#include <vector>

// Maximum number of bytes pushable to the stack
static const unsigned int MAX_SCRIPT_ELEMENT_SIZE = 520;

// Maximum number of non-push operations per script
static const int MAX_OPS_PER_SCRIPT = 201;

// Maximum number of public keys per multisig
static const int MAX_PUBKEYS_PER_MULTISIG = 20;

// Maximum script length in bytes
static const int MAX_SCRIPT_SIZE = 10000;

// Maximum number of values on script interpreter stack
static const int MAX_STACK_SIZE = 1000;

// Threshold for nLockTime: below this value it is interpreted as block number,
// otherwise as UNIX timestamp.
static const unsigned int LOCKTIME_THRESHOLD = 500000000; // Tue Nov  5 00:53:20 1985 UTC

template <typename T>
std::vector<unsigned char> ToByteVector(const T& in)
{
    return std::vector<unsigned char>(in.begin(), in.end());
}

/** Script opcodes */
enum opcodetype
{
    // push value
    OP_0 = 0x00,
    OP_FALSE = OP_0,
    OP_PUSHDATA1 = 0x4c,
    OP_PUSHDATA2 = 0x4d,
    OP_PUSHDATA4 = 0x4e,
    OP_1NEGATE = 0x4f,
    OP_RESERVED = 0x50,
    OP_1 = 0x51,
    OP_TRUE=OP_1,
    OP_2 = 0x52,
    OP_3 = 0x53,
    OP_4 = 0x54,
    OP_5 = 0x55,
    OP_6 = 0x56,
    OP_7 = 0x57,
    OP_8 = 0x58,
    OP_9 = 0x59,
    OP_10 = 0x5a,
    OP_11 = 0x5b,
    OP_12 = 0x5c,
    OP_13 = 0x5d,
    OP_14 = 0x5e,
    OP_15 = 0x5f,
    OP_16 = 0x60,

    // control
    OP_NOP = 0x61,
    OP_VER = 0x62,
    OP_IF = 0x63,
    OP_NOTIF = 0x64,
    OP_VERIF = 0x65,
    OP_VERNOTIF = 0x66,
    OP_ELSE = 0x67,
    OP_ENDIF = 0x68,
    OP_VERIFY = 0x69,
    OP_RETURN = 0x6a,

    // stack ops
    OP_TOALTSTACK = 0x6b,
    OP_FROMALTSTACK = 0x6c,
    OP_2DROP = 0x6d,
    OP_2DUP = 0x6e,
    OP_3DUP = 0x6f,
    OP_2OVER = 0x70,
    OP_2ROT = 0x71,
    OP_2SWAP = 0x72,
    OP_IFDUP = 0x73,
    OP_DEPTH = 0x74,
    OP_DROP = 0x75,
    OP_DUP = 0x76,
    OP_NIP = 0x77,
    OP_OVER = 0x78,
    OP_PICK = 0x79,
    OP_ROLL = 0x7a,
    OP_ROT = 0x7b,
    OP_SWAP = 0x7c,
    OP_TUCK = 0x7d,

    // splice ops
    OP_CAT = 0x7e,
    OP_SUBSTR = 0x7f,
    OP_LEFT = 0x80,
    OP_RIGHT = 0x81,
    OP_SIZE = 0x82,

    // bit logic
    OP_INVERT = 0x83,
    OP_AND = 0x84,
    OP_OR = 0x85,
    OP_XOR = 0x86,
    OP_EQUAL = 0x87,
    OP_EQUALVERIFY = 0x88,
    OP_RESERVED1 = 0x89,
    OP_RESERVED2 = 0x8a,

    // numeric
    OP_1ADD = 0x8b,
    OP_1SUB = 0x8c,
    OP_2MUL = 0x8d,
    OP_2DIV = 0x8e,
    OP_NEGATE = 0x8f,
    OP_ABS = 0x90,
    OP_NOT = 0x91,
    OP_0NOTEQUAL = 0x92,

    OP_ADD = 0x93,
    OP_SUB = 0x94,
    OP_MUL = 0x95,
    OP_DIV = 0x96,
    OP_MOD = 0x97,
    OP_LSHIFT = 0x98,
    OP_RSHIFT = 0x99,

    OP_BOOLAND = 0x9a,
    OP_BOOLOR = 0x9b,
    OP_NUMEQUAL = 0x9c,
    OP_NUMEQUALVERIFY = 0x9d,
    OP_NUMNOTEQUAL = 0x9e,
    OP_LESSTHAN = 0x9f,
    OP_GREATERTHAN = 0xa0,
    OP_LESSTHANOREQUAL = 0xa1,
    OP_GREATERTHANOREQUAL = 0xa2,
    OP_MIN = 0xa3,
    OP_MAX = 0xa4,

    OP_WITHIN = 0xa5,

    // crypto
    OP_RIPEMD160 = 0xa6,
    OP_SHA1 = 0xa7,
    OP_SHA256 = 0xa8,
    OP_HASH160 = 0xa9,
    OP_HASH256 = 0xaa,
    OP_CODESEPARATOR = 0xab,
    OP_CHECKSIG = 0xac,
    OP_CHECKSIGVERIFY = 0xad,
    OP_CHECKMULTISIG = 0xae,
    OP_CHECKMULTISIGVERIFY = 0xaf,

    // expansion
    OP_NOP1 = 0xb0,
    OP_CHECKLOCKTIMEVERIFY = 0xb1,
    OP_NOP2 = OP_CHECKLOCKTIMEVERIFY,
    OP_CHECKSEQUENCEVERIFY = 0xb2,
    OP_NOP3 = OP_CHECKSEQUENCEVERIFY,
    OP_NOP4 = 0xb3,
    OP_NOP5 = 0xb4,
    OP_NOP6 = 0xb5,
    OP_NOP7 = 0xb6,
    OP_NOP8 = 0xb7,
    OP_NOP9 = 0xb8,
    OP_NOP10 = 0xb9,


    // template matching params
    OP_SMALLINTEGER = 0xfa,
    OP_PUBKEYS = 0xfb,
    OP_PUBKEYHASH = 0xfd,
    OP_PUBKEY = 0xfe,

    OP_INVALIDOPCODE = 0xff,
};

// Maximum value that an opcode can be
static const unsigned int MAX_OPCODE = OP_NOP10;

const char* GetOpName(opcodetype opcode);

class scriptnum_error : public std::runtime_error
{
public:
    explicit scriptnum_error(const std::string& str) : std::runtime_error(str) {}
};

class CScriptNum
{
/**
 * Numeric opcodes (OP_1ADD, etc) are restricted to operating on 4-byte integers.
 * The semantics are subtle, though: operands must be in the range [-2^31 +1...2^31 -1],
 * but results may overflow (and are valid as long as they are not used in a subsequent
 * numeric operation). CScriptNum enforces those semantics by storing results as
 * an int64 and allowing out-of-range values to be returned as a vector of bytes but
 * throwing an exception if arithmetic is done or the result is interpreted as an integer.
 */
public:

    explicit CScriptNum(const int64_t& n)
    {
        m_value = n;
    }

    static const size_t nDefaultMaxNumSize = 4;

    explicit CScriptNum(const std::vector<unsigned char>& vch, bool fRequireMinimal,
                        const size_t nMaxNumSize = nDefaultMaxNumSize)
    {
        if (vch.size() > nMaxNumSize) {
            throw scriptnum_error("script number overflow");
        }
        if (fRequireMinimal && vch.size() > 0) {
            // Check that the number is encoded with the minimum possible
            // number of bytes.
            //
            // If the most-significant-byte - excluding the sign bit - is zero
            // then we're not minimal. Note how this test also rejects the
            // negative-zero encoding, 0x80.
            if ((vch.back() & 0x7f) == 0) {
                // One exception: if there's more than one byte and the most
                // significant bit of the second-most-significant-byte is set
                // it would conflict with the sign bit. An example of this case
                // is +-255, which encode to 0xff00 and 0xff80 respectively.
                // (big-endian).
                if (vch.size() <= 1 || (vch[vch.size() - 2] & 0x80) == 0) {
                    throw scriptnum_error("non-minimally encoded script number");
                }
            }
        }
        m_value = set_vch(vch);
    }

    inline bool operator==(const int64_t& rhs) const    { return m_value == rhs; }
    inline bool operator!=(const int64_t& rhs) const    { return m_value != rhs; }
    inline bool operator<=(const int64_t& rhs) const    { return m_value <= rhs; }
    inline bool operator< (const int64_t& rhs) const    { return m_value <  rhs; }
    inline bool operator>=(const int64_t& rhs) const    { return m_value >= rhs; }
    inline bool operator> (const int64_t& rhs) const    { return m_value >  rhs; }

    inline bool operator==(const CScriptNum& rhs) const { return operator==(rhs.m_value); }
    inline bool operator!=(const CScriptNum& rhs) const { return operator!=(rhs.m_value); }
    inline bool operator<=(const CScriptNum& rhs) const { return operator<=(rhs.m_value); }
    inline bool operator< (const CScriptNum& rhs) const { return operator< (rhs.m_value); }
    inline bool operator>=(const CScriptNum& rhs) const { return operator>=(rhs.m_value); }
    inline bool operator> (const CScriptNum& rhs) const { return operator> (rhs.m_value); }

    inline CScriptNum operator+(   const int64_t& rhs)    const { return CScriptNum(m_value + rhs);}
    inline CScriptNum operator-(   const int64_t& rhs)    const { return CScriptNum(m_value - rhs);}
    inline CScriptNum operator+(   const CScriptNum& rhs) const { return operator+(rhs.m_value);   }
    inline CScriptNum operator-(   const CScriptNum& rhs) const { return operator-(rhs.m_value);   }

    inline CScriptNum& operator+=( const CScriptNum& rhs)       { return operator+=(rhs.m_value);  }
    inline CScriptNum& operator-=( const CScriptNum& rhs)       { return operator-=(rhs.m_value);  }

    inline CScriptNum operator&(   const int64_t& rhs)    const { return CScriptNum(m_value & rhs);}
    inline CScriptNum operator&(   const CScriptNum& rhs) const { return operator&(rhs.m_value);   }

    inline CScriptNum& operator&=( const CScriptNum& rhs)       { return operator&=(rhs.m_value);  }

    inline CScriptNum operator-()                         const
    {
        assert(m_value != std::numeric_limits<int64_t>::min());
        return CScriptNum(-m_value);
    }

    inline CScriptNum& operator=( const int64_t& rhs)
    {
        m_value = rhs;
        return *this;
    }

    inline CScriptNum& operator+=( const int64_t& rhs)
    {
        assert(rhs == 0 || (rhs > 0 && m_value <= std::numeric_limits<int64_t>::max() - rhs) ||
                           (rhs < 0 && m_value >= std::numeric_limits<int64_t>::min() - rhs));
        m_value += rhs;
        return *this;
    }

    inline CScriptNum& operator-=( const int64_t& rhs)
    {
        assert(rhs == 0 || (rhs > 0 && m_value >= std::numeric_limits<int64_t>::min() + rhs) ||
                           (rhs < 0 && m_value <= std::numeric_limits<int64_t>::max() + rhs));
        m_value -= rhs;
        return *this;
    }

    inline CScriptNum& operator&=( const int64_t& rhs)
    {
        m_value &= rhs;
        return *this;
    }

    int getint() const
    {
        if (m_value > std::numeric_limits<int>::max())
            return std::numeric_limits<int>::max();
        else if (m_value < std::numeric_limits<int>::min())
            return std::numeric_limits<int>::min();
        return m_value;
    }

    std::vector<unsigned char> getvch() const
    {
        return serialize(m_value);
    }

    static std::vector<unsigned char> serialize(const int64_t& value)
    {
        if(value == 0)
            return std::vector<unsigned char>();

        std::vector<unsigned char> result;
        const bool neg = value < 0;
        uint64_t absvalue = neg ? -value : value;

        while(absvalue)
        {
            result.push_back(absvalue & 0xff);
            absvalue >>= 8;
        }

//    - If the most significant byte is >= 0x80 and the value is positive, push a
//    new zero-byte to make the significant byte < 0x80 again.

//    - If the most significant byte is >= 0x80 and the value is negative, push a
//    new 0x80 byte that will be popped off when converting to an integral.

//    - If the most significant byte is < 0x80 and the value is negative, add
//    0x80 to it, since it will be subtracted and interpreted as a negative when
//    converting to an integral.

        if (result.back() & 0x80)
            result.push_back(neg ? 0x80 : 0);
        else if (neg)
            result.back() |= 0x80;

        return result;
    }

private:
    static int64_t set_vch(const std::vector<unsigned char>& vch)
    {
      if (vch.empty())
          return 0;

      int64_t result = 0;
      for (size_t i = 0; i != vch.size(); ++i)
          result |= static_cast<int64_t>(vch[i]) << 8*i;

      // If the input vector's most significant byte is 0x80, remove it from
      // the result's msb and return a negative.
      if (vch.back() & 0x80)
          return -((int64_t)(result & ~(0x80ULL << (8 * (vch.size() - 1)))));

      return result;
    }

    int64_t m_value;
};

typedef prevector<28, unsigned char> CScriptBase;

/** Serialized script, used inside transaction inputs and outputs */
class CScript : public CScriptBase
{
protected:
    CScript& push_int64(int64_t n)
    {
        if (n == -1 || (n >= 1 && n <= 16))
        {
            push_back(n + (OP_1 - 1));
        }
        else if (n == 0)
        {
            push_back(OP_0);
        }
        else
        {
            *this << CScriptNum::serialize(n);
        }
        return *this;
    }
public:
    CScript() { }
    CScript(const_iterator pbegin, const_iterator pend) : CScriptBase(pbegin, pend) { }
    CScript(std::vector<unsigned char>::const_iterator pbegin, std::vector<unsigned char>::const_iterator pend) : CScriptBase(pbegin, pend) { }
    CScript(const unsigned char* pbegin, const unsigned char* pend) : CScriptBase(pbegin, pend) { }

    ADD_SERIALIZE_METHODS;

    template <typename Stream, typename Operation>
    inline void SerializationOp(Stream& s, Operation ser_action) {
        READWRITE(static_cast<CScriptBase&>(*this));
    }

    CScript& operator+=(const CScript& b)
    {
        insert(end(), b.begin(), b.end());
        return *this;
    }

    friend CScript operator+(const CScript& a, const CScript& b)
    {
        CScript ret = a;
        ret += b;
        return ret;
    }

    CScript(int64_t b)        { operator<<(b); }

    explicit CScript(opcodetype b)     { operator<<(b); }
    explicit CScript(const CScriptNum& b) { operator<<(b); }
    explicit CScript(const std::vector<unsigned char>& b) { operator<<(b); }


    CScript& operator<<(int64_t b) { return push_int64(b); }

    CScript& operator<<(opcodetype opcode)
    {
        if (opcode < 0 || opcode > 0xff)
            throw std::runtime_error("CScript::operator<<(): invalid opcode");
        insert(end(), (unsigned char)opcode);
        return *this;
    }

    CScript& operator<<(const CScriptNum& b)
    {
        *this << b.getvch();
        return *this;
    }

    CScript& operator<<(const std::vector<unsigned char>& b)
    {
        if (b.size() < OP_PUSHDATA1)
        {
            insert(end(), (unsigned char)b.size());
        }
        else if (b.size() <= 0xff)
        {
            insert(end(), OP_PUSHDATA1);
            insert(end(), (unsigned char)b.size());
        }
        else if (b.size() <= 0xffff)
        {
            insert(end(), OP_PUSHDATA2);
            uint8_t _data[2];
            WriteLE16(_data, b.size());
            insert(end(), _data, _data + sizeof(_data));
        }
        else
        {
            insert(end(), OP_PUSHDATA4);
            uint8_t _data[4];
            WriteLE32(_data, b.size());
            insert(end(), _data, _data + sizeof(_data));
        }
        insert(end(), b.begin(), b.end());
        return *this;
    }

    CScript& operator<<(const CScript& b)
    {
        // I'm not sure if this should push the script or concatenate scripts.
        // If there's ever a use for pushing a script onto a script, delete this member fn
        assert(!"Warning: Pushing a CScript onto a CScript with << is probably not intended, use + to concatenate!");
        return *this;
    }


    bool GetOp(iterator& pc, opcodetype& opcodeRet, std::vector<unsigned char>& vchRet)
    {
         // Wrapper so it can be called with either iterator or const_iterator
         const_iterator pc2 = pc;
         bool fRet = GetOp2(pc2, opcodeRet, &vchRet);
         pc = begin() + (pc2 - begin());
         return fRet;
    }

    bool GetOp(iterator& pc, opcodetype& opcodeRet)
    {
         const_iterator pc2 = pc;
         bool fRet = GetOp2(pc2, opcodeRet, nullptr);
         pc = begin() + (pc2 - begin());
         return fRet;
    }

    bool GetOp(const_iterator& pc, opcodetype& opcodeRet, std::vector<unsigned char>& vchRet) const
    {
        return GetOp2(pc, opcodeRet, &vchRet);
    }

    bool GetOp(const_iterator& pc, opcodetype& opcodeRet) const
    {
        return GetOp2(pc, opcodeRet, nullptr);
    }

    bool GetOp2(const_iterator& pc, opcodetype& opcodeRet, std::vector<unsigned char>* pvchRet) const
    {
        opcodeRet = OP_INVALIDOPCODE;
        if (pvchRet)
            pvchRet->clear();
        if (pc >= end())
            return false;

        // Read instruction
        if (end() - pc < 1)
            return false;
        unsigned int opcode = *pc++;

        // Immediate operand
        if (opcode <= OP_PUSHDATA4)
        {
            unsigned int nSize = 0;
            if (opcode < OP_PUSHDATA1)
            {
                nSize = opcode;
            }
            else if (opcode == OP_PUSHDATA1)
            {
                if (end() - pc < 1)
                    return false;
                nSize = *pc++;
            }
            else if (opcode == OP_PUSHDATA2)
            {
                if (end() - pc < 2)
                    return false;
                nSize = ReadLE16(&pc[0]);
                pc += 2;
            }
            else if (opcode == OP_PUSHDATA4)
            {
                if (end() - pc < 4)
                    return false;
                nSize = ReadLE32(&pc[0]);
                pc += 4;
            }
            if (end() - pc < 0 || (unsigned int)(end() - pc) < nSize)
                return false;
            if (pvchRet)
                pvchRet->assign(pc, pc + nSize);
            pc += nSize;
        }

        opcodeRet = (opcodetype)opcode;
        return true;
    }

    /** Encode/decode small integers: */
    static int DecodeOP_N(opcodetype opcode)
    {
        if (opcode == OP_0)
            return 0;
        assert(opcode >= OP_1 && opcode <= OP_16);
        return (int)opcode - (int)(OP_1 - 1);
    }
    static opcodetype EncodeOP_N(int n)
    {
        assert(n >= 0 && n <= 16);
        if (n == 0)
            return OP_0;
        return (opcodetype)(OP_1+n-1);
    }

    int FindAndDelete(const CScript& b)
    {
        int nFound = 0;
        if (b.empty())
            return nFound;
        CScript result;
        iterator pc = begin(), pc2 = begin();
        opcodetype opcode;
        do
        {
            result.insert(result.end(), pc2, pc);
            while (static_cast<size_t>(end() - pc) >= b.size() && std::equal(b.begin(), b.end(), pc))
            {
                pc = pc + b.size();
                ++nFound;
            }
            pc2 = pc;
        }
        while (GetOp(pc, opcode));

        if (nFound > 0) {
            result.insert(result.end(), pc2, end());
            *this = result;
        }

        return nFound;
    }
    int Find(opcodetype op) const
    {
        int nFound = 0;
        opcodetype opcode;
        for (const_iterator pc = begin(); pc != end() && GetOp(pc, opcode);)
            if (opcode == op)
                ++nFound;
        return nFound;
    }

    /**
     * Pre-version-0.6, Bitcoin always counted CHECKMULTISIGs
     * as 20 sigops. With pay-to-script-hash, that changed:
     * CHECKMULTISIGs serialized in scriptSigs are
     * counted more accurately, assuming they are of the form
     *  ... OP_N CHECKMULTISIG ...
     */
    unsigned int GetSigOpCount(bool fAccurate) const;

    /**
     * Accurately count sigOps, including sigOps in
     * pay-to-script-hash transactions:
     */
    unsigned int GetSigOpCount(const CScript& scriptSig) const;

    bool IsPayToScriptHash() const;
    bool IsPayToPublicKey() const;

    /** Called by IsStandardTx and P2SH/BIP62 VerifyScript (which makes it consensus-critical). */
    bool IsPushOnly(const_iterator pc) const;
    bool IsPushOnly() const;
    bool HasCanonicalPushes() const;

<<<<<<< HEAD
=======
    /** Check if the script contains valid OP_CODES */
    bool HasValidOps() const;

    /**
     * Returns whether the script is guaranteed to fail at execution,
     * regardless of the initial stack. This allows outputs to be pruned
     * instantly when entering the UTXO set.
     */
>>>>>>> e44150fe
    bool IsUnspendable() const
    {
        return (size() > 0 && *begin() == OP_RETURN) || (size() > MAX_SCRIPT_SIZE);
    }

    void clear()
    {
        // The default prevector::clear() does not release memory
        CScriptBase::clear();
        shrink_to_fit();
    }
};

class CReserveScript
{
public:
    CScript reserveScript;
    virtual void KeepScript() {}
    CReserveScript() {}
    virtual ~CReserveScript() {}
};

#endif // BITCOIN_SCRIPT_SCRIPT_H<|MERGE_RESOLUTION|>--- conflicted
+++ resolved
@@ -641,8 +641,6 @@
     bool IsPushOnly() const;
     bool HasCanonicalPushes() const;
 
-<<<<<<< HEAD
-=======
     /** Check if the script contains valid OP_CODES */
     bool HasValidOps() const;
 
@@ -651,7 +649,6 @@
      * regardless of the initial stack. This allows outputs to be pruned
      * instantly when entering the UTXO set.
      */
->>>>>>> e44150fe
     bool IsUnspendable() const
     {
         return (size() > 0 && *begin() == OP_RETURN) || (size() > MAX_SCRIPT_SIZE);
