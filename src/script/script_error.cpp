--- conflicted
+++ resolved
@@ -71,29 +71,12 @@
             return "NOPx reserved for soft-fork upgrades";
         case SCRIPT_ERR_PUBKEYTYPE:
             return "Public key is neither compressed or uncompressed";
-<<<<<<< HEAD
-=======
         case SCRIPT_ERR_CLEANSTACK:
             return "Extra items left on stack after execution";
-        case SCRIPT_ERR_WITNESS_PROGRAM_WRONG_LENGTH:
-            return "Witness program has incorrect length";
-        case SCRIPT_ERR_WITNESS_PROGRAM_WITNESS_EMPTY:
-            return "Witness program was passed an empty witness";
-        case SCRIPT_ERR_WITNESS_PROGRAM_MISMATCH:
-            return "Witness program hash mismatch";
-        case SCRIPT_ERR_WITNESS_MALLEATED:
-            return "Witness requires empty scriptSig";
-        case SCRIPT_ERR_WITNESS_MALLEATED_P2SH:
-            return "Witness requires only-redeemscript scriptSig";
-        case SCRIPT_ERR_WITNESS_UNEXPECTED:
-            return "Witness provided for non-witness script";
-        case SCRIPT_ERR_WITNESS_PUBKEYTYPE:
-            return "Using non-compressed keys in segwit";
         case SCRIPT_ERR_OP_CODESEPARATOR:
             return "Using OP_CODESEPARATOR in non-witness script";
         case SCRIPT_ERR_SIG_FINDANDDELETE:
             return "Signature is found in scriptCode";
->>>>>>> f56c00b2
         case SCRIPT_ERR_UNKNOWN_ERROR:
         case SCRIPT_ERR_ERROR_COUNT:
         default: break;
