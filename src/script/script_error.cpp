// Copyright (c) 2009-2010 Satoshi Nakamoto
<<<<<<< HEAD
// Copyright (c) 2009-2017 The Bitcoin Core developers
=======
// Copyright (c) 2009-2018 The Bitcoin Core developers
>>>>>>> 2f4f2d38
// Distributed under the MIT software license, see the accompanying
// file COPYING or http://www.opensource.org/licenses/mit-license.php.

#include <script/script_error.h>

const char* ScriptErrorString(const ScriptError serror)
{
    switch (serror)
    {
        case SCRIPT_ERR_OK:
            return "No error";
        case SCRIPT_ERR_EVAL_FALSE:
            return "Script evaluated without error but finished with a false/empty top stack element";
        case SCRIPT_ERR_VERIFY:
            return "Script failed an OP_VERIFY operation";
        case SCRIPT_ERR_EQUALVERIFY:
            return "Script failed an OP_EQUALVERIFY operation";
        case SCRIPT_ERR_CHECKMULTISIGVERIFY:
            return "Script failed an OP_CHECKMULTISIGVERIFY operation";
        case SCRIPT_ERR_CHECKSIGVERIFY:
            return "Script failed an OP_CHECKSIGVERIFY operation";
        case SCRIPT_ERR_NUMEQUALVERIFY:
            return "Script failed an OP_NUMEQUALVERIFY operation";
        case SCRIPT_ERR_SCRIPT_SIZE:
            return "Script is too big";
        case SCRIPT_ERR_PUSH_SIZE:
            return "Push value size limit exceeded";
        case SCRIPT_ERR_OP_COUNT:
            return "Operation limit exceeded";
        case SCRIPT_ERR_STACK_SIZE:
            return "Stack size limit exceeded";
        case SCRIPT_ERR_SIG_COUNT:
            return "Signature count negative or greater than pubkey count";
        case SCRIPT_ERR_PUBKEY_COUNT:
            return "Pubkey count negative or limit exceeded";
        case SCRIPT_ERR_BAD_OPCODE:
            return "Opcode missing or not understood";
        case SCRIPT_ERR_DISABLED_OPCODE:
            return "Attempted to use a disabled opcode";
        case SCRIPT_ERR_INVALID_STACK_OPERATION:
            return "Operation not valid with the current stack size";
        case SCRIPT_ERR_INVALID_ALTSTACK_OPERATION:
            return "Operation not valid with the current altstack size";
        case SCRIPT_ERR_OP_RETURN:
            return "OP_RETURN was encountered";
        case SCRIPT_ERR_UNBALANCED_CONDITIONAL:
            return "Invalid OP_IF construction";
        case SCRIPT_ERR_NEGATIVE_LOCKTIME:
            return "Negative locktime";
        case SCRIPT_ERR_UNSATISFIED_LOCKTIME:
            return "Locktime requirement not satisfied";
        case SCRIPT_ERR_SIG_HASHTYPE:
            return "Signature hash type missing or not understood";
        case SCRIPT_ERR_SIG_DER:
            return "Non-canonical DER signature";
        case SCRIPT_ERR_MINIMALDATA:
            return "Data push larger than necessary";
        case SCRIPT_ERR_SIG_PUSHONLY:
            return "Only non-push operators allowed in signatures";
        case SCRIPT_ERR_SIG_HIGH_S:
            return "Non-canonical signature: S value is unnecessarily high";
        case SCRIPT_ERR_SIG_NULLDUMMY:
            return "Dummy CHECKMULTISIG argument must be zero";
        case SCRIPT_ERR_MINIMALIF:
            return "OP_IF/NOTIF argument must be minimal";
        case SCRIPT_ERR_SIG_NULLFAIL:
            return "Signature must be zero for failed CHECK(MULTI)SIG operation";
        case SCRIPT_ERR_DISCOURAGE_UPGRADABLE_NOPS:
            return "NOPx reserved for soft-fork upgrades";
        case SCRIPT_ERR_PUBKEYTYPE:
            return "Public key is neither compressed or uncompressed";
        case SCRIPT_ERR_CLEANSTACK:
            return "Extra items left on stack after execution";
<<<<<<< HEAD
=======
        case SCRIPT_ERR_WITNESS_PROGRAM_WRONG_LENGTH:
            return "Witness program has incorrect length";
        case SCRIPT_ERR_WITNESS_PROGRAM_WITNESS_EMPTY:
            return "Witness program was passed an empty witness";
        case SCRIPT_ERR_WITNESS_PROGRAM_MISMATCH:
            return "Witness program hash mismatch";
        case SCRIPT_ERR_WITNESS_MALLEATED:
            return "Witness requires empty scriptSig";
        case SCRIPT_ERR_WITNESS_MALLEATED_P2SH:
            return "Witness requires only-redeemscript scriptSig";
        case SCRIPT_ERR_WITNESS_UNEXPECTED:
            return "Witness provided for non-witness script";
        case SCRIPT_ERR_WITNESS_PUBKEYTYPE:
            return "Using non-compressed keys in segwit";
>>>>>>> 2f4f2d38
        case SCRIPT_ERR_OP_CODESEPARATOR:
            return "Using OP_CODESEPARATOR in non-witness script";
        case SCRIPT_ERR_SIG_FINDANDDELETE:
            return "Signature is found in scriptCode";
        case SCRIPT_ERR_UNKNOWN_ERROR:
        case SCRIPT_ERR_ERROR_COUNT:
        default: break;
    }
    return "unknown error";
}<|MERGE_RESOLUTION|>--- conflicted
+++ resolved
@@ -1,9 +1,5 @@
 // Copyright (c) 2009-2010 Satoshi Nakamoto
-<<<<<<< HEAD
-// Copyright (c) 2009-2017 The Bitcoin Core developers
-=======
 // Copyright (c) 2009-2018 The Bitcoin Core developers
->>>>>>> 2f4f2d38
 // Distributed under the MIT software license, see the accompanying
 // file COPYING or http://www.opensource.org/licenses/mit-license.php.
 
@@ -77,23 +73,6 @@
             return "Public key is neither compressed or uncompressed";
         case SCRIPT_ERR_CLEANSTACK:
             return "Extra items left on stack after execution";
-<<<<<<< HEAD
-=======
-        case SCRIPT_ERR_WITNESS_PROGRAM_WRONG_LENGTH:
-            return "Witness program has incorrect length";
-        case SCRIPT_ERR_WITNESS_PROGRAM_WITNESS_EMPTY:
-            return "Witness program was passed an empty witness";
-        case SCRIPT_ERR_WITNESS_PROGRAM_MISMATCH:
-            return "Witness program hash mismatch";
-        case SCRIPT_ERR_WITNESS_MALLEATED:
-            return "Witness requires empty scriptSig";
-        case SCRIPT_ERR_WITNESS_MALLEATED_P2SH:
-            return "Witness requires only-redeemscript scriptSig";
-        case SCRIPT_ERR_WITNESS_UNEXPECTED:
-            return "Witness provided for non-witness script";
-        case SCRIPT_ERR_WITNESS_PUBKEYTYPE:
-            return "Using non-compressed keys in segwit";
->>>>>>> 2f4f2d38
         case SCRIPT_ERR_OP_CODESEPARATOR:
             return "Using OP_CODESEPARATOR in non-witness script";
         case SCRIPT_ERR_SIG_FINDANDDELETE:
