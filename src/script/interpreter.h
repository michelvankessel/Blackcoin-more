--- conflicted
+++ resolved
@@ -78,13 +78,8 @@
     // Require that only a single stack element remains after evaluation. This changes the success criterion from
     // "At least one stack element must remain, and when interpreted as a boolean, it must be true" to
     // "Exactly one stack element must remain, and when interpreted as a boolean, it must be true".
-<<<<<<< HEAD
     // (softfork safe, BIP62 rule 6)
     // Note: CLEANSTACK should never be used without P2SH.
-=======
-    // (BIP62 rule 6)
-    // Note: CLEANSTACK should never be used without P2SH or WITNESS.
->>>>>>> f56c00b2
     SCRIPT_VERIFY_CLEANSTACK = (1U << 8),
 
     // Verify CHECKLOCKTIMEVERIFY
@@ -108,17 +103,10 @@
     // Signature(s) must be empty vector if an CHECK(MULTI)SIG operation failed
     //
     SCRIPT_VERIFY_NULLFAIL = (1U << 14),
-<<<<<<< HEAD
-=======
-
-    // Public keys in segregated witness scripts must be compressed
-    //
-    SCRIPT_VERIFY_WITNESS_PUBKEYTYPE = (1U << 15),
 
     // Making OP_CODESEPARATOR and FindAndDelete fail any non-segwit scripts
     //
     SCRIPT_VERIFY_CONST_SCRIPTCODE = (1U << 16),
->>>>>>> f56c00b2
 };
 
 bool CheckSignatureEncoding(const std::vector<unsigned char> &vchSig, unsigned int flags, ScriptError* serror);
