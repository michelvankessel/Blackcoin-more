--- conflicted
+++ resolved
@@ -16,18 +16,10 @@
 
 CScriptID::CScriptID(const CScript& in) : uint160(Hash160(in.begin(), in.end())) {}
 
-<<<<<<< HEAD
-=======
 ScriptHash::ScriptHash(const CScript& in) : uint160(Hash160(in.begin(), in.end())) {}
 
 PKHash::PKHash(const CPubKey& pubkey) : uint160(pubkey.GetID()) {}
 
-WitnessV0ScriptHash::WitnessV0ScriptHash(const CScript& in)
-{
-    CSHA256().Write(in.data(), in.size()).Finalize(begin());
-}
-
->>>>>>> 2f9f9b37
 const char* GetTxnOutputType(txnouttype t)
 {
     switch (t)
