--- conflicted
+++ resolved
@@ -28,12 +28,6 @@
     case TX_SCRIPTHASH: return "scripthash";
     case TX_MULTISIG: return "multisig";
     case TX_NULL_DATA: return "nulldata";
-<<<<<<< HEAD
-=======
-    case TX_WITNESS_V0_KEYHASH: return "witness_v0_keyhash";
-    case TX_WITNESS_V0_SCRIPTHASH: return "witness_v0_scripthash";
-    case TX_WITNESS_UNKNOWN: return "witness_unknown";
->>>>>>> f56c00b2
     }
     return nullptr;
 }
@@ -66,31 +60,6 @@
         return true;
     }
 
-<<<<<<< HEAD
-=======
-    int witnessversion;
-    std::vector<unsigned char> witnessprogram;
-    if (scriptPubKey.IsWitnessProgram(witnessversion, witnessprogram)) {
-        if (witnessversion == 0 && witnessprogram.size() == 20) {
-            typeRet = TX_WITNESS_V0_KEYHASH;
-            vSolutionsRet.push_back(witnessprogram);
-            return true;
-        }
-        if (witnessversion == 0 && witnessprogram.size() == 32) {
-            typeRet = TX_WITNESS_V0_SCRIPTHASH;
-            vSolutionsRet.push_back(witnessprogram);
-            return true;
-        }
-        if (witnessversion != 0) {
-            typeRet = TX_WITNESS_UNKNOWN;
-            vSolutionsRet.push_back(std::vector<unsigned char>{(unsigned char)witnessversion});
-            vSolutionsRet.push_back(std::move(witnessprogram));
-            return true;
-        }
-        return false;
-    }
-
->>>>>>> f56c00b2
     // Provably prunable, data-carrying output
     //
     // So long as script passes the IsUnspendable() test and all but the first
@@ -346,28 +315,6 @@
     return script;
 }
 
-<<<<<<< HEAD
-bool IsValidDestination(const CTxDestination &dest) {
-=======
-CScript GetScriptForWitness(const CScript& redeemscript)
-{
-    CScript ret;
-
-    txnouttype typ;
-    std::vector<std::vector<unsigned char> > vSolutions;
-    if (Solver(redeemscript, typ, vSolutions)) {
-        if (typ == TX_PUBKEY) {
-            return GetScriptForDestination(WitnessV0KeyHash(Hash160(vSolutions[0].begin(), vSolutions[0].end())));
-        } else if (typ == TX_PUBKEYHASH) {
-            return GetScriptForDestination(WitnessV0KeyHash(vSolutions[0]));
-        }
-    }
-    uint256 hash;
-    CSHA256().Write(&redeemscript[0], redeemscript.size()).Finalize(hash.begin());
-    return GetScriptForDestination(WitnessV0ScriptHash(hash));
-}
-
 bool IsValidDestination(const CTxDestination& dest) {
->>>>>>> f56c00b2
     return dest.which() != 0;
 }