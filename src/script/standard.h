// Copyright (c) 2009-2010 Satoshi Nakamoto
// Copyright (c) 2009-2018 The Bitcoin Core developers
// Distributed under the MIT software license, see the accompanying
// file COPYING or http://www.opensource.org/licenses/mit-license.php.

#ifndef BITCOIN_SCRIPT_STANDARD_H
#define BITCOIN_SCRIPT_STANDARD_H

#include <script/interpreter.h>
#include <uint256.h>

#include <boost/variant.hpp>

#include <stdint.h>

static const bool DEFAULT_ACCEPT_DATACARRIER = true;

class CKeyID;
class CScript;

/** A reference to a CScript: the Hash160 of its serialization (see script.h) */
class CScriptID : public uint160
{
public:
    CScriptID() : uint160() {}
    explicit CScriptID(const CScript& in);
    CScriptID(const uint160& in) : uint160(in) {}
};

/**
 * Default setting for nMaxDatacarrierBytes. 80 bytes of data, +1 for OP_RETURN,
 * +2 for the pushdata opcodes.
 */
static const unsigned int MAX_OP_RETURN_RELAY = 15000;

/**
 * A data carrying output is an unspendable output containing data. The script
 * type is designated as TX_NULL_DATA.
 */
extern bool fAcceptDatacarrier;

/** Maximum size of TX_NULL_DATA scripts that this node considers standard. */
extern unsigned nMaxDatacarrierBytes;

/**
 * Mandatory script verification flags that all new blocks must comply with for
 * them to be valid. (but old blocks may not comply with) Currently just P2SH,
 * but in the future other flags may be added, such as a soft-fork to enforce
 * strict DER encoding.
 *
 * Failing one of these tests may trigger a DoS ban - see CheckInputs() for
 * details.
 */
static const unsigned int MANDATORY_SCRIPT_VERIFY_FLAGS = SCRIPT_VERIFY_P2SH |
                                                          SCRIPT_VERIFY_DERKEY |
                                                          SCRIPT_VERIFY_LOW_S |
                                                          SCRIPT_VERIFY_NULLDUMMY |
                                                          SCRIPT_VERIFY_CHECKLOCKTIMEVERIFY |
                                                          SCRIPT_VERIFY_DERSIG;

enum txnouttype
{
    TX_NONSTANDARD,
    // 'standard' transaction types:
    TX_PUBKEY,
    TX_PUBKEYHASH,
    TX_SCRIPTHASH,
    TX_MULTISIG,
    TX_NULL_DATA, //!< unspendable OP_RETURN script that carries data
};

class CNoDestination {
public:
    friend bool operator==(const CNoDestination &a, const CNoDestination &b) { return true; }
    friend bool operator<(const CNoDestination &a, const CNoDestination &b) { return true; }
};

<<<<<<< HEAD
/**
 * A txout script template with a specific destination. It is either:
 *  * CNoDestination: no destination set
 *  * CKeyID: TX_PUBKEYHASH destination (P2PKH)
 *  * CScriptID: TX_SCRIPTHASH destination (P2SH)
 *  A CTxDestination is the internal data type encoded in a bitcoin address
 */
typedef boost::variant<CNoDestination, CKeyID, CScriptID> CTxDestination;
=======
struct PKHash : public uint160
{
    PKHash() : uint160() {}
    explicit PKHash(const uint160& hash) : uint160(hash) {}
    explicit PKHash(const CPubKey& pubkey);
    using uint160::uint160;
};

struct WitnessV0KeyHash;
struct ScriptHash : public uint160
{
    ScriptHash() : uint160() {}
    // These don't do what you'd expect.
    // Use ScriptHash(GetScriptForDestination(...)) instead.
    explicit ScriptHash(const WitnessV0KeyHash& hash) = delete;
    explicit ScriptHash(const PKHash& hash) = delete;
    explicit ScriptHash(const uint160& hash) : uint160(hash) {}
    explicit ScriptHash(const CScript& script);
    using uint160::uint160;
};

struct WitnessV0ScriptHash : public uint256
{
    WitnessV0ScriptHash() : uint256() {}
    explicit WitnessV0ScriptHash(const uint256& hash) : uint256(hash) {}
    explicit WitnessV0ScriptHash(const CScript& script);
    using uint256::uint256;
};

struct WitnessV0KeyHash : public uint160
{
    WitnessV0KeyHash() : uint160() {}
    explicit WitnessV0KeyHash(const uint160& hash) : uint160(hash) {}
    using uint160::uint160;
};

//! CTxDestination subtype to encode any future Witness version
struct WitnessUnknown
{
    unsigned int version;
    unsigned int length;
    unsigned char program[40];

    friend bool operator==(const WitnessUnknown& w1, const WitnessUnknown& w2) {
        if (w1.version != w2.version) return false;
        if (w1.length != w2.length) return false;
        return std::equal(w1.program, w1.program + w1.length, w2.program);
    }

    friend bool operator<(const WitnessUnknown& w1, const WitnessUnknown& w2) {
        if (w1.version < w2.version) return true;
        if (w1.version > w2.version) return false;
        if (w1.length < w2.length) return true;
        if (w1.length > w2.length) return false;
        return std::lexicographical_compare(w1.program, w1.program + w1.length, w2.program, w2.program + w2.length);
    }
};

/**
 * A txout script template with a specific destination. It is either:
 *  * CNoDestination: no destination set
 *  * PKHash: TX_PUBKEYHASH destination (P2PKH)
 *  * ScriptHash: TX_SCRIPTHASH destination (P2SH)
 *  * WitnessV0ScriptHash: TX_WITNESS_V0_SCRIPTHASH destination (P2WSH)
 *  * WitnessV0KeyHash: TX_WITNESS_V0_KEYHASH destination (P2WPKH)
 *  * WitnessUnknown: TX_WITNESS_UNKNOWN destination (P2W???)
 *  A CTxDestination is the internal data type encoded in a bitcoin address
 */
typedef boost::variant<CNoDestination, PKHash, ScriptHash, WitnessV0ScriptHash, WitnessV0KeyHash, WitnessUnknown> CTxDestination;
>>>>>>> 2f9f9b37

/** Check whether a CTxDestination is a CNoDestination. */
bool IsValidDestination(const CTxDestination& dest);

/** Get the name of a txnouttype as a C string, or nullptr if unknown. */
const char* GetTxnOutputType(txnouttype t);

/**
 * Parse a scriptPubKey and identify script type for standard scripts. If
 * successful, returns script type and parsed pubkeys or hashes, depending on
 * the type. For example, for a P2SH script, vSolutionsRet will contain the
 * script hash, for P2PKH it will contain the key hash, etc.
 *
 * @param[in]   scriptPubKey   Script to parse
 * @param[out]  vSolutionsRet  Vector of parsed pubkeys and hashes
 * @return                     The script type. TX_NONSTANDARD represents a failed solve.
 */
txnouttype Solver(const CScript& scriptPubKey, std::vector<std::vector<unsigned char>>& vSolutionsRet);

/**
 * Parse a standard scriptPubKey for the destination address. Assigns result to
 * the addressRet parameter and returns true if successful. For multisig
 * scripts, instead use ExtractDestinations. Currently only works for P2PK,
 * P2PKH, and P2SH scripts.
 */
bool ExtractDestination(const CScript& scriptPubKey, CTxDestination& addressRet);

/**
 * Parse a standard scriptPubKey with one or more destination addresses. For
 * multisig scripts, this populates the addressRet vector with the pubkey IDs
 * and nRequiredRet with the n required to spend. For other destinations,
 * addressRet is populated with a single value and nRequiredRet is set to 1.
 * Returns true if successful.
 *
 * Note: this function confuses destinations (a subset of CScripts that are
 * encodable as an address) with key identifiers (of keys involved in a
 * CScript), and its use should be phased out.
 */
bool ExtractDestinations(const CScript& scriptPubKey, txnouttype& typeRet, std::vector<CTxDestination>& addressRet, int& nRequiredRet);

/**
 * Generate a Bitcoin scriptPubKey for the given CTxDestination. Returns a P2PKH
 * script for a CKeyID destination, a P2SH script for a CScriptID, and an empty
 * script for CNoDestination.
 */
CScript GetScriptForDestination(const CTxDestination& dest);

/** Generate a P2PK script for the given pubkey. */
CScript GetScriptForRawPubKey(const CPubKey& pubkey);

/** Generate a multisig script. */
CScript GetScriptForMultisig(int nRequired, const std::vector<CPubKey>& keys);

#endif // BITCOIN_SCRIPT_STANDARD_H<|MERGE_RESOLUTION|>--- conflicted
+++ resolved
@@ -75,16 +75,6 @@
     friend bool operator<(const CNoDestination &a, const CNoDestination &b) { return true; }
 };
 
-<<<<<<< HEAD
-/**
- * A txout script template with a specific destination. It is either:
- *  * CNoDestination: no destination set
- *  * CKeyID: TX_PUBKEYHASH destination (P2PKH)
- *  * CScriptID: TX_SCRIPTHASH destination (P2SH)
- *  A CTxDestination is the internal data type encoded in a bitcoin address
- */
-typedef boost::variant<CNoDestination, CKeyID, CScriptID> CTxDestination;
-=======
 struct PKHash : public uint160
 {
     PKHash() : uint160() {}
@@ -93,54 +83,15 @@
     using uint160::uint160;
 };
 
-struct WitnessV0KeyHash;
 struct ScriptHash : public uint160
 {
     ScriptHash() : uint160() {}
     // These don't do what you'd expect.
     // Use ScriptHash(GetScriptForDestination(...)) instead.
-    explicit ScriptHash(const WitnessV0KeyHash& hash) = delete;
     explicit ScriptHash(const PKHash& hash) = delete;
     explicit ScriptHash(const uint160& hash) : uint160(hash) {}
     explicit ScriptHash(const CScript& script);
     using uint160::uint160;
-};
-
-struct WitnessV0ScriptHash : public uint256
-{
-    WitnessV0ScriptHash() : uint256() {}
-    explicit WitnessV0ScriptHash(const uint256& hash) : uint256(hash) {}
-    explicit WitnessV0ScriptHash(const CScript& script);
-    using uint256::uint256;
-};
-
-struct WitnessV0KeyHash : public uint160
-{
-    WitnessV0KeyHash() : uint160() {}
-    explicit WitnessV0KeyHash(const uint160& hash) : uint160(hash) {}
-    using uint160::uint160;
-};
-
-//! CTxDestination subtype to encode any future Witness version
-struct WitnessUnknown
-{
-    unsigned int version;
-    unsigned int length;
-    unsigned char program[40];
-
-    friend bool operator==(const WitnessUnknown& w1, const WitnessUnknown& w2) {
-        if (w1.version != w2.version) return false;
-        if (w1.length != w2.length) return false;
-        return std::equal(w1.program, w1.program + w1.length, w2.program);
-    }
-
-    friend bool operator<(const WitnessUnknown& w1, const WitnessUnknown& w2) {
-        if (w1.version < w2.version) return true;
-        if (w1.version > w2.version) return false;
-        if (w1.length < w2.length) return true;
-        if (w1.length > w2.length) return false;
-        return std::lexicographical_compare(w1.program, w1.program + w1.length, w2.program, w2.program + w2.length);
-    }
 };
 
 /**
@@ -148,13 +99,9 @@
  *  * CNoDestination: no destination set
  *  * PKHash: TX_PUBKEYHASH destination (P2PKH)
  *  * ScriptHash: TX_SCRIPTHASH destination (P2SH)
- *  * WitnessV0ScriptHash: TX_WITNESS_V0_SCRIPTHASH destination (P2WSH)
- *  * WitnessV0KeyHash: TX_WITNESS_V0_KEYHASH destination (P2WPKH)
- *  * WitnessUnknown: TX_WITNESS_UNKNOWN destination (P2W???)
  *  A CTxDestination is the internal data type encoded in a bitcoin address
  */
-typedef boost::variant<CNoDestination, PKHash, ScriptHash, WitnessV0ScriptHash, WitnessV0KeyHash, WitnessUnknown> CTxDestination;
->>>>>>> 2f9f9b37
+typedef boost::variant<CNoDestination, PKHash, ScriptHash> CTxDestination;
 
 /** Check whether a CTxDestination is a CNoDestination. */
 bool IsValidDestination(const CTxDestination& dest);
