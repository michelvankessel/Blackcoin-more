--- conflicted
+++ resolved
@@ -1,9 +1,5 @@
 // Copyright (c) 2009-2010 Satoshi Nakamoto
-<<<<<<< HEAD
-// Copyright (c) 2009-2017 The Bitcoin Core developers
-=======
 // Copyright (c) 2009-2018 The Bitcoin Core developers
->>>>>>> 2f4f2d38
 // Distributed under the MIT software license, see the accompanying
 // file COPYING or http://www.opensource.org/licenses/mit-license.php.
 
@@ -79,46 +75,6 @@
     friend bool operator<(const CNoDestination &a, const CNoDestination &b) { return true; }
 };
 
-<<<<<<< HEAD
-=======
-struct WitnessV0ScriptHash : public uint256
-{
-    WitnessV0ScriptHash() : uint256() {}
-    explicit WitnessV0ScriptHash(const uint256& hash) : uint256(hash) {}
-    explicit WitnessV0ScriptHash(const CScript& script);
-    using uint256::uint256;
-};
-
-struct WitnessV0KeyHash : public uint160
-{
-    WitnessV0KeyHash() : uint160() {}
-    explicit WitnessV0KeyHash(const uint160& hash) : uint160(hash) {}
-    using uint160::uint160;
-};
-
-//! CTxDestination subtype to encode any future Witness version
-struct WitnessUnknown
-{
-    unsigned int version;
-    unsigned int length;
-    unsigned char program[40];
-
-    friend bool operator==(const WitnessUnknown& w1, const WitnessUnknown& w2) {
-        if (w1.version != w2.version) return false;
-        if (w1.length != w2.length) return false;
-        return std::equal(w1.program, w1.program + w1.length, w2.program);
-    }
-
-    friend bool operator<(const WitnessUnknown& w1, const WitnessUnknown& w2) {
-        if (w1.version < w2.version) return true;
-        if (w1.version > w2.version) return false;
-        if (w1.length < w2.length) return true;
-        if (w1.length > w2.length) return false;
-        return std::lexicographical_compare(w1.program, w1.program + w1.length, w2.program, w2.program + w2.length);
-    }
-};
-
->>>>>>> 2f4f2d38
 /**
  * A txout script template with a specific destination. It is either:
  *  * CNoDestination: no destination set
@@ -182,17 +138,4 @@
 /** Generate a multisig script. */
 CScript GetScriptForMultisig(int nRequired, const std::vector<CPubKey>& keys);
 
-<<<<<<< HEAD
-=======
-/**
- * Generate a pay-to-witness script for the given redeem script. If the redeem
- * script is P2PK or P2PKH, this returns a P2WPKH script, otherwise it returns a
- * P2WSH script.
- *
- * TODO: replace calls to GetScriptForWitness with GetScriptForDestination using
- * the various witness-specific CTxDestination subtypes.
- */
-CScript GetScriptForWitness(const CScript& redeemscript);
-
->>>>>>> 2f4f2d38
 #endif // BITCOIN_SCRIPT_STANDARD_H