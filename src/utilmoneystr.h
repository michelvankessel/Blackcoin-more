--- conflicted
+++ resolved
@@ -12,12 +12,7 @@
 #include <stdint.h>
 #include <string>
 
-<<<<<<< HEAD
-#include "amount.h"
-#include "utilstrencodings.h"
-=======
 #include <amount.h>
->>>>>>> f56c00b2
 
 /* Do not use these functions to represent or parse monetary amounts to or from
  * JSON but use AmountFromValue and ValueFromAmount for that.
