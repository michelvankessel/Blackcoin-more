--- conflicted
+++ resolved
@@ -162,11 +162,8 @@
     {BCLog::COINDB, "coindb"},
     {BCLog::QT, "qt"},
     {BCLog::LEVELDB, "leveldb"},
-<<<<<<< HEAD
+    {BCLog::VALIDATION, "validation"},
     {BCLog::COINSTAKE, "coinstake"},
-=======
-    {BCLog::VALIDATION, "validation"},
->>>>>>> 56311988
     {BCLog::ALL, "1"},
     {BCLog::ALL, "all"},
 };
