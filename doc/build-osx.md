--- conflicted
+++ resolved
@@ -19,11 +19,7 @@
 
 ## Dependencies
 ```shell
-<<<<<<< HEAD
-brew install automake berkeley-db6 libtool boost miniupnpc openssl pkg-config python qt libevent qrencode
-=======
-brew install automake berkeley-db4 libtool boost miniupnpc pkg-config python qt libevent qrencode
->>>>>>> 56311988
+brew install automake berkeley-db62 libtool boost miniupnpc pkg-config python qt libevent qrencode
 ```
 
 If you run into issues, check [Homebrew's troubleshooting page](https://docs.brew.sh/Troubleshooting).
