The MIT License (MIT)

<<<<<<< HEAD
Copyright (c) 2009-2020 The Bitcoin Core developers
Copyright (c) 2009-2020 Bitcoin Developers
Copyright (c) 2011-2019 Peercoin developers
Copyright (c) 2013-2014 The NovaCoin developers
Copyright (c) 2016-2020 The Qtum developers
Copyright (c) 2014-2018 The Blackcoin developers
Copyright (c) 2018-2020 The Blackcoin More developers
=======
Copyright (c) 2009-2018 The Bitcoin Core developers
Copyright (c) 2009-2018 Bitcoin Developers
>>>>>>> f56c00b2

Permission is hereby granted, free of charge, to any person obtaining a copy
of this software and associated documentation files (the "Software"), to deal
in the Software without restriction, including without limitation the rights
to use, copy, modify, merge, publish, distribute, sublicense, and/or sell
copies of the Software, and to permit persons to whom the Software is
furnished to do so, subject to the following conditions:

The above copyright notice and this permission notice shall be included in
all copies or substantial portions of the Software.

THE SOFTWARE IS PROVIDED "AS IS", WITHOUT WARRANTY OF ANY KIND, EXPRESS OR
IMPLIED, INCLUDING BUT NOT LIMITED TO THE WARRANTIES OF MERCHANTABILITY,
FITNESS FOR A PARTICULAR PURPOSE AND NONINFRINGEMENT. IN NO EVENT SHALL THE
AUTHORS OR COPYRIGHT HOLDERS BE LIABLE FOR ANY CLAIM, DAMAGES OR OTHER
LIABILITY, WHETHER IN AN ACTION OF CONTRACT, TORT OR OTHERWISE, ARISING FROM,
OUT OF OR IN CONNECTION WITH THE SOFTWARE OR THE USE OR OTHER DEALINGS IN
THE SOFTWARE.<|MERGE_RESOLUTION|>--- conflicted
+++ resolved
@@ -1,17 +1,12 @@
 The MIT License (MIT)
 
-<<<<<<< HEAD
-Copyright (c) 2009-2020 The Bitcoin Core developers
-Copyright (c) 2009-2020 Bitcoin Developers
+Copyright (c) 2009-2018 The Bitcoin Core developers
+Copyright (c) 2009-2018 Bitcoin Developers
 Copyright (c) 2011-2019 Peercoin developers
 Copyright (c) 2013-2014 The NovaCoin developers
 Copyright (c) 2016-2020 The Qtum developers
 Copyright (c) 2014-2018 The Blackcoin developers
 Copyright (c) 2018-2020 The Blackcoin More developers
-=======
-Copyright (c) 2009-2018 The Bitcoin Core developers
-Copyright (c) 2009-2018 Bitcoin Developers
->>>>>>> f56c00b2
 
 Permission is hereby granted, free of charge, to any person obtaining a copy
 of this software and associated documentation files (the "Software"), to deal
