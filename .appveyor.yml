version: '{branch}.{build}'
skip_tags: true
image: Visual Studio 2019
configuration: Release
platform: x64
clone_depth: 5
environment:
  PATH: 'C:\Python37-x64;C:\Python37-x64\Scripts;%PATH%'
  PYTHONUTF8: 1
  QT_DOWNLOAD_URL: 'https://github.com/sipsorcery/qt_win_binary/releases/download/v1.6/Qt5.9.8_x64_static_vs2019.zip'
  QT_DOWNLOAD_HASH: '9a8c6eb20967873785057fdcd329a657c7f922b0af08c5fde105cc597dd37e21'
  QT_LOCAL_PATH: 'C:\Qt5.9.8_x64_static_vs2019'
  VCPKG_INSTALL_PATH: 'C:\tools\vcpkg\installed'
<<<<<<< HEAD
  VCPKG_COMMIT_ID: '40230b8e3f6368dcb398d649331be878ca1e9007'
=======
  VCPKG_COMMIT_ID: 'f3f329a048eaff759c1992c458f2e12351486bc7'
>>>>>>> 56311988
install:
# Disable zmq test for now since python zmq library on Windows would cause Access violation sometimes.
# - cmd: pip install zmq
# Powershell block below is to install the c++ dependencies via vcpkg. The pseudo code is:
#    a. Checkout the vcpkg source (including port files) for the specific checkout and build the vcpkg binary,
#    b. Install the missing packages.
- ps: |
      $env:PACKAGES = Get-Content -Path build_msvc\vcpkg-packages.txt
      Write-Host "vcpkg installing packages: $env:PACKAGES"
      cd c:\tools\vcpkg
      $env:GIT_REDIRECT_STDERR = '2>&1' # git is writing non-errors to STDERR when doing git pull. Send to STDOUT instead.
      git pull origin master > $null
<<<<<<< HEAD
      git checkout $env:VCPKG_COMMIT_ID
=======
>>>>>>> 56311988
      git -c advice.detachedHead=false checkout $env:VCPKG_COMMIT_ID
      .\bootstrap-vcpkg.bat > $null
      Add-Content "C:\tools\vcpkg\triplets\$env:PLATFORM-windows-static.cmake" "set(VCPKG_BUILD_TYPE release)"
      .\vcpkg install --triplet $env:PLATFORM-windows-static $env:PACKAGES.split() > $null
      Write-Host "vcpkg packages installed successfully."
      .\vcpkg integrate install
      cd "$env:APPVEYOR_BUILD_FOLDER"
before_build:
# Powershell block below is to download and extract the Qt static libraries. The pseudo code is:
#    a. Download the zip file with the prebuilt Qt static libraries.
#    b. Check that the downloaded file matches the expected hash.
#    c. Extract the zip file to the specific destination path expected by the msbuild projects.
- ps: |
      Write-Host "Downloading Qt binaries.";
      Invoke-WebRequest -Uri $env:QT_DOWNLOAD_URL -Out qtdownload.zip;
      Write-Host "Qt binaries successfully downloaded, checking hash against $env:QT_DOWNLOAD_HASH...";
      if((Get-FileHash qtdownload.zip).Hash -eq $env:QT_DOWNLOAD_HASH) {
        Expand-Archive qtdownload.zip -DestinationPath $env:QT_LOCAL_PATH;
        Write-Host "Qt binary download matched the expected hash.";
      }
      else {
        Write-Host "ERROR: Qt binary download did not match the expected hash.";
        Exit-AppveyorBuild;
      }
- cmd: python build_msvc\msvc-autogen.py
build_script:
- cmd: msbuild /p:TrackFileAccess=false build_msvc\bitcoin.sln /m /v:q /nologo
after_build:
#- 7z a bitcoin-%APPVEYOR_BUILD_VERSION%.zip %APPVEYOR_BUILD_FOLDER%\build_msvc\%platform%\%configuration%\*.exe
test_script:
- cmd: src\test_bitcoin.exe -l test_suite
- cmd: src\bench_bitcoin.exe -evals=1 -scaling=0 > NUL
- ps:  python test\util\bitcoin-util-test.py
- cmd: python test\util\rpcauth-test.py
# Fee estimation test failing on appveyor with: WinError 10048] Only one usage of each socket address (protocol/network address/port) is normally permitted.
- cmd: python test\functional\test_runner.py --ci --quiet --combinedlogslen=4000 --failfast --exclude feature_fee_estimation
artifacts:
#- path: bitcoin-%APPVEYOR_BUILD_VERSION%.zip
deploy: off<|MERGE_RESOLUTION|>--- conflicted
+++ resolved
@@ -11,11 +11,7 @@
   QT_DOWNLOAD_HASH: '9a8c6eb20967873785057fdcd329a657c7f922b0af08c5fde105cc597dd37e21'
   QT_LOCAL_PATH: 'C:\Qt5.9.8_x64_static_vs2019'
   VCPKG_INSTALL_PATH: 'C:\tools\vcpkg\installed'
-<<<<<<< HEAD
-  VCPKG_COMMIT_ID: '40230b8e3f6368dcb398d649331be878ca1e9007'
-=======
   VCPKG_COMMIT_ID: 'f3f329a048eaff759c1992c458f2e12351486bc7'
->>>>>>> 56311988
 install:
 # Disable zmq test for now since python zmq library on Windows would cause Access violation sometimes.
 # - cmd: pip install zmq
@@ -28,10 +24,6 @@
       cd c:\tools\vcpkg
       $env:GIT_REDIRECT_STDERR = '2>&1' # git is writing non-errors to STDERR when doing git pull. Send to STDOUT instead.
       git pull origin master > $null
-<<<<<<< HEAD
-      git checkout $env:VCPKG_COMMIT_ID
-=======
->>>>>>> 56311988
       git -c advice.detachedHead=false checkout $env:VCPKG_COMMIT_ID
       .\bootstrap-vcpkg.bat > $null
       Add-Content "C:\tools\vcpkg\triplets\$env:PLATFORM-windows-static.cmake" "set(VCPKG_BUILD_TYPE release)"
