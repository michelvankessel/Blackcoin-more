version: '{branch}.{build}'
skip_tags: true
image: Visual Studio 2019
configuration: Release
platform: x64
clone_depth: 5
environment:
  PATH: 'C:\Python37-x64;C:\Python37-x64\Scripts;%PATH%'
  PYTHONUTF8: 1
<<<<<<< HEAD
cache:
- C:\tools\vcpkg\installed -> .appveyor.yml
- C:\Users\appveyor\clcache -> .appveyor.yml, build_msvc\**, **\Makefile.am, **\*.vcxproj.in
=======
  QT_DOWNLOAD_URL: 'https://github.com/sipsorcery/qt_win_binary/releases/download/v1.6/Qt5.9.8_x64_static_vs2019.zip'
  QT_DOWNLOAD_HASH: '9a8c6eb20967873785057fdcd329a657c7f922b0af08c5fde105cc597dd37e21'
  QT_LOCAL_PATH: 'C:\Qt5.9.8_x64_static_vs2019'
  VCPKG_INSTALL_PATH: 'C:\tools\vcpkg\installed'
  VCPKG_COMMIT_ID: '40230b8e3f6368dcb398d649331be878ca1e9007'
>>>>>>> 2f9f9b37
install:
# Disable zmq test for now since python zmq library on Windows would cause Access violation sometimes.
# - cmd: pip install zmq
<<<<<<< HEAD
- cmd: echo set(VCPKG_BUILD_TYPE release) >> C:\tools\vcpkg\triplets\%PLATFORM%-windows-static.cmake
- cmd: vcpkg remove --outdated --recurse
- cmd: vcpkg install --triplet %PLATFORM%-windows-static %PACKAGES% > NUL
=======
# Powershell block below is to install the c++ dependencies via vcpkg. The pseudo code is:
#    a. Checkout the vcpkg source (including port files) for the specific checkout and build the vcpkg binary,
#    b. Install the missing packages.
- ps: |
      $env:PACKAGES = Get-Content -Path build_msvc\vcpkg-packages.txt
      Write-Host "vcpkg installing packages: $env:PACKAGES"
      cd c:\tools\vcpkg
      $env:GIT_REDIRECT_STDERR = '2>&1' # git is writing non-errors to STDERR when doing git pull. Send to STDOUT instead.
      git pull origin master > $null
      git checkout $env:VCPKG_COMMIT_ID
      git -c advice.detachedHead=false checkout $env:VCPKG_COMMIT_ID
      .\bootstrap-vcpkg.bat > $null
      Add-Content "C:\tools\vcpkg\triplets\$env:PLATFORM-windows-static.cmake" "set(VCPKG_BUILD_TYPE release)"
      .\vcpkg install --triplet $env:PLATFORM-windows-static $env:PACKAGES.split() > $null
      Write-Host "vcpkg packages installed successfully."
      .\vcpkg integrate install
      cd "$env:APPVEYOR_BUILD_FOLDER"
>>>>>>> 2f9f9b37
before_build:
# Powershell block below is to download and extract the Qt static libraries. The pseudo code is:
#    a. Download the zip file with the prebuilt Qt static libraries.
#    b. Check that the downloaded file matches the expected hash.
#    c. Extract the zip file to the specific destination path expected by the msbuild projects.
- ps: |
      Write-Host "Downloading Qt binaries.";
      Invoke-WebRequest -Uri $env:QT_DOWNLOAD_URL -Out qtdownload.zip;
      Write-Host "Qt binaries successfully downloaded, checking hash against $env:QT_DOWNLOAD_HASH...";
      if((Get-FileHash qtdownload.zip).Hash -eq $env:QT_DOWNLOAD_HASH) {
        Expand-Archive qtdownload.zip -DestinationPath $env:QT_LOCAL_PATH;
        Write-Host "Qt binary download matched the expected hash.";
      }
      else {
        Write-Host "ERROR: Qt binary download did not match the expected hash.";
        Exit-AppveyorBuild;
      }
- cmd: python build_msvc\msvc-autogen.py
build_script:
- cmd: msbuild /p:TrackFileAccess=false build_msvc\bitcoin.sln /m /v:q /nologo
after_build:
#- 7z a bitcoin-%APPVEYOR_BUILD_VERSION%.zip %APPVEYOR_BUILD_FOLDER%\build_msvc\%platform%\%configuration%\*.exe
test_script:
- cmd: src\test_bitcoin.exe -k stdout -e stdout 2> NUL
- cmd: src\bench_bitcoin.exe -evals=1 -scaling=0 > NUL
- ps:  python test\util\bitcoin-util-test.py
- cmd: python test\util\rpcauth-test.py
# Fee estimation test failing on appveyor with: WinError 10048] Only one usage of each socket address (protocol/network address/port) is normally permitted.
- cmd: python test\functional\test_runner.py --ci --quiet --combinedlogslen=4000 --failfast --exclude feature_fee_estimation
artifacts:
#- path: bitcoin-%APPVEYOR_BUILD_VERSION%.zip
deploy: off<|MERGE_RESOLUTION|>--- conflicted
+++ resolved
@@ -7,25 +7,14 @@
 environment:
   PATH: 'C:\Python37-x64;C:\Python37-x64\Scripts;%PATH%'
   PYTHONUTF8: 1
-<<<<<<< HEAD
-cache:
-- C:\tools\vcpkg\installed -> .appveyor.yml
-- C:\Users\appveyor\clcache -> .appveyor.yml, build_msvc\**, **\Makefile.am, **\*.vcxproj.in
-=======
   QT_DOWNLOAD_URL: 'https://github.com/sipsorcery/qt_win_binary/releases/download/v1.6/Qt5.9.8_x64_static_vs2019.zip'
   QT_DOWNLOAD_HASH: '9a8c6eb20967873785057fdcd329a657c7f922b0af08c5fde105cc597dd37e21'
   QT_LOCAL_PATH: 'C:\Qt5.9.8_x64_static_vs2019'
   VCPKG_INSTALL_PATH: 'C:\tools\vcpkg\installed'
   VCPKG_COMMIT_ID: '40230b8e3f6368dcb398d649331be878ca1e9007'
->>>>>>> 2f9f9b37
 install:
 # Disable zmq test for now since python zmq library on Windows would cause Access violation sometimes.
 # - cmd: pip install zmq
-<<<<<<< HEAD
-- cmd: echo set(VCPKG_BUILD_TYPE release) >> C:\tools\vcpkg\triplets\%PLATFORM%-windows-static.cmake
-- cmd: vcpkg remove --outdated --recurse
-- cmd: vcpkg install --triplet %PLATFORM%-windows-static %PACKAGES% > NUL
-=======
 # Powershell block below is to install the c++ dependencies via vcpkg. The pseudo code is:
 #    a. Checkout the vcpkg source (including port files) for the specific checkout and build the vcpkg binary,
 #    b. Install the missing packages.
@@ -43,7 +32,6 @@
       Write-Host "vcpkg packages installed successfully."
       .\vcpkg integrate install
       cd "$env:APPVEYOR_BUILD_FOLDER"
->>>>>>> 2f9f9b37
 before_build:
 # Powershell block below is to download and extract the Qt static libraries. The pseudo code is:
 #    a. Download the zip file with the prebuilt Qt static libraries.
