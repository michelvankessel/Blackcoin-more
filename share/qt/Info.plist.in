--- conflicted
+++ resolved
@@ -29,13 +29,8 @@
   <string>????</string>
 
   <key>CFBundleExecutable</key>
-<<<<<<< HEAD
   <string>BTDX-Qt</string>
-  
-=======
-  <string>PIVX-Qt</string>
 
->>>>>>> f2d42911
   <key>CFBundleName</key>
   <string>BTDX-Qt</string>
 
