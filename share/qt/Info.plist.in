<?xml version="1.0" encoding="UTF-8"?>
<!DOCTYPE plist SYSTEM "file://localhost/System/Library/DTDs/PropertyList.dtd">
<plist version="0.9">
<dict>
  <key>LSMinimumSystemVersion</key>
  <string>10.10.0</string>

  <key>LSArchitecturePriority</key>
  <array>
    <string>x86_64</string>
  </array>

  <key>CFBundleIconFile</key>
  <string>bitcoin.icns</string>

  <key>CFBundlePackageType</key>
  <string>APPL</string>

  <key>CFBundleGetInfoString</key>
  <string>@CLIENT_VERSION_MAJOR@.@CLIENT_VERSION_MINOR@.@CLIENT_VERSION_REVISION@.@CLIENT_VERSION_BUILD@, Copyright © 2009-@COPYRIGHT_YEAR@ @COPYRIGHT_HOLDERS_FINAL@</string>

  <key>CFBundleShortVersionString</key>
  <string>@CLIENT_VERSION_MAJOR@.@CLIENT_VERSION_MINOR@.@CLIENT_VERSION_REVISION@</string>

  <key>CFBundleVersion</key>
  <string>@CLIENT_VERSION_MAJOR@.@CLIENT_VERSION_MINOR@.@CLIENT_VERSION_REVISION@</string>

  <key>CFBundleSignature</key>
  <string>????</string>

  <key>CFBundleExecutable</key>
<<<<<<< HEAD
  <string>Blackmore-Qt</string>
  
=======
  <string>Bitcoin-Qt</string>

>>>>>>> 2f9f9b37
  <key>CFBundleName</key>
  <string>Blackmore-Qt</string>

  <key>LSHasLocalizedDisplayName</key>
  <true/>

  <key>CFBundleIdentifier</key>
  <string>org.blackcoin.Blackmore-Qt</string>

  <key>CFBundleURLTypes</key>
  <array>
    <dict>
      <key>CFBundleTypeRole</key>
      <string>Editor</string>
      <key>CFBundleURLName</key>
      <string>org.bitcoin.BitcoinPayment</string>
      <key>CFBundleURLSchemes</key>
      <array>
        <string>bitcoin</string>
      </array>
    </dict>
  </array>

  <key>UTExportedTypeDeclarations</key>
  <array>
    <dict>
      <key>UTTypeIdentifier</key>
      <string>org.bitcoin.paymentrequest</string>
      <key>UTTypeDescription</key>
      <string>Bitcoin payment request</string>
      <key>UTTypeConformsTo</key>
      <array>
        <string>public.data</string>
      </array>
      <key>UTTypeTagSpecification</key>
      <dict>
        <key>public.mime-type</key>
        <string>application/x-bitcoin-payment-request</string>
        <key>public.filename-extension</key>
        <array>
          <string>bitcoinpaymentrequest</string>
        </array>
      </dict>
    </dict>
  </array>

  <key>CFBundleDocumentTypes</key>
  <array>
    <dict>
      <key>CFBundleTypeRole</key>
      <string>Editor</string>
      <key>LSItemContentTypes</key>
      <array>
        <string>org.bitcoin.paymentrequest</string>
      </array>
      <key>LSHandlerRank</key>
      <string>Owner</string>
    </dict>
  </array>

  <key>NSPrincipalClass</key>
    <string>NSApplication</string>

  <key>NSHighResolutionCapable</key>
    <string>True</string>

  <key>NSRequiresAquaSystemAppearance</key>
    <string>True</string>

<<<<<<< HEAD
  <key>NSRequiresAquaSystemAppearance</key>
    <string>True</string>
  
=======
>>>>>>> 2f9f9b37
  <key>LSApplicationCategoryType</key>
    <string>public.app-category.finance</string>
</dict>
</plist><|MERGE_RESOLUTION|>--- conflicted
+++ resolved
@@ -29,13 +29,8 @@
   <string>????</string>
 
   <key>CFBundleExecutable</key>
-<<<<<<< HEAD
   <string>Blackmore-Qt</string>
-  
-=======
-  <string>Bitcoin-Qt</string>
 
->>>>>>> 2f9f9b37
   <key>CFBundleName</key>
   <string>Blackmore-Qt</string>
 
@@ -105,12 +100,6 @@
   <key>NSRequiresAquaSystemAppearance</key>
     <string>True</string>
 
-<<<<<<< HEAD
-  <key>NSRequiresAquaSystemAppearance</key>
-    <string>True</string>
-  
-=======
->>>>>>> 2f9f9b37
   <key>LSApplicationCategoryType</key>
     <string>public.app-category.finance</string>
 </dict>
