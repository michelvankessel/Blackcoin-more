--- conflicted
+++ resolved
@@ -33,11 +33,7 @@
 #   and this notice are preserved. This file is offered as-is, without any
 #   warranty.
 
-<<<<<<< HEAD
-#serial 49
-=======
 #serial 48
->>>>>>> 56311988
 
 # example boost program (need to pass version)
 m4_define([_AX_BOOST_BASE_PROGRAM],
