*.tar.gz

*.exe
src/blackmore
src/blackmored
src/blackmore-cli
src/blackmore-tx
src/test/test_blackmore
src/test/test_blackmore_fuzzy
src/qt/test/test_blackmore-qt

src/bitcoin
src/bitcoind
src/bitcoin-cli
src/bitcoin-tx
src/bitcoin-wallet
src/test/test_bitcoin
src/test/test_bitcoin_fuzzy
src/qt/test/test_bitcoin-qt

# autoreconf
Makefile.in
aclocal.m4
autom4te.cache/
build-aux/config.guess
build-aux/config.sub
build-aux/depcomp
build-aux/install-sh
build-aux/ltmain.sh
build-aux/m4/libtool.m4
build-aux/m4/lt~obsolete.m4
build-aux/m4/ltoptions.m4
build-aux/m4/ltsugar.m4
build-aux/m4/ltversion.m4
build-aux/missing
build-aux/compile
build-aux/test-driver
config.cache
config.log
config.status
configure
libtool
src/config/bitcoin-config.h
src/config/bitcoin-config.h.in
src/config/stamp-h1
src/obj
share/setup.nsi
share/qt/Info.plist

src/univalue/gen

src/qt/*.moc
src/qt/moc_*.cpp
src/qt/forms/ui_*.h

src/qt/test/moc*.cpp

src/qt/blackmore-qt.config
src/qt/blackmore-qt.creator
src/qt/blackmore-qt.creator.user
src/qt/blackmore-qt.files
src/qt/blackmore-qt.includes

.deps
.dirstamp
.libs
.*.swp
*.*~*
*.bak
*.rej
*.orig
*.pyc
*.o
*.o-*
*.a
*.pb.cc
*.pb.h
*.dat
<<<<<<< HEAD
*.o.tmp
=======
>>>>>>> 8b676984

*.log
*.trs
*.dmg

*.json.h
*.raw.h

# Only ignore unexpected patches
*.patch
!depends/patches/**/*.patch

#libtool object files
*.lo
*.la

# Compilation and Qt preprocessor part
*.qm
Makefile
blackmore-qt
Blackmore-Qt.app
background.tiff*

# Unit-tests
Makefile.test
blackmore-qt_test
src/test/buildenv.py

# Resources cpp
qrc_*.cpp

# Mac specific
.DS_Store
build

# Previous releases
releases

#lcov
*.gcno
*.gcda
/*.info
test_bitcoin.coverage/
total.coverage/
coverage_percent.txt

#build tests
linux-coverage-build
linux-build
win32-build
test/config.ini
test/cache/*
qa/pull-tester/run-bitcoind-for-test.sh
qa/pull-tester/tests_config.py

!src/leveldb*/Makefile

/doc/doxygen/

libbitcoinconsensus.pc
contrib/devtools/split-debug.sh

<<<<<<< HEAD
#Visual Studio
.vscode/*
.vs/*

# clang-check
*.plist

osx_volname
dist/
*.background.tiff
=======
# Output from running db4 installation
db4/

# clang-check
*.plist
>>>>>>> 8b676984
<|MERGE_RESOLUTION|>--- conflicted
+++ resolved
@@ -76,10 +76,6 @@
 *.pb.cc
 *.pb.h
 *.dat
-<<<<<<< HEAD
-*.o.tmp
-=======
->>>>>>> 8b676984
 
 *.log
 *.trs
@@ -142,10 +138,11 @@
 libbitcoinconsensus.pc
 contrib/devtools/split-debug.sh
 
-<<<<<<< HEAD
-#Visual Studio
-.vscode/*
-.vs/*
+libbitcoinconsensus.pc
+contrib/devtools/split-debug.sh
+
+# Output from running db4 installation
+db4/
 
 # clang-check
 *.plist
@@ -153,10 +150,7 @@
 osx_volname
 dist/
 *.background.tiff
-=======
-# Output from running db4 installation
-db4/
 
-# clang-check
-*.plist
->>>>>>> 8b676984
+# Visual Studio
+.vscode/*
+.vs/*