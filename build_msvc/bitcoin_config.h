--- conflicted
+++ resolved
@@ -18,11 +18,7 @@
 #define CLIENT_VERSION_MAJOR 0
 
 /* Minor version */
-<<<<<<< HEAD
-#define CLIENT_VERSION_MINOR 19
-=======
 #define CLIENT_VERSION_MINOR 20
->>>>>>> 56311988
 
 /* Build revision */
 #define CLIENT_VERSION_REVISION 2
@@ -269,11 +265,7 @@
 #define PACKAGE_NAME "Bitcoin Core"
 
 /* Define to the full name and version of this package. */
-<<<<<<< HEAD
-#define PACKAGE_STRING "Bitcoin Core 0.19.2"
-=======
 #define PACKAGE_STRING "Bitcoin Core 0.20.2"
->>>>>>> 56311988
 
 /* Define to the one symbol short name of this package. */
 #define PACKAGE_TARNAME "bitcoin"
@@ -282,11 +274,7 @@
 #define PACKAGE_URL "https://bitcoincore.org/"
 
 /* Define to the version of this package. */
-<<<<<<< HEAD
-#define PACKAGE_VERSION "0.19.2"
-=======
 #define PACKAGE_VERSION "0.20.2"
->>>>>>> 56311988
 
 /* Define to necessary symbol if this constant uses a non-standard name on
    your system. */
