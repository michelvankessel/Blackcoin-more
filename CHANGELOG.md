--- conflicted
+++ resolved
@@ -1,7 +1,5 @@
 # Changelog
 
-<<<<<<< HEAD
-=======
 ## v2.13.2.3 (2019-04-02)
 - Updated fixed seeds
 - Some small fixes and refactorings
@@ -9,7 +7,6 @@
 - Added header spam filter (fake stake vulnerability fix)
 - Added total balance in RPC call getwalletinfo
 
->>>>>>> c7eef368
 ## v2.13.2.2 (2019-03-13)
 - Updated dependencies
 - Updated fixed seeds
